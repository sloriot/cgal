// Copyright (c) 2012-2015  GeometryFactory Sarl (France)
// All rights reserved.
//
// This file is part of CGAL (www.cgal.org).
//
// $URL$
// $Id$
// SPDX-License-Identifier: GPL-3.0-or-later OR LicenseRef-Commercial
//
//
// Author(s)     : Laurent RINEAU, Maxime Gimeno

#ifndef VIEWER_INTERFACE_H
#define VIEWER_INTERFACE_H

#include <CGAL/license/Three.h>

#include <QMap>
#include <CGAL/Qt/qglviewer.h>
#include <QWidget>
#include <QPoint>
#include <QOpenGLFunctions>
#include <QOpenGLFunctions_4_3_Core>
#include <CGAL/Qt/CreateOpenGLContext.h>
// forward declarations
class QWidget;
class QImage;
class QMouseEvent;
class QKeyEvent;
class QOpenGLShaderProgram;
class QOpenGLFramebufferObject;
class TextRenderer;
class TextListItem;

//! \file Viewer_interface.h
#include <CGAL/Three/Viewer_config.h> // for VIEWER_EXPORT
namespace CGAL{
namespace Three{
class Scene_draw_interface;
class Scene_item;
//! Base class to interact with the viewer from the plugins, the items and the scene.
class VIEWER_EXPORT Viewer_interface : public CGAL::QGLViewer{

  Q_OBJECT

public:
  /*!
    * \brief The OpenGL_program_IDs enum
    *
    * This enum holds the OpenGL programs IDs that are given to getShaderProgram() and attribBuffers().
    * @see getShaderProgram
    * @see attribBuffers
    */
  enum OpenGL_program_IDs
  {
   PROGRAM_WITH_LIGHT = 0,      //! Used to render a surface or an edge affected by the light. It uses a per fragment lighting model, and renders the selected item brighter.
   PROGRAM_WITHOUT_LIGHT,       //! Used to render a polyhedron edge or points. It renders in a uniform color and is not affected by light. \attention It renders the selected item in black.
   PROGRAM_NO_SELECTION,        //! Used to render a polyline or a surface that is not affected by light, like a cutting plane. It renders in a uniform color that does not change with selection.
   PROGRAM_WITH_TEXTURE,        //! Used to render a textured polyhedron. Affected by light.
   PROGRAM_PLANE_TWO_FACES,     //! Used to render a two-faced plane. The two faces have a different color. Not affected by light.
   PROGRAM_WITH_TEXTURED_EDGES, //! Used to render the edges of a textured polyhedron. Not affected by light.
   PROGRAM_INSTANCED,           //! Used to display instanced rendered spheres.Affected by light.
   PROGRAM_INSTANCED_WIRE,      //! Used to display instanced rendered wired spheres. Not affected by light.
   PROGRAM_C3T3,                //! Used to render a c3t3_item. It discards any fragment on a side of a plane, meaning that nothing is displayed on this side of the plane. Affected by light.
   PROGRAM_C3T3_EDGES,          //! Used to render the edges of a c3t3_item. It discards any fragment on a side of a plane, meaning that nothing is displayed on this side of the plane. Not affected by light.
   PROGRAM_CUTPLANE_SPHERES,    //! Used to render the spheres of an item with a cut plane.
   PROGRAM_SPHERES,             //! Used to render one or several spheres.
   PROGRAM_DARK_SPHERES,        //! Used to render one or several spheres without light (for picking for example).
   PROGRAM_FLAT,                /** Used to render flat shading without pre computing normals*/
   PROGRAM_OLD_FLAT,            /** Used to render flat shading without pre computing normals without geometry shader*/
   PROGRAM_SOLID_WIREFRAME,     //! Used to render edges with width superior to 1.
   PROGRAM_NO_INTERPOLATION,   //! Used to render faces without interpolating their color.
   PROGRAM_HEAT_INTENSITY,      //! Used to render special item in Display_property_plugin
   NB_OF_PROGRAMS               //! Holds the number of different programs in this enum.
  };

 //! \brief The viewer's QPainter
 //!
 //! The painter is the element that draws everything on screen,
 //! but you should only need this if you want to draw 2D things
 //! on top of the scene, like a selection rectangle.
 //! See <a href="https://doc.qt.io/qt-5/qpainter.html">QPainter's documentation </a> for details.
 virtual QPainter *getPainter() =0;



  //! \brief tests if an id should be displayed or not.
  //! \param x, y, z the coordinates of the id's position.
  //! \return true if the ID should be displayed.
  virtual bool testDisplayId(double x, double y, double z) = 0;
  //! \brief updates the item's displayed ids.
  //!
  //! Call this after the mesh or its ids have changed.
  virtual void updateIds(CGAL::Three::Scene_item *) = 0;
  //! \brief specifies if the items ids are being displayed.
  //!
  //! \returns true if the primitive ids are currently displayed
  virtual bool hasText() const { return false; }
  //! \brief Constructor
  //!
  //! Creates a valid context for OpenGL ES 2.0.
  //! \param parent the parent widget. It usually is the MainWindow.
  Viewer_interface(QWidget* parent) : CGAL::QGLViewer(parent) {}
  //!
  //! \brief Constructor for the secondary viewers.
  //!
  //! \param parent the parent widget. It usually is the MainWindow.
  //! \param shared_widget the main viewer of the Application. This will share the
  //!  context and allow synchronized rendering of multiple views.
  //!
  Viewer_interface(QWidget* parent, QOpenGLWidget* shared_widget)
    : QGLViewer(shared_widget->context(),parent){}
  virtual ~Viewer_interface() {}

  //! \brief sets the scene for the viewer.
  virtual void setScene(CGAL::Three::Scene_draw_interface* scene) = 0;
  //! \brief The antialiasing state.
  //!
  //! @returns true if the antialiasing is activated.
  virtual bool antiAliasing() const = 0;

  // Those two functions are defined in Viewer.cpp
  //! \brief sets the position and orientation of a frame using a QString.
  //! \param s is usually gotten by dumpFrame() and is of the form "Px Py Pz O1 O2 O3 O4 ", with
  //! - Px to Py : the new position coordinates,
  //! - O1 to O3 : axis coordinate *sin(angle/2)
  //! - O4 cos(angle/2).
  //! \param frame is the frame that will be moved
  //! @returns true if it worked.
  //! @see moveCameraToCoordinates()
  static bool readFrame(QString s, CGAL::qglviewer::Frame& frame);
  //! \brief gives information about a frame.
  //! @see readFrame
  //! @see dumpCameraCoordinates()
  //!@returns a QString containing the position and orientation of a frame.
  static QString dumpFrame(const CGAL::qglviewer::Frame&);
  //! \brief The fastDrawing state.
  //!
  //! In fast drawing mode, some items will be simplified while the camera is moving
  //! to gain in performance.
  //! @returns the fastDrawing state.
  virtual bool inFastDrawing() const = 0;
  //! \brief The drawWithNames state.
  //!
  //! In draw with name mode, the scene is not displayed, but a
  //! \a name is given to each Scene_item. It is used for picking.
  //! @returns true if the viewer is drawing with names.
  virtual bool inDrawWithNames() const = 0;

  //! \brief passes all the uniform data to the shaders.
  //!
  //! According to program_name, this data may change.
  //! This should be called in every Scene_item::draw() call.
  //! @see OpenGL_program_IDs
  //!
  virtual void attribBuffers(int program_name) const = 0;
  /*! Enables the clipping box. Each Vector4 of `box` contains the equation of a plane of the clipping box.
   * Everything that is located on the positive side of one of those planes will not be displayed.
   * @see disableCLippingBox()
   */
  virtual void enableClippingBox(QVector4D box[6])=0;

  /*!
   * Disables the clipping box. The six clipping planes will be ignored.
   * @see enableClippingBox()
   */
  virtual void disableClippingBox()= 0;

  //! \brief returns a program according to name.
  //!
  //! If the program does not exist yet, it is created and stored in shader_programs.
  //! @see OpenGL_program_IDs
  //! @returns a pointer to the corresponding program.
  virtual QOpenGLShaderProgram* getShaderProgram(int name) const = 0;

  //!\brief TextRenderer is used to display text on the screen.
  //!
  //! The textRenderer uses the painter to display 2D text over the 3D Scene.
  //! \returns the viewer's TextRender
  virtual TextRenderer* textRenderer() = 0;
  //!Allows OpenGL ES 2.0 context to get access to glDrawArraysInstanced.
  typedef void (APIENTRYP PFNGLDRAWARRAYSINSTANCEDARBPROC) (GLenum mode, GLint first, GLsizei count, GLsizei primcount);
  //!Allows OpenGL ES 2.0 context to get access to glVertexAttribDivisor.
  typedef void (APIENTRYP PFNGLVERTEXATTRIBDIVISORARBPROC) (GLuint index, GLuint divisor);
  //!Allows OpenGL ES 2.0 context to get access to glVertexAttribDivisor.
  typedef void (APIENTRYP PFNGLFRAMEBUFFERTEXTURE2DEXTPROC) (GLuint target, GLuint attachment, GLuint textarget, GLuint texture, GLint level);

  PFNGLDRAWARRAYSINSTANCEDARBPROC glDrawArraysInstanced;
  PFNGLVERTEXATTRIBDIVISORARBPROC glVertexAttribDivisor;
  PFNGLFRAMEBUFFERTEXTURE2DEXTPROC glFramebufferTexture2D;

  //! \brief Used by the items to avoid SEGFAULT.
  //!@returns true if glVertexAttribDivisor, and glDrawArraysInstanced are found.
  virtual bool isExtensionFound() = 0;
  //!\brief Allows to perform picking from the keyboard and mouse
  //!
  //! Sets the combination SHIFT+LEFT CLICK to perform a selection on the screen.
  //! This is used to perform picking.
  virtual void setBindingSelect() = 0;
  //!\brief disable the picking from the keyboard and mouse
  //!
  //! Unbinds the combination SHIFT+LEFT CLICK. It allows to
  //! avoid conflicts in the selection_tool, for example.
  virtual void setNoBinding() = 0 ;

  //!
  //! If this mode is ON, the viewer will display the content of `staticImage()` instead
  //! of drawing the cene. This is used when drawing 2D lines over the viewer.
  //! @see `staticImage()`
  //! @see `setStaticImage()`
  virtual void set2DSelectionMode(bool) = 0;

  //!
  //! Setter for the image to be displayed in 2D selection mode.
  //!
  virtual void setStaticImage(QImage image)=0;

  //! Returns the static image to be displayed in 2D selection mode.
  virtual const QImage& staticImage() const = 0;

  //!The number of passes that are performed for the scene transparency.
  //! Customizable from the MainWindow or the SubViewer menu.
  virtual float total_pass() = 0;
Q_SIGNALS:
  //!Emit this to signal that the `id`th item has been picked.
  void selected(int id);
  //!Emit this to require a contextual menu to appear at `global_pos`.
  void requestContextMenu(QPoint global_pos);
  //!Emit this to signal that the point at (`x`, `y`, `z`) has been picked.
  void selectedPoint(double x, double y, double z);
  //!Emit this to request the currently selected item to perform a selection based on an AABB_Tree and a raycasting.
  void selectionRay(double sx, double sy, double sz, double tx, double ty, double tz);

public Q_SLOTS:
  //! Sets the antialiasing to true or false.
  //! @see antiAliasing()
  virtual void setAntiAliasing(bool b) = 0;
  //! If b is true, faces will be ligted from both internal and external side.
  //! If b is false, only the side that is exposed to the light source will be lighted.
  virtual void setTwoSides(bool b) = 0;
  //! If b is true, then a special color mask is applied to points and meshes to differenciate
  //! front-faced and back-faced elements.
  virtual void setBackFrontShading(bool b) =0;
  //! \brief sets the fast drawing mode
  //! @see inFastDrawing()
  virtual void setFastDrawing(bool b) = 0;
  //! Makes the camera turn around.
  virtual void turnCameraBy180Degres() = 0;
  //! @returns a QString containing the position and orientation of the camera.
  //! @see dumpFrame()
  virtual QString dumpCameraCoordinates() = 0;
//! \brief moves the camera to the new coordinates.
//!
//! The movement is performed through an animation.
//! \param target is usually gotten by dumpCameraCoordinates() and is of the form "Px Py Pz O1 O2 O3 O4 ", with
//! - Px to Py : the new position coordinates,
//! - O1 to O3 : axis coordinate *sin(angle/2)
//! - O4 cos(angle/2).
//! \param animation_duration is the duration of the animation of the movement.
  virtual bool moveCameraToCoordinates(QString target,
                                       float animation_duration = 0.5f) = 0;
  //!
  //! Setter for the orthogonal projection of the viewer.
  //!
  virtual void SetOrthoProjection( bool b) =0;
public:

  //! Gives acces to recent openGL(4.3) features, allowing use of things like
  //! Geometry Shaders or Depth Textures.
  //! @returns a pointer to an initialized  QOpenGLFunctions_4_3_Core if `isOpenGL_4_3()` is `true`
  //! @returns nullptr if `isOpenGL_4_3()` is `false`
  virtual QOpenGLFunctions_4_3_Core* openGL_4_3_functions() = 0;
  //! getter for point size under old openGL context;
  virtual const GLfloat& getGlPointSize()const = 0;
  //! setter for point size under old openGL context;
  virtual void setGlPointSize(const GLfloat& p) = 0;
  virtual void setCurrentPass(int pass) = 0;
  virtual void setDepthWriting(bool writing_depth) = 0;
  virtual void setDepthPeelingFbo(QOpenGLFramebufferObject* fbo) = 0;

  virtual int currentPass()const = 0;
  virtual bool isDepthWriting()const = 0;
  virtual QOpenGLFramebufferObject* depthPeelingFbo() = 0;
  virtual void makeCurrent() = 0;
  virtual QVector4D* clipBox() const =0;
  virtual bool isClipping() const = 0;
  //!  A vector indicating the scaling factors to apply to the scene when displaying it.
  //!  It can be useful when a scene is very large along one of it's coordinates, making it hard to visualize it.
  virtual const QVector3D& scaler() const = 0;
<<<<<<< HEAD
=======

  virtual void showEntireScene() = 0;
>>>>>>> 2891c22f
}; // end class Viewer_interface
}
}
#endif // VIEWER_INTERFACE_H<|MERGE_RESOLUTION|>--- conflicted
+++ resolved
@@ -287,11 +287,8 @@
   //!  A vector indicating the scaling factors to apply to the scene when displaying it.
   //!  It can be useful when a scene is very large along one of it's coordinates, making it hard to visualize it.
   virtual const QVector3D& scaler() const = 0;
-<<<<<<< HEAD
-=======
 
   virtual void showEntireScene() = 0;
->>>>>>> 2891c22f
 }; // end class Viewer_interface
 }
 }
