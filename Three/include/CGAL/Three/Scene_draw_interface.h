// Copyright (c) 2009,2010,2012,2015  GeometryFactory Sarl (France)
// All rights reserved.
//
// This file is part of CGAL (www.cgal.org).
// You can redistribute it and/or modify it under the terms of the GNU
// General Public License as published by the Free Software Foundation,
// either version 3 of the License, or (at your option) any later version.
//
// Licensees holding a valid commercial license may use this file in
// accordance with the commercial license agreement provided with the software.
//
// This file is provided AS IS with NO WARRANTY OF ANY KIND, INCLUDING THE
// WARRANTY OF DESIGN, MERCHANTABILITY AND FITNESS FOR A PARTICULAR PURPOSE.
//
// $URL$
// $Id$
//
//
// Author(s)     : Laurent RINEAU

#ifndef SCENE_DRAW_INTERFACE_H
#define SCENE_DRAW_INTERFACE_H

class QKeyEvent;
class QPoint;
namespace CGAL
{
namespace Three {
  class Viewer_interface;


//! Base class to interact with the scene from the viewer.
class Scene_draw_interface {
public:
  virtual ~Scene_draw_interface(){}
  virtual void initializeGL() = 0;
<<<<<<< HEAD
  virtual void draw(CGAL::Three::Viewer_interface*) = 0;
  virtual void drawWithNames(CGAL::Three::Viewer_interface*) = 0;
=======
  virtual void draw() = 0;
  virtual void draw(CGAL::Three::Viewer_interface*) { draw(); };
  virtual void drawWithNames() = 0;
 /*! Sets the screen coordinates of the currently picked point.*/
  virtual void setPickedPixel(const QPoint &e) = 0;
  virtual void drawWithNames(CGAL::Three::Viewer_interface*) { drawWithNames(); }
>>>>>>> 0ef8191f
  virtual bool keyPressEvent(QKeyEvent* e) = 0;
  virtual float get_bbox_length() const = 0;
};
}
}
#endif // SCENE_DRAW_INTERFACE_H;<|MERGE_RESOLUTION|>--- conflicted
+++ resolved
@@ -34,17 +34,10 @@
 public:
   virtual ~Scene_draw_interface(){}
   virtual void initializeGL() = 0;
-<<<<<<< HEAD
   virtual void draw(CGAL::Three::Viewer_interface*) = 0;
   virtual void drawWithNames(CGAL::Three::Viewer_interface*) = 0;
-=======
-  virtual void draw() = 0;
-  virtual void draw(CGAL::Three::Viewer_interface*) { draw(); };
-  virtual void drawWithNames() = 0;
  /*! Sets the screen coordinates of the currently picked point.*/
   virtual void setPickedPixel(const QPoint &e) = 0;
-  virtual void drawWithNames(CGAL::Three::Viewer_interface*) { drawWithNames(); }
->>>>>>> 0ef8191f
   virtual bool keyPressEvent(QKeyEvent* e) = 0;
   virtual float get_bbox_length() const = 0;
 };
