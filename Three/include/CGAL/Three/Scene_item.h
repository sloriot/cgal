--- conflicted
+++ resolved
@@ -247,15 +247,9 @@
   //! important to call this function whenever the internal data is changed,
   //! or the displayed item will not be updated.
   virtual void invalidateOpenGLBuffers();
-<<<<<<< HEAD
   //!Setter for the color of the item.
   virtual void setColor(QColor c) { color_ = c;}
   //!Setter for the RGB color of the item. Calls setColor(QColor).
-=======
-  //!Sets the color of the item. If the item is multi color, calls invalidateOpenGLBuffers() so the new color is applied.
-  virtual void setColor(QColor c) { color_ = c; if(!is_monochrome) invalidateOpenGLBuffers(); }
-  //!Sets the RGB color of the item. Calls setColor(QColor).
->>>>>>> 6486abd0
   //!@see setColor(QColor c)
   void setRbgColor(int r, int g, int b) { setColor(QColor(r, g, b)); }
   //!Sets the name of the item.
