--- conflicted
+++ resolved
@@ -57,11 +57,8 @@
     Radius,             //!< Designates the buffer that contains the radius of the spheres.
     VColors,            //!< Designates the buffer that contains the colors of the smooth vertices.
     FColors,            //!< Designates the buffer that contains the colors of the flat vertices.
-<<<<<<< HEAD
     Texture_map,        //!< Designates the buffer that contains the UV map for the texture.
-=======
     Distances,
->>>>>>> daa1493e
     NbOfVbos            //!< Designates the size of the VBOs vector for `Triangle_container`s
   };
 
