// Copyright (c) 2014
// INRIA Saclay-Ile de France (France)
//
// This file is part of CGAL (www.cgal.org)
//
// $URL$
// $Id$
// SPDX-License-Identifier: LGPL-3.0-or-later OR LicenseRef-Commercial
//
// Author(s)     : Marc Glisse

#ifndef CGAL_TYPESET_H
#define CGAL_TYPESET_H
#include <CGAL/config.h>
#include <type_traits>

// Sometimes using tuple just to list types is overkill (takes forever to
// instantiate).

namespace CGAL {
  template<class...> struct typeset;
  template<class H,class...U> struct typeset<H,U...> {
    typedef H head;
    typedef typeset<U...> tail;
    typedef typeset type;
    template<class X> using contains = typename
      std::conditional<
        std::is_same<H,X>::value,
        std::true_type,
        typename tail::template contains<X>
      >::type;
    template<class X> using add = typename
      std::conditional<
        contains<X>::value,
        typeset<H,U...>,
	typeset<H,U...,X>
      >::type;
  };
  template<> struct typeset<> {
    typedef typeset type;
    template<class X> using contains = std::false_type;
    template<class X> using add = typeset<X>;
  };
<<<<<<< HEAD
  struct typeset_all {
    typedef typeset_all type;
    template<class X> using contains = std::true_type;
    template<class X> using add = typeset_all;
  };
#else
  template<class,class> struct typeset;
  template<class H=void, class T=typename
    boost::mpl::if_<boost::is_same<H,void>, void, typeset<void, void> >::type >
  struct typeset {
    typedef typeset type;
    typedef H head;
    typedef T tail;
    template<class X> struct contains :
      boost::mpl::if_<boost::is_same<H,X>,boost::true_type,typename tail::template contains<X> >::type
    {};
    template<class X,class=void> struct add;
      //boost::mpl::if_<boost::is_same<H,X>,typeset,typeset<X,typeset> >::type
  };
  template<> struct typeset<> {
    typedef typeset type;
    template<class X> struct contains : boost::false_type {};
    template<class X> struct add : CGAL::typeset<X> {};
  };

  template<class H,class T>
    template<class X,class>
    struct typeset<H,T>::add : typeset<H,typename T::template add<X>::type> {};
  template<class H,class T>
    template<class V>
    struct typeset<H,T>::add<H,V> : typeset<H,T> {};
  struct typeset_all {
    typedef typeset_all type;
    template<class X> struct contains : public boost::true_type {};
    template<class X> struct add {
      typedef typeset_all type;
    };
  };
#endif
=======
>>>>>>> c43d6bd8

  template<class T1, class T2> struct typeset_union_ :
    typeset_union_<typename T1::template add<typename T2::head>::type, typename T2::tail>
  {};
  template<class T> struct typeset_union_ <T, typeset<> > : T {};
  template<class T> struct typeset_union_ <T, typeset_all > : typeset_all {};

  template<class T1, class T2>
    struct typeset_intersection_ {
      typedef typename T1::head H;
      typedef typename typeset_intersection_<typename T1::tail,T2>::type U;
      typedef typename
	std::conditional<T2::template contains<H>::value,
	typename U::template add<H>::type, U>::type type;
    };
  template<class T> struct typeset_intersection_<typeset<>, T> : typeset<> {};
  template<class T> struct typeset_intersection_<typeset_all, T> : T {};

  template<class T1, class T2>
    using typeset_union = typename typeset_union_<T1,T2>::type;
  template<class T1, class T2>
    using typeset_intersection = typename typeset_intersection_<T1,T2>::type;
}
#endif<|MERGE_RESOLUTION|>--- conflicted
+++ resolved
@@ -41,48 +41,11 @@
     template<class X> using contains = std::false_type;
     template<class X> using add = typeset<X>;
   };
-<<<<<<< HEAD
   struct typeset_all {
     typedef typeset_all type;
     template<class X> using contains = std::true_type;
     template<class X> using add = typeset_all;
   };
-#else
-  template<class,class> struct typeset;
-  template<class H=void, class T=typename
-    boost::mpl::if_<boost::is_same<H,void>, void, typeset<void, void> >::type >
-  struct typeset {
-    typedef typeset type;
-    typedef H head;
-    typedef T tail;
-    template<class X> struct contains :
-      boost::mpl::if_<boost::is_same<H,X>,boost::true_type,typename tail::template contains<X> >::type
-    {};
-    template<class X,class=void> struct add;
-      //boost::mpl::if_<boost::is_same<H,X>,typeset,typeset<X,typeset> >::type
-  };
-  template<> struct typeset<> {
-    typedef typeset type;
-    template<class X> struct contains : boost::false_type {};
-    template<class X> struct add : CGAL::typeset<X> {};
-  };
-
-  template<class H,class T>
-    template<class X,class>
-    struct typeset<H,T>::add : typeset<H,typename T::template add<X>::type> {};
-  template<class H,class T>
-    template<class V>
-    struct typeset<H,T>::add<H,V> : typeset<H,T> {};
-  struct typeset_all {
-    typedef typeset_all type;
-    template<class X> struct contains : public boost::true_type {};
-    template<class X> struct add {
-      typedef typeset_all type;
-    };
-  };
-#endif
-=======
->>>>>>> c43d6bd8
 
   template<class T1, class T2> struct typeset_union_ :
     typeset_union_<typename T1::template add<typename T2::head>::type, typename T2::tail>
