#include <fstream>
#include <iostream>

#include <CGAL/property_map.h>
#include <CGAL/IO/read_points.h>
#include <CGAL/Point_with_normal_3.h>
#include <CGAL/Exact_predicates_inexact_constructions_kernel.h>

#include <CGAL/Shape_detection/Efficient_RANSAC.h>
#include "include/efficient_RANSAC_with_custom_shape.h"

// Type declarations.
typedef CGAL::Exact_predicates_inexact_constructions_kernel  Kernel;
typedef std::pair<Kernel::Point_3, Kernel::Vector_3>         Point_with_normal;
typedef std::vector<Point_with_normal>                       Pwn_vector;
typedef CGAL::First_of_pair_property_map<Point_with_normal>  Point_map;
typedef CGAL::Second_of_pair_property_map<Point_with_normal> Normal_map;

typedef CGAL::Shape_detection::Efficient_RANSAC_traits
<Kernel, Pwn_vector, Point_map, Normal_map>             Traits;
typedef CGAL::Shape_detection::Efficient_RANSAC<Traits> Efficient_ransac;
typedef My_Plane<Traits>                                Plane;

int main(int argc, char** argv) {

  // Points with normals.
  Pwn_vector points;

  // Load point set from a file.

<<<<<<< HEAD
  if (!CGAL::read_points(((argc > 1) ? argv[1] : "data/cube.pwn"), std::back_inserter(points),
                         CGAL::parameters::point_map(Point_map())
                                          .normal_map(Normal_map())))
=======
  if (!CGAL::IO::read_points(((argc > 1) ? argv[1] : "data/cube.pwn"), std::back_inserter(points),
                              CGAL::parameters::point_map(Point_map())
                                              .normal_map(Normal_map())))
>>>>>>> cf69d322
  {
    std::cerr << "Error: cannot read input file!" << std::endl;
    return EXIT_FAILURE;
  }

  // Instantiate shape detection engine.
  Efficient_ransac ransac;

  // Provide input data.
  ransac.set_input(points);

  // Register planar shapes via template method.
  ransac.add_shape_factory<Plane>();

  // Detect registered shapes with default parameters.
  ransac.detect();

  // Print number of detected shapes.
  std::cout << ransac.shapes().end() - ransac.shapes().begin()
  << " shapes detected." << std::endl;

  return EXIT_SUCCESS;
}<|MERGE_RESOLUTION|>--- conflicted
+++ resolved
@@ -28,15 +28,9 @@
 
   // Load point set from a file.
 
-<<<<<<< HEAD
-  if (!CGAL::read_points(((argc > 1) ? argv[1] : "data/cube.pwn"), std::back_inserter(points),
-                         CGAL::parameters::point_map(Point_map())
-                                          .normal_map(Normal_map())))
-=======
   if (!CGAL::IO::read_points(((argc > 1) ? argv[1] : "data/cube.pwn"), std::back_inserter(points),
                               CGAL::parameters::point_map(Point_map())
                                               .normal_map(Normal_map())))
->>>>>>> cf69d322
   {
     std::cerr << "Error: cannot read input file!" << std::endl;
     return EXIT_FAILURE;
