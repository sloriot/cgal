# Created by the script cgal_create_cmake_script.
# This is the CMake script for compiling a CGAL application.

cmake_minimum_required(VERSION 3.1...3.20)
project(Shape_detection_Examples)

find_package(CGAL REQUIRED COMPONENTS Core)

include(${CGAL_USE_FILE})
include(CGAL_CreateSingleSourceCGALProgram)

# Use Eigen.
find_package(Eigen3 3.1.0 QUIET) # (3.1.0 or greater)
include(CGAL_Eigen3_support)
if(TARGET CGAL::Eigen3_support)
  create_single_source_cgal_program("efficient_RANSAC_basic.cpp")
  create_single_source_cgal_program("efficient_RANSAC_with_callback.cpp")

  create_single_source_cgal_program("region_growing_lines_on_point_set_2.cpp")
  create_single_source_cgal_program("region_growing_planes_on_point_set_3.cpp")
  create_single_source_cgal_program("region_growing_cylinders_on_point_set_3.cpp")
  create_single_source_cgal_program("region_growing_spheres_on_point_set_3.cpp")
  create_single_source_cgal_program("region_growing_circles_on_point_set_2.cpp")
  create_single_source_cgal_program("region_growing_planes_on_polygon_mesh.cpp")
  create_single_source_cgal_program("region_growing_with_custom_classes.cpp")

  create_single_source_cgal_program("shape_detection_basic_deprecated.cpp")

  foreach(
    target
    efficient_RANSAC_basic
    efficient_RANSAC_with_callback
<<<<<<< HEAD
    efficient_RANSAC_and_plane_regularization
    region_growing_lines_on_point_set_2
    region_growing_planes_on_point_set_3
    region_growing_cylinders_on_point_set_3
    region_growing_spheres_on_point_set_3
    region_growing_circles_on_point_set_2
    region_growing_planes_on_polygon_mesh
=======
    region_growing_on_point_set_2
    region_growing_on_point_set_3
    region_growing_on_polygon_mesh
>>>>>>> 8b14a14c
    region_growing_with_custom_classes
    shape_detection_basic_deprecated)
    target_link_libraries(${target} PUBLIC CGAL::Eigen3_support)
  endforeach()

endif()

create_single_source_cgal_program("efficient_RANSAC_with_custom_shape.cpp")
create_single_source_cgal_program("efficient_RANSAC_with_parameters.cpp")
create_single_source_cgal_program("efficient_RANSAC_with_point_access.cpp")<|MERGE_RESOLUTION|>--- conflicted
+++ resolved
@@ -30,7 +30,6 @@
     target
     efficient_RANSAC_basic
     efficient_RANSAC_with_callback
-<<<<<<< HEAD
     efficient_RANSAC_and_plane_regularization
     region_growing_lines_on_point_set_2
     region_growing_planes_on_point_set_3
@@ -38,11 +37,6 @@
     region_growing_spheres_on_point_set_3
     region_growing_circles_on_point_set_2
     region_growing_planes_on_polygon_mesh
-=======
-    region_growing_on_point_set_2
-    region_growing_on_point_set_3
-    region_growing_on_polygon_mesh
->>>>>>> 8b14a14c
     region_growing_with_custom_classes
     shape_detection_basic_deprecated)
     target_link_libraries(${target} PUBLIC CGAL::Eigen3_support)
