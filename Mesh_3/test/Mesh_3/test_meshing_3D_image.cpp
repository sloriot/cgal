--- conflicted
+++ resolved
@@ -49,11 +49,7 @@
       << CGAL::get_default_random().get_seed() << std::endl;
     Mesh_domain domain = Mesh_domain::create_labeled_image_mesh_domain
       (image,
-<<<<<<< HEAD
-       1e-6,
-=======
-       CGAL::parameters::relative_error_bound = 1e-9,
->>>>>>> fbcf90c5
+       CGAL::parameters::relative_error_bound = 1e-6,
        CGAL::parameters::p_rng = &CGAL::get_default_random());
 
     // Set mesh criteria
