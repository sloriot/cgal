// Copyright (c) 2009-2010 INRIA Sophia-Antipolis (France).
// Copyright (c) 2014-2017 GeometryFactory Sarl (France)
// All rights reserved.
//
// This file is part of CGAL (www.cgal.org).
// You can redistribute it and/or modify it under the terms of the GNU
// General Public License as published by the Free Software Foundation,
// either version 3 of the License, or (at your option) any later version.
//
// Licensees holding a valid commercial license may use this file in
// accordance with the commercial license agreement provided with the software.
//
// This file is provided AS IS with NO WARRANTY OF ANY KIND, INCLUDING THE
// WARRANTY OF DESIGN, MERCHANTABILITY AND FITNESS FOR A PARTICULAR PURPOSE.
//
// $URL$
// $Id$
// SPDX-License-Identifier: GPL-3.0+
//
//
// Author(s)     : Laurent Rineau, Stéphane Tayeb
//
//******************************************************************************
// File Description :
//
//******************************************************************************

#ifndef CGAL_POLYHEDRAL_MESH_DOMAIN_WITH_FEATURES_3_H
#define CGAL_POLYHEDRAL_MESH_DOMAIN_WITH_FEATURES_3_H

#include <CGAL/license/Mesh_3.h>

#include <CGAL/disable_warnings.h>

#include <CGAL/Mesh_3/config.h>

#include <CGAL/Random.h>
#include <CGAL/Polyhedral_mesh_domain_3.h>
#include <CGAL/Mesh_domain_with_polyline_features_3.h>
#include <CGAL/Mesh_polyhedron_3.h>

#include <CGAL/Mesh_3/Detect_polylines_in_polyhedra.h>
#include <CGAL/Mesh_3/Polyline_with_context.h>
#include <CGAL/Polygon_mesh_processing/detect_features.h>

#include <CGAL/enum.h>
#include <CGAL/IO/Polyhedron_iostream.h>
#include <CGAL/boost/graph/graph_traits_Polyhedron_3.h>
#include <CGAL/boost/graph/helpers.h>
#include <boost/graph/filtered_graph.hpp>
#include <boost/graph/adjacency_list.hpp>
#include <CGAL/boost/graph/split_graph_into_polylines.h>
#include <CGAL/Default.h>
#include <CGAL/internal/Mesh_3/helpers.h>

#include <CGAL/boost/iterator/transform_iterator.hpp>
#include <boost/foreach.hpp>

#include <string>
#include <vector>
#include <fstream>


namespace CGAL {
<<<<<<< HEAD
=======
namespace Mesh_3 {
namespace internal {

template <typename Kernel>
struct Angle_tester
{
  template <typename vertex_descriptor, typename Graph>
  bool operator()(vertex_descriptor& v, const Graph& g) const
  {
    typedef typename boost::graph_traits<Graph>::out_edge_iterator out_edge_iterator;
    if (out_degree(v, g) != 2)
      return true;
    else
    {
      out_edge_iterator out_edge_it, out_edges_end;
      boost::tie(out_edge_it, out_edges_end) = out_edges(v, g);

      vertex_descriptor v1 = target(*out_edge_it++, g);
      vertex_descriptor v2 = target(*out_edge_it++, g);
      CGAL_assertion(out_edge_it == out_edges_end);

      const typename Kernel::Point_3& p = g[v];
      const typename Kernel::Point_3& p1 = g[v1];
      const typename Kernel::Point_3& p2 = g[v2];

      return (CGAL::angle(p1, p, p2) == CGAL::ACUTE);
    }
  }
};

template <typename Polyhedron>
struct Is_featured_edge {
  const Polyhedron* polyhedron;
  typename boost::property_map<Polyhedron, edge_is_feature_t>::type eifm;
  Is_featured_edge()
    : polyhedron(0)
  {} // required by boost::filtered_graph

  Is_featured_edge(const Polyhedron& polyhedron)
    : polyhedron(&polyhedron), eifm(get(edge_is_feature,polyhedron))
  {}

  bool operator()(typename boost::graph_traits<Polyhedron>::edge_descriptor e) const {
    return get(eifm, e);
  }
}; // end Is_featured_edge<Polyhedron>

template <typename Polyhedron>
struct Is_border_edge {
  const Polyhedron* polyhedron;
  Is_border_edge() : polyhedron(0) {} // required by boost::filtered_graph
  Is_border_edge(const Polyhedron& polyhedron) : polyhedron(&polyhedron) {}

  bool operator()(typename boost::graph_traits<Polyhedron>::edge_descriptor e) const {
    return is_border(halfedge(e, *polyhedron), *polyhedron) ||
      is_border(opposite(halfedge(e, *polyhedron), *polyhedron), *polyhedron);
  }
}; // end Is_featured_edge<Polyhedron>

template<typename Polyhedral_mesh_domain,
         typename Polyline_with_context,
         typename Graph>
struct Extract_polyline_with_context_visitor
{
  typedef typename Polyhedral_mesh_domain::Polyhedron Polyhedron;
  std::vector<Polyline_with_context>& polylines;
  const Graph& graph;

  Extract_polyline_with_context_visitor
  (const Graph& graph,
   typename std::vector<Polyline_with_context>& polylines)
    : polylines(polylines), graph(graph)
  {}

  void start_new_polyline()
  {
    polylines.push_back(Polyline_with_context());
  }

  void add_node(typename boost::graph_traits<Graph>::vertex_descriptor vd)
  {
    if(polylines.back().polyline_content.empty()) {
      polylines.back().polyline_content.push_back(graph[vd]);
    }
  }

  void add_edge(typename boost::graph_traits<Graph>::edge_descriptor ed)
  {
    typename boost::graph_traits<Graph>::vertex_descriptor
      s = source(ed, graph),
      t = target(ed, graph);
    Polyline_with_context& polyline = polylines.back();
    CGAL_assertion(!polyline.polyline_content.empty());
    if(polyline.polyline_content.back() != graph[s]) {
      polyline.polyline_content.push_back(graph[s]);
    } else if(polyline.polyline_content.back() != graph[t]) {
      // if the edge is zero-length, it is ignored
      polyline.polyline_content.push_back(graph[t]);
    }
    const typename boost::edge_bundle_type<Graph>::type &
      set_of_indices = graph[ed];
    polyline.context.adjacent_patches_ids.insert(set_of_indices.begin(),
                                                 set_of_indices.end());
  }

  void end_polyline()
  {
    // ignore degenerated polylines
    if(polylines.back().polyline_content.size() < 2)
      polylines.resize(polylines.size() - 1);
    // else {
    //   std::cerr << "Polyline with " << polylines.back().polyline_content.size()
    //             << " vertices, incident to "
    //             << polylines.back().context.adjacent_patches_ids.size()
    //             << " patches:\n ";
    //   for(auto p: polylines.back().polyline_content)
    //     std::cerr << " " << p;
    //   std::cerr << "\n";
    // }
  }
};


} // end namespace internal
} // end namespace Mesh_3
>>>>>>> d591d100

/**
 * @class Polyhedral_mesh_domain_with_features_3
 *
 *
 */
template < class IGT_,
           class Polyhedron_ = typename Mesh_polyhedron_3<IGT_>::type,
           class TriangleAccessor= CGAL::Default,
           class Patch_id=int,
           class Use_exact_intersection_construction_tag = Tag_true >
class Polyhedral_mesh_domain_with_features_3
  : public Mesh_domain_with_polyline_features_3<
      Polyhedral_mesh_domain_3< Polyhedron_,
                                IGT_,
                                TriangleAccessor,
                                Patch_id,
                                Use_exact_intersection_construction_tag > >
{
  typedef Mesh_domain_with_polyline_features_3<
    Polyhedral_mesh_domain_3<
      Polyhedron_, IGT_, TriangleAccessor,
      Patch_id, Use_exact_intersection_construction_tag > > Base;

  typedef boost::adjacency_list<
    boost::setS, // this avoids parallel edges
    boost::vecS,
    boost::undirectedS,
    typename IGT_::Point_3,
    std::set<typename Base::Surface_patch_index> > Featured_edges_copy_graph;
public:
  typedef Polyhedron_ Polyhedron;
  typedef Polyhedron Polyhedron_type;

  // Index types
  typedef typename Base::Index                Index;
  typedef typename Base::Corner_index         Corner_index;
  typedef typename Base::Curve_index          Curve_index;
  typedef typename Base::Surface_patch_index  Surface_patch_index;
  typedef typename Base::Subdomain_index      Subdomain_index;

#ifndef CGAL_NO_DEPRECATED_CODE
  typedef Curve_index Curve_segment_index; ///< Backward-compatibility
#endif

  typedef typename boost::property_map<Polyhedron,
                                       face_patch_id_t<Patch_id>
                                       >::type            Face_patch_id_pmap;
  typedef typename boost::property_traits<
    Face_patch_id_pmap>::value_type                       P_id;

  // Backward compatibility
#ifndef CGAL_MESH_3_NO_DEPRECATED_SURFACE_INDEX
  typedef Surface_patch_index                 Surface_index;
#endif // CGAL_MESH_3_NO_DEPRECATED_SURFACE_INDEX

  typedef typename Base::R         R;
  typedef typename Base::Point_3   Point_3;
  typedef typename Base::FT        FT;

  typedef CGAL::Tag_true           Has_features;

  typedef std::vector<Point_3> Bare_polyline;
  typedef Mesh_3::Polyline_with_context<Surface_patch_index, Curve_index,
                                        Bare_polyline > Polyline_with_context;
  /// Constructors
  Polyhedral_mesh_domain_with_features_3(const Polyhedron& p,
                                         CGAL::Random* p_rng = NULL)
    : Base(p_rng) , borders_detected_(false)
  {
    stored_polyhedra.resize(1);
    stored_polyhedra[0] = p;
    this->add_primitives(stored_polyhedra[0]);
    this->build();
  }

#ifndef CGAL_NO_DEPRECATED_CODE

  CGAL_DEPRECATED
  Polyhedral_mesh_domain_with_features_3(const std::string& filename,
                                         CGAL::Random* p_rng = NULL)
    : Base(p_rng) , borders_detected_(false)
  {
    load_from_file(filename.c_str());
  }

  // The following is needed, because otherwise, when a "const char*" is
  // passed, the constructors templates are a better match, than the
  // constructor with `std::string`.
  CGAL_DEPRECATED
  Polyhedral_mesh_domain_with_features_3(const char* filename,
                                         CGAL::Random* p_rng = NULL)
    : Base(p_rng) , borders_detected_(false)
  {
    load_from_file(filename);
  }
#endif // not CGAL_NO_DEPRECATED_CODE

  Polyhedral_mesh_domain_with_features_3(const Polyhedron& p,
                                         const Polyhedron& bounding_p,
                                         CGAL::Random* p_rng = NULL)
    : Base(p_rng) , borders_detected_(false)
  {
    stored_polyhedra.resize(2);
    stored_polyhedra[0] = p;
    stored_polyhedra[1] = bounding_p;
    this->add_primitives(stored_polyhedra[0]);
    this->add_primitives(stored_polyhedra[1]);
    if(CGAL::is_empty(bounding_p)) {
      this->set_surface_only();
    } else {
      this->add_primitives_to_bounding_tree(stored_polyhedra[1]);
    }
  }

  template <typename InputPolyhedraPtrIterator>
  Polyhedral_mesh_domain_with_features_3(InputPolyhedraPtrIterator begin,
                                         InputPolyhedraPtrIterator end,
                                         CGAL::Random* p_rng = NULL)
    : Base(p_rng) , borders_detected_(false)
  {
    stored_polyhedra.reserve(std::distance(begin, end));
    for (; begin != end; ++begin) {
      stored_polyhedra.push_back(**begin);
      this->add_primitives(stored_polyhedra.back());
    }
    this->set_surface_only();
    this->build();
  }

  template <typename InputPolyhedraPtrIterator>
  Polyhedral_mesh_domain_with_features_3(InputPolyhedraPtrIterator begin,
                                         InputPolyhedraPtrIterator end,
                                         const Polyhedron& bounding_polyhedron,
                                         CGAL::Random* p_rng = NULL)
    : Base(p_rng) , borders_detected_(false)
  {
    stored_polyhedra.reserve(std::distance(begin, end)+1);
    if(begin != end) {
      for (; begin != end; ++begin) {
        stored_polyhedra.push_back(**begin);
        this->add_primitives(stored_polyhedra.back());
      }
      stored_polyhedra.push_back(bounding_polyhedron);
      this->add_primitives(stored_polyhedra.back());
    }
    if(bounding_polyhedron.empty()) {
      this->set_surface_only();
    } else {
      this->add_primitives_to_bounding_tree(stored_polyhedra.back());
    }
    this->build();
  }

  /// Destructor
  ~Polyhedral_mesh_domain_with_features_3() {}

  /// Detect features
  void initialize_ts(Polyhedron& p);

  void detect_features(FT angle_in_degree, std::vector<Polyhedron>& p);
  void detect_features(FT angle_in_degree = FT(60))
  {
    detect_features(angle_in_degree, stored_polyhedra);
  }

  void detect_borders(std::vector<Polyhedron>& p);
  void detect_borders() { detect_borders(stored_polyhedra); };

  // non-documented, provided to the FEniCS project
  const std::vector<Polyhedron>& polyhedra()const
  {
    return stored_polyhedra;
  }

private:
  void load_from_file(const char* filename) {
    // Create input polyhedron
    std::ifstream input(filename);
    stored_polyhedra.resize(1);
    input >> stored_polyhedra[0];
    this->add_primitives(stored_polyhedra[0]);
    this->build();
  }

  void add_features_from_split_graph_into_polylines(Featured_edges_copy_graph& graph);

  template <typename Edge_predicate, typename P2Vmap>
  void add_featured_edges_to_graph(const Polyhedron& poly,
                                   const Edge_predicate& pred,
                                   Featured_edges_copy_graph& graph,
                                   P2Vmap& p2vmap);

  std::vector<Polyhedron> stored_polyhedra;
  bool borders_detected_;

private:
  // Disabled copy constructor & assignment operator
  typedef Polyhedral_mesh_domain_with_features_3 Self;
  Polyhedral_mesh_domain_with_features_3(const Self& src);
  Self& operator=(const Self& src);

};  // end class Polyhedral_mesh_domain_with_features_3


template < typename GT_, typename P_, typename TA_,
           typename Tag_, typename E_tag_>
void
Polyhedral_mesh_domain_with_features_3<GT_,P_,TA_,Tag_,E_tag_>::
initialize_ts(Polyhedron& p)
{
  typedef typename boost::property_map<Polyhedron,vertex_time_stamp_t>::type Vtmap;
  typedef typename boost::property_map<Polyhedron,halfedge_time_stamp_t>::type Htmap;
  typedef typename boost::property_map<Polyhedron,face_time_stamp_t>::type Ftmap;
  Vtmap vtm = get(vertex_time_stamp,p);
  Htmap htm = get(halfedge_time_stamp,p);
  Ftmap ftm = get(face_time_stamp,p);

  std::size_t ts = 0;
  BOOST_FOREACH(typename boost::graph_traits<Polyhedron>::vertex_descriptor vd, vertices(p))
  {
    put(vtm,vd,ts++);
  }

  BOOST_FOREACH(typename boost::graph_traits<Polyhedron>::face_descriptor fd, faces(p))
  {
    put(ftm,fd,ts++);
  }

  BOOST_FOREACH(typename boost::graph_traits<Polyhedron>::halfedge_descriptor hd, halfedges(p))
  {
    put(htm,hd,ts++);
  }
}




template <typename Graph>
void dump_graph_edges(std::ostream& out, const Graph& g)
{
  typedef typename boost::graph_traits<Graph>::vertex_descriptor vertex_descriptor;
  typedef typename boost::graph_traits<Graph>::edge_descriptor edge_descriptor;

  out.precision(17);
  BOOST_FOREACH(edge_descriptor e, edges(g))
  {
    vertex_descriptor s = source(e, g);
    vertex_descriptor t = target(e, g);
    out << "2 " << g[s] << " " << g[t] << "\n";
  }
}

template <typename Graph>
void dump_graph_edges(const char* filename, const Graph& g)
{
  std::ofstream out(filename);
  dump_graph_edges(out, g);
}

template < typename GT_, typename P_, typename TA_,
           typename Tag_, typename E_tag_>
void
Polyhedral_mesh_domain_with_features_3<GT_,P_,TA_,Tag_,E_tag_>::
detect_features(FT angle_in_degree, std::vector<Polyhedron>& poly)
{
  CGAL_assertion(!borders_detected_);
  if (borders_detected_)
    return;//prevent from not-terminating

  typedef Featured_edges_copy_graph G_copy;
  G_copy g_copy;
  typedef typename boost::graph_traits<G_copy>::vertex_descriptor vertex_descriptor;
  typedef typename boost::property_traits<typename boost::property_map<Polyhedron,vertex_point_t>::type>::value_type Point;
  typedef std::map<Point,
                   vertex_descriptor> P2vmap;
  // TODO: replace this map by and unordered_map
  P2vmap p2vmap;
  namespace PMP = CGAL::Polygon_mesh_processing;
  std::size_t nb_of_patch_plus_one = 1;
  BOOST_FOREACH(Polyhedron& p, poly)
  {
    initialize_ts(p);
    typedef typename boost::property_map<Polyhedron,CGAL::face_patch_id_t<Tag_> >::type PIDMap;
    typedef typename boost::property_map<Polyhedron,CGAL::vertex_incident_patches_t<P_id> >::type VIPMap;
    typedef typename boost::property_map<Polyhedron, CGAL::edge_is_feature_t>::type EIFMap;

    using Mesh_3::internal::Get_face_index_pmap;
    Get_face_index_pmap<Polyhedron> get_face_index_pmap(p);

    PIDMap pid_map = get(face_patch_id_t<Tag_>(), p);
    VIPMap vip_map = get(vertex_incident_patches_t<P_id>(), p);
    EIFMap eif_map = get(CGAL::edge_is_feature, p);

    // Get sharp features
    nb_of_patch_plus_one += PMP::sharp_edges_segmentation(p, angle_in_degree
      , eif_map
      , pid_map
      , PMP::parameters::first_index(nb_of_patch_plus_one)
      .face_index_map(get_face_index_pmap(p))
      .vertex_incident_patches_map(vip_map));

    Mesh_3::internal::Is_featured_edge<Polyhedron> is_featured_edge(p);

    add_featured_edges_to_graph(p, is_featured_edge, g_copy, p2vmap);
  }
  add_features_from_split_graph_into_polylines(g_copy);
  borders_detected_ = true;/*done by PMP::detect_features*/
}

template < typename GT_, typename P_, typename TA_,
           typename Tag_, typename E_tag_>
void
Polyhedral_mesh_domain_with_features_3<GT_,P_,TA_,Tag_,E_tag_>::
detect_borders(std::vector<Polyhedron>& poly)
{
  if (borders_detected_)
    return;//border detection has already been done

  detect_features(180, poly);

  borders_detected_ = true;
}

template < typename GT_, typename P_, typename TA_,
           typename Tag_, typename E_tag_>
void
Polyhedral_mesh_domain_with_features_3<GT_,P_,TA_,Tag_,E_tag_>::
add_features_from_split_graph_into_polylines(Featured_edges_copy_graph& g_copy)
{
  std::vector<Polyline_with_context> polylines;

<<<<<<< HEAD
  internal::Mesh_3::Extract_polyline_with_context_visitor<
=======
  Mesh_3::internal::Extract_polyline_with_context_visitor<
    Polyhedral_mesh_domain_with_features_3,
>>>>>>> d591d100
    Polyline_with_context,
    Featured_edges_copy_graph
    > visitor(g_copy, polylines);
  Mesh_3::internal::Angle_tester<GT_> angle_tester;
  split_graph_into_polylines(g_copy, visitor, angle_tester);

  this->add_features_with_context(polylines.begin(),
                                  polylines.end());

#if CGAL_MESH_3_PROTECTION_DEBUG > 1
  {//DEBUG
    std::ofstream og("polylines_graph.polylines.txt");
    og.precision(17);
    BOOST_FOREACH(const Polyline_with_context& poly, polylines)
    {
      og << poly.polyline_content.size() << " ";
      BOOST_FOREACH(const Point_3& p, poly.polyline_content)
        og << p << " ";
      og << std::endl;
    }
    og.close();
  }
#endif // CGAL_MESH_3_PROTECTION_DEBUG > 1

}

template < typename GT_, typename P_, typename TA_,
           typename Tag_, typename E_tag_>
template <typename Edge_predicate, typename P2vmap>
void
Polyhedral_mesh_domain_with_features_3<GT_,P_,TA_,Tag_,E_tag_>::
add_featured_edges_to_graph(const Polyhedron& p,
                            const Edge_predicate& pred,
                            Featured_edges_copy_graph& g_copy,
                            P2vmap& p2vmap)
{
  typedef boost::filtered_graph<Polyhedron,
                                Edge_predicate > Featured_edges_graph;
  Featured_edges_graph orig_graph(p, pred);

  typedef Featured_edges_graph Graph;
  typedef typename boost::graph_traits<Graph>::vertex_descriptor Graph_vertex_descriptor;
  typedef typename boost::graph_traits<Graph>::edge_descriptor Graph_edge_descriptor;
  typedef Featured_edges_copy_graph G_copy;
  typedef typename boost::graph_traits<G_copy>::vertex_descriptor vertex_descriptor;
  typedef typename boost::graph_traits<G_copy>::edge_descriptor edge_descriptor;

  const Featured_edges_graph& graph = orig_graph;

  typedef typename boost::property_map<Polyhedron,vertex_point_t>::const_type Vpm;
  Vpm vpm = get(vertex_point, p);
  BOOST_FOREACH(Graph_vertex_descriptor v, vertices(graph)){
    vertex_descriptor vc;
    typename P2vmap::iterator it = p2vmap.find(get(vpm,v));
    if(it == p2vmap.end()) {
      vc = add_vertex(g_copy);
      g_copy[vc] = get(vpm, v);
      p2vmap[get(vpm,v)] = vc;
    }
  }

  typedef typename boost::property_map<Polyhedron,face_patch_id_t<Tag_> >::type Face_patch_id_pmap;
  Face_patch_id_pmap fpm = get(face_patch_id_t<Tag_>(),p);

  BOOST_FOREACH(Graph_edge_descriptor e, edges(graph)){
    vertex_descriptor vs = p2vmap[get(vpm,source(e,graph))];
    vertex_descriptor vt = p2vmap[get(vpm,target(e,graph))];
    CGAL_warning_msg(vs != vt, "ignore self loop");
    if(vs != vt) {
      const std::pair<edge_descriptor, bool> pair = add_edge(vs,vt,g_copy);
      typename boost::graph_traits<Polyhedron>::halfedge_descriptor he = halfedge(e, p);
      if(!is_border(he, p)) {
        g_copy[pair.first].insert(get(fpm, face(he,p)));
      }
      he = opposite(he,p);
      if(!is_border(he, p)) {
        g_copy[pair.first].insert(get(fpm, face(he,p)));
      }
    }
  }

#if CGAL_MESH_3_PROTECTION_DEBUG > 1
  {// DEBUG
    dump_graph_edges("edges-graph.polylines.txt", g_copy);
  }
#endif
}


} //namespace CGAL

#include <CGAL/enable_warnings.h>

#endif // CGAL_POLYHEDRAL_MESH_DOMAIN_WITH_FEATURES_3_H<|MERGE_RESOLUTION|>--- conflicted
+++ resolved
@@ -62,134 +62,6 @@
 
 
 namespace CGAL {
-<<<<<<< HEAD
-=======
-namespace Mesh_3 {
-namespace internal {
-
-template <typename Kernel>
-struct Angle_tester
-{
-  template <typename vertex_descriptor, typename Graph>
-  bool operator()(vertex_descriptor& v, const Graph& g) const
-  {
-    typedef typename boost::graph_traits<Graph>::out_edge_iterator out_edge_iterator;
-    if (out_degree(v, g) != 2)
-      return true;
-    else
-    {
-      out_edge_iterator out_edge_it, out_edges_end;
-      boost::tie(out_edge_it, out_edges_end) = out_edges(v, g);
-
-      vertex_descriptor v1 = target(*out_edge_it++, g);
-      vertex_descriptor v2 = target(*out_edge_it++, g);
-      CGAL_assertion(out_edge_it == out_edges_end);
-
-      const typename Kernel::Point_3& p = g[v];
-      const typename Kernel::Point_3& p1 = g[v1];
-      const typename Kernel::Point_3& p2 = g[v2];
-
-      return (CGAL::angle(p1, p, p2) == CGAL::ACUTE);
-    }
-  }
-};
-
-template <typename Polyhedron>
-struct Is_featured_edge {
-  const Polyhedron* polyhedron;
-  typename boost::property_map<Polyhedron, edge_is_feature_t>::type eifm;
-  Is_featured_edge()
-    : polyhedron(0)
-  {} // required by boost::filtered_graph
-
-  Is_featured_edge(const Polyhedron& polyhedron)
-    : polyhedron(&polyhedron), eifm(get(edge_is_feature,polyhedron))
-  {}
-
-  bool operator()(typename boost::graph_traits<Polyhedron>::edge_descriptor e) const {
-    return get(eifm, e);
-  }
-}; // end Is_featured_edge<Polyhedron>
-
-template <typename Polyhedron>
-struct Is_border_edge {
-  const Polyhedron* polyhedron;
-  Is_border_edge() : polyhedron(0) {} // required by boost::filtered_graph
-  Is_border_edge(const Polyhedron& polyhedron) : polyhedron(&polyhedron) {}
-
-  bool operator()(typename boost::graph_traits<Polyhedron>::edge_descriptor e) const {
-    return is_border(halfedge(e, *polyhedron), *polyhedron) ||
-      is_border(opposite(halfedge(e, *polyhedron), *polyhedron), *polyhedron);
-  }
-}; // end Is_featured_edge<Polyhedron>
-
-template<typename Polyhedral_mesh_domain,
-         typename Polyline_with_context,
-         typename Graph>
-struct Extract_polyline_with_context_visitor
-{
-  typedef typename Polyhedral_mesh_domain::Polyhedron Polyhedron;
-  std::vector<Polyline_with_context>& polylines;
-  const Graph& graph;
-
-  Extract_polyline_with_context_visitor
-  (const Graph& graph,
-   typename std::vector<Polyline_with_context>& polylines)
-    : polylines(polylines), graph(graph)
-  {}
-
-  void start_new_polyline()
-  {
-    polylines.push_back(Polyline_with_context());
-  }
-
-  void add_node(typename boost::graph_traits<Graph>::vertex_descriptor vd)
-  {
-    if(polylines.back().polyline_content.empty()) {
-      polylines.back().polyline_content.push_back(graph[vd]);
-    }
-  }
-
-  void add_edge(typename boost::graph_traits<Graph>::edge_descriptor ed)
-  {
-    typename boost::graph_traits<Graph>::vertex_descriptor
-      s = source(ed, graph),
-      t = target(ed, graph);
-    Polyline_with_context& polyline = polylines.back();
-    CGAL_assertion(!polyline.polyline_content.empty());
-    if(polyline.polyline_content.back() != graph[s]) {
-      polyline.polyline_content.push_back(graph[s]);
-    } else if(polyline.polyline_content.back() != graph[t]) {
-      // if the edge is zero-length, it is ignored
-      polyline.polyline_content.push_back(graph[t]);
-    }
-    const typename boost::edge_bundle_type<Graph>::type &
-      set_of_indices = graph[ed];
-    polyline.context.adjacent_patches_ids.insert(set_of_indices.begin(),
-                                                 set_of_indices.end());
-  }
-
-  void end_polyline()
-  {
-    // ignore degenerated polylines
-    if(polylines.back().polyline_content.size() < 2)
-      polylines.resize(polylines.size() - 1);
-    // else {
-    //   std::cerr << "Polyline with " << polylines.back().polyline_content.size()
-    //             << " vertices, incident to "
-    //             << polylines.back().context.adjacent_patches_ids.size()
-    //             << " patches:\n ";
-    //   for(auto p: polylines.back().polyline_content)
-    //     std::cerr << " " << p;
-    //   std::cerr << "\n";
-    // }
-  }
-};
-
-
-} // end namespace internal
-} // end namespace Mesh_3
->>>>>>> d591d100
 
 /**
  * @class Polyhedral_mesh_domain_with_features_3
@@ -522,12 +394,7 @@
 {
   std::vector<Polyline_with_context> polylines;
 
-<<<<<<< HEAD
-  internal::Mesh_3::Extract_polyline_with_context_visitor<
-=======
   Mesh_3::internal::Extract_polyline_with_context_visitor<
-    Polyhedral_mesh_domain_with_features_3,
->>>>>>> d591d100
     Polyline_with_context,
     Featured_edges_copy_graph
     > visitor(g_copy, polylines);
