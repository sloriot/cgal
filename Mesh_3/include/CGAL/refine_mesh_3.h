--- conflicted
+++ resolved
@@ -25,13 +25,8 @@
 #include <CGAL/Mesh_error_code.h>
 #include <CGAL/optimize_mesh_3.h>
 #include <CGAL/SMDS_3/Dump_c3t3.h>
-<<<<<<< HEAD
-
-#include <boost/parameter/preprocessor.hpp>
-=======
 #include <CGAL/Named_function_parameters.h>
 #include <CGAL/Mesh_3/parameters.h>
->>>>>>> 01f8f1bc
 
 #include <atomic>
 
@@ -103,311 +98,6 @@
 
 } // namespace details
 
-<<<<<<< HEAD
-namespace parameters {
-
-namespace internal {
-
-const int undef_parameter = -1;
-
-// Helpers
-struct Optimization_options_base
-{
-  Optimization_options_base(bool b)
-  : b_(b), time_limit_(undef_parameter), bound_(undef_parameter) {}
-
-  operator bool() const { return b_; }
-
-  bool is_time_limit_set() const { return time_limit_ != undef_parameter; }
-  void set_time_limit(double d) { time_limit_ = d; }
-  double time_limit() const { return time_limit_; }
-
-  bool is_bound_set() const { return bound_ != undef_parameter; }
-  void set_bound(double d) { bound_ = d; }
-  double bound() const { return bound_; }
-
-private:
-  bool b_;
-  double time_limit_;
-  double bound_;
-};
-
-struct Global_optimization_options_base
-{
-  Global_optimization_options_base()
-  : convergence_(undef_parameter), max_it_nb_(undef_parameter) {}
-
-  bool is_convergence_set() const { return convergence_ != undef_parameter; }
-  void set_convergence(double d) { convergence_ = d; }
-  double convergence() const { return convergence_; }
-
-  bool is_max_iteration_number_set() const { return max_it_nb_ != undef_parameter; }
-  void set_max_iteration_number(int i) { max_it_nb_ = i; }
-  int max_iteration_number() const { return max_it_nb_; }
-
-private:
-  double convergence_;
-  int max_it_nb_;
-};
-
-// Perturb
-struct Perturb_options : public Optimization_options_base
-{
-  Perturb_options(bool b) : Optimization_options_base(b) {}
-};
-
-// Exude
-struct Exude_options : public Optimization_options_base
-{
-  Exude_options(bool b) : Optimization_options_base(b) {}
-};
-
-// Odt
-struct Odt_options : public Optimization_options_base
-, public Global_optimization_options_base
-{
-  Odt_options(bool b) : Optimization_options_base(b)
-  , Global_optimization_options_base() {}
-};
-
-// Lloyd
-struct Lloyd_options : public Optimization_options_base
-, public Global_optimization_options_base
-{
-  Lloyd_options(bool b) : Optimization_options_base(b)
-  , Global_optimization_options_base() {}
-};
-
-// Manifold
-struct Manifold_options {
-  enum {
-    NON_MANIFOLD = 0,
-    MANIFOLD_WITH_BOUNDARY = 8,
-    NO_BOUNDARY = 16,
-    MANIFOLD = 24
-  };
-
-  Manifold_options(const int topology)
-    : mesh_topology(topology)
-  {}
-  Manifold_options()
-    : mesh_topology(NON_MANIFOLD)
-  {}
-
-  int mesh_topology;
-};
-
-// Various Mesh_3 option
-struct Mesh_3_options {
-#ifndef CGAL_NO_ATOMIC
-      typedef std::atomic<bool>* Pointer_to_stop_atomic_boolean_t;
-#else
-      typedef bool* Pointer_to_stop_atomic_boolean_t;
-#endif
-  Mesh_3_options(bool nonlinear = false)
-    // This parameter `nonlinear` adds a compatibility with previous
-    // API of the constructor of `C3t3_initializer`.
-    // -- Laurent Rineau, 2019/05/03
-    : dump_after_init_prefix()
-    , dump_after_refine_surface_prefix()
-    , dump_after_refine_prefix()
-    , dump_after_glob_opt_prefix()
-    , dump_after_perturb_prefix()
-    , dump_after_exude_prefix()
-    , number_of_initial_points(-1)
-    , nonlinear_growth_of_balls(nonlinear)
-    , maximal_number_of_vertices(0)
-    , pointer_to_error_code(0)
-#ifndef CGAL_NO_ATOMIC
-    , pointer_to_stop_atomic_boolean(0)
-#endif
-  {}
-
-  std::string dump_after_init_prefix;
-  std::string dump_after_refine_surface_prefix;
-  std::string dump_after_refine_prefix;
-  std::string dump_after_glob_opt_prefix;
-  std::string dump_after_perturb_prefix;
-  std::string dump_after_exude_prefix;
-  int number_of_initial_points;
-  bool nonlinear_growth_of_balls;
-  std::size_t maximal_number_of_vertices;
-  Mesh_error_code* pointer_to_error_code;
-#ifndef CGAL_NO_ATOMIC
-  Pointer_to_stop_atomic_boolean_t pointer_to_stop_atomic_boolean;
-#endif
-
-}; // end struct Mesh_3_options
-
-} // end namespace internal
-
-#if defined(BOOST_MSVC)
-#  pragma warning(push)
-#  pragma warning(disable:4003) // not enough actual parameters for macro
-#endif
-
-// see <CGAL/config.h>
-CGAL_PRAGMA_DIAG_PUSH
-// see <CGAL/boost/parameter.h>
-CGAL_IGNORE_BOOST_PARAMETER_NAME_WARNINGS
-
-
-// -----------------------------------
-// Perturb
-// -----------------------------------
-BOOST_PARAMETER_FUNCTION((internal::Perturb_options), perturb, tag,
-                         (optional (time_limit_, *, internal::undef_parameter )
-                                   (sliver_bound_, *, default_values_for_mesh_3::perturb_sliver_bound )))
-{
-  internal::Perturb_options options(true);
-
-  if ( internal::undef_parameter != time_limit_ )
-    options.set_time_limit(time_limit_);
-
-  options.set_bound(sliver_bound_);
-
-  return options;
-}
-
-inline internal::Perturb_options no_perturb() { return internal::Perturb_options(false); }
-
-// -----------------------------------
-// Exude
-// -----------------------------------
-BOOST_PARAMETER_FUNCTION((internal::Exude_options), exude, tag,
-                         (optional (time_limit_, *, internal::undef_parameter )
-                                   (sliver_bound_, *, default_values_for_mesh_3::exude_sliver_bound )))
-{
-  internal::Exude_options options(true);
-
-  if ( internal::undef_parameter != time_limit_ )
-    options.set_time_limit(time_limit_);
-
-  options.set_bound(sliver_bound_);
-
-  return options;
-}
-
-inline internal::Exude_options no_exude() { return internal::Exude_options(false); }
-
-// -----------------------------------
-// Odt
-// -----------------------------------
-BOOST_PARAMETER_FUNCTION((internal::Odt_options), odt, tag,
-                         (optional (time_limit_, *, 0 )
-                                   (max_iteration_number_, *, 0 )
-                                   (convergence_, *, default_values_for_mesh_3::odt_convergence_ratio )
-                                   (freeze_bound_, *, default_values_for_mesh_3::odt_freeze_ratio )))
-{
-  internal::Odt_options options(true);
-
-  options.set_time_limit(time_limit_);
-  options.set_bound(freeze_bound_);
-  options.set_convergence(convergence_);
-  options.set_max_iteration_number(max_iteration_number_);
-
-  return options;
-}
-
-inline internal::Odt_options no_odt() { return internal::Odt_options(false); }
-
-// -----------------------------------
-// Lloyd
-// -----------------------------------
-BOOST_PARAMETER_FUNCTION((internal::Lloyd_options), lloyd, tag,
-                         (optional (time_limit_, *, 0 )
-                                   (max_iteration_number_, *, 0 )
-                                   (convergence_, *, default_values_for_mesh_3::lloyd_convergence_ratio )
-                                   (freeze_bound_, *, default_values_for_mesh_3::lloyd_freeze_ratio )))
-{
-  internal::Lloyd_options options(true);
-
-  options.set_time_limit(time_limit_);
-  options.set_bound(freeze_bound_);
-  options.set_convergence(convergence_);
-  options.set_max_iteration_number(max_iteration_number_);
-
-  return options;
-}
-
-inline internal::Lloyd_options no_lloyd() { return internal::Lloyd_options(false); }
-
-// -----------------------------------
-// Manifold options ------------------
-// -----------------------------------
-BOOST_PARAMETER_FUNCTION((internal::Manifold_options), manifold_options, tag,
-                         (optional
-                          (mesh_topology_, (int), -1)
-                         )
-                        )
-{
-  internal::Manifold_options options;
-  options.mesh_topology = mesh_topology_;
-  return options;
-}
-
-inline internal::Manifold_options manifold()
-{
-  return internal::Manifold_options(
-          internal::Manifold_options::MANIFOLD);
-}
-inline internal::Manifold_options manifold_with_boundary()
-{
-  return internal::Manifold_options(
-          internal::Manifold_options::MANIFOLD_WITH_BOUNDARY);
-}
-inline internal::Manifold_options non_manifold()
-{
-  return internal::Manifold_options(
-          internal::Manifold_options::NON_MANIFOLD);
-}
-
-// -----------------------------------
-// Mesh options
-// -----------------------------------
-
-// Undocumented Boost parameter for refine_mesh_3 and make_mesh_3.
-// Allows to dump the mesh at given stage of the mesh generation
-// algorithm.
-BOOST_PARAMETER_FUNCTION((internal::Mesh_3_options), mesh_3_options, tag,
-                         (optional
-                          (dump_after_init_prefix_, (std::string), "" )
-                          (dump_after_refine_surface_prefix_, (std::string), "" )
-                          (dump_after_refine_prefix_, (std::string), "" )
-                          (dump_after_glob_opt_prefix_, (std::string), "" )
-                          (dump_after_perturb_prefix_, (std::string), "" )
-                          (dump_after_exude_prefix_, (std::string), "" )
-                          (number_of_initial_points_, (int), -1)
-                          (maximal_number_of_vertices_, (std::size_t), 0)
-                          (nonlinear_growth_of_balls_, (bool), false)
-                          (pointer_to_error_code_, (Mesh_error_code*), ((Mesh_error_code*)0))
-                          (pointer_to_stop_atomic_boolean_, (internal::Mesh_3_options::Pointer_to_stop_atomic_boolean_t), ((internal::Mesh_3_options::Pointer_to_stop_atomic_boolean_t)0))
-                          )
-                         )
-{
-  internal::Mesh_3_options options;
-
-  options.dump_after_init_prefix=dump_after_init_prefix_;
-  options.dump_after_refine_surface_prefix=dump_after_refine_surface_prefix_;
-  options.dump_after_refine_prefix=dump_after_refine_prefix_;
-  options.dump_after_glob_opt_prefix=dump_after_glob_opt_prefix_;
-  options.dump_after_perturb_prefix=dump_after_perturb_prefix_;
-  options.dump_after_exude_prefix=dump_after_exude_prefix_;
-  options.number_of_initial_points=number_of_initial_points_;
-  options.nonlinear_growth_of_balls = nonlinear_growth_of_balls_;
-  options.maximal_number_of_vertices=maximal_number_of_vertices_;
-  options.pointer_to_error_code=pointer_to_error_code_;
-#ifndef CGAL_NO_ATOMIC
-  options.pointer_to_stop_atomic_boolean=pointer_to_stop_atomic_boolean_;
-#endif
-
-  return options;
-}
-
-// Undocumented Boost parameter for refine_mesh_3 and make_mesh_3.
-// Default Mesh_3_options: dump at every stage of the mesh generation.
-inline internal::Mesh_3_options mesh_3_dump()
-=======
 /*!
  * \ingroup PkgMesh3Functions
  *
@@ -572,7 +262,6 @@
  */
 template<typename C3T3, typename MeshDomain, typename MeshCriteria, typename CGAL_NP_TEMPLATE_PARAMETERS>
 void refine_mesh_3(C3T3& c3t3, MeshDomain& domain, MeshCriteria& criteria, const CGAL_NP_CLASS& np = parameters::default_values())
->>>>>>> 01f8f1bc
 {
     using parameters::choose_parameter;
     using parameters::get_parameter;
