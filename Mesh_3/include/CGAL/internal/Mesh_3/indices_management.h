// Copyright (c) 2009 INRIA Sophia-Antipolis (France).
// All rights reserved.
//
// This file is part of CGAL (www.cgal.org).
//
// $URL$
// $Id$
// SPDX-License-Identifier: GPL-3.0-or-later OR LicenseRef-Commercial
//
// Author(s)     : Stéphane Tayeb
//
//******************************************************************************
// File Description :
//
//
//******************************************************************************

#ifndef CGAL_INTERNAL_MESH_3_INDICES_MANAGEMENT_H
#define CGAL_INTERNAL_MESH_3_INDICES_MANAGEMENT_H

#include <CGAL/license/Triangulation_3.h>


#include <boost/type_traits/is_same.hpp>
#include <boost/utility/enable_if.hpp>
#include <boost/variant/variant.hpp>
#include <boost/variant/get.hpp>
#include <boost/variant/apply_visitor.hpp>
#include <CGAL/Mesh_3/Has_features.h>
#include <CGAL/IO/io.h>

#include <tuple>

namespace CGAL {
namespace Mesh_3 {
namespace internal {

// -----------------------------------
// Index_generator
// Don't use boost::variant if types are the same type
// -----------------------------------
template < typename Subdomain_index, typename Surface_patch_index >
struct Index_generator
{
  typedef boost::variant<Subdomain_index,Surface_patch_index> Index;
  typedef Index                                               type;
};

template < typename T >
struct Index_generator<T, T>
{
  typedef T       Index;
  typedef Index   type;
};

template <typename MD, bool has_feature = Has_features<MD>::value>
struct Indices_tuple_generator
{
  using type = std::tuple<typename MD::Subdomain_index,
                          typename MD::Surface_patch_index,
                          typename MD::Curve_index,
                          typename MD::Corner_index
                          >;
};

template <typename MD>
struct Indices_tuple_generator<MD, false>
{
  using type = std::tuple<typename MD::Subdomain_index,
                          typename MD::Surface_patch_index>;
};

template <typename MD>
using Indices_tuple_t = typename Indices_tuple_generator<MD>::type;

// Nasty meta-programming to get a boost::variant of four types that
// may not be all different.
template <typename T0> struct seq1 {
  typedef T0 type;
};
template <typename T0, typename T1> struct seq2 {
  typedef boost::variant<T0, T1> type;
};
template <typename T0, typename T1, typename T2> struct seq3 {
  typedef boost::variant<T0, T1, T2> type;
};
template <typename T0, typename T1, typename T2, typename T3> struct seq4 {
  typedef boost::variant<T0, T1, T2, T3> type;
};

template <typename T, typename U> struct insert;
template <typename T, typename U> struct insert<seq1<T>, U> {
  typedef seq2<T, U> type;
};
template <typename T, typename U, typename V> struct insert<seq2<T, U>, V> {
  typedef seq3<T, U, V> type;
};
template <typename T, typename U, typename V, typename W>
struct insert<seq3<T, U, V>, W> {
  typedef seq4<T, U, V, W> type;
};
template <typename T> struct insert<seq1<T>, T> {
  typedef seq1<T> type;
};
template <typename T, typename U> struct insert<seq2<T, U>, T> {
  typedef seq2<T, U> type;
};
template <typename T, typename U> struct insert<seq2<T, U>, U> {
  typedef seq2<T, U> type;
};
template <typename T, typename U, typename V> struct insert<seq3<T, U, V>, T> {
  typedef seq3<T, U, V> type;
};
template <typename T, typename U, typename V> struct insert<seq3<T, U, V>, U> {
  typedef seq3<T, U, V> type;
};
template <typename T, typename U, typename V> struct insert<seq3<T, U, V>, V> {
  typedef seq3<T, U, V> type;
};

template < typename Subdomain_index,
           typename Surface_patch_index,
           typename Curves_index,
           typename Corner_index>
struct Index_generator_with_features
{
  typedef typename insert<
    typename insert<
      typename insert<seq1<Subdomain_index>,
                      Surface_patch_index
                      >::type,
      Curves_index
      >::type,
    Corner_index>::type seq;
  typedef typename seq::type Index;
  typedef Index                                        type;
};

template < typename T>
struct Index_generator_with_features<T, T, T, T>
{
  typedef T Index;
  typedef Index                                         type;
};

template <typename T, typename Boost_variant>
const T& get_index(const Boost_variant& x,
                   typename boost::disable_if<boost::is_same<T, Boost_variant> >::type * = 0)
{ return boost::get<T>(x); }

template <typename T>
const T& get_index(const T& x) { return x; }

template <typename Mesh_domain,
          bool has_feature = Has_features<Mesh_domain>::value>
struct Read_mesh_domain_index {
  // here we have has_feature==true

  typedef Mesh_domain MT; // was named "mesh traits" previously

  typename Mesh_domain::Index
  operator()(int dimension, std::istream& is) const {
    switch(dimension) {
    case 0:
      typename MT::Corner_index ci;
      if(IO::is_ascii(is)) is >> ci;
      else CGAL::read(is, ci);
      return  ci;
      break;
    case 1:
      typename MT::Curve_index si;
      if(IO::is_ascii(is)) is >> si;
      else CGAL::read(is, si);
      return  si;
      break;
    default:
      return Read_mesh_domain_index<Mesh_domain, false>()(dimension, is);
    }
  }
}; // end template partial specialization
   // Read_mesh_domain_index<Mesh_domain, true>

template <typename Mesh_domain,
          bool has_feature = Has_features<Mesh_domain>::value>
struct Write_mesh_domain_index {
  // here we have has_feature==true

  typedef Mesh_domain MT; // was named "mesh traits" previously
  typedef typename MT::Corner_index Ci;
  typedef typename MT::Curve_index  Si;

  void
  operator()(std::ostream& os, int dimension,
             const typename Mesh_domain::Index& index) const {
    switch(dimension) {
    case 0: {
      const Ci& ci = get_index<Ci>(index);
      if(IO::is_ascii(os)) os << IO::oformat(ci);
      else CGAL::write(os, ci);
    }
      break;
    case 1: {
      const Si& si = get_index<Si>(index);
      if(IO::is_ascii(os)) os << IO::oformat(si);
      else CGAL::write(os, si);
    }
      break;
    default:
      Write_mesh_domain_index<Mesh_domain, false>()(os, dimension, index);
    }
  }
}; // end template partial specialization
   // Write_mesh_domain_index<Mesh_domain, true>

template <typename Mesh_domain>
struct Read_mesh_domain_index<Mesh_domain, false> {
  // here we have has_feature==false

  typedef Mesh_domain MT; // was named "mesh traits" previously

  typename Mesh_domain::Index
  operator()(int dimension, std::istream& is) const {
    switch(dimension) {
    case 2: {
      typename MT::Surface_patch_index spi;
      if(IO::is_ascii(is)) is >> IO::iformat(spi);
      else CGAL::read(is, spi);
      return  spi;
    }
      break;
    default: {// 3
      typename MT::Subdomain_index di;
      if(IO::is_ascii(is)) is >> IO::iformat(di);
      else CGAL::read(is, di);
      return  di;
    }
      break;
    }
  }
}; // end template partial specialization
   // Read_mesh_domain_index<Mesh_domain, false>

template <typename Mesh_domain>
struct Write_mesh_domain_index<Mesh_domain, false> {
  // here we have has_feature==false

  typedef Mesh_domain MT; // was named "mesh traits" previously
  typedef typename MT::Surface_patch_index Spi;
  typedef typename MT::Subdomain_index Di;

  void
  operator()(std::ostream& os, int dimension,
             const typename Mesh_domain::Index& index) const {
    switch(dimension) {
    case 2: {
      const Spi& spi = get_index<Spi>(index);
      if(IO::is_ascii(os)) os << IO::oformat(spi);
      else CGAL::write(os, spi);
    }
      break;
    default: {// 3
      const Di& di = get_index<Di>(index);
      if(IO::is_ascii(os)) os << IO::oformat(di);
      else CGAL::write(os, di);
    }
      break;
    }
  }
}; // end template partial specialization
   // Write_mesh_domain_index<Mesh_domain, false>

template <typename, typename Index>
struct Read_write_index {
  void operator()(std::ostream& os, int, Index index) const {
<<<<<<< HEAD
    if(is_ascii(os)) os << oformat(index);
=======
    if(IO::is_ascii(os)) os << IO::oformat(index);
>>>>>>> cf69d322
    else CGAL::write(os, index);
  }
  Index operator()(std::istream& is, int) const {
    Index index;
<<<<<<< HEAD
    if(is_ascii(is)) is >> iformat(index);
=======
    if(IO::is_ascii(is)) is >> IO::iformat(index);
>>>>>>> cf69d322
    else CGAL::read(is, index);
    return index;
  }
};

struct Variant_write_visitor {
  std::ostream& os;
  template <typename T>
  void operator()(T v) const {
<<<<<<< HEAD
    if(is_ascii(os)) os << CGAL::oformat(v);
=======
    if(IO::is_ascii(os)) os << CGAL::IO::oformat(v);
>>>>>>> cf69d322
    else CGAL::write(os, v);
  }
};

template <typename Index>
struct Variant_read_visitor {
  std::istream& is;
  Index& variant;
  template <typename T>
  void operator()(T) const {
    T v;
<<<<<<< HEAD
    if(is_ascii(is)) is >> CGAL::iformat(v);
=======
    if(IO::is_ascii(is)) is >> CGAL::IO::iformat(v);
>>>>>>> cf69d322
    else CGAL::read(is, v);
    variant = v;
  }
};

template <typename Indices_types, typename... Args>
struct Read_write_index<Indices_types, boost::variant<Args...>> {
  using Index = boost::variant<Args...>;
  using index_seq = std::make_index_sequence<std::tuple_size<Indices_types>::value>;

  template <std::size_t... Is>
  Index get_index(int dimension, std::index_sequence<Is...>) const{
    static const Index variants[] = { std::tuple_element_t<Is, Indices_types>{}... };
    return variants[dimension < 0 ? 0 : 3-dimension];
  }

  void operator()(std::ostream& os, int, Index index) const {
    Variant_write_visitor visitor{os};
    apply_visitor(visitor, index);
  }
  Index operator()(std::istream& is, int dimension) const {
    Index index = get_index(dimension, index_seq{});
    Variant_read_visitor<Index> visitor{is, index};
    apply_visitor(visitor, index);
    return index;
  }
};

} // end namespace internal
} // end namespace Mesh_3
} // end namespace CGAL

#endif // CGAL_INTERNAL_MESH_3_INDICES_MANAGEMENT_H<|MERGE_RESOLUTION|>--- conflicted
+++ resolved
@@ -272,20 +272,12 @@
 template <typename, typename Index>
 struct Read_write_index {
   void operator()(std::ostream& os, int, Index index) const {
-<<<<<<< HEAD
-    if(is_ascii(os)) os << oformat(index);
-=======
     if(IO::is_ascii(os)) os << IO::oformat(index);
->>>>>>> cf69d322
     else CGAL::write(os, index);
   }
   Index operator()(std::istream& is, int) const {
     Index index;
-<<<<<<< HEAD
-    if(is_ascii(is)) is >> iformat(index);
-=======
     if(IO::is_ascii(is)) is >> IO::iformat(index);
->>>>>>> cf69d322
     else CGAL::read(is, index);
     return index;
   }
@@ -295,11 +287,7 @@
   std::ostream& os;
   template <typename T>
   void operator()(T v) const {
-<<<<<<< HEAD
-    if(is_ascii(os)) os << CGAL::oformat(v);
-=======
     if(IO::is_ascii(os)) os << CGAL::IO::oformat(v);
->>>>>>> cf69d322
     else CGAL::write(os, v);
   }
 };
@@ -311,11 +299,7 @@
   template <typename T>
   void operator()(T) const {
     T v;
-<<<<<<< HEAD
-    if(is_ascii(is)) is >> CGAL::iformat(v);
-=======
     if(IO::is_ascii(is)) is >> CGAL::IO::iformat(v);
->>>>>>> cf69d322
     else CGAL::read(is, v);
     variant = v;
   }
