// Copyright (c) 2009 INRIA Sophia-Antipolis (France).
// All rights reserved.
//
// This file is part of CGAL (www.cgal.org).
// You can redistribute it and/or modify it under the terms of the GNU
// General Public License as published by the Free Software Foundation,
// either version 3 of the License, or (at your option) any later version.
//
// Licensees holding a valid commercial license may use this file in
// accordance with the commercial license agreement provided with the software.
//
// This file is provided AS IS with NO WARRANTY OF ANY KIND, INCLUDING THE
// WARRANTY OF DESIGN, MERCHANTABILITY AND FITNESS FOR A PARTICULAR PURPOSE.
//
// $URL$
// $Id$
//
//
// Author(s)     : Stephane Tayeb
//
//******************************************************************************
//
//******************************************************************************

#ifndef CGAL_MESH_3_C3T3_HELPERS_H
#define CGAL_MESH_3_C3T3_HELPERS_H

#include <CGAL/Mesh_3/config.h>
#include <CGAL/use.h>

#include <CGAL/linear_least_squares_fitting_3.h>
#include <CGAL/Mesh_3/Triangulation_helpers.h>
#include <CGAL/tuple.h>
#include <CGAL/iterator.h>
#include <CGAL/array.h>
#include <CGAL/Handle_hash_function.h>

#ifdef CGAL_MESH_3_PROFILING
  #include <CGAL/Mesh_3/Profiling_tools.h>
#endif

#include <boost/foreach.hpp>
#include <boost/range.hpp>
#include <boost/optional.hpp>
#include <boost/iterator/transform_iterator.hpp>
#include <boost/function_output_iterator.hpp>
#include <boost/lambda/lambda.hpp>
#include <boost/lambda/bind.hpp>
#include <boost/type_traits/is_same.hpp>
#include <boost/type_traits/is_convertible.hpp>
#include <boost/unordered_set.hpp>

#ifdef CGAL_LINKED_WITH_TBB
# include <tbb/parallel_do.h>
#endif

#include <functional>
#include <vector>
#include <set>

namespace CGAL {
namespace Mesh_3 {

#ifdef CGAL_INTRUSIVE_LIST
template <typename Type>
class Intrusive_list {
public:

  typedef Type Type_handle;
  typedef Type_handle& reference;
  typedef const Type_handle& const_reference;
  typedef Type_handle value_type;

  Intrusive_list()
    : f(), b(), n(0)
  {}

  ~Intrusive_list()
  {
    clear();
  }


  Intrusive_list(const Intrusive_list& )
  {
    CGAL_assertion(false);
  }

#ifdef CGAL_CONSTRUCT_INTRUSIVE_LIST_RANGE_CONSTRUCTOR
  template <typename IT>
  Intrusive_list(IT first, IT last)
  : f(), b(), n(0)
  {
    if(first == last){
      return;
    }

    f = *first;
    Type_handle ch = f;
    ++n;
    ++first;
    while(first != last){
      if((ch != Type(*first)) && ((*first)->next_intrusive()==Type_handle())){
        // not yet inserted
        ch->set_next_intrusive(*first);
        (*first)->set_previous_intrusive(ch);
        ch = *first;
        ++n;
      }
      ++first;
    }
    b = ch;
    b->set_next_intrusive(f);
    f->set_previous_intrusive(b);
  }
#endif

  bool
  is_valid() const
  {
    if(n < 0){
      std::cerr << "n < 0" << std::endl;
      return false;
    }
    if(n == 0){
      if (f != Type_handle()){
        std::cerr << "n==0, but f!= Type_handle()" << std::endl;
        return false;
      }
      if (b != Type_handle()){
        std::cerr << "n==0, but b!= Type_handle()" << std::endl;
        return false;
      }
    }else{
      if(f->previous_intrusive() != b){
        std::cerr << "f->previous_intrusive() != b" << std::endl;
        return false;
      }
      if(b->next_intrusive() != f){
        std::cerr << "b->next_intrusive() != f" << std::endl;
      return false;
      }


      Type_handle ch = f;
      for(std::size_t i = 1; i < n; i++){
        if(ch->next_intrusive()->previous_intrusive() != ch){
          std::cerr << "ch->next_intrusive()->previous_intrusive() != ch" << std::endl;
          return false;
        }
        ch = ch->next_intrusive();
      }
      if(ch != b){
        std::cerr << "ch!= b)" << std::endl;
        return false;
      }
    }
    return true;
  }


  void clear()
  {
    if(!empty()){
      while( f!= b ){
        Type_handle h = f;
        f=f->next_intrusive();
        h->set_previous_intrusive(Type_handle());
        h->set_next_intrusive(Type_handle());
      }
      b->set_previous_intrusive(Type_handle());
      b->set_next_intrusive(Type_handle());
      f = b = Type_handle();
    }
    n = 0;
  }

  std::size_t size() const
  {
    return n;
  }


  struct iterator {
    Type_handle pos, b;

    typedef Type_handle                      value_type;
    typedef const Type_handle*                     pointer;
    typedef const Type_handle&                     reference;
    typedef std::size_t                      size_type;
    typedef std::ptrdiff_t                   difference_type;
    typedef std::forward_iterator_tag  iterator_category;

    iterator(Type_handle f, Type_handle b)
      : pos(f), b(b)
    {}

    iterator()
      : pos()
    {}

    iterator& operator++()
    {
      if(pos != Type_handle()){
        if(pos == b){
          pos = Type_handle(); // past the end
        }else {
          pos = pos->next_intrusive();
        }
      }
      return *this;
    }

    iterator operator++(int)
    {
      iterator tmp(*this);
      ++(*this);
      return tmp;
    }

    bool operator==(const iterator& i) const
    {
      return pos == i.pos;
    }

    bool operator!=(const iterator& i) const
    {
      return !(*this == i);
    }

    reference operator*() const
    {
      return pos;
    }

    pointer operator->() const
    {
      return pos;
    }
  }; // struct iterator


  iterator begin()
  {
    return iterator(f,b);
  }

  iterator end()
  {
    return iterator();
  }


  Type_handle front() const
  {
    return f;
  }

  Type_handle& front()
  {
    return f;
  }


  Type_handle back() const
  {
    return b;
  }

  Type_handle& back()
  {
    return b;
  }

  iterator insert(iterator /* position */,
                  const Type_handle& ch)
  {
    CGAL_assertion( (ch->next_intrusive() == Type_handle() && ch->previous_intrusive() == Type_handle()) ||
            (ch->next_intrusive() != Type_handle() && ch->previous_intrusive() != Type_handle()) );
    CGAL_expensive_assertion(is_valid());

    if(ch->next_intrusive() != Type_handle()){
      return iterator(ch->next_intrusive()/*first*/, ch/*last*/);
    }
    else{
      insert(ch);
      return iterator(ch->next_intrusive()/*first*/, ch/*last*/);
    }
  }

  void insert(Type_handle ch)
  {
    CGAL_assertion( (ch->next_intrusive() == Type_handle() && ch->previous_intrusive() == Type_handle()) ||
            (ch->next_intrusive() != Type_handle() && ch->previous_intrusive() != Type_handle()) );
    CGAL_expensive_assertion(is_valid());

    if(ch->next_intrusive() != Type_handle()){
      return;
    }
    if(empty()){
      f = b = ch;
      ch->set_next_intrusive(ch);
      ch->set_previous_intrusive(ch);
    } else {
      ch->set_next_intrusive(f);
      ch->set_previous_intrusive(b);
      f->set_previous_intrusive(ch);
      b->set_next_intrusive(ch);
      b = ch;
    }
    n++;
  }

  void erase(Type_handle ch)
  {
    CGAL_assertion( (ch->next_intrusive() == Type_handle() && ch->previous_intrusive() == Type_handle()) ||
            (ch->next_intrusive() != Type_handle() && ch->previous_intrusive() != Type_handle()) );
    CGAL_expensive_assertion(is_valid());
    if(ch->next_intrusive() == Type_handle()){
      return;
    }
    if(f == b){ // only 1 element in the list
      CGAL_assertion(f == ch);
      CGAL_assertion(n == 1);

      f = b = Type_handle();
    } else {
      if(f == ch){
        f = f->next_intrusive();
      }
      if(b == ch){
        b = b->previous_intrusive();
      }
      Type_handle p = ch->previous_intrusive(), n = ch->next_intrusive();
      p->set_next_intrusive(n);
      n->set_previous_intrusive(p);
    }
    ch->set_next_intrusive(Type_handle());
    ch->set_previous_intrusive(Type_handle());
    CGAL_assertion(ch->next_intrusive() == Type_handle());
    CGAL_assertion(ch->previous_intrusive() == Type_handle());
    n--;
  }

  bool empty() const
  {
    if(f == Type_handle()){
      CGAL_assertion(b == Type_handle());
      CGAL_assertion(n == 0);
    }
    return f == Type_handle();
  }

  bool contains(Type_handle th) const
  {
    if(th->next_intrusive() == Type_handle())
    {
      CGAL_assertion(th->previous_intrusive() == Type_handle());
      return true;
    }
    else return false;
  }

  void push_back(Type_handle ch)
  {
    insert(ch);
  }

private:
  Type_handle f,b;
  std::size_t n;
};
#endif // #ifdef CGAL_INTRUSIVE_LIST


/************************************************
// Class C3T3_helpers_base
// Two versions: sequential / parallel
************************************************/

// Sequential
template <typename Tr, typename Concurrency_tag>
class C3T3_helpers_base
{
protected:
  typedef typename Tr::Geom_traits          Gt;
  typedef typename Gt::Point_3              Point_3;
  typedef typename Tr::Vertex_handle        Vertex_handle;
  typedef typename Tr::Cell_handle          Cell_handle;
  typedef typename Tr::Facet                Facet;
  typedef typename Tr::Lock_data_structure  Lock_data_structure;

  C3T3_helpers_base(Lock_data_structure *) {}

  Lock_data_structure *get_lock_data_structure() const
  {
    return 0;
  }

public:
  // Dummy locks/unlocks
  bool try_lock_point(const Point_3 &, int = 0) const
  {
    return true;
  }

  bool try_lock_vertex(Vertex_handle, int = 0) const
  {
    return true;
  }

  bool try_lock_point_no_spin(const Point_3 &, int = 0) const
  {
    return true;
  }

  bool try_lock_vertex_no_spin(Vertex_handle, int = 0) const
  {
    return true;
  }

  bool try_lock_element(Cell_handle, int = 0) const
  {
    return true;
  }

  bool try_lock_element(const Facet &, int = 0) const
  {
    return true;
  }


  bool is_point_locked_by_this_thread(const Point_3 &) const
  { return false; }

  bool is_cell_locked_by_this_thread(const Cell_handle &) const
  { return false; }

  void unlock_all_elements() const {}

  // Dummy locks/unlocks
  void lock_outdated_cells() const {}
  void unlock_outdated_cells() const {}
  void lock_moving_vertices() const {}
  void unlock_moving_vertices() const {}
  void lock_vertex_to_proj() const {}
  void unlock_vertex_to_proj() const {}
};

#ifdef CGAL_LINKED_WITH_TBB
// Parallel
template <typename Tr>
class C3T3_helpers_base<Tr, Parallel_tag>
{
protected:
  typedef typename Tr::Geom_traits          Gt;
  typedef typename Gt::Point_3              Point_3;
  typedef typename Tr::Vertex_handle        Vertex_handle;
  typedef typename Tr::Cell_handle          Cell_handle;
  typedef typename Tr::Facet                Facet;
  typedef typename Tr::Lock_data_structure  Lock_data_structure;

  C3T3_helpers_base(Lock_data_structure *lock_ds)
    : m_lock_ds(lock_ds) {}


public:
  // LOCKS (CONCURRENCY)

  /*Lock_data_structure *get_lock_data_structure() const
  {
    return m_lock_ds;
  }*/

  bool try_lock_point(const Point_3 &p, int lock_radius = 0) const
  {
    if (m_lock_ds)
    {
      return m_lock_ds->try_lock(p, lock_radius);
    }
    return true;
  }

  bool try_lock_vertex(Vertex_handle vh, int lock_radius = 0) const
  {
    if (m_lock_ds)
    {
      return m_lock_ds->try_lock(vh->point(), lock_radius);
    }
    return true;
  }

  bool try_lock_point_no_spin(const Point_3 &p, int lock_radius = 0) const
  {
    if (m_lock_ds)
    {
      return m_lock_ds->template try_lock<true>(p, lock_radius);
    }
    return true;
  }

  bool try_lock_vertex_no_spin(Vertex_handle vh, int lock_radius = 0) const
  {
    return try_lock_point_no_spin(vh->point(), lock_radius);
  }

  bool try_lock_element(Cell_handle cell_handle, int lock_radius = 0) const
  {
    bool success = true;

    // Lock the element area on the grid
    for (int iVertex = 0 ; success && iVertex < 4 ; ++iVertex)
    {
      Vertex_handle vh = cell_handle->vertex(iVertex);
      success = try_lock_vertex(vh, lock_radius);
    }

    return success;
  }

  bool try_lock_element(const Facet &facet, int lock_radius = 0) const
  {
    bool success = true;

    // Lock the element area on the grid
    Cell_handle cell = facet.first;
    for (int iVertex = (facet.second+1)&3 ;
          success && iVertex != facet.second ; iVertex = (iVertex+1)&3)
    {
      Vertex_handle vh = cell->vertex(iVertex);
      success = try_lock_vertex(vh, lock_radius);
    }

    return success;
  }

  bool is_point_locked_by_this_thread(const Point_3 &p) const
  {
    bool locked = true;
    if (m_lock_ds)
    {
      locked = m_lock_ds->is_locked_by_this_thread(p);
    }
    return locked;
  }

  bool is_cell_locked_by_this_thread(const Cell_handle &cell_handle) const
  {
    bool locked = true;
    if (m_lock_ds)
    {
      for (int iVertex = 0 ; locked && iVertex < 4 ; ++iVertex)
      {
        locked = m_lock_ds->is_locked_by_this_thread(
          cell_handle->vertex(iVertex)->point());
      }
    }
    return locked;
  }

  void unlock_all_elements() const
  {
    if (m_lock_ds)
    {
      m_lock_ds->unlock_all_points_locked_by_this_thread();
    }
  }

  void lock_outdated_cells() const
  {
    m_mut_outdated_cells.lock();
  }
  void unlock_outdated_cells() const
  {
    m_mut_outdated_cells.unlock();
  }

  void lock_moving_vertices() const
  {
    m_mut_moving_vertices.lock();
  }
  void unlock_moving_vertices() const
  {
    m_mut_moving_vertices.unlock();
  }

  void lock_vertex_to_proj() const
  {
    m_mut_vertex_to_proj.lock();
  }
  void unlock_vertex_to_proj() const
  {
    m_mut_vertex_to_proj.unlock();
  }

protected:
  Lock_data_structure *m_lock_ds;

  typedef tbb::mutex  Mutex_type;
  mutable Mutex_type  m_mut_outdated_cells;
  mutable Mutex_type  m_mut_moving_vertices;
  mutable Mutex_type  m_mut_vertex_to_proj;
};
#endif // CGAL_LINKED_WITH_TBB


/************************************************
 *
 * C3T3_helpers class
 *
 ************************************************/

template <typename C3T3,
          typename MeshDomain>
class C3T3_helpers
: public C3T3_helpers_base<typename C3T3::Triangulation,
                           typename C3T3::Concurrency_tag>
{
  // -----------------------------------
  // Private types
  // -----------------------------------
  typedef C3T3_helpers<C3T3, MeshDomain> Self;
  typedef C3T3_helpers_base<typename C3T3::Triangulation,
                            typename C3T3::Concurrency_tag> Base;
  typedef typename C3T3::Concurrency_tag Concurrency_tag;

  typedef typename Base::Lock_data_structure  Lock_data_structure;
  typedef typename C3T3::Triangulation        Tr;
  typedef Tr                                  Triangulation;
  typedef typename Tr::Geom_traits            Gt;

  typedef typename Gt::Vector_3         Vector_3;
  typedef typename Gt::Point_3          Point_3;
  typedef typename Gt::Plane_3          Plane_3;
  typedef typename Gt::FT               FT;
  typedef typename Gt::Tetrahedron_3    Tetrahedron;

  typedef typename Tr::Vertex_handle    Vertex_handle;
  typedef typename Tr::Cell_handle      Cell_handle;
  typedef typename Tr::Cell             Cell;
  typedef typename Tr::Facet            Facet;

  typedef typename C3T3::Surface_patch_index  Surface_patch_index;
  typedef typename C3T3::Subdomain_index      Subdomain_index;
  typedef typename C3T3::Index                Index;

  typedef boost::optional<Surface_patch_index>  Surface_patch;
  typedef boost::optional<Subdomain_index>      Subdomain;

  typedef std::vector<Cell_handle>      Cell_vector;
  typedef std::set<Cell_handle>         Cell_set;
  typedef std::vector<Tetrahedron>      Tet_vector;

  typedef std::vector<Facet>            Facet_vector;
  typedef std::vector<Vertex_handle>    Vertex_vector;
  typedef std::set<Vertex_handle>       Vertex_set;

#ifdef CGAL_INTRUSIVE_LIST
  typedef Intrusive_list<Cell_handle>   Outdated_cell_set;
#else
  typedef Cell_set  Outdated_cell_set;
#endif //CGAL_INTRUSIVE_LIST

#ifdef CGAL_INTRUSIVE_LIST
  typedef Intrusive_list<Vertex_handle>  Moving_vertices_set;
#else
  typedef Vertex_set Moving_vertices_set;
#endif //CGAL_INTRUSIVE_LIST

private:
  // Facet_boundary stores the edges, of the boundary of surface facets,
  // with meta-data.
  typedef std::pair<Vertex_handle,Vertex_handle> Ordered_edge;
  typedef std::pair<int, Index> Vertex_data;
  // Vertex_data is the dimension and Index of the third vertex of the
  // facet.
  typedef std::pair<Surface_patch_index, Vertex_data>  Facet_topology_description;
  typedef std::map<Ordered_edge,Facet_topology_description>  Facet_boundary;

  typedef Triangulation_helpers<Tr> Th;

public:
  // -----------------------------------
  // Public interface
  // -----------------------------------
  typedef boost::optional<Vertex_handle> Update_mesh;

  using Base::try_lock_point;
  using Base::try_lock_vertex;
  using Base::try_lock_point_no_spin;
  using Base::try_lock_vertex_no_spin;
  using Base::try_lock_element;
  using Base::is_point_locked_by_this_thread;
  using Base::is_cell_locked_by_this_thread;
  using Base::unlock_all_elements;
  using Base::lock_outdated_cells;
  using Base::unlock_outdated_cells;
  using Base::lock_moving_vertices;
  using Base::unlock_moving_vertices;
  using Base::lock_vertex_to_proj;
  using Base::unlock_vertex_to_proj;

  /**
   * Constructor
   */
  C3T3_helpers(C3T3& c3t3, const MeshDomain& domain,
               Lock_data_structure *lock_ds = NULL)
    : Base(lock_ds)
    , c3t3_(c3t3)
    , tr_(c3t3.triangulation())
    , domain_(domain) { }

  /**
   * @brief tries to move \c old_vertex to \c new_position in the mesh
   * @param new_position the new position of \c old_vertex
   * @param old_vertex the old vertex
   * @param criterion the criterion which will be used to verify the new
   *    position is ok. c3t3 minimal value of new criterion shall not decrease.
   * @param modified_vertices contains the vertices incident to cells which
   *    may have been impacted by relocation
   * @return a pair which contains:
   *    - a bool which is \c true if the move has been done.
   *    - a Vertex_handle which is always filled and may be the new vertex (if
   *      the move is a success), or the vertex which lies at \c v's position in
   *      the updated c3t3.
   */
  template <typename SliverCriterion, typename OutputIterator>
  std::pair<bool,Vertex_handle>
  update_mesh(const Point_3& new_position,
              const Vertex_handle& old_vertex,
              const SliverCriterion& criterion,
              OutputIterator modified_vertices,
              bool *could_lock_zone = NULL);

  /** @brief tries to move \c old_vertex to \c new_position in the mesh
   *
   * Same as update_mesh, but with the precondition that
   * Th().no_topological_change(tr_, old_vertex, new_position,
   * incident_cells_) return false.
   */
  template <typename SliverCriterion, typename OutputIterator>
  std::pair<bool,Vertex_handle>
  update_mesh_topo_change(const Point_3& new_position,
                          const Vertex_handle& old_vertex,
                          const SliverCriterion& criterion,
                          OutputIterator modified_vertices,
                          bool *could_lock_zone = NULL);

  /**
   * Updates mesh moving vertex \c old_vertex to \c new_position. Returns the
   * new vertex of the triangulation.
   *
   * Insert into modified vertices the vertices which are impacted by to move.
   */
  template <typename OutputIterator>
  Vertex_handle update_mesh(const Point_3& new_position,
                            const Vertex_handle& old_vertex,
                            OutputIterator modified_vertices,
                            bool fill_modified_vertices = true);

  /**
   * Updates mesh moving vertex \c old_vertex to \c new_position. Returns the
   * new vertex of the triangulation.
   */
  Vertex_handle update_mesh(const Point_3& new_position,
                            const Vertex_handle& old_vertex)
  {
    return update_mesh(new_position, old_vertex, Emptyset_iterator(), false);
  }

  /**
   * Rebuilds restricted Delaunay
   */
  template <typename ForwardIterator>
  void rebuild_restricted_delaunay(ForwardIterator first_cell,
                                   ForwardIterator last_cell,
                                   Moving_vertices_set& moving_vertices);

#ifdef CGAL_INTRUSIVE_LIST
  template <typename OutdatedCells>
  void rebuild_restricted_delaunay(OutdatedCells& outdated_cells,
                                   Moving_vertices_set& moving_vertices);
#endif

  /**
   * @brief Project \c p on surface, using incident facets of \c v
   * @param p The point to project
   * @param v The vertex from which p was moved
   * @param index The index of the surface patch where v lies, if known.
   * @return the projected point
   *
   * \c p is projected as follows using normal of least square fitting plane
   * on \c v incident surface points. If \c index is specified, only
   * surface points that are on the same surface patch are used to compute
   * the fitting plane.
   */
  Point_3
  project_on_surface(const Point_3& p, const Vertex_handle& v,
                     Surface_patch_index index = Surface_patch_index()) const;

  /**
   * Returns the minimum value for criterion for incident cells of \c vh
   */
  template <typename SliverCriterion>
  FT min_incident_value(const Vertex_handle& vh,
                        const SliverCriterion& criterion) const;

  /**
   * Moves \c old_vertex to \c new_position
   * Stores the cells which have to be updated in \c outdated_cells
   * Updates the Vertex_handle old_vertex to its new value in \c moving_vertices
   * The second one (with the could_lock_zone param) is for the parallel version
   */
  Vertex_handle move_point(const Vertex_handle& old_vertex,
                           const Point_3& new_position,
                           Outdated_cell_set& outdated_cells_set,
                           Moving_vertices_set& moving_vertices) const;
  Vertex_handle move_point(const Vertex_handle& old_vertex,
                           const Point_3& new_position,
                           Outdated_cell_set& outdated_cells_set,
                           Moving_vertices_set& moving_vertices,
                           bool *could_lock_zone) const;

  /**
   * Try to lock the incident cells and return them in \c cells
   * Return value:
   * - false: everything is unlocked and \c cells is empty
   * - true: incident cells are locked and \c cells contains all of them
   */
  bool
  try_lock_and_get_incident_cells(const Vertex_handle& v,
                                  Cell_vector &cells) const;

  /**
   * Try to lock ALL the incident cells and return in \c cells the ones
   * whose \c filter says "true".
   * Return value:
   * - false: everything is unlocked and \c cells is empty
   * - true: ALL incident cells are locked and \c cells is filled
   */
  template <typename Filter>
  bool
  try_lock_and_get_incident_cells(const Vertex_handle& v,
                                  Cell_vector &cells,
                                  const Filter &filter) const;

  /**
   * Try to lock ALL the incident cells and return in \c cells the slivers
   * Return value:
   * - false: everything is unlocked and \c cells is empty
   * - true: incident cells are locked and \c cells contains all slivers
   */
  template <typename SliverCriterion>
  bool
  try_lock_and_get_incident_slivers(const Vertex_handle& v,
                                    const SliverCriterion& criterion,
                                    const FT& sliver_bound,
                                    Cell_vector &cells) const;

  template <typename SliverCriterion>
  void
  get_incident_slivers_without_using_tds_data(const Vertex_handle& v,
                                              const SliverCriterion& criterion,
                                              const FT& sliver_bound,
                                              Cell_vector &slivers) const;

  /**
   * Outputs to out the sliver (wrt \c criterion and \c sliver_bound) incident
   * to \c v
   */
  template <typename SliverCriterion, typename OutputIterator>
  OutputIterator
  incident_slivers(const Vertex_handle& v,
                   const SliverCriterion& criterion,
                   const FT& sliver_bound,
                   OutputIterator out) const;


  template <typename SliverCriterion, typename OutputIterator>
  OutputIterator
  new_incident_slivers(const Vertex_handle& v,
                   const SliverCriterion& criterion,
                   const FT& sliver_bound,
                   OutputIterator out) const;

  /**
   * Returns the sliver (wrt \c criterion and \c sliver_bound) incident to \c v
   */
  template <typename SliverCriterion>
  Cell_vector
  incident_slivers(const Vertex_handle& v,
                   const SliverCriterion& criterion,
                   const FT& sliver_bound) const
  {
    Cell_vector slivers;
    incident_slivers(v, criterion, sliver_bound, std::back_inserter(slivers));
    return slivers;
  }

  template <typename SliverCriterion>
  Cell_vector
  new_incident_slivers(const Vertex_handle& v,
                   const SliverCriterion& criterion,
                   const FT& sliver_bound) const
  {
    Cell_vector slivers;
    new_incident_slivers(v, criterion, sliver_bound, std::back_inserter(slivers));
    return slivers;
  }


  /**
   * Returns the number of slivers incident to \c v
   */
  template <typename SliverCriterion>
  std::size_t
  number_of_incident_slivers(const Vertex_handle& v,
                             const SliverCriterion& criterion,
                             const FT& sliver_bound) const;

  template <typename SliverCriterion>
  bool
  is_sliver(const Cell_handle& ch,
            const SliverCriterion& criterion,
            const FT& sliver_bound) const;

  /**
   * Returns the minimum criterion value of cells contained in \c cells
   * Precondition: cells of \c cells must not be infinite.
   * Warning: Here we don't check if cells are in c3t3
   */
  template <typename SliverCriterion>
  FT min_sliver_value(const Cell_vector& cells,
                      const SliverCriterion& criterion,
                      const bool use_cache = true) const;

  /**
   * Reset cache validity of all cells of c3t3_
   */
  void reset_cache() const
  {
    namespace bl = boost::lambda;
    std::for_each(c3t3_.cells_in_complex_begin(),c3t3_.cells_in_complex_end(),
                  bl::bind(&Cell::reset_cache_validity, bl::_1) );
  }

private:
  // -----------------------------------
  // Usefull Functors
  // -----------------------------------
  /**
   * @class Get_all_facets
   *
   * A functor which adds to an output iterator canonical facets of a cell
   */
  template <typename OutputIterator>
  class Get_all_facets
  {
  public:
    Get_all_facets(const Triangulation& tr, OutputIterator out)
      : tr_(tr)
      , out_(out) {}

    void operator()(const Cell_handle& cell)
    {
#ifndef CGAL_MESH_3_NEW_GET_FACETS
      for ( int i=0 ; i<4 ; ++i )
        if ( !tr_.is_infinite(cell,i) )
          *out_++ = canonical_facet(cell,i);
#else
      // Instead of iterating over the facets we iterate over the vertices
      // If a vertex is infinite we report only the facet opposite to it and return
      // If all vertices are finite we report all facets
      // This approach makes less tests if vertices are infinite
      int i=0;
      for ( ; i<4 ; ++i ){
        if ( tr_.is_infinite(cell->vertex(i)) ){
          *out_++ = canonical_facet(cell,i);
          return;
        }
      }
      for ( i=0 ; i<4 ; ++i ){
        *out_++ = canonical_facet(cell,i);
      }
#endif
    }

  private:
    Facet canonical_facet(const Cell_handle& c, const int i) const
    {
#ifndef CGAL_MESH_3_NEW_GET_FACETS
      Facet facet(c,i);
      Facet mirror = tr_.mirror_facet(facet);
      return ( (mirror<facet)?mirror:facet );
#else
      Cell_handle n = c->neighbor(i);
      if(c < n){
        return Facet(c,i);
      }else{
        return Facet(n,n->index(c));
      }
#endif
    }

  private:
    const Triangulation& tr_;
    OutputIterator out_;
  };


  /**
   * @class Is_in_c3t3
   *
   * A functor which returns true if a given handle is in c3t3
   */
  template <typename Handle>
  class Is_in_c3t3 : public std::unary_function<Handle, bool>
  {
  public:
    Is_in_c3t3(const C3T3& c3t3) : c3t3_(c3t3) { }
    bool operator()(const Handle& h) const { return c3t3_.is_in_complex(h); }

  private:
    const C3T3& c3t3_;
  };


  /**
   * @class Is_sliver
   *
   * A functor which answers true if a Cell_handle is a sliver
   */
  template <typename SliverCriterion>
  struct Is_sliver : public std::unary_function<Cell_handle,bool>
  {
    Is_sliver(const C3T3& c3t3,
              const SliverCriterion& criterion,
              const FT& bound = 0)
      : c3t3_(c3t3)
      , criterion_(criterion)
      , bound_(bound) { }

    bool operator()(const Cell_handle& c) const
    {
      if ( c3t3_.is_in_complex(c) )
      {
        CGAL_assertion(!c3t3_.triangulation().is_infinite(c));

        if ( ! c->is_cache_valid() )
        {
          Sliver_criterion_value<SliverCriterion> sc_value(c3t3_.triangulation(),
                                                           criterion_);
          (void) sc_value(c); // 'sc_value::operator()' updates the cache of 'c'
        }
        else
        {
          CGAL_expensive_assertion(c->sliver_value() == criterion_(c));
        }
        if(bound_ > 0)
          return ( c->sliver_value() <= bound_ );
        else
          return ( c->sliver_value() <= criterion_.sliver_bound() );
      }
      else
        return false;
    }

  private:
    const C3T3& c3t3_;
    const SliverCriterion& criterion_;
    const FT bound_;
  };


  /**
   * @class Update_c3t3
   *
   * A functor which updates c3t3 w.r.t the domain.
   */
  class Update_c3t3
  {
  public:
    Update_c3t3(const MeshDomain& domain, C3T3& c3t3)
      : domain_(domain)
      , c3t3_(c3t3) {}

    /**
     * @brief Updates facet \c facet in c3t3
     * @param facet the facet to update
     * @param update if set to \c false, checking only is done
     * @return true if \c facet is in c3t3
     */
    Surface_patch operator()(const Facet& facet, const bool update = true) const
    {
      return this->operator()(facet, update, update);
    }

    /**
     * @brief Updates facet \c facet in c3t3
     * @param facet the facet to update
     * @param update_c3t3 if set to \c false, checking only is done
     * @param update_surface_center if set to \c true, the facet surface
     * center is updated.
     * @return true if \c facet is in c3t3
     *
     * By default, \c update_c3t3 is \c true, and \c update_surface_center
     * is equal to \c update_c3t3.
     */
    Surface_patch operator()(const Facet& facet,
                             const bool update_c3t3,
                             const bool update_surface_center) const
    {
      typedef typename C3T3::Triangulation::Geom_traits Gt;
      typedef typename Gt::Segment_3 Segment_3;
      typedef typename Gt::Ray_3 Ray_3;
      typedef typename Gt::Line_3 Line_3;

      // Nothing to do for infinite facets
      if ( c3t3_.triangulation().is_infinite(facet) )
        return Surface_patch();

      // Functors
      typename Gt::Is_degenerate_3 is_degenerate =
        Gt().is_degenerate_3_object();

      // Get dual of facet
      Object dual = c3t3_.triangulation().dual(facet);

      // The dual is a segment, a ray or a line
      if ( const Segment_3* p_segment = object_cast<Segment_3>(&dual) )
      {
        if (is_degenerate(*p_segment))
          return Surface_patch();

        return dual_intersect(*p_segment,facet,
                              update_c3t3,
                              update_surface_center);
      }
      else if ( const Ray_3* p_ray = object_cast<Ray_3>(&dual) )
      {
        if (is_degenerate(*p_ray))
          return Surface_patch();

        return dual_intersect(*p_ray,facet,update_c3t3,
                              update_surface_center);
      }
      else if ( const Line_3* p_line = object_cast<Line_3>(&dual) )
      {
        return dual_intersect(*p_line,facet,update_c3t3,
                              update_surface_center);
      }

      CGAL_error_msg("This should not happen");
      return Surface_patch();
    }

    /**
     * @brief Updates cell \c ch in c3t3
     * @param ch the cell to update
     * @param update if set to \c false, checking only is done
     * @return true if \c ch is in c3t3
     */
    Subdomain operator()(const Cell_handle& ch, const bool update = true) const
    {
      if ( c3t3_.triangulation().is_infinite(ch) )
        return false;

      // treat cell
      const Subdomain subdomain =
        domain_.is_in_domain_object()(c3t3_.triangulation().dual(ch));
        // function dual(cell) updates the circumcenter cache if there is one

      if ( subdomain && update )
      {
        c3t3_.add_to_complex(ch,*subdomain);
      }
      else if(update)
      {
        c3t3_.remove_from_complex(ch);
      }

      return subdomain;
    }

  private:

    // Returns true if query intersects the surface.
    template <typename Query>
    Surface_patch dual_intersect(const Query& dual,
                                 const Facet& facet,
                                 const bool update_c3t3,
                                 const bool update_surface_center) const
    {
      typedef typename MeshDomain::Intersection Intersection;

      typename MeshDomain::Construct_intersection construct_intersection =
        domain_.construct_intersection_object();

#ifndef CGAL_MESH_3_NO_LONGER_CALLS_DO_INTERSECT_3

      typename MeshDomain::Do_intersect_surface do_intersect_surface =
        domain_.do_intersect_surface_object();
      Surface_patch surface = do_intersect_surface(dual);

#else // CGAL_MESH_3_NO_LONGER_CALLS_DO_INTERSECT_3

      Intersection intersection = construct_intersection(dual);
      Surface_patch surface =
        (CGAL::cpp0x::get<2>(intersection) == 0) ? Surface_patch() :
        domain_.surface_patch_index(CGAL::cpp0x::get<1>(intersection));

#endif // CGAL_MESH_3_NO_LONGER_CALLS_DO_INTERSECT_3

      // Update if needed
      if(update_c3t3)
      {
        // Update status in c3t3
        if(surface)
          c3t3_.add_to_complex(facet,*surface);
        else
          c3t3_.remove_from_complex(facet);
      }

      if(update_surface_center)
      {
        Facet facet_m = c3t3_.triangulation().mirror_facet(facet);
        if(surface)
        {
#ifndef CGAL_MESH_3_NO_LONGER_CALLS_DO_INTERSECT_3
          Intersection intersection = construct_intersection(dual);
#endif // NOT CGAL_MESH_3_NO_LONGER_CALLS_DO_INTERSECT_3

          // Update facet surface center
          Point_3 surface_center = CGAL::cpp0x::get<0>(intersection);
          facet.first->set_facet_surface_center(facet.second,surface_center);
          facet_m.first->set_facet_surface_center(facet_m.second,surface_center);
        }
        else
        {
          facet.first->set_facet_surface_center(facet.second,Point_3());
          facet_m.first->set_facet_surface_center(facet_m.second,Point_3());
        }
      }

      return surface;
    }


  private:
    const MeshDomain& domain_;
    C3T3& c3t3_;
  }; //end class Update_c3t3

  class Facet_updater {

    std::set<Vertex_handle>& vertex_to_proj;
    C3T3& c3t3_;
    Update_c3t3& c3t3_updater_;

  public:
    typedef Facet& reference;
    typedef const Facet& const_reference;

    Facet_updater(C3T3& c3t3,
      std::set<Vertex_handle>& vertex_to_proj,
      Update_c3t3& c3t3_updater_)
      : vertex_to_proj(vertex_to_proj), c3t3_(c3t3), c3t3_updater_(c3t3_updater_)
    {}

    void
      operator()(const Facet& f)
    {
      // Update facet
      c3t3_.remove_from_complex(f);
      c3t3_updater_(f);

      // Update vertex_to_proj
      if ( c3t3_.is_in_complex(f) )
      {
        // Iterate on vertices
        int k = f.second;
        for ( int i=1 ; i<4 ; ++i )
        {
          const Vertex_handle& v = f.first->vertex((k+i)&3);
          if ( c3t3_.in_dimension(v) > 2 )
          {
            //lock_vertex_to_proj();
            vertex_to_proj.insert(v);
            //unlock_vertex_to_proj();
          }
        }
      }
    }

  }; // end class Facet_updater


  /**
   * @class Sliver_criterion_value
   *
   * A functor which returns sliver criterion value for a Cell_handle
   * and updates its cache value
   */
  template <typename SliverCriterion>
  class Sliver_criterion_value
    : public std::unary_function<Cell_handle, double>
  {
  public:
    Sliver_criterion_value(const Tr& tr,
                           const SliverCriterion& criterion)
      : p_tr_(&tr)
      , criterion_(criterion) {}

    FT operator()(const Cell_handle& ch) const
    {
      CGAL_precondition(!p_tr_->is_infinite(ch));

      if ( ! ch->is_cache_valid() )
      {
        double sliver_value = criterion_(ch);
        ch->set_sliver_value(sliver_value);
      }
      else
      {
        CGAL_expensive_assertion(ch->sliver_value() == criterion_(ch));
      }
      return ch->sliver_value();
    }

  private:
    // '=' is used, so p_tr_ must be a pointer ...
    const Tr* p_tr_;
    SliverCriterion criterion_;
  };

  /**
  * to be used by the perturber
  */
  class Cell_from_ids
  {
  public:
    Cell_from_ids(const C3T3& c3t3, const Cell_handle& c)
      : infinite_(c3t3.triangulation().is_infinite(c))
      , vertices_()
      , sorted_vertices_()
    {
      for(int i = 0; i < 4; ++i)
      {
        if (c3t3.triangulation().is_infinite(c->vertex(i)))
          continue;
        //the Id is set with an int by Sliver_perturber,
        // in initialize_vertices_id
        int id = static_cast<int>(c->vertex(i)->meshing_info());
        vertices_.push_back(id);
      }
      sorted_vertices_ = vertices_;//makes a copy of each element
      std::sort(sorted_vertices_.begin(), sorted_vertices_.end());
      CGAL_assertion((infinite_ && vertices_.size() == 3)
                   || vertices_.size() == 4);
    }

    std::size_t vertex_id(const std::size_t& i) const
    {
<<<<<<< HEAD
      CGAL_precondition(i < 4);
=======
      CGAL_precondition(i >= 0);
      CGAL_precondition((infinite_ && i < 3) || i < 4);
>>>>>>> 52265b79
      return vertices_[i];
    }

    bool operator<(const Cell_from_ids& c) const
    {
      //std::array operator< compares lhs and rhs lexicographically
      return sorted_vertices_ < c.sorted_vertices_;
    }

  private:
    bool infinite_;
    // vertices IDs, not sorted, to keep the ordering of the Cell_handle id's
    std::vector<int> vertices_;
    // vertices IDs, sorted, to be found in a std::set<Cell_from_ids>
    std::vector<int> sorted_vertices_;
  };

  class Cell_data_backup
  {
  public:
    Cell_data_backup(const C3T3& c3t3,
                     const Cell_handle& c,
                     const bool do_backup = true)
      : cell_ids_(c3t3, c)
    {
      //backup is not done when constructor is called to
      //convert a newly created cell (has nothing to backup)
      //to a Cell_data_backup
      if(do_backup)
      {
        if (!c3t3.triangulation().is_infinite(c))
          backup_finite_cell(c);
        else
          backup_infinite_cell(c, c3t3);
      }
    }

  private:
    void backup_finite_cell(const Cell_handle& c)
    {
      if(c->is_cache_valid())
        sliver_value_ = c->sliver_value();
      else
        sliver_value_ = 0.;

      subdomain_index_ = c->subdomain_index();
      for(std::size_t i = 0; i < 4; ++i)
      {
        const int ii = static_cast<const int>(i);//avoid warnings
        surface_index_table_[i] = c->surface_patch_index(ii);
        facet_surface_center_[i] = c->get_facet_surface_center(ii);
        surface_center_index_table_[i] = c->get_facet_surface_center_index(ii);
      }
      //note c->next_intrusive() and c->previous_intrusive()
      //are lost by 'backup' and 'restore',
      //because all cells are changing during the move
      //they are not used in update_mesh functions involving a Sliver_criterion
    }

    void backup_infinite_cell(const Cell_handle& c,
                              const C3T3& c3t3)
    {
      for (int ii = 0; ii < 4; ++ii)
      {
        if (c3t3.triangulation().is_infinite(c->vertex(ii)))
        {
          surface_index_table_[0] = c->surface_patch_index(ii);
          facet_surface_center_[0] = c->get_facet_surface_center(ii);
          surface_center_index_table_[0] = c->get_facet_surface_center_index(ii);
          break;
        }
      }
    }

  public:
    bool operator<(const Cell_data_backup& cb) const
    {
      return cell_ids_ < cb.cell_ids_;
    }

    /**
    * new_cell has the same vertices as cell_ids_
    *       (checked before function is called)
    *       resets new_cell's meta-data to its back-uped values
    */
    void restore(Cell_handle new_cell, C3T3& c3t3)
    {
      if (c3t3.triangulation().is_infinite(new_cell))
        return restore_infinite_cell(new_cell, c3t3);

      IndexMap new_to_old_indices;
      CGAL_assertion_code(unsigned int nbv_found = 0);
      for(int i = 0; i < 4; ++i)
      {
        std::size_t new_vi_index =
          static_cast<std::size_t>(new_cell->vertex(i)->meshing_info());
        for(std::size_t j = 0; j < 4; ++j)
        {
          if(new_vi_index == cell_ids_.vertex_id(j))
          {
            new_to_old_indices[static_cast<std::size_t>(i)] = j;
            CGAL_assertion_code(++nbv_found);
            break;//loop on j
          }
        }//end loop j
      }//end loop i
      CGAL_assertion(nbv_found == 4);

      restore(new_cell, new_to_old_indices, c3t3);
    }

  private:
    typedef CGAL::cpp11::array<std::size_t, 4> IndexMap;

    void restore(Cell_handle c,
                 const IndexMap& index_map,//new_to_old_indices
                 C3T3& c3t3)
    {
      if(sliver_value_ > 0.)
        c->set_sliver_value(sliver_value_);

      for(int i = 0; i < 4; ++i)
        c->reset_visited(i);
        //we don't need to store 'visited' information because it is
        //reset and used locally where it is needed

      //add_to_complex sets the index, and updates the cell counter
      //if c should be in the c3t3, add_to_complex has to be used
      //to increment the nb of cells and facets in c3t3
      if(Subdomain_index() != subdomain_index_)
        c3t3.add_to_complex(c, subdomain_index_);
      else
        c3t3.remove_from_complex(c);

      for(int i = 0; i < 4; ++i)
      {
        std::size_t old_i = index_map.at(static_cast<std::size_t>(i));
        Surface_patch_index index = surface_index_table_[old_i];
        //add_to_complex sets the index, and updates the facet counter
        if(Surface_patch_index() != index)
          c3t3.add_to_complex(Facet(c, i), index);
        else
          c3t3.remove_from_complex(Facet(c,i));

        c->set_facet_surface_center(i, facet_surface_center_[old_i]);
        c->set_facet_surface_center_index(i, surface_center_index_table_[old_i]);
      }
    }

    void restore_infinite_cell(Cell_handle c,
                               C3T3& c3t3)
    {
      c3t3.remove_from_complex(c);//infinite
      for (unsigned int i = 0; i < 4; ++i)
      {
        if (!c3t3.triangulation().is_infinite(Facet(c,i)))
        {
          Surface_patch_index index = surface_index_table_[0];
          if (Surface_patch_index() != index)
            c3t3.add_to_complex(Facet(c, i), index);
          else
            c3t3.remove_from_complex(Facet(c, i));

          c->set_facet_surface_center(i, facet_surface_center_[0]);
          c->set_facet_surface_center_index(i, surface_center_index_table_[0]);
          return;
        }
      }
    }

  private:
    typedef typename Tr::Cell::Subdomain_index Subdomain_index;
    typedef typename Tr::Cell::Surface_patch_index Surface_patch_index;
    typedef typename Tr::Cell::Index Index;

    Cell_from_ids cell_ids_;
    FT sliver_value_;
    Subdomain_index subdomain_index_;
    CGAL::cpp11::array<Surface_patch_index, 4> surface_index_table_;
    CGAL::cpp11::array<Point_3, 4> facet_surface_center_;
    CGAL::cpp11::array<Index, 4> surface_center_index_table_;
  };

private:
  // -----------------------------------
  // Private methods
  // -----------------------------------
  /**
   * Returns the minimum criterion value of c3t3 cells contained in \c cells.
   */
  template <typename SliverCriterion>
  FT min_sliver_in_c3t3_value(const Cell_vector& cells,
                              const SliverCriterion& criterion,
                              const bool use_cache = true) const
  {
    // Get complex cells only
    Cell_vector c3t3_cells_ = c3t3_cells(cells);
    return min_sliver_value(c3t3_cells_, criterion, use_cache);
  }

  Cell_vector c3t3_cells(const Cell_vector& cells) const
  {
    Cell_vector c3t3_cells;
    std::remove_copy_if(cells.begin(),
                        cells.end(),
                        std::back_inserter(c3t3_cells),
                        std::not1(Is_in_c3t3<Cell_handle>(c3t3_)) );
    return c3t3_cells;
  }

  /**
   * Removes objects of [begin,end[ range from \c c3t3_
   */
  template<typename ForwardIterator>
  void remove_from_c3t3(ForwardIterator begin, ForwardIterator end) const
  {
    while ( begin != end )
      c3t3_.remove_from_complex(*begin++);
  }

  /**
   * Remove cells and facets of \c cells from c3t3
   */
  template < typename ForwardIterator >
  void remove_cells_and_facets_from_c3t3(ForwardIterator cells_begin,
                                         ForwardIterator cells_end) const
  {
    Facet_vector facets = get_facets_not_inplace(cells_begin,cells_end);
    remove_from_c3t3(facets.begin(), facets.end());
    remove_from_c3t3(cells_begin, cells_end);
  }

  /**
   * Insert into \c out the vertices of range [cells_begin,cells_end[
   */
  template <typename InputIterator, typename OutputIterator>
  void fill_modified_vertices(InputIterator cells_begin,
                              InputIterator cells_end,
                              const Vertex_handle& vertex,
                              OutputIterator out) const;

  /**
   * Backup cells meta-data to a vector of Cell_data_backup
   */
  template <typename CellsVector, typename CellDataSet>
  void fill_cells_backup(const CellsVector& cells,
                         CellDataSet& cells_backup) const;

  template <typename CellsVector, typename CellDataSet>
  void restore_from_cells_backup(const CellsVector& cells,
                                 CellDataSet& cells_backup) const;


  /**
   * Update mesh iff sliver criterion value does not decrease.
   */
  template <typename SliverCriterion, typename OutputIterator>
  std::pair<bool,Vertex_handle>
  update_mesh_no_topo_change(const Point_3& new_position,
                             const Vertex_handle& old_vertex,
                             const SliverCriterion& criterion,
                             OutputIterator modified_vertices,
                             const Cell_vector& conflict_cells);

  /**
   * Move point and returns the set of cells that are not valid anymore, and
   * the set of cells which have been deleted by the move process.
   */
  template < typename OutdatedCellsOutputIterator,
             typename DeletedCellsOutputIterator >
  Vertex_handle move_point(const Vertex_handle& old_vertex,
                           const Point_3& new_position,
                           OutdatedCellsOutputIterator outdated_cells,
                           DeletedCellsOutputIterator deleted_cells) const;

  Vertex_handle
  move_point_topo_change(const Vertex_handle& old_vertex,
                         const Point_3& new_position,
                         Outdated_cell_set& outdated_cells_set,
                         bool *could_lock_zone = NULL) const;

  template < typename OutdatedCellsOutputIterator,
             typename DeletedCellsOutputIterator >
  Vertex_handle
  move_point_topo_change(const Vertex_handle& old_vertex,
                         const Point_3& new_position,
                         OutdatedCellsOutputIterator outdated_cells,
                         DeletedCellsOutputIterator deleted_cells) const;

  Vertex_handle move_point_topo_change(const Vertex_handle& old_vertex,
                                       const Point_3& new_position) const;

  template < typename OutdatedCellsOutputIterator >
  Vertex_handle
  move_point_no_topo_change(const Vertex_handle& old_vertex,
                            const Point_3& new_position,
                            OutdatedCellsOutputIterator outdated_cells) const;

  Vertex_handle
  move_point_no_topo_change(const Vertex_handle& old_vertex,
                            const Point_3& new_position) const;

  /**
   * Returns the least square plane from v, using adjacent surface points
   */
  Plane_3 get_least_square_surface_plane(const Vertex_handle& v,
                                         Point_3& ref_point,
                                         Surface_patch_index index = Surface_patch_index()) const;

  /**
   * @brief Returns the projection of \c p, using direction of
   * \c projection_vector
   */
  Point_3
  project_on_surface_aux(const Point_3& p,
                         const Point_3& ref_point,
                         const Vector_3& projection_vector) const;

  /**
   * Reverts the move from \c old_point to \c new_vertex. Returns the inserted
   * vertex located at \c old_point
   * and an output iterator on outdated cells
   */
  template<typename OutputIterator>
  Vertex_handle revert_move(const Vertex_handle& new_vertex,
                            const Point_3& old_point,
                            OutputIterator outdated_cells)
  {
    // Move vertex
    Vertex_handle revert_vertex =
      move_point_topo_change(new_vertex,
                             old_point,
                             outdated_cells,
                             CGAL::Emptyset_iterator()); //deleted cells
    CGAL_assertion(Vertex_handle() != revert_vertex);

    return revert_vertex;
  }

  /**
   * Returns the boundary of restricted facets of \c facets,
     and the list of vertices of all restricted facets,
     which should not contain the vertex that is moving
   */
  Facet_boundary
  get_surface_boundary(const Vertex_handle& moving_vertex,
                       const Facet_vector& facets,
                       Vertex_set& incident_surface_vertices) const;

  /**
   * Returns the boundary of restricted facets of \c cells
     and the list of vertices of all restricted facets.
   */
  Facet_boundary
  get_surface_boundary(const Vertex_handle& moving_vertex,
                       const Cell_vector& cells,
                       Vertex_set& incident_surface_vertices) const
  {
    return get_surface_boundary(moving_vertex,
                                get_facets(cells),
                                incident_surface_vertices);
  }

  /**
   * Returns false if there is a vertex belonging to one facet of \c facets
   * which has not his dimension < 3
   */
  bool check_no_inside_vertices(const Facet_vector& facets) const;

  /**
   * Returns the impacted cells when moving \c vertex to \c conflict_point
   */
  template <typename OutputIterator>
  OutputIterator
  get_conflict_zone_no_topo_change(const Vertex_handle& vertex,
                                   OutputIterator conflict_cells) const;

  template <typename OutputIterator>
  OutputIterator
  get_conflict_zone_topo_change(const Vertex_handle& vertex,
                                const Point_3& conflict_point,
                                OutputIterator conflict_cells) const;

  template <typename CellsOutputIterator,
            typename FacetsOutputIterator>
  void
  get_conflict_zone_topo_change(const Vertex_handle& v,
                                const Point_3& conflict_point,
                                CellsOutputIterator insertion_conflict_cells,
                                FacetsOutputIterator insertion_conflict_boundary,
                                CellsOutputIterator removal_conflict_cells,
                                bool *could_lock_zone = NULL) const;


  template < typename ConflictCellsInputIterator,
             typename OutdatedCellsOutputIterator,
             typename DeletedCellsOutputIterator >
  Vertex_handle
  move_point_topo_change_conflict_zone_known(const Vertex_handle& old_vertex,
                                             const Point_3& new_position,
                                             const Facet& insertion_boundary_facet,
                                             ConflictCellsInputIterator insertion_conflict_cells_begin,
                                             ConflictCellsInputIterator insertion_conflict_cells_end,
                                             ConflictCellsInputIterator removal_conflict_cells_begin,
                                             ConflictCellsInputIterator removal_conflict_cells_end,
                                             OutdatedCellsOutputIterator outdated_cells,
                                             DeletedCellsOutputIterator deleted_cells) const;

  /**
   * Updates \c boundary wrt \c edge: if edge is already in boundary we remove
   * it, else we add it.
   */
  void update_boundary(Facet_boundary& boundary,
                       const Ordered_edge& edge,
                       const Vertex_handle third_vertex,
                       const Surface_patch_index& surface_index) const
  {
    const typename Facet_boundary::value_type x =
      std::make_pair(edge,
                     std::make_pair(surface_index,
                                    std::make_pair(c3t3_.in_dimension(third_vertex),
                                                   c3t3_.index(third_vertex)
                                                   )
                                    )
                     );
    typename Facet_boundary::iterator boundary_it =
      boundary.find(edge);

    if ( boundary_it != boundary.end() )
      boundary.erase(boundary_it);
    else
      boundary.insert(x);
  }

  /**
   * Returns the facets of \c cells (returns each facet only once i.e. use
   * canonical facet)
   */
  Facet_vector get_facets(const Cell_vector& cells) const
  {
    return get_facets(cells.begin(),cells.end());
  }

  //  TODO: write get_facets so that it uses update_facets with a FacetUpdater that calls push_back

#if defined(CGAL_MESH_3_GET_FACETS_USING_INTRUSIVE_LIST) && defined(CGAL_INTRUSIVE_LIST)
  template <typename ForwardIterator>
  Facet_vector get_facets(ForwardIterator first_cell,
                          ForwardIterator last_cell) const
  {
    Facet_vector result; // AF: todo: resize?
#ifdef CGAL_CONSTRUCT_INTRUSIVE_LIST_RANGE_CONSTRUCTOR
    Intrusive_list<Cell_handle> outdated_cells(first_cell, last_cell);
#else
    Intrusive_list<Cell_handle> outdated_cells;
    for( ;first_cell!= last_cell; ++first_cell){
      outdated_cells.insert(*first_cell);
    }
#endif

    for(typename Intrusive_list<Cell_handle>::iterator it = outdated_cells.begin();
        it != outdated_cells.end();
        ++it){
      Cell_handle cell = *it;
      int i=0;
      bool inf = false;
      for ( ; i<4 && (!inf) ; ++i ){
        if ( tr_.is_infinite(cell->vertex(i)) ){
          inf = true;
          Cell_handle n = cell->neighbor(i);
          if(n->next_intrusive() != Cell_handle()){// the neighbor is also outdated
            if(cell < n){ // otherwise n will report it later
              result.push_back(Facet(cell,i));
            }
          } else { // report it now or never
            if(cell < n){
              result.push_back(Facet(cell,i));
            }else {
              result.push_back(Facet(n,n->index(cell)));
            }
          }
        }
      }
      if(! inf){
        for ( i=0 ; i<4 ; ++i ){
          Cell_handle n = cell->neighbor(i);
          if(n->next_intrusive() != Cell_handle()){// the neighbor is also outdated
            if(cell < n){ // otherwise n will report it later
              result.push_back(Facet(cell,i));
            }
          } else { // report it now or never
            if(cell < n){
              result.push_back(Facet(cell,i));
            }else {
              result.push_back(Facet(n,n->index(cell)));
            }
          }
        }
      }
    }
    return result;
  }
#else
  /**
   * Returns the facets of \c cells (returns each facet only once i.e. use
   * canonical facet)
   */
  template <typename ForwardIterator>
  Facet_vector get_facets(ForwardIterator first_cell,
                          ForwardIterator last_cell) const
  {
    // Get all facets
    typedef Get_all_facets<std::back_insert_iterator<Facet_vector> > Get_facets;

    Facet_vector all_facets;
    all_facets.reserve(64);
    std::for_each(first_cell,
                  last_cell,
                  Get_facets(tr_,std::back_inserter(all_facets)));

    std::sort(all_facets.begin(), all_facets.end());

    // Keep one copy of each facet (maybe copy could be avoided)
    //    typename Facet_vector::iterator all_facets_end =
    //      std::unique(all_facets.begin(), all_facets.end());
    Facet_vector facets;
    facets.reserve(64);
    std::unique_copy(all_facets.begin(),
                     all_facets.end(),
                     std::back_inserter(facets));

    return facets;
  }
#endif

#ifdef CGAL_INTRUSIVE_LIST
  template <typename FacetUpdater>
  void update_facets(Intrusive_list<Cell_handle>& outdated_cells, FacetUpdater updater)
  {
# ifdef CGAL_LINKED_WITH_TBB
    // Parallel
    if (boost::is_convertible<Concurrency_tag, Parallel_tag>::value)
    {
      tbb::parallel_do(
        outdated_cells.begin(), outdated_cells.end(),
        Update_cell_facets<Self, FacetUpdater>(tr_, updater));
    }
    // Sequential
    else
# endif // CGAL_LINKED_WITH_TBB
    {
      typename Intrusive_list<Cell_handle>::iterator it;
      for(it = outdated_cells.begin();
          it != outdated_cells.end();
          ++it)
      {
        Update_cell_facets<Self, FacetUpdater> ucf(tr_, updater);
        ucf(*it);
      }
    }
  }
#endif //CGAL_INTRUSIVE_LIST

  // Used by the parallel version
  template <typename FacetUpdater>
  void update_facets(std::vector<Cell_handle>& outdated_cells_vector, FacetUpdater updater)
  {
# ifdef CGAL_LINKED_WITH_TBB
    // Parallel
    if (boost::is_convertible<Concurrency_tag, Parallel_tag>::value)
    {
      tbb::parallel_for
      (
        tbb::blocked_range<size_t>(0, outdated_cells_vector.size()),
        Update_cell_facets_for_parallel_for<Self, FacetUpdater>(
          tr_, updater, outdated_cells_vector)
      );
    }
    // Sequential
    else
# endif // CGAL_LINKED_WITH_TBB
    {
      typename std::vector<Cell_handle>::iterator it;
      for(it = outdated_cells_vector.begin();
          it != outdated_cells_vector.end();
          ++it)
      {
        Update_cell_facets<Self, FacetUpdater> ucf(tr_, updater);
        ucf(*it);
      }
    }
  }


  /**
   * Returns the facets of \c cells (returns each facet only once i.e. use
   * canonical facet)
   */
  template <typename ForwardIterator>
  Facet_vector get_facets_not_inplace(ForwardIterator first_cell,
                                      ForwardIterator last_cell) const
  {
    typedef Get_all_facets<std::back_insert_iterator<Facet_vector> > Get_facets;

    Facet_vector all_facets;
    all_facets.reserve(64);
    std::for_each(first_cell,
                  last_cell,
                  Get_facets(tr_,std::back_inserter(all_facets)));

    std::sort(all_facets.begin(), all_facets.end());

    // Keep one copy of each facet (maybe copy could be avoided)
    //    typename Facet_vector::iterator all_facets_end =
    //      std::unique(all_facets.begin(), all_facets.end());
    Facet_vector facets;
    facets.reserve(64);
    std::unique_copy(all_facets.begin(),
                     all_facets.end(),
                     std::back_inserter(facets));
    CGAL_HISTOGRAM_PROFILER("|facets|", 
                            static_cast<unsigned int>(facets.size()));
    return facets;
  }


  /**
   * Returns false iff a surface facet of `cells` has entered or left the
   * restricted Delaunay, or if its surface patch index has changed
   *
   * That function does not modify the c3t3, but it does update the facet
   * surface centers. The function is only called by
   * `update_mesh_no_topo_change()`.
   */
  bool verify_surface(const Cell_vector& cells) const
  {
    // Naive implementation.
    // Todo: improve this (maybe we don't have to check if no facet is on surface)
    Facet_vector facets = get_facets(cells);
    Facet_vector surface_facets;

    // Check that nothing changed
    Update_c3t3 checker(domain_,c3t3_);
    for ( typename Facet_vector::iterator fit = facets.begin() ;
          fit != facets.end() ;
          ++fit )
    {
      if ( c3t3_.is_in_complex(*fit) )
      {
        surface_facets.push_back(*fit);
      }
      const Surface_patch sp = checker(*fit,
                                       false, /* do not update c3t3 */
                                       true); /* update surface centers */
      // false means "do not update the c3t3"
      if ( c3t3_.is_in_complex(*fit) != (bool)sp ||
           ((bool)sp && c3t3_.surface_patch_index(*fit) != sp.get()) )
        return false;
    }

    return true;
  }

  /**
   * Restore mesh for cells and facets of \c cells, using domain_
   */
  template <typename ForwardIterator>
  void restore_mesh(ForwardIterator first_cell, ForwardIterator last_cell)
  {
    Facet_vector facets = get_facets(first_cell, last_cell);
    restore_mesh(first_cell, last_cell, facets.begin(), facets.end());
  }

  /**
   * Restore mesh for cells of \c cells and facets of \c facets, using domain_
   */
  template <typename CellForwardIterator, typename FacetForwardIterator>
  void restore_mesh(CellForwardIterator first_cell,
                    CellForwardIterator last_cell,
                    FacetForwardIterator first_facet,
                    FacetForwardIterator last_facet)
  {
    // Update mesh
    Update_c3t3 updater(domain_,c3t3_);
    std::for_each(first_facet, last_facet, updater);
    std::for_each(first_cell, last_cell, updater);
  }

  /**
   * Returns true if facets of \c facets have the same boundary as
   * \c old_boundary, and if the list of vertices has not changed.
   */
  bool check_surface_mesh(const Vertex_handle& moving_vertex,
                          const Facet_vector& facets,
                          const Facet_boundary& old_boundary,
                          const Vertex_set& old_incident_surface_vertices) const
  {
    Vertex_set incident_surface_vertices;
    Facet_boundary new_boundary = get_surface_boundary(moving_vertex,
                                                       facets,
                                                       incident_surface_vertices);
    return ( old_boundary.size() == new_boundary.size() &&
             old_incident_surface_vertices == incident_surface_vertices &&
             std::equal(new_boundary.begin(),
                        new_boundary.end(),
                        old_boundary.begin()) );
  }


  void set_facet_visited(const Facet& facet)
  {
    facet.first->set_facet_visited(facet.second);
    const Facet mirror_facet = tr_.mirror_facet(facet);
    mirror_facet.first->set_facet_visited(mirror_facet.second);
  }

  /**
   * Orders handles \c h1, \c h2 & \c h3
   */
  template <typename Handle>
  void order_handles(Handle& h1, Handle& h2, Handle& h3) const
  {
    // Function used in get_surface_boundary

    if ( h2 < h1 )
      std::swap(h1,h2);

    if ( h3 < h2 )
    {
      std::swap(h2,h3);

      if ( h2 < h1 ) // don't need to compare h2 & h1 if h2 didn't change
        std::swap(h1,h2);
    }
  }

  template <typename CellRange>
  void reset_sliver_cache(CellRange& cell_range) const
  {
    reset_sliver_cache(boost::begin(cell_range),
                       boost::end(cell_range));
  }

  template <typename CellForwardIterator>
  void reset_sliver_cache(CellForwardIterator cells_begin,
                            CellForwardIterator cells_end) const
  {
    // std::cerr << "reset_sliver_cache\n";
    namespace bl = boost::lambda;
    std::for_each(cells_begin, cells_end,
                  bl::bind(&Cell::reset_cache_validity, *bl::_1) );
  }

  template <typename CellRange>
  void reset_circumcenter_cache(CellRange& cell_range) const
  {
    reset_circumcenter_cache(boost::begin(cell_range),
                             boost::end(cell_range));
  }

  template <typename CellForwardIterator>
  void reset_circumcenter_cache(CellForwardIterator cells_begin,
                            CellForwardIterator cells_end) const
  {
    namespace bl = boost::lambda;
    std::for_each(cells_begin, cells_end,
                  bl::bind(&Cell::invalidate_circumcenter, *bl::_1) );
  }


private:

  // Functor for update_facets function (base)
  template <typename C3T3_helpers_, typename FacetUpdater_>
  class Update_cell_facets
  {
    Tr                        & m_tr;
    FacetUpdater_             & m_facet_updater;

  protected:

    void update(const Cell_handle& cell) const
    {
      Cell_handle null_cell;
      bool inf = false;
      for (int i=0 ; i<4 && (!inf) ; ++i ){
        if ( m_tr.is_infinite(cell->vertex(i)) ){
          inf = true;
          Cell_handle n = cell->neighbor(i);
          if(n->next_intrusive() != null_cell){// the neighbor is also outdated
            if(cell < n){ // otherwise n will report it later
              Facet f(cell,i);
              m_facet_updater(f);
            }
          } else { // report it now or never
            if(cell < n){
              Facet f(cell,i);
              m_facet_updater(f);
            }else {
              Facet f(n,n->index(cell));
              m_facet_updater(f);
            }
          }
        }
      }
      if(! inf){
        for ( int i=0 ; i<4 ; ++i ){
          Cell_handle n = cell->neighbor(i);
          if(n->next_intrusive() != null_cell){// the neighbor is also outdated
            if(cell < n){ // otherwise n will report it later
              Facet f(cell,i);
              m_facet_updater(f);
            }
          } else { // report it now or never
            if(cell < n){
              Facet f(cell,i);
              m_facet_updater(f);
            }else {
              Facet f(n,n->index(cell));
              m_facet_updater(f);
            }
          }
        }
      }
    }

  public:
    // Constructor
    Update_cell_facets(Tr &tr,
                  FacetUpdater_& fu)
    : m_tr(tr), m_facet_updater(fu)
    {}

    // Constructor
    Update_cell_facets(const Update_cell_facets &uf)
    : m_tr(uf.m_tr), m_facet_updater(uf.m_facet_updater)
    {}

    // operator()
    void operator()(const Cell_handle& cell) const
    {
      update(cell);
    }
  };

#ifdef CGAL_LINKED_WITH_TBB
  // Same functor: special version for tbb:parallel_for
  template <typename C3T3_helpers_, typename FacetUpdater_>
  class Update_cell_facets_for_parallel_for
  : Update_cell_facets<C3T3_helpers, FacetUpdater_>
  {
    typedef Update_cell_facets<C3T3_helpers, FacetUpdater_> Base;
    using Base::update;

    const std::vector<Cell_handle>  & m_outdated_cells;

  public:
    // Constructor
    Update_cell_facets_for_parallel_for(
      Tr &tr,
      FacetUpdater_& fu,
      const std::vector<Cell_handle> &oc)
    : Base(tr, fu), m_outdated_cells(oc)
    {}

    // Constructor
    Update_cell_facets_for_parallel_for(
      const Update_cell_facets_for_parallel_for &uf)
    : Base(uf), m_outdated_cells(uf.m_outdated_cells)
    {}

    // operator()
    void operator()(const tbb::blocked_range<size_t>& r) const
    {
      for( size_t i = r.begin() ; i != r.end() ; ++i)
        update(m_outdated_cells[i]);
    }
  };
#endif //CGAL_LINKED_WITH_TBB

  // -----------------------------------
  // -----------------------------------
  // -----------------------------------

  // Functor for rebuild_restricted_delaunay function
  template <typename C3T3_, typename Update_c3t3_>
  class Update_cell
  {
    C3T3                      & m_c3t3;
    Update_c3t3_              & m_updater;

  protected:
    typedef typename C3T3_::Cell_handle Cell_handle;

    void update(const Cell_handle& cell) const
    {
      m_c3t3.remove_from_complex(cell);
      m_updater(cell);
    }

  public:
    // Constructor
    Update_cell(C3T3_ &c3t3, Update_c3t3_& updater)
    : m_c3t3(c3t3), m_updater(updater)
    {}

    // Constructor
    Update_cell(const Update_cell &uc)
    : m_c3t3(uc.m_c3t3), m_updater(uc.m_updater)
    {}

    // operator()
    void operator()(const Cell_handle& cell) const
    {
      update(cell);
    }
  };

#ifdef CGAL_LINKED_WITH_TBB
  // Same functor: special version for tbb:parallel_for
  template <typename C3T3_, typename Update_c3t3_>
  class Update_cell_for_parallel_for
  : Update_cell<C3T3_, Update_c3t3_>
  {
    typedef Update_cell<C3T3_, Update_c3t3_> Base;
    using Base::update;

    const std::vector<Cell_handle>  & m_outdated_cells;

  public:
    // Constructor
    Update_cell_for_parallel_for(
      C3T3_ &c3t3,
      Update_c3t3_& updater,
      const std::vector<Cell_handle> &oc)
    : Base(c3t3, updater), m_outdated_cells(oc)
    {}

    // Constructor
    Update_cell_for_parallel_for(
      const Update_cell_for_parallel_for &uc)
    : Base(uc), m_outdated_cells(uc.m_outdated_cells)
    {}

    // operator()
    void operator()(const tbb::blocked_range<size_t>& r) const
    {
      for( size_t i = r.begin() ; i != r.end() ; ++i)
        update(m_outdated_cells[i]);
    }
  };
#endif //CGAL_LINKED_WITH_TBB

  // -----------------------------------
  // -----------------------------------
  // -----------------------------------

  // Functor for rebuild_restricted_delaunay function
#ifdef CGAL_LINKED_WITH_TBB
  template <typename C3T3_helpers_, typename C3T3_, typename Update_c3t3_,
            typename Vertex_to_proj_set_>
  class Update_facet
  {
    const C3T3_helpers_       & m_c3t3_helpers;
    C3T3_                     & m_c3t3;
    Update_c3t3_              & m_updater;
    Vertex_to_proj_set_       & m_vertex_to_proj;

    typedef typename C3T3_::Vertex_handle       Vertex_handle;
    typedef typename C3T3_::Cell_handle         Cell_handle;
    typedef typename C3T3_::Facet               Facet;
    typedef typename C3T3::Surface_patch_index  Surface_patch_index;

  public:
    // Constructor
    Update_facet(const C3T3_helpers_ & c3t3_helpers,
                 C3T3_ &c3t3, Update_c3t3_& updater,
                 Vertex_to_proj_set_ &vertex_to_proj)
    : m_c3t3_helpers(c3t3_helpers), m_c3t3(c3t3), m_updater(updater),
      m_vertex_to_proj(vertex_to_proj)
    {}

    // Constructor
    Update_facet(const Update_facet &uc)
    : m_c3t3_helpers(uc.m_c3t3_helpers), m_c3t3(uc.m_c3t3),
      m_updater(uc.m_updater), m_vertex_to_proj(uc.m_vertex_to_proj)
    {}

    // operator()
    void operator()( const Facet& facet ) const
    {
      // Update facet
      m_c3t3.remove_from_complex(facet);
      m_updater(facet);

      // Update m_vertex_to_proj
      if ( m_c3t3.is_in_complex(facet) )
      {
        // Iterate on vertices
        int k = facet.second;
        for ( int i=1 ; i<4 ; ++i )
        {
          const Vertex_handle& v = facet.first->vertex((k+i)&3);
          if ( m_c3t3.in_dimension(v) > 2 )
          {
            std::pair<Vertex_handle, Surface_patch_index> p
              = std::make_pair(v, m_c3t3.surface_patch_index(facet));
            m_c3t3_helpers.lock_vertex_to_proj();
            m_vertex_to_proj.insert(p);
            m_c3t3_helpers.unlock_vertex_to_proj();
          }
        }
      }
    }
  };
#endif

  // -----------------------------------
  // Private data
  // -----------------------------------
  C3T3& c3t3_;
  Tr& tr_;
  const MeshDomain& domain_;
}; // class C3T3_helpers


template <typename C3T3, typename MD>
template <typename SliverCriterion, typename OutputIterator>
std::pair<bool,typename C3T3_helpers<C3T3,MD>::Vertex_handle>
C3T3_helpers<C3T3,MD>::
update_mesh(const Point_3& new_position,
            const Vertex_handle& old_vertex,
            const SliverCriterion& criterion,
            OutputIterator modified_vertices,
            bool *could_lock_zone)
{
  // std::cerr << "\nupdate_mesh[v1](" << new_position << ",\n"
  //           << "                " << (void*)(&*old_vertex) << "=" << old_vertex->point()
  //           << ")\n";

  if (could_lock_zone)
    *could_lock_zone = true;

  Cell_vector incident_cells_;
  incident_cells_.reserve(64);
  tr_.incident_cells(old_vertex, std::back_inserter(incident_cells_));
  if ( Th().no_topological_change(tr_, old_vertex, new_position, incident_cells_) )
  {

    return update_mesh_no_topo_change(new_position,
                                      old_vertex,
                                      criterion,
                                      modified_vertices,
                                      incident_cells_);
  }
  else
  {
    return update_mesh_topo_change(new_position,
                                   old_vertex,
                                   criterion,
                                   modified_vertices,
                                   could_lock_zone);
  }
}

template <typename C3T3, typename MD>
template <typename SliverCriterion, typename OutputIterator>
std::pair<bool,typename C3T3_helpers<C3T3,MD>::Vertex_handle>
C3T3_helpers<C3T3,MD>::
update_mesh_no_topo_change(const Point_3& new_position,
                           const Vertex_handle& old_vertex,
                           const SliverCriterion& criterion,
                           OutputIterator modified_vertices,
                           const Cell_vector& conflict_cells )
{
  // std::cerr << "update_mesh_no_topo_change(\n"
  //           << new_position << ",\n"
  //           << "                " << (void*)(&*old_vertex) << "=" << old_vertex->point()
  //           << ")\n";

    //backup metadata
  std::set<Cell_data_backup> cells_backup;
  fill_cells_backup(conflict_cells, cells_backup);

  // Get old values
  criterion.before_move(c3t3_cells(conflict_cells));
  // std::cerr << "old_sliver_value=" << old_sliver_value << std::endl;
  Point_3 old_position = old_vertex->point();

  // Move point
  reset_circumcenter_cache(conflict_cells);
  reset_sliver_cache(conflict_cells);
  move_point_no_topo_change(old_vertex,new_position);

  // Check that surface mesh is still valid
  // and Get new criterion value (conflict_zone did not change)
    // warnings : valid_move updates caches
    //     verify_surface does not change c3t3 when returns false,
    //     but it does change circumcenters
  if( verify_surface(conflict_cells)
    && criterion.valid_move(c3t3_cells(conflict_cells)))
  {
    fill_modified_vertices(conflict_cells.begin(), conflict_cells.end(),
                           old_vertex, modified_vertices);
    return std::make_pair(true,old_vertex);
  }
  else // revert move
  {
    // std::cerr << "update_mesh_no_topo_change: revert move to "
    //           << old_position << "\n";
    reset_circumcenter_cache(conflict_cells);
    //sliver caches have been updated by valid_move
    reset_sliver_cache(conflict_cells);
    move_point_no_topo_change(old_vertex,old_position);

    //restore meta-data (cells should have same connectivity as before move)
    // cells_backup does not contain infinite cells so they can be fewer
    CGAL_assertion(conflict_cells.size() >= cells_backup.size());
    restore_from_cells_backup(conflict_cells, cells_backup);

    return std::make_pair(false,old_vertex);
  }
}


template <typename C3T3, typename MD>
template <typename SliverCriterion, typename OutputIterator>
std::pair<bool,typename C3T3_helpers<C3T3,MD>::Vertex_handle>
C3T3_helpers<C3T3,MD>::
update_mesh_topo_change(const Point_3& new_position,
                        const Vertex_handle& old_vertex,
                        const SliverCriterion& criterion,
                        OutputIterator modified_vertices,
                        bool *could_lock_zone)
{
  // std::cerr << "update_mesh_topo_change(\n"
  //           << new_position << ",\n"
  //           << "                " << (void*)(&*old_vertex) << "=" << old_vertex->point()
  //           << ")\n";
  // check_c3t3(c3t3_);
  Cell_set insertion_conflict_cells;
  Cell_set removal_conflict_cells;
  Facet_vector insertion_conflict_boundary;
  insertion_conflict_boundary.reserve(64);
  get_conflict_zone_topo_change(old_vertex, new_position,
                                std::inserter(insertion_conflict_cells,insertion_conflict_cells.end()),
                                std::back_inserter(insertion_conflict_boundary),
                                std::inserter(removal_conflict_cells, removal_conflict_cells.end()),
                                could_lock_zone);

  if (could_lock_zone && *could_lock_zone == false)
    return std::make_pair(false, Vertex_handle());

  if(insertion_conflict_boundary.empty())
    return std::make_pair(false,old_vertex); //new_location is a vertex already

  Cell_vector conflict_cells;
  conflict_cells.reserve(insertion_conflict_cells.size()+removal_conflict_cells.size());
  std::set_union(insertion_conflict_cells.begin(), insertion_conflict_cells.end(),
                 removal_conflict_cells.begin(), removal_conflict_cells.end(),
                 std::back_inserter(conflict_cells));

    //backup metadata
  std::set<Cell_data_backup> cells_backup;
  fill_cells_backup(conflict_cells, cells_backup);
  CGAL_assertion(conflict_cells.size() == cells_backup.size());

  criterion.before_move(c3t3_cells(conflict_cells));
  // std::cerr << "old_sliver_value=" << old_sliver_value << std::endl;
  Point_3 old_position = old_vertex->point();

  // Keep old boundary
  Vertex_set old_incident_surface_vertices;
  Facet_boundary old_surface_boundary =
    get_surface_boundary(old_vertex, conflict_cells, old_incident_surface_vertices);

  reset_circumcenter_cache(conflict_cells);
  reset_sliver_cache(conflict_cells);

  Cell_vector outdated_cells;
  outdated_cells.reserve(64);
    Vertex_handle new_vertex =
        move_point_topo_change_conflict_zone_known(old_vertex, new_position,
                                                    insertion_conflict_boundary[0],
                                                    insertion_conflict_cells.begin(),
                                                    insertion_conflict_cells.end(),
                                                    removal_conflict_cells.begin(),
                                                    removal_conflict_cells.end(),
                                                    std::back_inserter(outdated_cells),
                                                    CGAL::Emptyset_iterator());

  // If nothing changed, return
  if ( old_position == new_vertex->point() )
  {
    // std::cerr << "update_mesh_topo_change: no move!\n";
    // check_c3t3(c3t3_);
    return std::make_pair(false,old_vertex);
  }

  restore_mesh(outdated_cells.begin(),outdated_cells.end());
  // std::cerr << "new_sliver_value=" << new_sliver_value << std::endl;

  // Check that surface boundary does not change.
  // This check ensures that vertices which are inside c3t3 stay inside.
  if (criterion.valid_move(c3t3_cells(outdated_cells))
      && check_surface_mesh(new_vertex,
                            get_facets(outdated_cells),
                            old_surface_boundary,
                            old_incident_surface_vertices) )
  {
    fill_modified_vertices(outdated_cells.begin(), outdated_cells.end(),
                           new_vertex, modified_vertices);
    // check_c3t3(c3t3_);
    return std::make_pair(true,new_vertex);
  }
  else
  {
    // Removing from c3t3 cells which will be destroyed by revert_move
    // is done by move_point_topo_change_conflict_zone_known, called by revert_move

    // std::cerr << "update_mesh_topo_change: revert move to "
    //           << old_position << "\n";
    //reset caches in case cells are re-used by the compact container
    reset_circumcenter_cache(outdated_cells);
    reset_sliver_cache(outdated_cells);
    outdated_cells.clear();

    // Revert move
    Vertex_handle revert_vertex = revert_move(new_vertex, old_position,
                          std::inserter(outdated_cells, outdated_cells.end()));

    //restore meta-data (cells should have same connectivity as before move)
    //cells should be the same (connectivity-wise) as before initial move
    CGAL_assertion(outdated_cells.size() == cells_backup.size());
    restore_from_cells_backup(outdated_cells, cells_backup);

    // check_c3t3(c3t3_);
    return std::make_pair(false,revert_vertex);
  }
}

template <typename C3T3, typename MD>
template <typename OutputIterator>
typename C3T3_helpers<C3T3,MD>::Vertex_handle
C3T3_helpers<C3T3,MD>::
update_mesh(const Point_3& new_position,
            const Vertex_handle& old_vertex,
            OutputIterator modified_vertices,
            bool fill_vertices)
{
  // std::cerr << "\nupdate_mesh[v2](" << new_position << ",\n"
  //           << "                " << (void*)(&*old_vertex) << "=" << old_vertex->point()
  //           << ")\n";
  Cell_vector outdated_cells;
  Vertex_handle new_vertex = move_point(old_vertex,
                                        new_position,
                                        std::back_inserter(outdated_cells),
                                        CGAL::Emptyset_iterator());
  // move_point has invalidated caches

  restore_mesh(outdated_cells.begin(),outdated_cells.end());

  // Fill modified vertices
  if ( fill_vertices
        && !(boost::is_same<OutputIterator,CGAL::Emptyset_iterator>::value))
  {
    fill_modified_vertices(outdated_cells.begin(), outdated_cells.end(),
                           new_vertex, modified_vertices);
  }

  return new_vertex;
}

#ifdef CGAL_INTRUSIVE_LIST
template <typename C3T3, typename MD>
template <typename OutdatedCells>
void
C3T3_helpers<C3T3,MD>::
rebuild_restricted_delaunay(OutdatedCells& outdated_cells,
                            Moving_vertices_set& moving_vertices)
{
  typename OutdatedCells::iterator first_cell = outdated_cells.begin();
  typename OutdatedCells::iterator last_cell = outdated_cells.end();
  Update_c3t3 updater(domain_,c3t3_);

# ifdef CGAL_MESH_3_PROFILING
  std::cerr << std::endl << "  Updating cells...";
  WallClockTimer t;
  size_t num_cells = c3t3_.number_of_cells_in_complex();
# endif

  // Updates cells
  // Note: ~58% of rebuild_restricted_delaunay time

  std::set<Vertex_handle> vertex_to_proj;

# ifdef CGAL_LINKED_WITH_TBB
  // Parallel
  if (boost::is_convertible<Concurrency_tag, Parallel_tag>::value)
  {
    std::vector<Cell_handle> outdated_cells_vector;
    outdated_cells_vector.reserve(outdated_cells.size());
    for ( ; first_cell != last_cell ; ++first_cell)
    {
      outdated_cells_vector.push_back(*first_cell);
    }

    tbb::parallel_for(
      tbb::blocked_range<size_t>(0, outdated_cells_vector.size()),
      Update_cell_for_parallel_for<C3T3, Update_c3t3>(
        c3t3_, updater, outdated_cells_vector));

#   ifdef CGAL_MESH_3_PROFILING
    std::cerr << " done in " << t.elapsed() << " seconds (#cells from "
      << num_cells << " to " << c3t3_.number_of_cells_in_complex() << ")."
      << std::endl;
    std::cerr << "  Updating facets...";
    t.reset();
#   endif

    // Get facets (returns each canonical facet only once)
    // Note: ~42% of rebuild_restricted_delaunay time
    //  Facet_vector facets;
    lock_vertex_to_proj();
    Facet_updater facet_updater(c3t3_,vertex_to_proj, updater);
    unlock_vertex_to_proj();
    update_facets(outdated_cells_vector, facet_updater);

    // now we can clear
    outdated_cells.clear();
  }
  // Sequential
  else
# endif // CGAL_LINKED_WITH_TBB
  {
    while ( first_cell != last_cell )
    {
      Cell_handle cell = *first_cell++;
      c3t3_.remove_from_complex(cell);
      updater(cell);
    }

# ifdef CGAL_MESH_3_PROFILING
    std::cerr << " done in " << t.elapsed() << " seconds (#cells from "
      << num_cells << " to " << c3t3_.number_of_cells_in_complex() << ")."
      << std::endl;
    std::cerr << "  Updating facets...";
    t.reset();
# endif

    // Get facets (returns each canonical facet only once)
    // Note: ~42% of rebuild_restricted_delaunay time
    //  Facet_vector facets;
    Facet_updater facet_updater(c3t3_,vertex_to_proj, updater);
    update_facets(outdated_cells, facet_updater);

    // now we can clear
    outdated_cells.clear();
  }

# ifdef CGAL_MESH_3_PROFILING
  std::cerr << " done in " << t.elapsed() << " seconds ("
            << vertex_to_proj.size() << " vertices to project)." << std::endl;
  std::cerr << "  Projecting interior vertices...";
  t.reset();
# endif

    CGAL_HISTOGRAM_PROFILER("|vertex_to_proj|=", 
                            static_cast<unsigned int>(vertex_to_proj.size()));
  // Project interior vertices
  // Note: ~0% of rebuild_restricted_delaunay time
  // TODO : iterate to be sure no interior vertice become on the surface
  // because of move ?
  for ( typename std::set<Vertex_handle>::iterator it = vertex_to_proj.begin() ;
       it != vertex_to_proj.end() ;
       ++it )
  {
    Point_3 new_pos = project_on_surface((*it)->point(),*it);

    if ( new_pos != Point_3() )
    {
      //freezing needs 'erase' to be done before the vertex is actually destroyed
      // Update moving vertices (it becomes new_vertex)
      moving_vertices.erase(*it);

      Vertex_handle new_vertex = update_mesh(new_pos,*it);
      c3t3_.set_dimension(new_vertex,2);

      moving_vertices.insert(new_vertex);
    }
  }

# ifdef CGAL_MESH_3_PROFILING
  std::cerr << " done in " << t.elapsed() << " seconds." << std::endl;
# endif
}
#endif //CGAL_INTRUSIVE_LIST

template <typename C3T3, typename MD>
template <typename ForwardIterator>
void
C3T3_helpers<C3T3,MD>::
rebuild_restricted_delaunay(ForwardIterator first_cell,
                            ForwardIterator last_cell,
                            Moving_vertices_set& moving_vertices)
{
  Update_c3t3 updater(domain_,c3t3_);

  // Get facets (returns each canonical facet only once)
  Facet_vector facets = get_facets(first_cell, last_cell);

  // Updates cells
  // Note: ~58% of rebuild_restricted_delaunay time
#ifdef CGAL_LINKED_WITH_TBB
  // Parallel
  if (boost::is_convertible<Concurrency_tag, Parallel_tag>::value)
  {
    tbb::parallel_do(first_cell, last_cell,
      Update_cell<C3T3, Update_c3t3>(c3t3_, updater));
  }
  // Sequential
  else
#endif // CGAL_LINKED_WITH_TBB
  {
    while ( first_cell != last_cell )
    {
      Update_cell<C3T3, Update_c3t3> uc(c3t3_, updater);
      uc(*first_cell++);
    }
  }

  // Updates facets
  typedef std::set<std::pair<Vertex_handle, Surface_patch_index> >
    Vertex_to_proj_set;
  Vertex_to_proj_set vertex_to_proj;
#ifdef CGAL_LINKED_WITH_TBB
  // Parallel
  if (boost::is_convertible<Concurrency_tag, Parallel_tag>::value)
  {
    tbb::parallel_do(
      facets.begin(), facets.end(),
      Update_facet<Self, C3T3, Update_c3t3, Vertex_to_proj_set>(
        *this, c3t3_, updater, vertex_to_proj)
    );
  }
  // Sequential
  else
#endif // CGAL_LINKED_WITH_TBB
  {
    for ( typename Facet_vector::iterator fit = facets.begin() ;
         fit != facets.end() ;
         ++fit )
    {
      // Update facet
      c3t3_.remove_from_complex(*fit);
      updater(*fit);

      // Update vertex_to_proj
      if ( c3t3_.is_in_complex(*fit) )
      {
        // Iterate on vertices
        int k = fit->second;
        for ( int i=1 ; i<4 ; ++i )
        {
          const Vertex_handle& v = fit->first->vertex((k+i)&3);
          if ( c3t3_.in_dimension(v) > 2 )
          {
            vertex_to_proj.insert
              (std::make_pair(v, c3t3_.surface_patch_index(*fit)));
          }
        }
      }
    }
  }

  // Project interior vertices
  // TODO : iterate to be sure no interior vertice become on the surface
  // because of move ?
  for ( typename std::set<std::pair<Vertex_handle, Surface_patch_index> >
          ::iterator it = vertex_to_proj.begin() ;
        it != vertex_to_proj.end() ;
        ++it )
  {
    Point_3 new_pos = project_on_surface((it->first)->point(),it->first,it->second);

    if ( new_pos != Point_3() )
    {
      //freezing needs 'erase' to be done before the vertex is actually destroyed
      // Update moving vertices (it becomes new_vertex)
      moving_vertices.erase(it->first);

      Vertex_handle new_vertex = update_mesh(new_pos,it->first);
      c3t3_.set_dimension(new_vertex,2);

      moving_vertices.insert(new_vertex);
    }
  }
}


template <typename C3T3, typename MD>
template <typename OutdatedCellsOutputIterator,
          typename DeletedCellsOutputIterator>
typename C3T3_helpers<C3T3,MD>::Vertex_handle
C3T3_helpers<C3T3,MD>::
move_point(const Vertex_handle& old_vertex,
           const Point_3& new_position,
           OutdatedCellsOutputIterator outdated_cells,
           DeletedCellsOutputIterator deleted_cells) const
{
  // std::cerr << "C3T3_helpers::move_point[v2]("
  //           << (void*)(&*old_vertex) << " = " << old_vertex->point()
  //           << " , " << new_position << ")\n";
  Cell_vector incident_cells_;
  incident_cells_.reserve(64);
  tr_.incident_cells(old_vertex, std::back_inserter(incident_cells_));
  if ( Th().no_topological_change(tr_, old_vertex, new_position, incident_cells_) )
  {
    reset_circumcenter_cache(incident_cells_);
    reset_sliver_cache(incident_cells_);
    std::copy(incident_cells_.begin(),incident_cells_.end(), outdated_cells);
    return move_point_no_topo_change(old_vertex,
                                     new_position);
  }
  else
  {
    return move_point_topo_change(old_vertex,
                                  new_position,
                                  outdated_cells,
                                  deleted_cells);
  }
}

// Sequential
template <typename C3T3, typename MD>
typename C3T3_helpers<C3T3,MD>::Vertex_handle
C3T3_helpers<C3T3,MD>::
move_point(const Vertex_handle& old_vertex,
           const Point_3& new_position,
           Outdated_cell_set& outdated_cells_set,
           Moving_vertices_set& moving_vertices) const
{
  Cell_vector incident_cells_;
  incident_cells_.reserve(64);
  tr_.incident_cells(old_vertex, std::back_inserter(incident_cells_));
  if ( Th().no_topological_change(tr_, old_vertex, new_position, incident_cells_) )
  {
    reset_circumcenter_cache(incident_cells_);
    reset_sliver_cache(incident_cells_);
    std::copy(incident_cells_.begin(),incident_cells_.end(),
      std::inserter(outdated_cells_set, outdated_cells_set.end()));
    return move_point_no_topo_change(old_vertex, new_position);
  }
  else
  {
    moving_vertices.erase(old_vertex);

    Vertex_handle new_vertex = move_point_topo_change(old_vertex, new_position, outdated_cells_set);

    moving_vertices.insert(new_vertex);
    return new_vertex;
  }
}

// Parallel
// In case of success (could_lock_zone = true), the zone is locked after the call
// ==> the caller needs to call "unlock_all_elements" by itself
// In case of failure (could_lock_zone = false), the zone is unlocked by this function
template <typename C3T3, typename MD>
typename C3T3_helpers<C3T3,MD>::Vertex_handle
C3T3_helpers<C3T3,MD>::
move_point(const Vertex_handle& old_vertex,
           const Point_3& new_position,
           Outdated_cell_set& outdated_cells_set,
           Moving_vertices_set& moving_vertices,
           bool *could_lock_zone) const
{
  CGAL_assertion(could_lock_zone != NULL);
  *could_lock_zone = true;

  if (!try_lock_vertex(old_vertex)) // LOCK
  {
    *could_lock_zone = false;
    unlock_all_elements();
    return Vertex_handle();
  }

  //======= Get incident cells ==========
  Cell_vector incident_cells_;
  incident_cells_.reserve(64);
  if (try_lock_and_get_incident_cells(old_vertex, incident_cells_) == false)
  {
    *could_lock_zone = false;
    return Vertex_handle();
  }
  //======= /Get incident cells ==========

  if (!try_lock_point(new_position)) // LOCK
  {
    *could_lock_zone = false;
    unlock_all_elements();
    return Vertex_handle();
  }
  if ( Th().no_topological_change(tr_, old_vertex, new_position, incident_cells_) )
  {
    reset_circumcenter_cache(incident_cells_);
    reset_sliver_cache(incident_cells_);

    lock_outdated_cells();
    std::copy(incident_cells_.begin(),incident_cells_.end(),
      std::inserter(outdated_cells_set, outdated_cells_set.end()));
    unlock_outdated_cells();

    Vertex_handle new_vertex =
      move_point_no_topo_change(old_vertex, new_position);

    // Don't "unlock_all_elements" here, the caller may need it to do it himself
    return new_vertex;
  }
  else
  {
    //moving_vertices.erase(old_vertex); MOVED BELOW

    Vertex_handle new_vertex =
      move_point_topo_change(old_vertex, new_position, outdated_cells_set,
                             could_lock_zone);

    if (*could_lock_zone == false)
    {
      unlock_all_elements();
      return Vertex_handle();
    }


    lock_moving_vertices();
    moving_vertices.erase(old_vertex);
    moving_vertices.insert(new_vertex);
    unlock_moving_vertices();

    // Don't "unlock_all_elements" here, the caller may need it to do it himself
    return new_vertex;
  }
}

template <typename C3T3, typename MD>
typename C3T3_helpers<C3T3,MD>::Vertex_handle
C3T3_helpers<C3T3,MD>::
move_point_topo_change(const Vertex_handle& old_vertex,
                       const Point_3& new_position,
                       Outdated_cell_set& outdated_cells_set,
                       bool *could_lock_zone) const
{
  Cell_set insertion_conflict_cells;
  Cell_set removal_conflict_cells;
  Facet_vector insertion_conflict_boundary;
  insertion_conflict_boundary.reserve(64);

  get_conflict_zone_topo_change(old_vertex, new_position,
                                std::inserter(insertion_conflict_cells,insertion_conflict_cells.end()),
                                std::back_inserter(insertion_conflict_boundary),
                                std::inserter(removal_conflict_cells, removal_conflict_cells.end()),
                                could_lock_zone);
  reset_circumcenter_cache(removal_conflict_cells);
  reset_sliver_cache(removal_conflict_cells);
  reset_circumcenter_cache(insertion_conflict_cells);
  reset_sliver_cache(insertion_conflict_cells);

  if (could_lock_zone && *could_lock_zone == false)
    return Vertex_handle();

  lock_outdated_cells();
  for(typename Cell_set::iterator it = insertion_conflict_cells.begin();
      it != insertion_conflict_cells.end(); ++it)
      outdated_cells_set.erase(*it);
  for(typename Cell_set::iterator it = removal_conflict_cells.begin();
      it != removal_conflict_cells.end(); ++it)
      outdated_cells_set.erase(*it);
  unlock_outdated_cells();

  Cell_vector outdated_cells;
  Vertex_handle nv = move_point_topo_change_conflict_zone_known(old_vertex, new_position,
                                insertion_conflict_boundary[0],
                                insertion_conflict_cells.begin(),
                                insertion_conflict_cells.end(),
                                removal_conflict_cells.begin(),
                                removal_conflict_cells.end(),
                                std::back_inserter(outdated_cells),
                                CGAL::Emptyset_iterator()); // deleted_cells

  lock_outdated_cells();
  for(typename Cell_vector::iterator it = outdated_cells.begin();
      it != outdated_cells.end(); ++it)
      outdated_cells_set.insert(*it);
  unlock_outdated_cells();

  return nv;
}

template <typename C3T3, typename MD>
template <typename OutdatedCellsOutputIterator,
          typename DeletedCellsOutputIterator>
typename C3T3_helpers<C3T3,MD>::Vertex_handle
C3T3_helpers<C3T3,MD>::
move_point_topo_change(const Vertex_handle& old_vertex,
                       const Point_3& new_position,
                       OutdatedCellsOutputIterator outdated_cells,
                       DeletedCellsOutputIterator deleted_cells) const
{
  Cell_set insertion_conflict_cells;
  Cell_set removal_conflict_cells;
  Facet_vector insertion_conflict_boundary;
  insertion_conflict_boundary.reserve(64);

  get_conflict_zone_topo_change(old_vertex, new_position,
                                std::inserter(insertion_conflict_cells,insertion_conflict_cells.end()),
                                std::back_inserter(insertion_conflict_boundary),
                                std::inserter(removal_conflict_cells, removal_conflict_cells.end()));
  reset_circumcenter_cache(removal_conflict_cells);
  reset_sliver_cache(removal_conflict_cells);
  reset_circumcenter_cache(insertion_conflict_cells);
  reset_sliver_cache(insertion_conflict_cells);

  Vertex_handle nv = move_point_topo_change_conflict_zone_known(old_vertex, new_position,
                                insertion_conflict_boundary[0],
                                insertion_conflict_cells.begin(),
                                insertion_conflict_cells.end(),
                                removal_conflict_cells.begin(),
                                removal_conflict_cells.end(),
                                outdated_cells,
                                deleted_cells);

  return nv;
}


template <typename C3T3, typename MD>
template < typename ConflictCellsInputIterator,
           typename OutdatedCellsOutputIterator,
           typename DeletedCellsOutputIterator >
typename C3T3_helpers<C3T3,MD>::Vertex_handle
C3T3_helpers<C3T3,MD>::
move_point_topo_change_conflict_zone_known(
    const Vertex_handle& old_vertex,
    const Point_3& new_position,
    const Facet& insertion_boundary_facet,
    ConflictCellsInputIterator insertion_conflict_cells_begin,//ordered
    ConflictCellsInputIterator insertion_conflict_cells_end,
    ConflictCellsInputIterator removal_conflict_cells_begin,//ordered
    ConflictCellsInputIterator removal_conflict_cells_end,
    OutdatedCellsOutputIterator outdated_cells,
    DeletedCellsOutputIterator deleted_cells)//warning : this should not be an iterator to Intrusive_list
                                             //o.w. deleted_cells will point to null pointer or so and crash
                                             const
{
  Point_3 old_position = old_vertex->point();
  // make one set with conflict zone
  Cell_set conflict_zone;
  std::set_union(insertion_conflict_cells_begin, insertion_conflict_cells_end,
                 removal_conflict_cells_begin, removal_conflict_cells_end,
                 std::inserter(conflict_zone, conflict_zone.end()));

  // Remove conflict zone cells from c3t3 (they will be deleted by insert/remove)
  remove_cells_and_facets_from_c3t3(conflict_zone.begin(), conflict_zone.end());

// Start Move point // Insert new_vertex, remove old_vertex
  int dimension = c3t3_.in_dimension(old_vertex);
  Index vertex_index = c3t3_.index(old_vertex);
  FT meshing_info = old_vertex->meshing_info();

  // insert new point
  Vertex_handle new_vertex = tr_.insert_in_hole(new_position,
                                                insertion_conflict_cells_begin,
                                                insertion_conflict_cells_end,
                                                insertion_boundary_facet.first,
                                                insertion_boundary_facet.second);

  // If new_position is hidden, update what should be and return default constructed handle
  if ( Vertex_handle() == new_vertex )
  {
    std::copy(conflict_zone.begin(), conflict_zone.end(), outdated_cells);
    return old_vertex;
  }
  // remove old point
  tr_.remove(old_vertex);

  c3t3_.set_dimension(new_vertex,dimension);
  c3t3_.set_index(new_vertex,vertex_index);
  new_vertex->set_meshing_info(meshing_info);
  // End Move point

  //// Fill outdated_cells
  // Get conflict zone in new triangulation and set cells outdated
  Cell_vector new_conflict_cells;
  new_conflict_cells.reserve(64);
  get_conflict_zone_topo_change(new_vertex, old_position,
                                std::back_inserter(new_conflict_cells));
  std::copy(new_conflict_cells.begin(),new_conflict_cells.end(),outdated_cells);

  // Fill deleted_cells
  if(! boost::is_same<DeletedCellsOutputIterator,CGAL::Emptyset_iterator>::value)
    std::copy(conflict_zone.begin(), conflict_zone.end(), deleted_cells);

  return new_vertex;
}

template <typename C3T3, typename MD>
typename C3T3_helpers<C3T3,MD>::Vertex_handle
C3T3_helpers<C3T3,MD>::
move_point_topo_change(const Vertex_handle& old_vertex,
                       const Point_3& new_position) const
{
  // Insert new_vertex, remove old_vertex
  int dimension = c3t3_.in_dimension(old_vertex);
  Index vertex_index = c3t3_.index(old_vertex);
  FT meshing_info = old_vertex->meshing_info();

  // insert new point
  Vertex_handle new_vertex = tr_.insert(new_position,old_vertex->cell());
  // If new_position is hidden, return default constructed handle
  if ( Vertex_handle() == new_vertex ) { return Vertex_handle(); }
  // remove old point
  tr_.remove(old_vertex);

  c3t3_.set_dimension(new_vertex,dimension);
  c3t3_.set_index(new_vertex,vertex_index);
  new_vertex->set_meshing_info(meshing_info);

  return new_vertex;
}


template <typename C3T3, typename MD>
template <typename OutdatedCellsOutputIterator>
typename C3T3_helpers<C3T3,MD>::Vertex_handle
C3T3_helpers<C3T3,MD>::
move_point_no_topo_change(const Vertex_handle& old_vertex,
                          const Point_3& new_position,
                          OutdatedCellsOutputIterator outdated_cells) const
{

  lock_outdated_cells();
  get_conflict_zone_no_topo_change(old_vertex, outdated_cells);
  unlock_outdated_cells();

  return move_point_no_topo_change(old_vertex, new_position);
}


template <typename C3T3, typename MD>
typename C3T3_helpers<C3T3,MD>::Vertex_handle
C3T3_helpers<C3T3,MD>::
move_point_no_topo_change(const Vertex_handle& old_vertex,
                          const Point_3& new_position) const
{
  // Change vertex position
  old_vertex->set_point(new_position);
  return old_vertex;
}


/**
 * @brief Returns the projection of \c p, using direction of
 * \c projection_vector
 */
template <typename C3T3, typename MD>
typename C3T3_helpers<C3T3,MD>::Point_3
C3T3_helpers<C3T3,MD>::
project_on_surface_aux(const Point_3& p,
                       const Point_3& ref_point,
                       const Vector_3& projection_vector) const
{
  typedef typename Gt::Segment_3 Segment_3;

  // Build a segment directed as projection_direction,
  typename Gt::Compute_squared_distance_3 sq_distance =
    Gt().compute_squared_distance_3_object();

  typename Gt::Compute_squared_length_3 sq_length =
    Gt().compute_squared_length_3_object();

  typename Gt::Construct_scaled_vector_3 scale =
    Gt().construct_scaled_vector_3_object();

  typename Gt::Is_degenerate_3 is_degenerate =
    Gt().is_degenerate_3_object();

  typename MD::Construct_intersection construct_intersection =
    domain_.construct_intersection_object();

  const FT sq_dist = sq_distance(p,ref_point);
  const FT sq_proj_length = sq_length(projection_vector);

  if ( CGAL_NTS is_zero(sq_proj_length) )
    return ref_point;

  const Vector_3 projection_scaled_vector =
    scale(projection_vector, CGAL::sqrt(sq_dist/sq_proj_length));

  const Point_3 source = p + projection_scaled_vector;
  const Point_3 target = p - projection_scaled_vector;

  const Segment_3 proj_segment(source,target);

  if ( is_degenerate(proj_segment) )
    return ref_point;

#ifndef CGAL_MESH_3_NO_LONGER_CALLS_DO_INTERSECT_3

  typename MD::Do_intersect_surface do_intersect =
    domain_.do_intersect_surface_object();

  if ( do_intersect(proj_segment) )
    return CGAL::cpp0x::get<0>(construct_intersection(proj_segment));
  else
    return ref_point;

#else // CGAL_MESH_3_NO_LONGER_CALLS_DO_INTERSECT_3

  typedef typename MD::Intersection Intersection;
  Intersection intersection = construct_intersection(proj_segment);
  if(CGAL::cpp0x::get<2>(intersection) == 2)
    return CGAL::cpp0x::get<0>(intersection);
  else
    return ref_point;

#endif // CGAL_MESH_3_NO_LONGER_CALLS_DO_INTERSECT_3
}


template <typename C3T3, typename MD>
typename C3T3_helpers<C3T3,MD>::Plane_3
C3T3_helpers<C3T3,MD>::
get_least_square_surface_plane(const Vertex_handle& v,
                               Point_3& reference_point,
                               Surface_patch_index patch_index) const
{
  // Get incident facets
  Facet_vector facets;
# ifdef CGAL_LINKED_WITH_TBB
  // Parallel
  if (boost::is_convertible<Concurrency_tag, Parallel_tag>::value)
  {
    tr_.finite_incident_facets_threadsafe(v, std::back_inserter(facets));
  }
  // Sequential
  else
# endif // CGAL_LINKED_WITH_TBB
  {
    tr_.finite_incident_facets(v,std::back_inserter(facets));
  }

  // Get adjacent surface points
  std::vector<Point_3> surface_point_vector;
  for ( typename Facet_vector::iterator fit = facets.begin() ;
       fit != facets.end() ;
       ++fit )
  {
    if ( c3t3_.is_in_complex(*fit) &&
         (patch_index == Surface_patch_index() ||
          c3t3_.surface_patch_index(*fit) == patch_index) )
    {
      const Cell_handle& cell = fit->first;
      const int& i = fit->second;

      surface_point_vector.push_back(cell->get_facet_surface_center(i));
    }
  }

  // In some cases point is not a real surface point
  if ( surface_point_vector.empty() )
    return Plane_3();

  // Compute least square fitting plane
  Plane_3 plane;
  CGAL::linear_least_squares_fitting_3(surface_point_vector.begin(),
                                       surface_point_vector.end(),
                                       plane,
                                       Dimension_tag<0>());

  reference_point = surface_point_vector.front();

  return plane;
}



template <typename C3T3, typename MD>
typename C3T3_helpers<C3T3,MD>::Point_3
C3T3_helpers<C3T3,MD>::
project_on_surface(const Point_3& p,
                   const Vertex_handle& v,
                   Surface_patch_index index) const
{
  // return domain_.project_on_surface(p);
  // Get plane
  Point_3 reference_point(CGAL::ORIGIN);
  Plane_3 plane = get_least_square_surface_plane(v,reference_point, index);

  if ( reference_point == CGAL::ORIGIN )
    return p;

  // Project
  if ( p != v->point() )
    return project_on_surface_aux(p,
                                  v->point(),
                                  plane.orthogonal_vector());
  else
    return project_on_surface_aux(p,
                                  reference_point,
                                  plane.orthogonal_vector());
}



template <typename C3T3, typename MD>
template <typename SliverCriterion>
typename C3T3_helpers<C3T3,MD>::FT
C3T3_helpers<C3T3,MD>::
min_incident_value(const Vertex_handle& vh,
                   const SliverCriterion& criterion) const
{
  Cell_vector incident_cells_;
  tr_.finite_incident_cells(vh,std::back_inserter(incident_cells_));

  return min_sliver_in_c3t3_value(incident_cells_, criterion);
}

template <typename OutputIterator, typename CH, typename Fct>
struct Filter {

  mutable OutputIterator out;
  const Fct& fct;

  Filter(OutputIterator out, const Fct& fct)
    : out(out), fct(fct)
  {}

  void operator()(CH cell_handle) const
  {
    if(fct(cell_handle)){
      *out++ = cell_handle;
    }
  }

};

template <typename CH, typename Fct>
struct Counter {

  const Fct& fct;
  std::size_t& count;

  Counter(const Fct& fct, std::size_t& count)
    : fct(fct), count(count)
  {}

  void operator()(CH cell_handle)
  {
    if(fct(cell_handle)){
      ++count;
    }
  }

};

template <typename C3T3, typename MD>
template <typename SliverCriterion>
void
C3T3_helpers<C3T3,MD>::
get_incident_slivers_without_using_tds_data(const Vertex_handle& v,
                                            const SliverCriterion& criterion,
                                            const FT& sliver_bound,
                                            Cell_vector &slivers) const
{
  typedef SliverCriterion Sc;
  typedef std::back_insert_iterator<Cell_vector> OutputIt;
  typedef Filter<OutputIt, Cell_handle, Is_sliver<Sc> > F;
  OutputIt slivers_it = std::back_inserter(slivers);
  Is_sliver<Sc> i_s(c3t3_, criterion, sliver_bound);
  F f(slivers_it, i_s);
  tr_.incident_cells_threadsafe(v, boost::make_function_output_iterator(f));
}

// CJTODO: call tr_.try_lock_and_get_incident_cells instead?
template <typename C3T3, typename MD>
bool
C3T3_helpers<C3T3,MD>::
try_lock_and_get_incident_cells(const Vertex_handle& v,
                                Cell_vector &cells) const
  {
    // We need to lock v individually first, to be sure v->cell() is valid
    if (!try_lock_vertex(v))
      return false;

    Cell_handle d = v->cell();
    if (!try_lock_element(d)) // LOCK
    {
      unlock_all_elements();
      return false;
    }
    cells.push_back(d);
    d->tds_data().mark_in_conflict();
    int head=0;
    int tail=1;
    do {
      Cell_handle c = cells[head];

      for (int i=0; i<4; ++i) {
        if (c->vertex(i) == v)
          continue;
        Cell_handle next = c->neighbor(i);

        if (!try_lock_element(next)) // LOCK
        {
          BOOST_FOREACH(Cell_handle& ch,
            std::make_pair(cells.begin(), cells.end()))
          {
            ch->tds_data().clear();
          }
          cells.clear();
          unlock_all_elements();
          return false;
        }
        if (! next->tds_data().is_clear())
          continue;
        cells.push_back(next);
        ++tail;
        next->tds_data().mark_in_conflict();
      }
      ++head;
    } while(head != tail);
    BOOST_FOREACH(Cell_handle& ch, std::make_pair(cells.begin(), cells.end()))
    {
      ch->tds_data().clear();
    }
    return true;
  }

template <typename C3T3, typename MD>
template <typename Filter>
bool
C3T3_helpers<C3T3,MD>::
try_lock_and_get_incident_cells(const Vertex_handle& v,
                                Cell_vector &cells,
                                const Filter &filter) const
{
  std::vector<Cell_handle> tmp_cells;
  tmp_cells.reserve(64);
  bool ret = try_lock_and_get_incident_cells(v, tmp_cells);
  if (ret)
  {
    BOOST_FOREACH(Cell_handle& ch,
                  std::make_pair(tmp_cells.begin(), tmp_cells.end()))
    {
      if (filter(ch))
        cells.push_back(ch);
    }
  }
  return ret;
}

template <typename C3T3, typename MD>
template <typename SliverCriterion>
bool
C3T3_helpers<C3T3,MD>::
try_lock_and_get_incident_slivers(const Vertex_handle& v,
                                  const SliverCriterion& criterion,
                                  const FT& sliver_bound,
                                  Cell_vector &slivers) const
{
  Is_sliver<SliverCriterion> i_s(c3t3_, criterion, sliver_bound);
  return try_lock_and_get_incident_cells(v, slivers, i_s);
}


template <typename C3T3, typename MD>
template <typename SliverCriterion, typename OutputIterator>
OutputIterator
C3T3_helpers<C3T3,MD>::
incident_slivers(const Vertex_handle& v,
                 const SliverCriterion& criterion,
                 const FT& sliver_bound,
                 OutputIterator out) const
{
  typedef SliverCriterion Sc;

  std::vector<Cell_handle> incident_cells_;
  tr_.incident_cells(v, std::back_inserter(incident_cells_));

  std::remove_copy_if(incident_cells_.begin(),
                      incident_cells_.end(),
                      out,
                      std::not1(Is_sliver<Sc>(c3t3_,criterion,sliver_bound)));

  return out;
}

template <typename C3T3, typename MD>
template <typename SliverCriterion, typename OutputIterator>
OutputIterator
C3T3_helpers<C3T3,MD>::
new_incident_slivers(const Vertex_handle& v,
                     const SliverCriterion& criterion,
                     const FT& sliver_bound,
                     OutputIterator out) const
{
  typedef SliverCriterion Sc;
  typedef Filter<OutputIterator,Cell_handle,Is_sliver<Sc> > F;

  Is_sliver<Sc> i_s(c3t3_, criterion, sliver_bound);
  F f(out, i_s);
  tr_.incident_cells(v,boost::make_function_output_iterator(f));

  return f.out;
}

template <typename C3T3, typename MD>
template <typename SliverCriterion>
bool
C3T3_helpers<C3T3,MD>::
is_sliver(const Cell_handle& ch,
          const SliverCriterion& criterion,
          const FT& sliver_bound) const
{
  Is_sliver<SliverCriterion> iss(c3t3_,criterion,sliver_bound);
  return iss(ch);
}

template <typename C3T3, typename MD>
template <typename SliverCriterion>
std::size_t
C3T3_helpers<C3T3,MD>::
number_of_incident_slivers(const Vertex_handle& v,
                           const SliverCriterion& criterion,
                           const FT& sliver_bound) const
{
  typedef SliverCriterion Sc;
  typedef Counter<Cell_handle,Is_sliver<Sc> > C;

  std::size_t count = 0;
  Is_sliver<Sc> is_sliver(c3t3_,criterion,sliver_bound);
  C c(is_sliver, count);
  tr_.incident_cells(v, boost::make_function_output_iterator(c));

  return count;
}


template <typename C3T3, typename MD>
template <typename SliverCriterion>
typename C3T3_helpers<C3T3,MD>::FT
C3T3_helpers<C3T3,MD>::
min_sliver_value(const Cell_vector& cells,
                 const SliverCriterion& criterion,
                 const bool use_cache) const
{
  using boost::make_transform_iterator;

  if ( cells.empty() )
    return criterion.get_max_value();

  if ( ! use_cache )
  {
    reset_sliver_cache(cells.begin(),cells.end());
  }

  // Return min dihedral angle
  //Sliver_criterion_value<SliverCriterion> sc_value(tr_,criterion);
  //
  //return *(std::min_element(make_transform_iterator(cells.begin(),sc_value),
  //                          make_transform_iterator(cells.end(),sc_value)));
  FT min_value = criterion.get_max_value();
  for(typename Cell_vector::const_iterator it = cells.begin();
      it != cells.end();
      ++it)
  {
    min_value = (std::min)(criterion(*it), min_value);
  }
  return min_value;
}


template <typename C3T3, typename MD>
template <typename InputIterator, typename OutputIterator>
void
C3T3_helpers<C3T3,MD>::
fill_modified_vertices(InputIterator cells_begin,
                       InputIterator cells_end,
                       const Vertex_handle& vertex,
                       OutputIterator out) const
{
  std::set<Vertex_handle> already_inserted_vertices;
  // Dont insert vertex in out
  already_inserted_vertices.insert(vertex);

  for ( InputIterator it = cells_begin ; it != cells_end ; ++it )
  {
    for ( int i=0 ; i<4 ; ++i )
    {
      // Insert vertices if not already inserted
      const Vertex_handle& current_vertex = (*it)->vertex(i);
      if ( !tr_.is_infinite(current_vertex)
          && already_inserted_vertices.insert(current_vertex).second )
      {
        *out++ = current_vertex;
      }
    }
  }
}


template <typename C3T3, typename MD>
template <typename CellsVector, typename CellDataSet>
void
C3T3_helpers<C3T3,MD>::
fill_cells_backup(const CellsVector& cells,
                  CellDataSet& cells_backup) const
{
  typedef typename CellDataSet::value_type Cell_data;
  typename CellsVector::const_iterator cit;
  for(cit = cells.begin(); cit != cells.end(); ++cit)
  {
    cells_backup.insert(Cell_data(c3t3_,*cit));
  }
}

template <typename C3T3, typename MD>
template <typename CellsVector, typename CellDataSet>
void
C3T3_helpers<C3T3,MD>::
restore_from_cells_backup(const CellsVector& cells,
                          CellDataSet& cells_backup) const
{
  for(typename CellsVector::const_iterator cit = cells.begin();
      cit != cells.end();
      ++cit)
  {
    typename CellDataSet::const_iterator cd_it
      = cells_backup.find(Cell_data_backup(c3t3_, *cit, false/*don't backup*/));
    if(cd_it != cells_backup.end())
    {
      typename CellDataSet::value_type cell_data = *cd_it;
      cell_data.restore(*cit, c3t3_);
      cells_backup.erase(cd_it);
    }
    else CGAL_error();
  }
  CGAL_assertion(cells_backup.empty());
}

template <typename C3T3, typename MD>
template <typename OutputIterator>
OutputIterator
C3T3_helpers<C3T3,MD>::
get_conflict_zone_no_topo_change(const Vertex_handle& vertex,
                                 OutputIterator conflict_cells) const
{
  return tr_.incident_cells(vertex,conflict_cells);
}

template <typename C3T3, typename MD>
template <typename CellsOutputIterator,
          typename FacetsOutputIterator>
void
C3T3_helpers<C3T3,MD>::
get_conflict_zone_topo_change(const Vertex_handle& v,
                              const Point_3& conflict_point,
                              CellsOutputIterator insertion_conflict_cells,
                              FacetsOutputIterator insertion_conflict_boundary,
                              CellsOutputIterator removal_conflict_cells,
                              bool *could_lock_zone) const
{
  // Get triangulation_vertex incident cells : removal conflict zone
  // TODO: hasn't it already been computed in "perturb_vertex" (when getting the slivers)?
  // We don't try to lock the incident cells since they've already been locked
  tr_.incident_cells(v, removal_conflict_cells);

  // Get conflict_point conflict zone
  int li=0;
  int lj=0;
  typename Tr::Locate_type lt;
  Cell_handle cell = tr_.locate(
    conflict_point, lt, li, lj, v->cell(), could_lock_zone);

  if (could_lock_zone && *could_lock_zone == false)
    return;

  if ( lt == Tr::VERTEX ) // Vertex removal is forbidden
    return;

  // Find conflict zone
  tr_.find_conflicts(conflict_point,
                     cell,
                     insertion_conflict_boundary,
                     insertion_conflict_cells,
                     could_lock_zone);
}

template <typename C3T3, typename MD>
template <typename OutputIterator>
OutputIterator
C3T3_helpers<C3T3,MD>::
get_conflict_zone_topo_change(const Vertex_handle& vertex,
                              const Point_3& conflict_point,
                              OutputIterator conflict_cells) const
{
  // Get triangulation_vertex incident cells
  Cell_vector incident_cells_;
  incident_cells_.reserve(64);
  tr_.incident_cells(vertex, std::back_inserter(incident_cells_));

  // Get conflict_point conflict zone
  Cell_vector deleted_cells;
  deleted_cells.reserve(64);

  // Vertex removal is forbidden
  int li=0;
  int lj=0;
  typename Tr::Locate_type locate_type;
  Cell_handle cell = tr_.locate(conflict_point,
                                locate_type,
                                li,
                                lj,
                                vertex->cell());

  if ( Tr::VERTEX == locate_type )
    return conflict_cells;

  // Find conflict zone
  tr_.find_conflicts(conflict_point,
                     cell,
                     CGAL::Emptyset_iterator(),
                     std::back_inserter(deleted_cells),
                     CGAL::Emptyset_iterator());

  // Compute union of conflict_point conflict zone and triangulation_vertex
  // incident cells
  std::sort(deleted_cells.begin(),deleted_cells.end());
  std::sort(incident_cells_.begin(),incident_cells_.end());

  std::set_union(deleted_cells.begin(), deleted_cells.end(),
                 incident_cells_.begin(), incident_cells_.end(),
                 conflict_cells);

  return conflict_cells;
}


template <typename C3T3, typename MD>
typename C3T3_helpers<C3T3,MD>::Facet_boundary
C3T3_helpers<C3T3,MD>::
get_surface_boundary(const Vertex_handle& moving_vertex,
                     const Facet_vector& facets,
                     Vertex_set& incident_surface_vertices) const
{
  Facet_boundary boundary;
  typename Facet_vector::const_iterator fit = facets.begin();
  for ( ; fit != facets.end() ; ++fit )
  {
    if ( c3t3_.is_in_complex(*fit) )
    {
      const Surface_patch_index surface_index = c3t3_.surface_patch_index(*fit);
      const int k = fit->second;
      Vertex_handle v1 = fit->first->vertex((k+1)&3);
      Vertex_handle v2 = fit->first->vertex((k+2)&3);
      Vertex_handle v3 = fit->first->vertex((k+3)&3);
      incident_surface_vertices.insert(v1);
      incident_surface_vertices.insert(v2);
      incident_surface_vertices.insert(v3);

      // Check that each vertex is a surface one
      // This is a trick to ensure that in_domain vertices stay inside
      if ( c3t3_.in_dimension(v1) > 2
          || c3t3_.in_dimension(v2) > 2
          || c3t3_.in_dimension(v3) > 2 )
      {
        boundary.clear();
        return boundary; // return an empty boundary, that cannot be equal
                         // to a real boundary
      }

      order_handles(v1,v2,v3);

      CGAL_assertion(v1<v2);
      CGAL_assertion(v2<v3);

      update_boundary(boundary, Ordered_edge(v1,v2), v3, surface_index);
      update_boundary(boundary, Ordered_edge(v1,v3), v2, surface_index);
      update_boundary(boundary, Ordered_edge(v2,v3), v1, surface_index);
    }

    incident_surface_vertices.erase(moving_vertex);
  }

  // std::cerr.precision(17);
  // std::cerr << "boundary { ";
  // BOOST_FOREACH(const typename Facet_boundary::value_type& v,
  //               boundary)
  // {
  //   std::cerr << "(" << v.first.first->point() << ", " << v.first.second->point() << ", " << v.second.first << ") ";
  // }
  // std::cerr << "}\n";
  return boundary;
}

template <typename C3T3, typename MD>
bool
C3T3_helpers<C3T3,MD>::
check_no_inside_vertices(const Facet_vector& facets) const
{
  typename Facet_vector::const_iterator fit = facets.begin();
  for ( ; fit != facets.end() ; ++fit )
  {
    if ( c3t3_.is_in_complex(*fit) )
    {
      const int k = fit->second;
      const Vertex_handle& v1 = fit->first->vertex((k+1)&3);
      const Vertex_handle& v2 = fit->first->vertex((k+2)&3);
      const Vertex_handle& v3 = fit->first->vertex((k+3)&3);

      // Check that each vertex is a surface one
      if ( c3t3_.in_dimension(v1) > 2
          || c3t3_.in_dimension(v2) > 2
          || c3t3_.in_dimension(v3) > 2 )
      {
        return false;
      }
    }
  }

  return true;
}

} // end namespace Mesh_3
} // end namespace CGAL

#endif // CGAL_MESH_3_C3T3_HELPERS_H<|MERGE_RESOLUTION|>--- conflicted
+++ resolved
@@ -1361,12 +1361,8 @@
 
     std::size_t vertex_id(const std::size_t& i) const
     {
-<<<<<<< HEAD
-      CGAL_precondition(i < 4);
-=======
       CGAL_precondition(i >= 0);
       CGAL_precondition((infinite_ && i < 3) || i < 4);
->>>>>>> 52265b79
       return vertices_[i];
     }
 
