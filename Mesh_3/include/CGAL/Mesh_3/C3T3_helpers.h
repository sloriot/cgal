--- conflicted
+++ resolved
@@ -882,10 +882,7 @@
       else if(update)
       {
         c3t3_.remove_from_complex(facet);
-<<<<<<< HEAD
-=======
         facet.first->set_facet_surface_center(facet.second,Point_3());
->>>>>>> 93d89ed8
       }
       
       return surface;
@@ -1790,17 +1787,7 @@
   // Move point
   reset_circumcenter_cache(conflict_cells);
   reset_sliver_cache(conflict_cells);
-<<<<<<< HEAD
   move_point_no_topo_change(old_vertex,new_position);
-    
-  // Get new criterion value (conflict_zone did not change) 
-  // Check that mesh is still valid
-  if ( criterion.valid_move(c3t3_cells(conflict_cells))
-       //warning : valid_move updates caches
-    && verify_surface(conflict_cells) )
-   //verify_surface does not change c3t3 when returns false, circumcenters yes
-=======
-  move_point_no_topo_change(vertex,new_position);
   
   // Check that surface mesh is still valid
   // and Get new criterion value (conflict_zone did not change) 
@@ -1809,7 +1796,6 @@
     //     but it does change circumcenters
   if( verify_surface(conflict_cells)
     && criterion.valid_move(c3t3_cells(conflict_cells)))
->>>>>>> 93d89ed8
   {
     fill_modified_vertices(conflict_cells.begin(), conflict_cells.end(),
                            old_vertex, modified_vertices);
