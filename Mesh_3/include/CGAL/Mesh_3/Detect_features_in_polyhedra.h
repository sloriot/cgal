// Copyright (c) 2010 INRIA Sophia-Antipolis (France).
// All rights reserved.
//
// This file is part of CGAL (www.cgal.org).
// You can redistribute it and/or modify it under the terms of the GNU
// General Public License as published by the Free Software Foundation,
// either version 3 of the License, or (at your option) any later version.
//
// Licensees holding a valid commercial license may use this file in
// accordance with the commercial license agreement provided with the software.
//
// This file is provided AS IS with NO WARRANTY OF ANY KIND, INCLUDING THE
// WARRANTY OF DESIGN, MERCHANTABILITY AND FITNESS FOR A PARTICULAR PURPOSE.
//
// $URL$
// $Id$
//
//
// Author(s)     : Laurent Rineau, Stephane Tayeb
//

#ifndef CGAL_MESH_3_DETECT_FEATURES_IN_POLYHEDRA_H
#define CGAL_MESH_3_DETECT_FEATURES_IN_POLYHEDRA_H

#include <CGAL/Kernel/global_functions_3.h>
#include <CGAL/Mesh_3/Detect_features_in_polyhedra_fwd.h>
#include <set>

namespace CGAL {
namespace Mesh_3 {

template <typename Polyhedron>
void detect_features(Polyhedron& p,
                     typename Polyhedron::Traits::FT angle_in_deg)
{
  Detect_features_in_polyhedra<Polyhedron> go;
  go.detect_sharp_edges(p,angle_in_deg);
  go.detect_surface_patches(p);
  go.detect_vertices_incident_patches(p);
}

  
template <typename Polyhedron_>
class Detect_features_in_polyhedra
{
  typedef Polyhedron_ Polyhedron;
public:
  typedef typename Polyhedron::Traits       Geom_traits;
  typedef typename Geom_traits::Vector_3    Vector_3;
  typedef typename Geom_traits::FT          FT;
  
  typedef typename Polyhedron::Halfedge_handle  Halfedge_handle;
  typedef typename Polyhedron::Facet_handle     Facet_handle;
  typedef typename Polyhedron::Halfedge         Halfedge;
  typedef typename Polyhedron::Facet            Facet;
  typedef typename Facet::Patch_id              Patch_id;
  
  typedef std::set<Facet_handle>      Facet_handle_set;
  typedef std::set<Halfedge_handle>   He_handle_set;
  
public:
  Detect_features_in_polyhedra() : current_surface_index_(1) {}
  
  void detect_sharp_edges(Polyhedron& polyhedron,
                          FT angle_in_deg = FT(60)) const;
  void detect_surface_patches(Polyhedron& polyhedron);
  void detect_vertices_incident_patches(Polyhedron& p);
  
private:
  Vector_3 facet_normal(const Facet_handle& f) const;
  bool is_sharp(const Halfedge_handle& he, FT cos_angle) const;
<<<<<<< HEAD
  void flood(Facet& f, const Patch_id id,
=======
  void flood(Facet_handle f, const int index,
>>>>>>> 5e2ab7fd
             Facet_handle_set& unsorted_faces) const;

  template <typename Int>
  Int generate_patch_id(Int, int);

  template <typename Int>
  std::pair<Int, Int> generate_patch_id(std::pair<Int, Int>, int);
  
private:
  // Stores the current surface index (usefull to detect different patches
  // on different polyhedra)
  int current_surface_index_;
};

  
template <typename P_>
void
Detect_features_in_polyhedra<P_>::
detect_sharp_edges(Polyhedron& polyhedron, FT angle_in_deg) const
{
  // Initialize vertices
  for(typename Polyhedron::Vertex_iterator v = polyhedron.vertices_begin(),
      end = polyhedron.vertices_end() ; v != end ; ++v)
  {
    v->nb_of_feature_edges = 0;
  }
  
  FT cos_angle ( std::cos(CGAL::to_double(angle_in_deg) * CGAL_PI / 180.) );
  
  // Detect sharp edges
  for(typename Polyhedron::Halfedge_iterator he = polyhedron.edges_begin(),
      end = polyhedron.edges_end() ; he != end ; ++he)
  {
    if(he->is_border() || angle_in_deg == FT() || is_sharp(he,cos_angle))
    {
      he->set_feature_edge(true);
      he->opposite()->set_feature_edge(true);
      
      ++he->vertex()->nb_of_feature_edges;
      ++he->opposite()->vertex()->nb_of_feature_edges;
    }
  }
}


template <typename P_>
template <typename Int>
Int
Detect_features_in_polyhedra<P_>::
generate_patch_id(Int, int i)
{
  return Int(i);
}

template <typename P_>
template <typename Int>
std::pair<Int, Int>
Detect_features_in_polyhedra<P_>::
generate_patch_id(std::pair<Int, Int>, int i)
{
  return std::pair<Int, Int>(i, 0);
}

template <typename P_>
void
Detect_features_in_polyhedra<P_>::
detect_surface_patches(Polyhedron& polyhedron)
{
  // Initialize unsorted_faces
  Facet_handle_set unsorted_faces;
  for ( typename Polyhedron::Facet_iterator fit = polyhedron.facets_begin(),
       end = polyhedron.facets_end() ; fit != end ; ++fit )
  {
    Facet_handle fh = fit;
    unsorted_faces.insert(fh);
  }
  
  // Flood
  while ( ! unsorted_faces.empty() )
  {
    Facet_handle f = *(unsorted_faces.begin());
    unsorted_faces.erase(unsorted_faces.begin());
    
<<<<<<< HEAD
    const Patch_id patch_id = generate_patch_id(Patch_id(),
                                                current_surface_index_);
    f.set_patch_id(patch_id);
    flood(f,patch_id,unsorted_faces);
=======
    f->set_patch_id(current_surface_index_);
    flood(f,current_surface_index_,unsorted_faces);
>>>>>>> 5e2ab7fd
    ++current_surface_index_;
  }
}


template <typename P_>
void
Detect_features_in_polyhedra<P_>::
detect_vertices_incident_patches(Polyhedron& polyhedron)
{
  for( typename Polyhedron::Vertex_iterator vit = polyhedron.vertices_begin(),
      vend = polyhedron.vertices_end() ; vit != vend ; ++vit )
  {
    // Look only at feature vertices
    if( ! vit->is_feature_vertex() ) { continue; }
    
    // Loop on incident facets of vit
    typename Polyhedron::Halfedge_around_vertex_const_circulator
      he = vit->vertex_begin(), he_end(he);
    do
    {
      if( ! he->is_border() )
      {
        vit->add_incident_patch(he->facet()->patch_id());
      }
      else if( ! he->opposite()->is_border() )
      {
        vit->add_incident_patch(he->opposite()->facet()->patch_id());
      }
    } while(++he != he_end);
  }
}
  
// -----------------------------------
// Private methods
// -----------------------------------
template <typename P_>
typename Detect_features_in_polyhedra<P_>::Vector_3
Detect_features_in_polyhedra<P_>::
facet_normal(const Facet_handle& f) const
{
  Vector_3 sum = CGAL::NULL_VECTOR;
  typename Facet::Halfedge_around_facet_circulator h = f->facet_begin();
  
  do
  {
    Vector_3 normal = CGAL::cross_product(
      h->next()->vertex()->point() - h->vertex()->point(), 
      h->next()->next()->vertex()->point() - h->next()->vertex()->point());
    
    FT sqnorm = normal * normal;
    if ( ! CGAL_NTS is_zero(sqnorm) )
    {
      normal = normal / CGAL::sqrt(sqnorm);
      sum = sum + normal;
    }
  }
  while (++h != f->facet_begin());
  
  FT sqnorm = sum * sum;
  
  return (! CGAL_NTS is_zero(sqnorm)) ? sum / CGAL::sqrt(sqnorm)
                                      : CGAL::NULL_VECTOR;
}


template <typename P_>
bool
Detect_features_in_polyhedra<P_>::
is_sharp(const Halfedge_handle& he, FT cos_angle) const
{
  Facet_handle f1 = he->facet();
  Facet_handle f2 = he->opposite()->facet();
  if(f1 == NULL || f2 == NULL)
    return false;
  
  const Vector_3& n1 = facet_normal(f1);
  const Vector_3& n2 = facet_normal(f2);
  
  if ( n1 * n2 <= cos_angle )
    return true;
  else
    return false;
}
  
 
template <typename P_>
void
Detect_features_in_polyhedra<P_>::
<<<<<<< HEAD
flood(Facet& f, const Patch_id patch_id, Facet_handle_set& unsorted_faces) const
=======
flood(Facet_handle f, const int index, Facet_handle_set& unsorted_faces) const
>>>>>>> 5e2ab7fd
{
  typedef typename Facet::Halfedge_around_facet_circulator Facet_he_circ;
  
  Facet_he_circ begin = f->facet_begin();
  Facet_he_circ done = begin;
  
  // Initialize he_to_explore with halfedges of the starting facet
  He_handle_set he_to_explore;
  CGAL_For_all(begin,done)
  {
    he_to_explore.insert(begin->opposite());
  }
  
  // While there is something to explore
  while ( ! he_to_explore.empty() )
  {
    // Get next halfedge to explore
    Halfedge_handle he = *(he_to_explore.begin());
    he_to_explore.erase(he_to_explore.begin());
    
    // If we don't go through a border of the patch
    if ( ! he->is_feature_edge() && ! he->is_border() )
    {
      Facet_handle explored_facet = he->facet();
      
      // Mark facet and delete it from unsorted
<<<<<<< HEAD
      explored_facet.set_patch_id(patch_id);
      unsorted_faces.erase(&explored_facet);
=======
      explored_facet->set_patch_id(index);
      unsorted_faces.erase(explored_facet);
>>>>>>> 5e2ab7fd
      
      // Add/Remove facet's halfedge to/from explore list
      Facet_he_circ he_begin = explored_facet->facet_begin();
      Facet_he_circ he_done = he_begin;
      
      CGAL_For_all(he_begin,he_done)
      {
        Halfedge_handle current_he = he_begin;
        
        // do not explore heh again
        if ( current_he == he ) { continue; }
        
        // if current_he is not in to_explore set, add it, otherwise remove it
        // (because we just explore the facet he_begin is pointing to)
        if ( he_to_explore.erase(current_he) == 0 )
        {
          he_to_explore.insert(current_he->opposite());
        }
      }
    }
  }
}
 
} // end namespace Mesh_3
} // end namespace CGAL

#endif // CGAL_MESH_3_DETECT_FEATURES_IN_POLYHEDRA_H<|MERGE_RESOLUTION|>--- conflicted
+++ resolved
@@ -69,11 +69,7 @@
 private:
   Vector_3 facet_normal(const Facet_handle& f) const;
   bool is_sharp(const Halfedge_handle& he, FT cos_angle) const;
-<<<<<<< HEAD
-  void flood(Facet& f, const Patch_id id,
-=======
-  void flood(Facet_handle f, const int index,
->>>>>>> 5e2ab7fd
+  void flood(Facet_handle f, const Patch_id id,
              Facet_handle_set& unsorted_faces) const;
 
   template <typename Int>
@@ -157,15 +153,10 @@
     Facet_handle f = *(unsorted_faces.begin());
     unsorted_faces.erase(unsorted_faces.begin());
     
-<<<<<<< HEAD
     const Patch_id patch_id = generate_patch_id(Patch_id(),
                                                 current_surface_index_);
-    f.set_patch_id(patch_id);
+    f->set_patch_id(patch_id);
     flood(f,patch_id,unsorted_faces);
-=======
-    f->set_patch_id(current_surface_index_);
-    flood(f,current_surface_index_,unsorted_faces);
->>>>>>> 5e2ab7fd
     ++current_surface_index_;
   }
 }
@@ -255,11 +246,7 @@
 template <typename P_>
 void
 Detect_features_in_polyhedra<P_>::
-<<<<<<< HEAD
-flood(Facet& f, const Patch_id patch_id, Facet_handle_set& unsorted_faces) const
-=======
-flood(Facet_handle f, const int index, Facet_handle_set& unsorted_faces) const
->>>>>>> 5e2ab7fd
+flood(Facet_handle f, const Patch_id patch_id, Facet_handle_set& unsorted_faces) const
 {
   typedef typename Facet::Halfedge_around_facet_circulator Facet_he_circ;
   
@@ -286,13 +273,8 @@
       Facet_handle explored_facet = he->facet();
       
       // Mark facet and delete it from unsorted
-<<<<<<< HEAD
-      explored_facet.set_patch_id(patch_id);
-      unsorted_faces.erase(&explored_facet);
-=======
-      explored_facet->set_patch_id(index);
+      explored_facet->set_patch_id(patch_id);
       unsorted_faces.erase(explored_facet);
->>>>>>> 5e2ab7fd
       
       // Add/Remove facet's halfedge to/from explore list
       Facet_he_circ he_begin = explored_facet->facet_begin();
