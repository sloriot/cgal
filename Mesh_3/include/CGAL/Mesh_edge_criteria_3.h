--- conflicted
+++ resolved
@@ -139,48 +139,14 @@
   * It can be a functional or a constant.
   *
   * \note If one parameter is set to 0, then its corresponding criterion is ignored.
+  * 
+  * @tparam SizingField a model of `MeshDomainField_3`
   */
-<<<<<<< HEAD
   template < typename Sizing_field, typename Sizing_field2 = FT >
   Mesh_edge_criteria_3(const Sizing_field& length_bound,
                        const FT& min_length_bound = 0,
                        const Sizing_field2& distance_bound = 0)
       : min_length_bound_(min_length_bound)
-=======
-  Mesh_edge_criteria_3(const FT& length_bound,
-                       const FT& min_length_bound = 0)
-
-    : p_size_(new Mesh_3::internal::Sizing_field_container<
-                Mesh_constant_domain_field_3<GT,Index> ,
-                FT,
-                Point_3,
-                Index>(length_bound))
-    , min_length_bound_(min_length_bound)
-  {}
-
-  // Nb: SFINAE to avoid wrong matches with built-in numerical types
-  // as int.
-
-  /*!
-  * returns an object to serve as criteria for edges.
-  * The behavior and semantic of the argument are the same
-  * as above, except that the `length_bound`
-  * parameter is a functional instead of a constant.
-  *
-  * @tparam SizingField a model of `MeshDomainField_3`
-  */
-  template < typename SizingField >
-  Mesh_edge_criteria_3
-  (
-
-   const SizingField& length_bound,
-   const FT& min_length_bound = 0
-#ifndef DOXYGEN_RUNNING
-    , std::enable_if_t<Mesh_3::Is_mesh_domain_field_3<Tr, SizingField>::value>* = 0
-#endif
-   )
-   : min_length_bound_(min_length_bound)
->>>>>>> a04ecc2a
   {
     init_p_size(length_bound,
                   Mesh_3::Is_mesh_domain_field_3<Tr, Sizing_field>());
