// Copyright (c) 2009 INRIA Sophia-Antipolis (France).
// All rights reserved.
//
// This file is part of CGAL (www.cgal.org).
// You can redistribute it and/or modify it under the terms of the GNU
// General Public License as published by the Free Software Foundation,
// either version 3 of the License, or (at your option) any later version.
//
// Licensees holding a valid commercial license may use this file in
// accordance with the commercial license agreement provided with the software.
//
// This file is provided AS IS with NO WARRANTY OF ANY KIND, INCLUDING THE
// WARRANTY OF DESIGN, MERCHANTABILITY AND FITNESS FOR A PARTICULAR PURPOSE.
//
// $URL$
// $Id$
// SPDX-License-Identifier: GPL-3.0+
//
//
// Author(s)     : Stéphane Tayeb, Aymeric PELLE
//
//******************************************************************************
// File Description :
// class Labeled_mesh_domain_3. See class description.
//******************************************************************************

#ifndef CGAL_LABELED_MESH_DOMAIN_3_H
#define CGAL_LABELED_MESH_DOMAIN_3_H

#include <CGAL/license/Mesh_3.h>

#include <CGAL/disable_warnings.h>

#include <CGAL/Mesh_3/config.h>

#include <CGAL/Bbox_3.h>

#include <CGAL/point_generators_3.h>

#include <CGAL/boost/parameter.h>
#include <boost/parameter/preprocessor.hpp>
#include <boost/parameter/name.hpp>
#ifdef CGAL_MESH_3_VERBOSE
#  include <boost/format.hpp>
#endif
#include <boost/optional.hpp>
#include <boost/shared_ptr.hpp>
#include <CGAL/tuple.h>
#include <CGAL/Origin.h>

#include <CGAL/result_of.h>
#include <CGAL/function.h>

#include <CGAL/internal/Mesh_3/Handle_IO_for_pair_of_int.h>
#include <CGAL/internal/Mesh_3/indices_management.h>

// support for `CGAL::Image_3`
#include <CGAL/Image_3.h>
#include <CGAL/Mesh_3/Image_to_labeled_function_wrapper.h>

// support for implicit functions
#include <CGAL/Implicit_to_labeling_function_wrapper.h>


namespace CGAL {

namespace internal {

namespace Mesh_3 {

  struct Identity {
    template <typename T>
    const T& operator()(const T& x) { return x; }
  };

  template<typename T>
  struct Greater_than {
    typedef T argument_type;
    typedef bool result_type;
    Greater_than(const T& second) : second(second) {}
    bool operator()(const T& first) const {
      return std::greater<T>()(first, second);
    }
    T second;
  };

  struct Do_not_delete {
    template <typename T> void operator()(T*) const { }
  };

  /// Returns a box enclosing image \c im
  inline Bbox_3 compute_bounding_box(const Image_3& im)
  {
    return Bbox_3(-1,-1,-1,
                  double(im.xdim())*im.vx()+1,
                  double(im.ydim())*im.vy()+1,
                  double(im.zdim())*im.vz()+1);
  }

  template <typename Image_values_to_subdom_indices>
  struct Create_gray_image_values_to_subdomain_indices {
    typedef Image_values_to_subdom_indices type;
    template <typename FT>
    type operator()(Image_values_to_subdom_indices functor, const FT&) const {
      return functor;
    }
  };

  // specialization for `Null_functor`: create the default functor
  template <>
  struct Create_gray_image_values_to_subdomain_indices<Null_functor> {
    typedef internal::Mesh_3::Greater_than<double> type;
    template <typename FT>
    type operator()(Null_functor, const FT& iso_value) const {
      return type(iso_value);
    }
  };

  template <typename Image_values_to_subdom_indices>
  struct Create_labeled_image_values_to_subdomain_indices {
    typedef Image_values_to_subdom_indices type;
    type operator()(Image_values_to_subdom_indices functor) const {
      return functor;
    }
  };

  // specialization for `Null_functor`: create the default functor
  template <>
  struct Create_labeled_image_values_to_subdomain_indices<Null_functor> {
    typedef Identity type;
    type operator()(Null_functor) const {
      return type();
    }
  };

} // end namespace CGAL::internal::Mesh_3
} // end namespace CGAL::internal

struct Null_subdomain_index {
  template <typename T>
  bool operator()(const T& x) const { return 0 == x; }
};

template <typename Subdomain_index>
struct Construct_pair_from_subdomain_indices {
  typedef std::pair<Subdomain_index, Subdomain_index> result_type;

  result_type operator()(Subdomain_index a, Subdomain_index b) const {
    return result_type(a, b);
  }
}; // end class template Construct_pair_from_subdomain_indices

template <typename Geom_traits,
          typename Subdomain_index,
          typename Surface_patch_index_>
class Labeled_mesh_domain_3_impl_details {
protected:
  typedef Surface_patch_index_ Surface_patch_index;
  typedef typename Geom_traits::Point_3 Point_3;
  typedef typename Geom_traits::Sphere_3 Sphere_3;
  typedef typename Geom_traits::Iso_cuboid_3 Iso_cuboid_3;
  typedef typename Geom_traits::FT FT;
  typedef boost::shared_ptr<CGAL::Random> CGAL_Random_share_ptr_t;
  /// Returns squared error bound from \c bbox and \c error
  FT squared_error_bound(const Iso_cuboid_3& bbox, const FT& error) const
  {
    typename Geom_traits::Compute_squared_distance_3 squared_distance =
                             Geom_traits().compute_squared_distance_3_object();
    return squared_distance((bbox.min)(), (bbox.max)())*error*error/4;
  }

  static Iso_cuboid_3 iso_cuboid(const Bbox_3& bbox)
  {
    const Point_3 p_min(bbox.xmin(), bbox.ymin(), bbox.zmin());
    const Point_3 p_max(bbox.xmax(), bbox.ymax(), bbox.zmax());

    return Iso_cuboid_3(p_min,p_max);
  }

  static Iso_cuboid_3 iso_cuboid(const typename Geom_traits::Sphere_3& sphere)
  {
    return iso_cuboid(sphere.bbox());
  }

  static Iso_cuboid_3 iso_cuboid(const typename Geom_traits::Iso_cuboid_3& c)
  {
    return c;
  }

  static Construct_pair_from_subdomain_indices<Subdomain_index>
  construct_pair_functor() {
    return Construct_pair_from_subdomain_indices<Subdomain_index>();
  }

  template <class ArgumentPack>
  Labeled_mesh_domain_3_impl_details(ArgumentPack const& args)
    : function_(args[parameters::function])
    , bbox_(iso_cuboid(args[parameters::bounding_object]))
    , cstr_s_p_index(args[parameters::construct_surface_patch_index |
                          construct_pair_functor()])
    , null(args[parameters::null_subdomain_index | Null_subdomain_index()])
    , p_rng_(args[parameters::p_rng|0] == 0 ?
             CGAL_Random_share_ptr_t(new CGAL::Random(0)) :
             CGAL_Random_share_ptr_t(args[parameters::p_rng|(CGAL::Random*)(0)],
                                     internal::Mesh_3::Do_not_delete()))
    , squared_error_bound_
      ( squared_error_bound(bbox_,
                            args[parameters::relative_error_bound|FT(1e-3)]))
  {
  }

  template <typename Function,
            typename Bounding_object,
            typename Null,
            typename Construct_surface_patch_index>
  Labeled_mesh_domain_3_impl_details(const Function& f,
                                     const Bounding_object& bounding,
                                     const FT& error_bound,
                                     Construct_surface_patch_index cstr_s_p_i,
                                     Null null,
                                     CGAL::Random* p_rng)
    : function_(f)
    , bbox_(iso_cuboid(bounding))
    , cstr_s_p_index(cstr_s_p_i)
    , null(null)
    , p_rng_(p_rng == 0 ?
             CGAL_Random_share_ptr_t(new CGAL::Random(0)) :
             CGAL_Random_share_ptr_t(p_rng, internal::Mesh_3::Do_not_delete()))
    , squared_error_bound_(squared_error_bound(bbox_,error_bound))
  {}

  /// The function which answers subdomain queries
  typedef CGAL::cpp11::function<Subdomain_index(const Point_3&)> Function;
  Function function_;
  /// The bounding box
  const Iso_cuboid_3 bbox_;

  typedef CGAL::cpp11::function<
    Surface_patch_index(Subdomain_index,
                        Subdomain_index)> Construct_surface_patch_index;
  Construct_surface_patch_index cstr_s_p_index;
  /// The functor that decides which sub-domain indices correspond to the
  /// outside of the domain.
  typedef CGAL::cpp11::function<bool(Subdomain_index)> Null;
  Null null;
  /// The random number generator used by Construct_initial_points
  CGAL_Random_share_ptr_t p_rng_;
  /// Error bound relative to sphere radius
  FT squared_error_bound_;
}; // Labeled_mesh_domain_3_impl_details

/**
 * \class Labeled_mesh_domain_3
 *
 * Function f must take his values into N.
 * Let p be a Point.
 *  - f(p)=0 means that p is outside domain.
 *  - f(p)=a, a!=0 means that p is inside subdomain a.
 *
 *  Any boundary facet is labelled <a,b>, with a<b, where a and b are the
 *  tags of it's incident subdomain.
 *  Thus, a boundary facet of the domain is labelled <0,b>, where b!=0.
 */
template<class BGT,
         class Subdomain_index_ = int,
         class Surface_patch_index_ = std::pair<Subdomain_index_,
                                                Subdomain_index_> >
class Labeled_mesh_domain_3 :
    protected Labeled_mesh_domain_3_impl_details<BGT,
                                                 Subdomain_index_,
                                                 Surface_patch_index_>
{
public:
  //-------------------------------------------------------
  // Index Types
  //-------------------------------------------------------
  /// Type of indexes for cells of the input complex
  typedef Subdomain_index_                  Subdomain_index;
  typedef boost::optional<Subdomain_index>  Subdomain;

  /// Type of indexes for cells of the input complex
  typedef Surface_patch_index_                  Surface_patch_index;
  typedef boost::optional<Surface_patch_index>  Surface_patch;

  /// Type of indexes to characterize the lowest dimensional face of the input
  /// complex on which a vertex lie
  typedef typename CGAL::internal::Mesh_3::
    Index_generator<Subdomain_index, Surface_patch_index>::Index Index;

private:
  typedef Labeled_mesh_domain_3_impl_details<BGT,
                                             Subdomain_index,
                                             Surface_patch_index
                                             > Impl_details;
  typedef typename Impl_details::Null     Null;
  typedef typename Impl_details::Construct_surface_patch_index
                                          Construct_surface_patch_index;
  typedef typename Impl_details::Function Function;
  
public:
  /// Geometric object types
  typedef typename BGT::Point_3    Point_3;
  typedef typename BGT::Segment_3  Segment_3;
  typedef typename BGT::Ray_3      Ray_3;
  typedef typename BGT::Line_3     Line_3;
  typedef typename BGT::Vector_3   Vector_3;
  typedef typename BGT::Sphere_3   Sphere_3;
  typedef CGAL::Bbox_3             Bbox_3;

protected:
  typedef typename BGT::Iso_cuboid_3 Iso_cuboid_3;

public:
  // Kernel_traits compatibility
  typedef BGT R;
  // access Function type from inherited class
  typedef Function Fct;

  typedef CGAL::cpp11::tuple<Point_3,Index,int> Intersection;


  typedef typename BGT::FT FT;
  typedef BGT Geom_traits;

  
  BOOST_PARAMETER_CONSTRUCTOR(Labeled_mesh_domain_3,
                              (Impl_details),
                              parameters::tag,
                              (required
                               (function_,(Function))
                               (bounding_object_,*)
                               )
                              (optional
                               (relative_error_bound_, (const FT&))
                               (p_rng_, (CGAL::Random*))
                               (null_subdomain_index_,(Null))
                               (construct_surface_patch_index_,
                                    (Construct_surface_patch_index))
                               )
                              )
  using Impl_details::construct_pair_functor;
  /**
   * Backward-compatibility constructors, with `null_subdomain_index` as
   * fourth parameter.
   * @{
   */
  Labeled_mesh_domain_3(const Function& f,
                        const Sphere_3& bounding_sphere,
                        const FT& error_bound = FT(1e-3),
                        Null null = Null_subdomain_index(),
                        CGAL::Random* p_rng = NULL)
    : Impl_details(f, bounding_sphere,
                   error_bound,
                   construct_pair_functor(),
                   null, p_rng) {}

  Labeled_mesh_domain_3(const Function& f,
                        const Bbox_3& bbox,
                        const FT& error_bound = FT(1e-3),
                        Null null = Null_subdomain_index(),
                        CGAL::Random* p_rng = NULL)
    : Impl_details(f, bbox,
                   error_bound,
                   construct_pair_functor(),
                   null, p_rng) {}

  Labeled_mesh_domain_3(const Function& f,
                        const Iso_cuboid_3& bbox,
                        const FT& error_bound = FT(1e-3),
                        Null null = Null_subdomain_index(),
                        CGAL::Random* p_rng = NULL)
    : Impl_details(f, bbox, error_bound,
                   construct_pair_functor(),
                   null, p_rng)
  {}
  /**
   * @}
   */

  /// Named constructors, for domains created from 3D images
  /// @{
  BOOST_PARAMETER_MEMBER_FUNCTION(
                                  (Labeled_mesh_domain_3),
                                  static create_gray_image_mesh_domain,
                                  parameters::tag,
                                  (required
                                   (image_, (const CGAL::Image_3&))
                                   )
                                  (optional
                                   (iso_value_, *, 0)
                                   (value_outside_, *, 0)
                                   (relative_error_bound_, (const FT&),
                                    FT(1e-3))
                                   (p_rng_, (CGAL::Random*), (CGAL::Random*)(0))
                                   (image_values_to_subdomain_indices_, *,
                                    Null_functor())
                                   (null_subdomain_index_,*,Null_functor())
                                   (construct_surface_patch_index_, *,
                                    Null_functor())
                                   )
                                  )
  {
    namespace p = CGAL::parameters;
    return Labeled_mesh_domain_3
      (create_gray_image_wrapper
       (image_,
        iso_value_,
        image_values_to_subdomain_indices_,
        value_outside_),
       internal::Mesh_3::compute_bounding_box(image_),
       p::relative_error_bound = relative_error_bound_,
       p::p_rng = p_rng_,
       p::null_subdomain_index =
         create_null_subdomain_index(null_subdomain_index_),
       p::construct_surface_patch_index =
       create_construct_surface_patch_index(construct_surface_patch_index_));
  }

  BOOST_PARAMETER_MEMBER_FUNCTION(
                                  (Labeled_mesh_domain_3),
                                  static create_labeled_image_mesh_domain,
                                  parameters::tag,
                                  (required
                                   (image_, (const CGAL::Image_3&))
                                   )
                                  (optional
                                   (relative_error_bound_, (const FT&),
                                    FT(1e-3))
                                   (value_outside_, *, 0)
                                   (p_rng_, (CGAL::Random*), (CGAL::Random*)(0))
                                   (image_values_to_subdomain_indices_, *,
                                    Null_functor())
                                   (null_subdomain_index_,*,Null_functor())
                                   (construct_surface_patch_index_, *,
                                    Null_functor())
                                   )
                                  )
  {
    namespace p = CGAL::parameters;
    return Labeled_mesh_domain_3
      (create_labeled_image_wrapper
       (image_,
        image_values_to_subdomain_indices_,
        value_outside_),
       internal::Mesh_3::compute_bounding_box(image_),
       p::relative_error_bound = relative_error_bound_,
       p::p_rng = p_rng_,
       p::null_subdomain_index =
         create_null_subdomain_index(null_subdomain_index_),
       p::construct_surface_patch_index =
       create_construct_surface_patch_index(construct_surface_patch_index_));
  }
  BOOST_PARAMETER_MEMBER_FUNCTION(
                                  (Labeled_mesh_domain_3),
                                  static create_implicit_mesh_domain,
                                  parameters::tag,
                                  (required
                                   (function_, *)
                                   (bounding_object_,*)
                                   )
                                  (optional
                                   (relative_error_bound_, (const FT&),
                                    FT(1e-3))
                                   (p_rng_, (CGAL::Random*), (CGAL::Random*)(0))
                                   (null_subdomain_index_,*,Null_functor())
                                   (construct_surface_patch_index_, *,
                                    Null_functor())
                                   )
                                  )
  {
    namespace p = CGAL::parameters;
    return Labeled_mesh_domain_3
      (make_implicit_to_labeling_function_wrapper<BGT>(function_),
       bounding_object_,
       p::relative_error_bound = relative_error_bound_,
       p::p_rng = p_rng_,
       p::null_subdomain_index =
         create_null_subdomain_index(null_subdomain_index_),
       p::construct_surface_patch_index =
       create_construct_surface_patch_index(construct_surface_patch_index_));
  }
  /// @}

  /**
   * Constructs  a set of \ccc{n} points on the surface, and output them to
   *  the output iterator \ccc{pts} whose value type is required to be
   *  \ccc{std::pair<Points_3, Index>}.
   */
  struct Construct_initial_points
  {
    Construct_initial_points(const Labeled_mesh_domain_3& domain)
      : r_domain_(domain) {}

    template<class OutputIterator>
    OutputIterator operator()(OutputIterator pts, const int n = 12) const;

  private:
    const Labeled_mesh_domain_3& r_domain_;
  };

  /// Returns Construct_initial_points object
  Construct_initial_points construct_initial_points_object() const
  {
    return Construct_initial_points(*this);
  }

  /**
   * Returns a bounding box of the domain
   */
  Bbox_3 bbox() const {
    return this->bbox_.bbox();
  }

  /**
   * Returns true if point~\ccc{p} is in the domain. If \ccc{p} is in the
   *  domain, the parameter index is set to the index of the subdomain
   *  including $p$. It is set to the default value otherwise.
   */
  struct Is_in_domain
  {
    Is_in_domain(const Labeled_mesh_domain_3& domain) : r_domain_(domain) {}

    Subdomain operator()(const Point_3& p) const
    {
      // null(f(p)) means p is outside the domain
      Subdomain_index index = (r_domain_.function_)(p);
      if ( r_domain_.null(index) )
        return Subdomain();
      else
        return Subdomain(index);
    }
  private:
    const Labeled_mesh_domain_3& r_domain_;
  };

  /// Returns Is_in_domain object
  Is_in_domain is_in_domain_object() const { return Is_in_domain(*this); }

  /**
   * Returns true is the element \ccc{type} intersect properly any of the
   * surface patches describing the either the domain boundary or some
   * subdomain boundary.
   * \ccc{Type} is either \ccc{Segment_3}, \ccc{Ray_3} or \ccc{Line_3}.
   * Parameter index is set to the index of the intersected surface patch
   * if \ccc{true} is returned and to the default \ccc{Surface_patch_index}
   * value otherwise.
   */
  struct Do_intersect_surface
  {
    Do_intersect_surface(const Labeled_mesh_domain_3& domain)
      : r_domain_(domain) {}

    Surface_patch operator()(const Segment_3& s) const
    {
      return this->operator()(s.source(), s.target());
    }

    Surface_patch operator()(const Ray_3& r) const
    {
      return clip_to_segment(r);
    }

    Surface_patch operator()(const Line_3& l) const
    {
      return clip_to_segment(l);
    }

  private:
    /// Returns true if points \c a & \c b do not belong to the same subdomain
    /// \c index is set to the surface index of subdomains f(a), f(b)
    Surface_patch operator()(const Point_3& a, const Point_3& b) const
    {
      // If f(a) != f(b), then [a,b] intersects some surface. Here we consider
      // [a,b] intersects surface_patch labelled <f(a),f(b)> (or <f(b),f(a)>).
      // It may be false, further rafinement will improve precision
      const Subdomain_index value_a = r_domain_.function_(a);
      const Subdomain_index value_b = r_domain_.function_(b);

      if ( value_a != value_b ) {
        if( r_domain_.null(value_a) && r_domain_.null(value_b) )
          return Surface_patch();
        else
          return Surface_patch(r_domain_.make_surface_index(value_a, value_b));
      }
      else
        return Surface_patch();
    }

    /**
     * Clips \c query to a segment \c s, and call operator()(s)
     */
    template<typename Query>
    Surface_patch clip_to_segment(const Query& query) const
    {
      typename cpp11::result_of<typename BGT::Intersect_3(Query, Iso_cuboid_3)>::type
        clipped = CGAL::intersection(query, r_domain_.bbox_);

      if(clipped)
#if CGAL_INTERSECTION_VERSION > 1
        if(const Segment_3* s = boost::get<Segment_3>(&*clipped))
          return this->operator()(*s);
#else
        if(const Segment_3* s = object_cast<Segment_3>(&clipped))
          return this->operator()(*s);
#endif
        
      return Surface_patch();
    }

  private:
    const Labeled_mesh_domain_3& r_domain_;
  };

  /// Returns Do_intersect_surface object
  Do_intersect_surface do_intersect_surface_object() const
  {
    return Do_intersect_surface(*this);
  }

  /**
   * Returns a point in the intersection of the primitive \ccc{type}
   * with some boundary surface.
   * \ccc{Type1} is either \ccc{Segment_3}, \ccc{Ray_3} or \ccc{Line_3}.
   * The integer \ccc{dimension} is set to the dimension of the lowest
   * dimensional face in the input complex containing the returned point, and
   * \ccc{index} is set to the index to be stored at a mesh vertex lying
   * on this face.
   */
  struct Construct_intersection
  {
    Construct_intersection(const Labeled_mesh_domain_3& domain)
      : r_domain_(domain) {}

    Intersection operator()(const Segment_3& s) const
    {
#ifndef CGAL_MESH_3_NO_LONGER_CALLS_DO_INTERSECT_3
      CGAL_precondition(r_domain_.do_intersect_surface_object()(s));
#endif // NOT CGAL_MESH_3_NO_LONGER_CALLS_DO_INTERSECT_3
      return this->operator()(s.source(),s.target());
    }

    Intersection operator()(const Ray_3& r) const
    {
      return clip_to_segment(r);
    }

    Intersection operator()(const Line_3& l) const
    {
      return clip_to_segment(l);
    }

  private:
    /**
     * Returns a point in the intersection of [a,b] with the surface
     * \c a must be the source point, and \c b the out point. It's important
     * because it drives bisection cuts.
     * Indeed, the returned point is the first intersection from \c [a,b]
     * with a subdomain surface.
     */
    Intersection operator()(const Point_3& a, const Point_3& b) const
    {
      // Functors
      typename BGT::Compute_squared_distance_3 squared_distance =
                                      BGT().compute_squared_distance_3_object();
      typename BGT::Construct_midpoint_3 midpoint =
                                      BGT().construct_midpoint_3_object();

      // Non const points
      Point_3 p1 = a;
      Point_3 p2 = b;
      Point_3 mid = midpoint(p1, p2);

      // Cannot be const: those values are modified below.
      Subdomain_index value_at_p1 = r_domain_.function_(p1);
      Subdomain_index value_at_p2 = r_domain_.function_(p2);
      Subdomain_index value_at_mid = r_domain_.function_(mid);

      // If both extremities are in the same subdomain,
      // there is no intersection.
      // This should not happen...
      if( value_at_p1 == value_at_p2 )
      {
        return Intersection();
      }
      if( r_domain_.null(value_at_p1) && r_domain_.null(value_at_p2) ) {
        return Intersection();
      }

      // Else lets find a point (by bisection)
      // Bisection ends when the point is near than error bound from surface
      while(true)
      {
        // If the two points are enough close, then we return midpoint
        if ( squared_distance(p1, p2) < r_domain_.squared_error_bound_ )
        {
          CGAL_assertion(value_at_p1 != value_at_p2 &&
             ! ( r_domain_.null(value_at_p1) && r_domain_.null(value_at_p2) ) );
          const Surface_patch_index sp_index =
            r_domain_.make_surface_index(value_at_p1, value_at_p2);
          const Index index = r_domain_.index_from_surface_patch_index(sp_index);
          return Intersection(mid, index, 2);
        }

        // Else we must go on
        // Here we consider that p1(a) is the source point. Thus, we keep p1 and
        // change p2 if f(p1)!=f(p2).
        // That allows us to find the first intersection from a of [a,b] with
        // a surface.
        if ( value_at_p1 != value_at_mid &&
             ! ( r_domain_.null(value_at_p1) && r_domain_.null(value_at_mid) ) )
        {
          p2 = mid;
          value_at_p2 = value_at_mid;
        }
        else
        {
          p1 = mid;
          value_at_p1 = value_at_mid;
        }

        mid = midpoint(p1, p2);
        value_at_mid = r_domain_.function_(mid);
      }
    }

    /// Clips \c query to a segment \c s, and call operator()(s)
    template<typename Query>
    Intersection clip_to_segment(const Query& query) const
    {
      typename cpp11::result_of<typename BGT::Intersect_3(Query, Iso_cuboid_3)>::type
        clipped = CGAL::intersection(query, r_domain_.bbox_);

      if(clipped)
#if CGAL_INTERSECTION_VERSION > 1
        if(const Segment_3* s = boost::get<Segment_3>(&*clipped))
          return this->operator()(*s);
#else
        if(const Segment_3* s = object_cast<Segment_3>(&clipped))
          return this->operator()(*s);
#endif
      
      return Intersection();
    }

  private:
    const Labeled_mesh_domain_3& r_domain_;
  };

  /// Returns Construct_intersection object
  Construct_intersection construct_intersection_object() const
  {
    return Construct_intersection(*this);
  }

  /**
   * Returns the index to be stored in a vertex lying on the surface identified
   * by \c index.
   */
  Index index_from_surface_patch_index(const Surface_patch_index& index) const
  { return Index(index); }

  /**
   * Returns the index to be stored in a vertex lying in the subdomain
   * identified by \c index.
   */
  Index index_from_subdomain_index(const Subdomain_index& index) const
  { return Index(index); }

  /**
   * Returns the \c Surface_patch_index of the surface patch
   * where lies a vertex with dimension 2 and index \c index.
   */
  Surface_patch_index surface_patch_index(const Index& index) const
  { return boost::get<Surface_patch_index>(index); }

  /**
   * Returns the index of the subdomain containing a vertex
   *  with dimension 3 and index \c index.
   */
  Subdomain_index subdomain_index(const Index& index) const
  { return boost::get<Subdomain_index>(index); }
  
  // -----------------------------------
  // Backward Compatibility
  // -----------------------------------
#ifndef CGAL_MESH_3_NO_DEPRECATED_SURFACE_INDEX
  typedef Surface_patch_index   Surface_index;
  
  Index index_from_surface_index(const Surface_index& index) const
  { return index_from_surface_patch_index(index); }
  
  Surface_index surface_index(const Index& index) const
  { return surface_patch_index(index); }
#endif // CGAL_MESH_3_NO_DEPRECATED_SURFACE_INDEX
  // -----------------------------------
  // End backward Compatibility
  // -----------------------------------


protected:
  /// Returns Surface_patch_index from \c i and \c j
  Surface_patch_index make_surface_index(const Subdomain_index i,
                                         const Subdomain_index j) const
  {
    if(i < j)
      return this->cstr_s_p_index(i, j);
    else
      return this->cstr_s_p_index(j, i);
  }

  /// Returns the bounding sphere of an Iso_cuboid_3
  Sphere_3 bounding_sphere(const Iso_cuboid_3& bbox) const
  {
    typename BGT::Construct_sphere_3 sphere = BGT().construct_sphere_3_object();
    return sphere((bbox.min)(), (bbox.max)());
  }

  template <typename Image_word_type,
            typename FT, typename FT2, typename Functor>
  static
  Function
  create_gray_image_wrapper_with_known_word_type
  (const CGAL::Image_3& image,
   const FT& iso_value,
   const Functor& image_values_to_subdomain_indices,
   const FT2& value_outside)
  {
    using internal::Mesh_3::Create_gray_image_values_to_subdomain_indices;
    typedef Create_gray_image_values_to_subdomain_indices<Functor> C_i_v_t_s_i;
    typedef typename C_i_v_t_s_i::type Image_values_to_subdomain_indices;
    Image_values_to_subdomain_indices transform_fct =
      C_i_v_t_s_i()(image_values_to_subdomain_indices, iso_value);

    typedef Mesh_3::Image_to_labeled_function_wrapper<Image_word_type,
                                                      double,
                                                      Subdomain_index,
                                                      false>           Wrapper;
    return Wrapper(image,
                   transform_fct,
                   transform_fct(value_outside));
  }

  template <typename FT, typename FT2, typename Functor>
  static
  Function
  create_gray_image_wrapper(const CGAL::Image_3& image,
                            const FT& iso_value,
                            const Functor& image_values_to_subdomain_indices,
                            const FT2& value_outside)
  {
    CGAL_IMAGE_IO_CASE(image.image(),
       return create_gray_image_wrapper_with_known_word_type<Word>
                       (image,
                        iso_value,
                        image_values_to_subdomain_indices,
                        value_outside);
                       );
    CGAL_error_msg("This place should never be reached, because it would mean "
                   "the image word type is a type that is not handled by "
                   "CGAL_ImageIO.");
    return Function();
  }

  template <typename Image_word_type,
            typename FT, typename Functor>
  static
  Function
  create_labeled_image_wrapper_with_known_word_type
  (const CGAL::Image_3& image,
   const Functor& image_values_to_subdomain_indices,
   const FT& value_outside)
  {
    using internal::Mesh_3::Create_labeled_image_values_to_subdomain_indices;
    typedef Create_labeled_image_values_to_subdomain_indices<Functor> C_i_v_t_s_i;
    typedef typename C_i_v_t_s_i::type Image_values_to_subdomain_indices;
    Image_values_to_subdomain_indices transform_fct =
      C_i_v_t_s_i()(image_values_to_subdomain_indices);

    typedef Mesh_3::Image_to_labeled_function_wrapper<Image_word_type,
                                                      int,
                                                      Subdomain_index> Wrapper;
    return Wrapper(image,
                   transform_fct,
                   transform_fct(value_outside));
  }

  template <typename FT, typename Functor>
  static
  Function
  create_labeled_image_wrapper(const CGAL::Image_3& image,
                               const Functor& image_values_to_subdomain_indices,
                               const FT& value_outside)
  {
    CGAL_IMAGE_IO_CASE(image.image(),
       return create_labeled_image_wrapper_with_known_word_type<Word>
                       (image,
                        image_values_to_subdomain_indices,
                        value_outside);
                       );
    CGAL_error_msg("This place should never be reached, because it would mean "
                   "the image word type is a type that is not handled by "
                   "CGAL_ImageIO.");
    return Function();
  }

<<<<<<< HEAD
  static
  Construct_surface_patch_index
  create_construct_surface_patch_index(const Null_functor&) {
    return Impl_details::construct_pair_functor();
  }
=======
protected:
  const Iso_cuboid_3& bounding_box() const { return bbox_; }
  const Function& labeling_function() const { return function_; }
  const Null& null_function() const { return null; }
  FT squared_error_bound_value() const { return squared_error_bound_; }
  CGAL::Random* random_number_generator() const { return p_rng_; }
>>>>>>> d591d100

  template <typename Functor>
  static
  Construct_surface_patch_index
  create_construct_surface_patch_index(const Functor& functor) {
    return functor;
  }

  static Null create_null_subdomain_index(const Null_functor&) {
    return Null_subdomain_index();
  }

  template <typename Functor>
  static Null create_null_subdomain_index(const Functor& functor) {
    return functor;
  }

  /// Returns bounding box
  const Iso_cuboid_3& bounding_box() const { return this->bbox_; }

};  // end class Labeled_mesh_domain_3




//-------------------------------------------------------
// Method implementation
//-------------------------------------------------------
template<class BGT, class Subdomain_index, class Surface_patch_index>
template<class OutputIterator>
OutputIterator
Labeled_mesh_domain_3<BGT, Subdomain_index, Surface_patch_index>::
Construct_initial_points::operator()(OutputIterator pts,
                                     const int nb_points) const
{
  // Create point_iterator on and in bounding_sphere
  typedef Random_points_on_sphere_3<Point_3> Random_points_on_sphere_3;
  typedef Random_points_in_sphere_3<Point_3> Random_points_in_sphere_3;

  const FT squared_radius = BGT().compute_squared_radius_3_object()(
      r_domain_.bounding_sphere(r_domain_.bbox_));

  const double radius = std::sqrt(CGAL::to_double(squared_radius));

  CGAL::Random& rng = *(r_domain_.p_rng_);
  Random_points_on_sphere_3 random_point_on_sphere(radius, rng);
  Random_points_in_sphere_3 random_point_in_sphere(radius, rng);

  // Get some functors
  typename BGT::Construct_segment_3 segment_3 =
                              BGT().construct_segment_3_object();
  typename BGT::Construct_vector_3 vector_3 =
                              BGT().construct_vector_3_object();
  typename BGT::Construct_translated_point_3 translate =
                              BGT().construct_translated_point_3_object();
  typename BGT::Construct_center_3 center = BGT().construct_center_3_object();

  // Get translation from origin to sphere center
  Point_3 center_pt = center(r_domain_.bounding_sphere(r_domain_.bbox_));
  const Vector_3 sphere_translation = vector_3(CGAL::ORIGIN, center_pt);

  // Create nb_point points
  int n = nb_points;
#ifdef CGAL_MESH_3_VERBOSE
  std::cerr << "construct initial points (nb_points: " << nb_points << ")\n";
#endif
  while ( 0 != n )
  {
    // Get a random segment
    const Point_3 random_point = translate(*random_point_on_sphere,
                                           sphere_translation);
    const Segment_3 random_seg = segment_3(center_pt, random_point);

    // Add the intersection to the output if it exists
    Surface_patch surface = r_domain_.do_intersect_surface_object()(random_seg);
    if ( surface )
    {
      const Point_3 intersect_pt = CGAL::cpp11::get<0>(
          r_domain_.construct_intersection_object()(random_seg));
      *pts++ = std::make_pair(intersect_pt,
                              r_domain_.index_from_surface_patch_index(*surface));
      --n;

#ifdef CGAL_MESH_3_VERBOSE
      std::cerr << boost::format("\r             \r"
                                 "%1%/%2% initial point(s) found...")
                   % (nb_points - n)
                   % nb_points;
#endif
    }
    else
    {
      // Get a new random point into sphere as center of object
      // It may be necessary if the center of the domain is empty, e.g. torus
      // In general case, it is good for input point dispersion
      ++random_point_in_sphere;
      center_pt = translate(*random_point_in_sphere, sphere_translation);
    }
    ++random_point_on_sphere;
  }

#ifdef CGAL_MESH_3_VERBOSE
  std::cerr << "\n";
#endif
  return pts;
}


}  // end namespace CGAL

#include <CGAL/enable_warnings.h>

#endif // LABELLED_MESH_TRAITS_3_H_<|MERGE_RESOLUTION|>--- conflicted
+++ resolved
@@ -34,8 +34,24 @@
 #include <CGAL/Mesh_3/config.h>
 
 #include <CGAL/Bbox_3.h>
-
 #include <CGAL/point_generators_3.h>
+#include <CGAL/boost/parameter.h>
+#include <boost/shared_ptr.hpp>
+#include <CGAL/tuple.h>
+#include <CGAL/Origin.h>
+
+#include <CGAL/result_of.h>
+#include <CGAL/function.h>
+
+#include <CGAL/internal/Mesh_3/Handle_IO_for_pair_of_int.h>
+#include <CGAL/internal/Mesh_3/indices_management.h>
+
+// support for `CGAL::Image_3`
+#include <CGAL/Image_3.h>
+#include <CGAL/Mesh_3/Image_to_labeled_function_wrapper.h>
+
+// support for implicit functions
+#include <CGAL/Implicit_to_labeling_function_wrapper.h>
 
 #include <CGAL/boost/parameter.h>
 #include <boost/parameter/preprocessor.hpp>
@@ -44,29 +60,10 @@
 #  include <boost/format.hpp>
 #endif
 #include <boost/optional.hpp>
-#include <boost/shared_ptr.hpp>
-#include <CGAL/tuple.h>
-#include <CGAL/Origin.h>
-
-#include <CGAL/result_of.h>
-#include <CGAL/function.h>
-
-#include <CGAL/internal/Mesh_3/Handle_IO_for_pair_of_int.h>
-#include <CGAL/internal/Mesh_3/indices_management.h>
-
-// support for `CGAL::Image_3`
-#include <CGAL/Image_3.h>
-#include <CGAL/Mesh_3/Image_to_labeled_function_wrapper.h>
-
-// support for implicit functions
-#include <CGAL/Implicit_to_labeling_function_wrapper.h>
-
 
 namespace CGAL {
-
+namespace Mesh_3 {
 namespace internal {
-
-namespace Mesh_3 {
 
   struct Identity {
     template <typename T>
@@ -109,7 +106,7 @@
   // specialization for `Null_functor`: create the default functor
   template <>
   struct Create_gray_image_values_to_subdomain_indices<Null_functor> {
-    typedef internal::Mesh_3::Greater_than<double> type;
+    typedef Mesh_3::internal::Greater_than<double> type;
     template <typename FT>
     type operator()(Null_functor, const FT& iso_value) const {
       return type(iso_value);
@@ -133,8 +130,8 @@
     }
   };
 
-} // end namespace CGAL::internal::Mesh_3
-} // end namespace CGAL::internal
+} // end namespace CGAL::Mesh_3::internal
+} // end namespace CGAL::Mesh_3
 
 struct Null_subdomain_index {
   template <typename T>
@@ -153,7 +150,8 @@
 template <typename Geom_traits,
           typename Subdomain_index,
           typename Surface_patch_index_>
-class Labeled_mesh_domain_3_impl_details {
+class Labeled_mesh_domain_3_impl_details
+{
 protected:
   typedef Surface_patch_index_ Surface_patch_index;
   typedef typename Geom_traits::Point_3 Point_3;
@@ -202,7 +200,7 @@
     , p_rng_(args[parameters::p_rng|0] == 0 ?
              CGAL_Random_share_ptr_t(new CGAL::Random(0)) :
              CGAL_Random_share_ptr_t(args[parameters::p_rng|(CGAL::Random*)(0)],
-                                     internal::Mesh_3::Do_not_delete()))
+                                     Mesh_3::internal::Do_not_delete()))
     , squared_error_bound_
       ( squared_error_bound(bbox_,
                             args[parameters::relative_error_bound|FT(1e-3)]))
@@ -225,7 +223,7 @@
     , null(null)
     , p_rng_(p_rng == 0 ?
              CGAL_Random_share_ptr_t(new CGAL::Random(0)) :
-             CGAL_Random_share_ptr_t(p_rng, internal::Mesh_3::Do_not_delete()))
+             CGAL_Random_share_ptr_t(p_rng, Mesh_3::internal::Do_not_delete()))
     , squared_error_bound_(squared_error_bound(bbox_,error_bound))
   {}
 
@@ -284,7 +282,7 @@
 
   /// Type of indexes to characterize the lowest dimensional face of the input
   /// complex on which a vertex lie
-  typedef typename CGAL::internal::Mesh_3::
+  typedef typename CGAL::Mesh_3::internal::
     Index_generator<Subdomain_index, Surface_patch_index>::Index Index;
 
 private:
@@ -296,7 +294,7 @@
   typedef typename Impl_details::Construct_surface_patch_index
                                           Construct_surface_patch_index;
   typedef typename Impl_details::Function Function;
-  
+
 public:
   /// Geometric object types
   typedef typename BGT::Point_3    Point_3;
@@ -322,7 +320,7 @@
   typedef typename BGT::FT FT;
   typedef BGT Geom_traits;
 
-  
+
   BOOST_PARAMETER_CONSTRUCTOR(Labeled_mesh_domain_3,
                               (Impl_details),
                               parameters::tag,
@@ -377,7 +375,7 @@
    * @}
    */
 
-  /// Named constructors, for domains created from 3D images
+  /// Named constructors
   /// @{
   BOOST_PARAMETER_MEMBER_FUNCTION(
                                   (Labeled_mesh_domain_3),
@@ -407,13 +405,13 @@
         iso_value_,
         image_values_to_subdomain_indices_,
         value_outside_),
-       internal::Mesh_3::compute_bounding_box(image_),
+       Mesh_3::internal::compute_bounding_box(image_),
        p::relative_error_bound = relative_error_bound_,
        p::p_rng = p_rng_,
        p::null_subdomain_index =
          create_null_subdomain_index(null_subdomain_index_),
        p::construct_surface_patch_index =
-       create_construct_surface_patch_index(construct_surface_patch_index_));
+         create_construct_surface_patch_index(construct_surface_patch_index_));
   }
 
   BOOST_PARAMETER_MEMBER_FUNCTION(
@@ -442,14 +440,15 @@
        (image_,
         image_values_to_subdomain_indices_,
         value_outside_),
-       internal::Mesh_3::compute_bounding_box(image_),
+       Mesh_3::internal::compute_bounding_box(image_),
        p::relative_error_bound = relative_error_bound_,
        p::p_rng = p_rng_,
        p::null_subdomain_index =
          create_null_subdomain_index(null_subdomain_index_),
        p::construct_surface_patch_index =
-       create_construct_surface_patch_index(construct_surface_patch_index_));
-  }
+         create_construct_surface_patch_index(construct_surface_patch_index_));
+  }
+
   BOOST_PARAMETER_MEMBER_FUNCTION(
                                   (Labeled_mesh_domain_3),
                                   static create_implicit_mesh_domain,
@@ -477,7 +476,7 @@
        p::null_subdomain_index =
          create_null_subdomain_index(null_subdomain_index_),
        p::construct_surface_patch_index =
-       create_construct_surface_patch_index(construct_surface_patch_index_));
+         create_construct_surface_patch_index(construct_surface_patch_index_));
   }
   /// @}
 
@@ -603,7 +602,7 @@
         if(const Segment_3* s = object_cast<Segment_3>(&clipped))
           return this->operator()(*s);
 #endif
-        
+
       return Surface_patch();
     }
 
@@ -738,7 +737,7 @@
         if(const Segment_3* s = object_cast<Segment_3>(&clipped))
           return this->operator()(*s);
 #endif
-      
+
       return Intersection();
     }
 
@@ -779,23 +778,22 @@
    */
   Subdomain_index subdomain_index(const Index& index) const
   { return boost::get<Subdomain_index>(index); }
-  
+
   // -----------------------------------
   // Backward Compatibility
   // -----------------------------------
 #ifndef CGAL_MESH_3_NO_DEPRECATED_SURFACE_INDEX
   typedef Surface_patch_index   Surface_index;
-  
+
   Index index_from_surface_index(const Surface_index& index) const
   { return index_from_surface_patch_index(index); }
-  
+
   Surface_index surface_index(const Index& index) const
   { return surface_patch_index(index); }
 #endif // CGAL_MESH_3_NO_DEPRECATED_SURFACE_INDEX
   // -----------------------------------
   // End backward Compatibility
   // -----------------------------------
-
 
 protected:
   /// Returns Surface_patch_index from \c i and \c j
@@ -825,7 +823,7 @@
    const Functor& image_values_to_subdomain_indices,
    const FT2& value_outside)
   {
-    using internal::Mesh_3::Create_gray_image_values_to_subdomain_indices;
+    using Mesh_3::internal::Create_gray_image_values_to_subdomain_indices;
     typedef Create_gray_image_values_to_subdomain_indices<Functor> C_i_v_t_s_i;
     typedef typename C_i_v_t_s_i::type Image_values_to_subdomain_indices;
     Image_values_to_subdomain_indices transform_fct =
@@ -870,7 +868,7 @@
    const Functor& image_values_to_subdomain_indices,
    const FT& value_outside)
   {
-    using internal::Mesh_3::Create_labeled_image_values_to_subdomain_indices;
+    using Mesh_3::internal::Create_labeled_image_values_to_subdomain_indices;
     typedef Create_labeled_image_values_to_subdomain_indices<Functor> C_i_v_t_s_i;
     typedef typename C_i_v_t_s_i::type Image_values_to_subdomain_indices;
     Image_values_to_subdomain_indices transform_fct =
@@ -903,20 +901,11 @@
     return Function();
   }
 
-<<<<<<< HEAD
   static
   Construct_surface_patch_index
   create_construct_surface_patch_index(const Null_functor&) {
     return Impl_details::construct_pair_functor();
   }
-=======
-protected:
-  const Iso_cuboid_3& bounding_box() const { return bbox_; }
-  const Function& labeling_function() const { return function_; }
-  const Null& null_function() const { return null; }
-  FT squared_error_bound_value() const { return squared_error_bound_; }
-  CGAL::Random* random_number_generator() const { return p_rng_; }
->>>>>>> d591d100
 
   template <typename Functor>
   static
