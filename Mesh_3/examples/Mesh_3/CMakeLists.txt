cmake_minimum_required(VERSION 3.1...3.15)
project(Mesh_3_Examples)

add_definitions(-DCGAL_MESH_3_NO_DEPRECATED_SURFACE_INDEX
                -DCGAL_MESH_3_NO_DEPRECATED_C3T3_ITERATORS)

if(CGAL_MESH_3_VERBOSE)
  add_definitions(-DCGAL_MESH_3_VERBOSE)
endif()

find_package(CGAL REQUIRED COMPONENTS ImageIO)
find_package(Boost)

option(CGAL_ACTIVATE_CONCURRENT_MESH_3 "Activate parallelism in Mesh_3" OFF)

if(CGAL_ACTIVATE_CONCURRENT_MESH_3 OR ENV{CGAL_ACTIVATE_CONCURRENT_MESH_3})
  add_definitions(-DCGAL_CONCURRENT_MESH_3)
  find_package(TBB REQUIRED)
  include(CGAL_TBB_support)
endif()

# Use Eigen
find_package(Eigen3 3.1.0 REQUIRED) #(3.1.0 or greater)
include(CGAL_Eigen_support)

find_package(VTK QUIET COMPONENTS vtkImagingGeneral vtkIOImage NO_MODULE)
if(VTK_FOUND)
  if(VTK_USE_FILE)
    include(${VTK_USE_FILE})
  endif()
  if("${VTK_VERSION_MAJOR}" GREATER "5" OR VTK_VERSION VERSION_GREATER 5)
    message(STATUS "VTK found")
    if(TARGET VTK::IOImage)
      set(VTK_LIBRARIES VTK::ImagingGeneral VTK::IOImage)
    endif()
  else()
    message(STATUS "VTK version 6.0 or greater is required")
  endif()
else()
  message(STATUS "VTK was not found")
endif()

create_single_source_cgal_program("mesh_hybrid_mesh_domain.cpp")
target_link_libraries(mesh_hybrid_mesh_domain PUBLIC CGAL::Eigen_support)

create_single_source_cgal_program("mesh_implicit_sphere.cpp")
target_link_libraries(mesh_implicit_sphere PUBLIC CGAL::Eigen_support)

create_single_source_cgal_program("mesh_implicit_sphere_variable_size.cpp")
target_link_libraries(mesh_implicit_sphere_variable_size
                      PUBLIC CGAL::Eigen_support)

create_single_source_cgal_program("mesh_two_implicit_spheres_with_balls.cpp")
target_link_libraries(mesh_two_implicit_spheres_with_balls
                      PUBLIC CGAL::Eigen_support)

create_single_source_cgal_program("mesh_implicit_domains_2.cpp"
                                  "implicit_functions.cpp")
target_link_libraries(mesh_implicit_domains_2 PUBLIC CGAL::Eigen_support)

create_single_source_cgal_program("mesh_cubes_intersection.cpp")
target_link_libraries(mesh_cubes_intersection PUBLIC CGAL::Eigen_support)

create_single_source_cgal_program("mesh_cubes_intersection_with_features.cpp")
target_link_libraries(mesh_cubes_intersection_with_features
                      PUBLIC CGAL::Eigen_support)

create_single_source_cgal_program("mesh_implicit_domains.cpp"
                                  "implicit_functions.cpp")
target_link_libraries(mesh_implicit_domains PUBLIC CGAL::Eigen_support)

<<<<<<< HEAD
create_single_source_cgal_program("mesh_polyhedral_domain.cpp")
=======
find_package( ITT QUIET )
if(TARGET ITT::ITT)
  target_link_libraries(mesh_implicit_domains PRIVATE ITT::ITT)
  target_compile_definitions(mesh_implicit_domains PRIVATE CGAL_MESH_3_USE_INTEL_ITT)
endif()

create_single_source_cgal_program( "mesh_polyhedral_domain.cpp" )
>>>>>>> b4a53604
target_link_libraries(mesh_polyhedral_domain PUBLIC CGAL::Eigen_support)

create_single_source_cgal_program("mesh_polyhedral_domain_sm.cpp")
target_link_libraries(mesh_polyhedral_domain_sm PUBLIC CGAL::Eigen_support)

create_single_source_cgal_program(
  "mesh_polyhedral_domain_with_surface_inside.cpp")
target_link_libraries(mesh_polyhedral_domain_with_surface_inside
                      PUBLIC CGAL::Eigen_support)

create_single_source_cgal_program("remesh_polyhedral_surface.cpp")
target_link_libraries(remesh_polyhedral_surface PUBLIC CGAL::Eigen_support)

create_single_source_cgal_program("remesh_polyhedral_surface_sm.cpp")
target_link_libraries(remesh_polyhedral_surface_sm PUBLIC CGAL::Eigen_support)

create_single_source_cgal_program("mesh_polyhedral_domain_with_features.cpp")
target_link_libraries(mesh_polyhedral_domain_with_features
                      PUBLIC CGAL::Eigen_support)

create_single_source_cgal_program("mesh_polyhedral_domain_with_features_sm.cpp")
target_link_libraries(mesh_polyhedral_domain_with_features_sm
                      PUBLIC CGAL::Eigen_support)

create_single_source_cgal_program(
  "mesh_polyhedral_domain_with_lipschitz_sizing.cpp")
target_link_libraries(mesh_polyhedral_domain_with_lipschitz_sizing
                      PUBLIC CGAL::Eigen_support)

create_single_source_cgal_program("mesh_polyhedral_complex.cpp")
target_link_libraries(mesh_polyhedral_complex PUBLIC CGAL::Eigen_support)

create_single_source_cgal_program("mesh_polyhedral_complex_sm.cpp")
target_link_libraries(mesh_polyhedral_complex_sm PUBLIC CGAL::Eigen_support)

if(TARGET CGAL::CGAL_ImageIO)
  if(VTK_FOUND AND ("${VTK_VERSION_MAJOR}" GREATER "5" OR VTK_VERSION
                                                          VERSION_GREATER 5))
    add_executable(mesh_3D_gray_vtk_image mesh_3D_gray_vtk_image.cpp)
    target_link_libraries(
      mesh_3D_gray_vtk_image
      PUBLIC CGAL::Eigen_support CGAL::CGAL CGAL::CGAL_ImageIO
             ${CGAL_LIBRARIES} ${CGAL_3RD_PARTY_LIBRARIES} ${VTK_LIBRARIES})
    cgal_add_test(mesh_3D_gray_vtk_image)
    add_to_cached_list(CGAL_EXECUTABLE_TARGETS mesh_3D_gray_vtk_image)
  endif()

  create_single_source_cgal_program("mesh_3D_gray_image.cpp")
  target_link_libraries(mesh_3D_gray_image PUBLIC CGAL::Eigen_support)

  create_single_source_cgal_program("mesh_3D_gray_image_multiple_values.cpp")
  target_link_libraries(mesh_3D_gray_image_multiple_values
                        PUBLIC CGAL::Eigen_support)

  create_single_source_cgal_program("mesh_3D_image_with_features.cpp")
  target_link_libraries(mesh_3D_image_with_features PUBLIC CGAL::Eigen_support)

  if(CGAL_ImageIO_USE_ZLIB)
    create_single_source_cgal_program("mesh_optimization_example.cpp")
    target_link_libraries(mesh_optimization_example PUBLIC CGAL::Eigen_support)

    create_single_source_cgal_program("mesh_optimization_lloyd_example.cpp")
    target_link_libraries(mesh_optimization_lloyd_example
                          PUBLIC CGAL::Eigen_support)

    create_single_source_cgal_program("mesh_3D_image.cpp")
    target_link_libraries(mesh_3D_image PUBLIC CGAL::Eigen_support)

    create_single_source_cgal_program(
      "mesh_3D_image_with_custom_initialization.cpp")
    target_link_libraries(mesh_3D_image_with_custom_initialization
                          PUBLIC CGAL::Eigen_support)

    create_single_source_cgal_program("mesh_3D_image_variable_size.cpp")
    target_link_libraries(mesh_3D_image_variable_size
                          PUBLIC CGAL::Eigen_support)
  else()
    message(
      STATUS
        "NOTICE: The examples mesh_3D_image.cpp, mesh_3D_image_variable_size.cpp, mesh_optimization_example.cpp and mesh_optimization_lloyd_example.cpp need CGAL_ImageIO to be configured with ZLIB support, and will not be compiled."
    )
  endif()

else()
  message(
    STATUS
      "NOTICE: Some examples need the CGAL_ImageIO library, and will not be compiled."
  )
endif()

if(CGAL_ACTIVATE_CONCURRENT_MESH_3 AND TARGET CGAL::TBB_support)
  foreach(
    target
    mesh_3D_image
    mesh_3D_image_variable_size
    mesh_3D_image_with_custom_initialization
    mesh_3D_image_with_features
    mesh_implicit_sphere
    mesh_implicit_sphere_variable_size
    mesh_optimization_example
    mesh_optimization_lloyd_example
    mesh_polyhedral_complex
    mesh_polyhedral_complex_sm
    mesh_polyhedral_domain
    mesh_polyhedral_domain_sm
    mesh_polyhedral_domain_with_features
    mesh_polyhedral_domain_with_features_sm
    mesh_polyhedral_domain_with_lipschitz_sizing
    mesh_two_implicit_spheres_with_balls)
    if(TARGET ${target})
      target_link_libraries(${target} PUBLIC CGAL::TBB_support)
    endif()
  endforeach()
endif()<|MERGE_RESOLUTION|>--- conflicted
+++ resolved
@@ -69,9 +69,6 @@
                                   "implicit_functions.cpp")
 target_link_libraries(mesh_implicit_domains PUBLIC CGAL::Eigen_support)
 
-<<<<<<< HEAD
-create_single_source_cgal_program("mesh_polyhedral_domain.cpp")
-=======
 find_package( ITT QUIET )
 if(TARGET ITT::ITT)
   target_link_libraries(mesh_implicit_domains PRIVATE ITT::ITT)
@@ -79,7 +76,6 @@
 endif()
 
 create_single_source_cgal_program( "mesh_polyhedral_domain.cpp" )
->>>>>>> b4a53604
 target_link_libraries(mesh_polyhedral_domain PUBLIC CGAL::Eigen_support)
 
 create_single_source_cgal_program("mesh_polyhedral_domain_sm.cpp")
