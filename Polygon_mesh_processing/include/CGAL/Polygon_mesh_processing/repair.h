--- conflicted
+++ resolved
@@ -2202,42 +2202,19 @@
 OutputIterator non_manifold_vertices(const PolygonMesh& pm,
                                      OutputIterator out)
 {
-<<<<<<< HEAD
   // Non-manifoldness can appear either:
   // - if 'pm' is pinched at a vertex. While traversing the incoming halfedges at this vertex,
   //   we will meet strictly more than one border halfedge.
   // - if there are multiple umbrellas around a vertex. In that case, we will find a non-visited
   //   halfedge that has for target a vertex that is already visited.
-=======
-  using parameters::get_parameter;
-  using parameters::choose_parameter;
->>>>>>> aa47744c
 
   typedef typename boost::graph_traits<PolygonMesh>::vertex_descriptor                  vertex_descriptor;
   typedef typename boost::graph_traits<PolygonMesh>::halfedge_descriptor                halfedge_descriptor;
 
-<<<<<<< HEAD
   typedef CGAL::dynamic_vertex_property_t<bool>                                         Vertex_property_tag;
   typedef typename boost::property_map<PolygonMesh, Vertex_property_tag>::const_type    Visited_vertex_map;
   typedef CGAL::dynamic_halfedge_property_t<bool>                                       Halfedge_property_tag;
   typedef typename boost::property_map<PolygonMesh, Halfedge_property_tag>::const_type  Visited_halfedge_map;
-=======
-  typedef typename internal_np::Lookup_named_param_def <
-    internal_np::output_iterator_t,
-    NamedParameters,
-    Emptyset_iterator
-  > ::type Output_iterator;
-  Output_iterator out
-    = choose_parameter(get_parameter(np, internal_np::output_iterator),
-                   Emptyset_iterator());
-
-  internal::Vertex_collector<PolygonMesh> dmap;
-
-  typedef CGAL::dynamic_vertex_property_t<bool>                                   Vertex_property_tag;
-  typedef typename boost::property_map<PolygonMesh, Vertex_property_tag>::type    Visited_vertex_map;
-  typedef CGAL::dynamic_halfedge_property_t<bool>                                 Halfedge_property_tag;
-  typedef typename boost::property_map<PolygonMesh, Halfedge_property_tag>::type  Visited_halfedge_map;
->>>>>>> aa47744c
 
   Visited_vertex_map visited_vertices = get(Vertex_property_tag(), pm);
   Visited_halfedge_map visited_halfedges = get(Halfedge_property_tag(), pm);
