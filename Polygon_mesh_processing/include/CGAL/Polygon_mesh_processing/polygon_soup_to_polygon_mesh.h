// Copyright (c) 2009-2013 GeometryFactory (France).
// All rights reserved.
//
// This file is part of CGAL (www.cgal.org).
//
// $URL$
// $Id$
// SPDX-License-Identifier: GPL-3.0-or-later OR LicenseRef-Commercial
//
//
// Author(s)     : Laurent Rineau and Ilker O. Yaz

#ifndef CGAL_POLYGON_MESH_PROCESSING_POLYGON_SOUP_TO_POLYGON_MESH_H
#define CGAL_POLYGON_MESH_PROCESSING_POLYGON_SOUP_TO_POLYGON_MESH_H

#include <CGAL/license/Polygon_mesh_processing/repair.h>

#include <CGAL/Polygon_mesh_processing/orient_polygon_soup.h>

#include <CGAL/algorithm.h>
#include <CGAL/boost/graph/Euler_operations.h>
#include <CGAL/boost/graph/iterator.h>
#include <CGAL/boost/graph/named_params_helper.h>
#include <CGAL/Dynamic_property_map.h>
#include <CGAL/property_map.h>

#include <boost/dynamic_bitset.hpp>
#include <boost/range/size.hpp>
#include <boost/range/value_type.hpp>
#include <boost/range/reference.hpp>

#include <set>
#include <type_traits>
#include <vector>

namespace CGAL {
namespace Polygon_mesh_processing {
namespace internal {

template <typename PointRange,
          typename PolygonRange,
          typename PointMap = typename CGAL::GetPointMap<PointRange>::const_type>
class PS_to_PM_converter
{
  typedef typename boost::range_value<PolygonRange>::type                 Polygon;
  typedef typename boost::property_traits<PointMap>::value_type           Point;

public:
  /**
  * The constructor for modifier object.
  * @param points points of the soup of polygons.
  * @param polygons each element in the range describes a polygon using the index of the points in the range.
  */
  PS_to_PM_converter(const PointRange& points,
                     const PolygonRange& polygons,
                     const PointMap pm = PointMap())
    : m_points(points),
      m_polygons(polygons),
      m_pm(pm)
  { }

  template <typename PolygonMesh, typename VertexPointMap>
  void operator()(PolygonMesh& pmesh,
                  VertexPointMap vpm,
                  const bool insert_isolated_vertices = true)
  {
    typedef typename boost::graph_traits<PolygonMesh>::vertex_descriptor    vertex_descriptor;

    typedef typename boost::property_traits<VertexPointMap>::value_type     PM_Point;

    CGAL_static_assertion((std::is_convertible<Point, PM_Point>::value));

    reserve(pmesh, static_cast<typename boost::graph_traits<PolygonMesh>::vertices_size_type>(m_points.size()),
            static_cast<typename boost::graph_traits<PolygonMesh>::edges_size_type>(2*m_polygons.size()),
            static_cast<typename boost::graph_traits<PolygonMesh>::faces_size_type>(m_polygons.size()));

    boost::dynamic_bitset<> not_isolated;
    if(!insert_isolated_vertices)
    {
      not_isolated.resize(m_points.size());
      for(std::size_t i = 0, end = m_polygons.size(); i < end; ++i)
      {
        const Polygon& polygon = m_polygons[i];
        const std::size_t size = polygon.size();
        for(std::size_t j = 0; j < size; ++j)
          not_isolated.set(polygon[j], true);
      }
    }

    std::vector<vertex_descriptor> vertices(m_points.size());
    for(std::size_t i = 0, end = m_points.size(); i < end; ++i)
    {
      if(!insert_isolated_vertices && !not_isolated.test(i))
        continue;

      vertices[i] = add_vertex(pmesh);
      PM_Point pi(get(m_pm, m_points[i]));
      put(vpm, vertices[i], pi);
    }

    for(std::size_t i = 0, end = m_polygons.size(); i < end; ++i)
    {
      const Polygon& polygon = m_polygons[i];
      const std::size_t size = polygon.size();

      std::vector<vertex_descriptor> vr(size); //vertex range
      vr.resize(size);
      for(std::size_t j = 0; j < size; ++j)
        vr[j] = vertices[polygon[j] ];

      CGAL_assertion_code(typename boost::graph_traits<PolygonMesh>::face_descriptor fd =)
          CGAL::Euler::add_face(vr, pmesh);
      CGAL_assertion(fd != boost::graph_traits<PolygonMesh>::null_face());
    }
  }

  template <typename PolygonMesh>
  void operator()(PolygonMesh& pmesh,
                  const bool insert_isolated_vertices = true)
  {
    return operator()(pmesh, get(CGAL::vertex_point, pmesh), insert_isolated_vertices);
  }

private:
  const PointRange& m_points;
  const PolygonRange& m_polygons;
  const PointMap m_pm;
};

} // namespace internal

/**
* \ingroup PMP_repairing_grp
*
* returns `true` if the soup of polygons defines a valid polygon
* mesh that can be handled by
* `CGAL::Polygon_mesh_processing::polygon_soup_to_polygon_mesh()`.
* It checks that each edge has at most two incident faces and such an edge
* is visited in opposite direction along the two face boundaries,
* no polygon has twice the same vertex,
* and the polygon soup describes a manifold surface.
* This function does not require a range of points as an argument
* since the check is purely topological. To each vertex of the mesh
* is associated an index that is used in the description of the
* boundaries of the polygons provided in `polygons`.
*
* @tparam PolygonRange a model of the concept `RandomAccessContainer`
* whose value_type is a model of the concept `RandomAccessContainer`
* whose value_type is `std::size_t`.
*
* @param polygons each element in the range describes a polygon
* using the indices of the vertices.
*
* @sa `orient_polygon_soup()`
*/
template<typename PolygonRange>
bool is_polygon_soup_a_polygon_mesh(const PolygonRange& polygons)
{
  typedef typename boost::range_value<PolygonRange>::type           Polygon;
  typedef typename boost::range_value<Polygon>::type                V_ID;

  if(boost::begin(polygons) == boost::end(polygons))
    return true;

  //check there is no duplicated ordered edge, and
  //check there is no polygon with twice the same vertex
  std::set<std::pair<V_ID, V_ID> > edge_set;
  V_ID max_id = 0;
  for(const Polygon& polygon : polygons)
  {
    std::size_t nb_edges = boost::size(polygon);
    if(nb_edges < 3)
      return false;

    std::set<V_ID> polygon_vertices;
    V_ID prev = *std::prev(boost::end(polygon));
    for(V_ID id : polygon)
    {
      if(max_id<id)
        max_id = id;

      if(! edge_set.insert(std::pair<V_ID, V_ID>(prev,id)).second)
        return false;
      else
        prev = id;

      if(!polygon_vertices.insert(id).second)
        return false; // vertex met twice in the same polygon
    }
  }

<<<<<<< HEAD
  /**
  * \ingroup PMP_repairing_grp
  * builds a polygon mesh from a soup of polygons.
  * @pre the input polygon soup describes a consistently oriented
  * polygon mesh.
  *
  * @tparam PolygonMesh a model of `MutableFaceGraph` with an internal point 
  * property map
  * @tparam PointRange a model of the concepts `RandomAccessContainer` and 
  * `BackInsertionSequence` whose value type is the point type
  * @tparam PolygonRange a model of the concept `RandomAccessContainer` whose 
  * `value_type` is a model of the concept `RandomAccessContainer` whose `value_type` is `std::size_t`.

  *
  * @param points points of the soup of polygons
  * @param polygons each element in the vector describes a polygon using the index of the points in `points`
  * @param out the polygon mesh to be built
  *
  * @pre \link CGAL::Polygon_mesh_processing::is_polygon_soup_a_polygon_mesh()
  *            CGAL::Polygon_mesh_processing::is_polygon_soup_a_polygon_mesh(polygons) \endlink
  *
  * \sa `CGAL::Polygon_mesh_processing::orient_polygon_soup()`
  * \sa `CGAL::Polygon_mesh_processing::is_polygon_soup_a_polygon_mesh()`
  *
  */
  template<class PolygonMesh, class PointRange, class PolygonRange>
  void polygon_soup_to_polygon_mesh(
    const PointRange& points,
    const PolygonRange& polygons,
    PolygonMesh& out)
  {
    CGAL_precondition_msg(is_polygon_soup_a_polygon_mesh(polygons),
                          "Input soup needs to define a valid polygon mesh! See is_polygon_soup_a_polygon_mesh() for further information.");
=======
  //check manifoldness
  typedef std::vector<V_ID>                                           PointRange;
  typedef internal::Polygon_soup_orienter<PointRange, PolygonRange>   Orienter;
>>>>>>> 26962ace

  typename Orienter::Edge_map edges(max_id+1);
  typename Orienter::Marked_edges marked_edges;
  Orienter::fill_edge_map(edges, marked_edges, polygons);

  //returns false if duplication is necessary
  if(!marked_edges.empty())
    return false;

  return Orienter::has_singular_vertices(static_cast<std::size_t>(max_id+1),polygons,edges,marked_edges);
}

/**
* \ingroup PMP_repairing_grp
* builds a polygon mesh from a soup of polygons.
*
* @pre the input polygon soup describes a consistently oriented
* polygon mesh. This can be checked using the function
* \link CGAL::Polygon_mesh_processing::is_polygon_soup_a_polygon_mesh()
* `CGAL::Polygon_mesh_processing::is_polygon_soup_a_polygon_mesh(polygons)` \endlink.
*
* @tparam PolygonMesh a model of `MutableFaceGraph`
* @tparam PointRange a model of the concept `RandomAccessContainer`
* whose value type is the point type
* @tparam PolygonRange a model of the concept `RandomAccessContainer` whose
* value type is a model of the concept `RandomAccessContainer` whose value type is `std::size_t`
* @tparam NamedParameters_PS a sequence of \ref pmp_namedparameters "Named Parameters"
* @tparam NamedParameters_PM a sequence of \ref pmp_namedparameters "Named Parameters"
*
* @param points points of the soup of polygons
* @param polygons each element in the vector describes a polygon using the indices of the points in `points`
* @param out the polygon mesh to be built
* @param np_ps optional sequence of \ref pmp_namedparameters "Named Parameters" among the ones listed below
*
* \cgalNamedParamsBegin
*   \cgalParamBegin{point_map}
*     a model of `ReadablePropertyMap` whose value type is a point type convertible to the point type
*     of the vertex point map associated to the polygon mesh. If this parameter is omitted, `CGAL::Identity_property_map` is used.
*   \cgalParamEnd
* \cgalNamedParamsEnd
*
* @param np_pm optional sequence of \ref pmp_namedparameters "Named Parameters" among the ones listed below
*
* \cgalNamedParamsBegin
*   \cgalParamBegin{vertex_point_map}
*     a model of `WritablePropertyMap`, the property map with the points associated to the vertices of `out`.
*     If this parameter is omitted, an internal property map for
*     `CGAL::vertex_point_t` must be available in `PolygonMesh`.
*   \cgalParamEnd
* \cgalNamedParamsEnd
*
* \sa `CGAL::Polygon_mesh_processing::orient_polygon_soup()`
* \sa `CGAL::Polygon_mesh_processing::is_polygon_soup_a_polygon_mesh()`
* \sa `CGAL::Polygon_mesh_processing::polygon_mesh_to_polygon_soup()`
*/
template<typename PolygonMesh,
         typename PointRange, typename PolygonRange,
         typename NamedParameters_PS, typename NamedParameters_PM>
void polygon_soup_to_polygon_mesh(const PointRange& points,
                                  const PolygonRange& polygons,
                                  PolygonMesh& out,
                                  const NamedParameters_PS& np_ps,
                                  const NamedParameters_PM& np_pm)
{
  CGAL_precondition_msg(is_polygon_soup_a_polygon_mesh(polygons),
                        "Input soup needs to be a polygon mesh!");

  using parameters::choose_parameter;
  using parameters::get_parameter;

  typedef typename CGAL::GetPointMap<PointRange, NamedParameters_PS>::const_type    Point_map;
  Point_map pm = choose_parameter<Point_map>(get_parameter(np_ps, internal_np::point_map));

  typedef typename CGAL::GetVertexPointMap<PolygonMesh, NamedParameters_PM>::type   Vertex_point_map;
  Vertex_point_map vpm = choose_parameter(get_parameter(np_pm, internal_np::vertex_point),
                                          get_property_map(CGAL::vertex_point, out));

  internal::PS_to_PM_converter<PointRange, PolygonRange, Point_map> converter(points, polygons, pm);
  converter(out, vpm);
}

template<typename PolygonMesh, typename PointRange, typename PolygonRange>
void polygon_soup_to_polygon_mesh(const PointRange& points,
                                  const PolygonRange& polygons,
                                  PolygonMesh& out)
{
  return polygon_soup_to_polygon_mesh(points, polygons, out, parameters::all_default(), parameters::all_default());
}

} // namespace Polygon_mesh_processing
} // namespace CGAL

#endif // CGAL_POLYGON_MESH_PROCESSING_POLYGON_SOUP_TO_POLYGON_MESH_H<|MERGE_RESOLUTION|>--- conflicted
+++ resolved
@@ -189,45 +189,9 @@
     }
   }
 
-<<<<<<< HEAD
-  /**
-  * \ingroup PMP_repairing_grp
-  * builds a polygon mesh from a soup of polygons.
-  * @pre the input polygon soup describes a consistently oriented
-  * polygon mesh.
-  *
-  * @tparam PolygonMesh a model of `MutableFaceGraph` with an internal point 
-  * property map
-  * @tparam PointRange a model of the concepts `RandomAccessContainer` and 
-  * `BackInsertionSequence` whose value type is the point type
-  * @tparam PolygonRange a model of the concept `RandomAccessContainer` whose 
-  * `value_type` is a model of the concept `RandomAccessContainer` whose `value_type` is `std::size_t`.
-
-  *
-  * @param points points of the soup of polygons
-  * @param polygons each element in the vector describes a polygon using the index of the points in `points`
-  * @param out the polygon mesh to be built
-  *
-  * @pre \link CGAL::Polygon_mesh_processing::is_polygon_soup_a_polygon_mesh()
-  *            CGAL::Polygon_mesh_processing::is_polygon_soup_a_polygon_mesh(polygons) \endlink
-  *
-  * \sa `CGAL::Polygon_mesh_processing::orient_polygon_soup()`
-  * \sa `CGAL::Polygon_mesh_processing::is_polygon_soup_a_polygon_mesh()`
-  *
-  */
-  template<class PolygonMesh, class PointRange, class PolygonRange>
-  void polygon_soup_to_polygon_mesh(
-    const PointRange& points,
-    const PolygonRange& polygons,
-    PolygonMesh& out)
-  {
-    CGAL_precondition_msg(is_polygon_soup_a_polygon_mesh(polygons),
-                          "Input soup needs to define a valid polygon mesh! See is_polygon_soup_a_polygon_mesh() for further information.");
-=======
   //check manifoldness
   typedef std::vector<V_ID>                                           PointRange;
   typedef internal::Polygon_soup_orienter<PointRange, PolygonRange>   Orienter;
->>>>>>> 26962ace
 
   typename Orienter::Edge_map edges(max_id+1);
   typename Orienter::Marked_edges marked_edges;
@@ -293,7 +257,7 @@
                                   const NamedParameters_PM& np_pm)
 {
   CGAL_precondition_msg(is_polygon_soup_a_polygon_mesh(polygons),
-                        "Input soup needs to be a polygon mesh!");
+                        "Input soup needs to define a valid polygon mesh! See is_polygon_soup_a_polygon_mesh() for further information.");
 
   using parameters::choose_parameter;
   using parameters::get_parameter;
