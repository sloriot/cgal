// Copyright (c) 2015, 2018 GeometryFactory (France).
// All rights reserved.
//
// This file is part of CGAL (www.cgal.org).
//
// $URL$
// $Id$
// SPDX-License-Identifier: GPL-3.0-or-later OR LicenseRef-Commercial
//
//
// Author(s)     :  Konstantinos Katrioplas,
//                  Mael Rouxel-Labbé

#ifndef CGAL_POLYGON_MESH_PROCESSING_SHAPE_PREDICATES_H
#define CGAL_POLYGON_MESH_PROCESSING_SHAPE_PREDICATES_H

#include <CGAL/license/Polygon_mesh_processing/repair.h>

#include <CGAL/Named_function_parameters.h>
#include <CGAL/Polygon_mesh_processing/internal/named_params_helper.h>

#include <CGAL/array.h>
#include <CGAL/boost/graph/iterator.h>
#include <CGAL/boost/graph/helpers.h>
#include <CGAL/Cartesian_converter.h>
#include <CGAL/Exact_kernel_selector.h>
#include <CGAL/Filtered_predicate.h>
#include <CGAL/Simple_cartesian.h>

#include <boost/range/has_range_iterator.hpp>
#include <boost/graph/graph_traits.hpp>

#include <array>
#include <limits>
#include <map>
#include <utility>
#include <vector>

namespace CGAL {

namespace Polygon_mesh_processing {

/// \ingroup PMP_repairing_grp
/// checks whether an edge is degenerate.
/// An edge is considered degenerate if the geometric positions of its two extremities are identical.
///
/// @tparam PolygonMesh a model of `HalfedgeGraph`
/// @tparam NamedParameters a sequence of \ref bgl_namedparameters "Named Parameters"
///
/// @param e an edge of `pm`
/// @param pm polygon mesh containing `e`
/// @param np an optional sequence of \ref bgl_namedparameters "Named Parameters" among the ones listed below
///
/// \cgalNamedParamsBegin
///   \cgalParamNBegin{vertex_point_map}
///     \cgalParamDescription{a property map associating points to the vertices of `pm`}
///     \cgalParamType{a class model of `ReadablePropertyMap` with `boost::graph_traits<PolygonMesh>::%vertex_descriptor`
///                    as key type and `%Point_3` as value type}
///     \cgalParamDefault{`boost::get(CGAL::vertex_point, pm)`}
///   \cgalParamNEnd
///
///   \cgalParamNBegin{geom_traits}
///     \cgalParamDescription{an instance of a geometric traits class}
///     \cgalParamType{The traits class must provide the nested type `Point_3`,
///                    and the nested functor `Equal_3` to check whether two points are identical.}
///     \cgalParamDefault{a \cgal Kernel deduced from the point type, using `CGAL::Kernel_traits`}
///     \cgalParamExtra{The geometric traits class must be compatible with the vertex point type.}
///   \cgalParamNEnd
/// \cgalNamedParamsEnd
///
/// \sa `degenerate_edges()`
///
/// \return `true` if the edge `e` is degenerate, `false` otherwise.
template <typename PolygonMesh, typename NamedParameters = parameters::Default_named_parameters>
bool is_degenerate_edge(typename boost::graph_traits<PolygonMesh>::edge_descriptor e,
                        const PolygonMesh& pm,
                        const NamedParameters& np = parameters::default_values())
{
  using parameters::get_parameter;
  using parameters::choose_parameter;

  typedef typename GetVertexPointMap<PolygonMesh, NamedParameters>::const_type VertexPointMap;
  VertexPointMap vpmap = choose_parameter(get_parameter(np, internal_np::vertex_point),
                                          get_const_property_map(vertex_point, pm));

  typedef typename GetGeomTraits<PolygonMesh, NamedParameters>::type Traits;
  Traits traits = choose_parameter<Traits>(get_parameter(np, internal_np::geom_traits));

  return traits.equal_3_object()(get(vpmap, source(e, pm)), get(vpmap, target(e, pm)));
}

/// \ingroup PMP_repairing_grp
/// collects the degenerate edges within a given range of edges.
///
/// @tparam EdgeRange a model of `Range` with value type `boost::graph_traits<TriangleMesh>::%edge_descriptor`
/// @tparam TriangleMesh a model of `HalfedgeGraph`
/// @tparam NamedParameters a sequence of \ref bgl_namedparameters "Named Parameters"
///
/// @param edges a subset of edges of `tm`
/// @param tm a triangle mesh
/// @param out an output iterator in which the degenerate edges are written
/// @param np an optional sequence of \ref bgl_namedparameters "Named Parameters" among the ones listed below
///
/// \cgalNamedParamsBegin
///   \cgalParamNBegin{vertex_point_map}
///     \cgalParamDescription{a property map associating points to the vertices of `tm`}
///     \cgalParamType{a class model of `ReadablePropertyMap` with `boost::graph_traits<TriangleMesh>::%vertex_descriptor`
///                    as key type and `%Point_3` as value type}
///     \cgalParamDefault{`boost::get(CGAL::vertex_point, tm)`}
///     \cgalParamExtra{If this parameter is omitted, an internal property map for `CGAL::vertex_point_t`
///                     must be available in `TriangleMesh`.}
///   \cgalParamNEnd
///
///   \cgalParamNBegin{geom_traits}
///     \cgalParamDescription{an instance of a geometric traits class}
///     \cgalParamType{The traits class must provide the nested type `Point_3`,
///                    and the nested functor `Equal_3` to check whether two points are identical.}
///     \cgalParamDefault{a \cgal Kernel deduced from the point type, using `CGAL::Kernel_traits`}
///     \cgalParamExtra{The geometric traits class must be compatible with the vertex point type.}
///   \cgalParamNEnd
/// \cgalNamedParamsEnd
template <typename EdgeRange, typename TriangleMesh, typename OutputIterator, typename CGAL_NP_TEMPLATE_PARAMETERS>
OutputIterator degenerate_edges(const EdgeRange& edges,
                                const TriangleMesh& tm,
                                OutputIterator out,
                                const CGAL_NP_CLASS& np = parameters::default_values())
{
  typedef typename boost::graph_traits<TriangleMesh>::edge_descriptor edge_descriptor;

  for(edge_descriptor ed : edges)
    if(is_degenerate_edge(ed, tm, np))
      *out++ = ed;

  return out;
}

/// \ingroup PMP_repairing_grp
/// calls the function `degenerate_edges()` with the range: `edges(tm)`.
///
/// See above for the comprehensive description of the parameters.
///
template <typename TriangleMesh, typename OutputIterator, typename CGAL_NP_TEMPLATE_PARAMETERS>
OutputIterator degenerate_edges(const TriangleMesh& tm,
                                OutputIterator out,
                                const CGAL_NP_CLASS& np = parameters::default_values()
                               )
{
  return degenerate_edges(edges(tm), tm, out, np);
}

/// \ingroup PMP_repairing_grp
/// checks whether a triangle face is degenerate.
/// A triangle face is considered degenerate if the geometric positions of its vertices are collinear.
///
/// @tparam TriangleMesh a model of `FaceGraph`
/// @tparam NamedParameters a sequence of \ref bgl_namedparameters "Named Parameters"
///
/// @param f a triangle face of `tm`
/// @param tm a triangle mesh containing `f`
/// @param np an optional sequence of \ref bgl_namedparameters "Named Parameters" among the ones listed below
///
/// \cgalNamedParamsBegin
///   \cgalParamNBegin{vertex_point_map}
///     \cgalParamDescription{a property map associating points to the vertices of `tm`}
///     \cgalParamType{a class model of `ReadablePropertyMap` with `boost::graph_traits<TriangleMesh>::%vertex_descriptor`
///                    as key type and `%Point_3` as value type}
///     \cgalParamDefault{`boost::get(CGAL::vertex_point, tm)`}
///   \cgalParamNEnd
///
///   \cgalParamNBegin{geom_traits}
///     \cgalParamDescription{an instance of a geometric traits class}
///     \cgalParamType{The traits class must provide the nested type `Point_3`,
///                    and the nested functor `Collinear_3` to check whether three points are aligned.}
///     \cgalParamDefault{a \cgal Kernel deduced from the point type, using `CGAL::Kernel_traits`}
///     \cgalParamExtra{The geometric traits class must be compatible with the vertex point type.}
///   \cgalParamNEnd
/// \cgalNamedParamsEnd
///
/// \sa `degenerate_faces()`
///
/// \return `true` if the face `f` is degenerate, `false` otherwise.
template <typename TriangleMesh, typename NamedParameters = parameters::Default_named_parameters>
bool is_degenerate_triangle_face(typename boost::graph_traits<TriangleMesh>::face_descriptor f,
                                 const TriangleMesh& tm,
                                 const NamedParameters& np = parameters::default_values())
{
  CGAL_precondition(CGAL::is_triangle(halfedge(f, tm), tm));

  using parameters::get_parameter;
  using parameters::choose_parameter;

  typedef typename GetVertexPointMap<TriangleMesh, NamedParameters>::const_type VertexPointMap;
  VertexPointMap vpmap = choose_parameter(get_parameter(np, internal_np::vertex_point),
                                          get_const_property_map(vertex_point, tm));

  typedef typename GetGeomTraits<TriangleMesh, NamedParameters>::type Traits;
  Traits traits = choose_parameter<Traits>(get_parameter(np, internal_np::geom_traits));

  typename boost::graph_traits<TriangleMesh>::halfedge_descriptor h = halfedge(f, tm);

  return traits.collinear_3_object()(get(vpmap, source(h, tm)),
                                     get(vpmap, target(h, tm)),
                                     get(vpmap, target(next(h, tm), tm)));
}

/// \ingroup PMP_repairing_grp
/// collects the degenerate faces within a given range of faces.
///
/// @tparam FaceRange a model of `Range` with value type `boost::graph_traits<TriangleMesh>::%face_descriptor`
/// @tparam TriangleMesh a model of `FaceGraph`
/// @tparam NamedParameters a sequence of \ref bgl_namedparameters "Named Parameters"
///
/// @param faces a subset of faces of `tm`
/// @param tm a triangle mesh
/// @param out an output iterator in which the degenerate faces are put
/// @param np an optional sequence of \ref bgl_namedparameters "Named Parameters" among the ones listed below
///
/// \cgalNamedParamsBegin
///   \cgalParamNBegin{vertex_point_map}
///     \cgalParamDescription{a property map associating points to the vertices of `tm`}
///     \cgalParamType{a class model of `ReadablePropertyMap` with `boost::graph_traits<TriangleMesh>::%vertex_descriptor`
///                    as key type and `%Point_3` as value type}
///     \cgalParamDefault{`boost::get(CGAL::vertex_point, tm)`}
///     \cgalParamExtra{If this parameter is omitted, an internal property map for `CGAL::vertex_point_t`
///                     must be available in `TriangleMesh`.}
///   \cgalParamNEnd
///
///   \cgalParamNBegin{geom_traits}
///     \cgalParamDescription{an instance of a geometric traits class}
///     \cgalParamType{The traits class must provide the nested type `Point_3`,
///                    and the nested functor `Collinear_3` to check whether three points are collinear.}
///     \cgalParamDefault{a \cgal Kernel deduced from the point type, using `CGAL::Kernel_traits`}
///     \cgalParamExtra{The geometric traits class must be compatible with the vertex point type.}
///   \cgalParamNEnd
/// \cgalNamedParamsEnd
///
template <typename FaceRange, typename TriangleMesh, typename OutputIterator, typename CGAL_NP_TEMPLATE_PARAMETERS>
OutputIterator degenerate_faces(const FaceRange& faces,
                                const TriangleMesh& tm,
                                OutputIterator out,
                                const CGAL_NP_CLASS& np = parameters::default_values())
{
  typedef typename boost::graph_traits<TriangleMesh>::face_descriptor face_descriptor;

  for(face_descriptor fd : faces)
  {
    if(is_degenerate_triangle_face(fd, tm, np))
      *out++ = fd;
  }
  return out;
}

/// \ingroup PMP_repairing_grp
/// calls the function `degenerate_faces()` with the range: `faces(tm)`.
///
/// See above for the comprehensive description of the parameters.
///
template <typename TriangleMesh, typename OutputIterator, typename CGAL_NP_TEMPLATE_PARAMETERS>
OutputIterator degenerate_faces(const TriangleMesh& tm,
                                OutputIterator out,
                                const CGAL_NP_CLASS& np = parameters::default_values()
                                )
{
  return degenerate_faces(faces(tm), tm, out, np);
}

<<<<<<< HEAD
template <typename TriangleMesh, typename OutputIterator>
OutputIterator degenerate_faces(const TriangleMesh& tm, OutputIterator out)
{
  return degenerate_faces(faces(tm), tm, out, CGAL::parameters::all_default());
}

namespace internal {

template <typename K, template <class Kernel> class Pred>
struct Get_filtered_predicate_RT
{
  typedef typename Exact_kernel_selector<K>::Exact_kernel_rt                   Exact_kernel_rt;
  typedef typename Exact_kernel_selector<K>::C2E_rt                            C2E_rt;
  typedef Simple_cartesian<Interval_nt_advanced>                               Approximate_kernel;
  typedef Cartesian_converter<K, Approximate_kernel>                           C2F;

  typedef Filtered_predicate<Pred<Exact_kernel_rt>,
                             Pred<Approximate_kernel>,
                             C2E_rt, C2F> type;
};

// predicates

template <typename K>
struct Is_edge_length_ratio_over_threshold_impl
{
  typedef int result_type;

  /// Computes the ratio between the longest edge's length and the shortest edge's length
  /// and compares with a user-defined bound.
  /// Returns -1 if the ratio is below the bound, and 0, 1, or 2 otherwise, with the value
  /// indicating the shortest halfedge.
  int operator()(const typename K::Point_3& p,
                 const typename K::Point_3& q,
                 const typename K::Point_3& r,
                 const typename K::FT threshold_squared) const
  {
    typedef typename K::FT                                                     FT;

    FT sq_length_0 = K().compute_squared_distance_3_object()(p, q);

    FT min_sq_length = sq_length_0, max_sq_length = sq_length_0;
    int min_id = 0;

    auto get_min_max = [&](const typename K::Point_3& pa, const typename K::Point_3& pb, int id) -> void
    {
      const FT sq_length = K().compute_squared_distance_3_object()(pa, pb);

      if(max_sq_length < sq_length)
        max_sq_length = sq_length;

      if(sq_length < min_sq_length)
      {
        min_sq_length = sq_length;
        min_id = id;
      }
    };

    get_min_max(q, r, 1);
    get_min_max(r, p, 2);

    if(min_sq_length == 0)
      return min_id;

    if(compare(max_sq_length, threshold_squared * min_sq_length) != CGAL::SMALLER)
      return min_id;
    else
      return -1;
  }
};

template<typename K, bool has_filtered_predicates = K::Has_filtered_predicates>
struct Is_edge_length_ratio_over_threshold
  : public Is_edge_length_ratio_over_threshold_impl<K>
{
  using Is_edge_length_ratio_over_threshold_impl<K>::operator();
};

template<typename K>
struct Is_edge_length_ratio_over_threshold<K, true>
  : public Get_filtered_predicate_RT<K, Is_edge_length_ratio_over_threshold_impl>::type
{
  using Get_filtered_predicate_RT<K, Is_edge_length_ratio_over_threshold_impl>::type::operator();
};

} // namespace internal

=======
>>>>>>> 98408f41
/// \ingroup PMP_repairing_grp
/// checks whether a triangle face is needle.
/// A triangle is said to be a <i>needle</i> if its longest edge is much longer than its shortest edge.
///
/// @tparam TriangleMesh a model of `FaceGraph`
/// @tparam NamedParameters a sequence of \ref bgl_namedparameters "Named Parameters"
///
/// @param f a triangle face of `tm`
/// @param tm triangle mesh containing `f`
/// @param threshold a bound on the ratio of the longest edge length and the shortest edge length
/// @param np an optional sequence of \ref bgl_namedparameters "Named Parameters" among the ones listed below
///
/// \cgalNamedParamsBegin
///   \cgalParamNBegin{vertex_point_map}
///     \cgalParamDescription{a property map associating points to the vertices of `tm`}
///     \cgalParamType{a class model of `ReadablePropertyMap` with `boost::graph_traits<TriangleMesh>::%vertex_descriptor`
///                    as key type and `%Point_3` as value type}
///     \cgalParamDefault{`boost::get(CGAL::vertex_point, tm)`}
///   \cgalParamNEnd
///
///   \cgalParamNBegin{geom_traits}
///     \cgalParamDescription{an instance of a geometric traits class}
///     \cgalParamType{The traits class must provide the nested type `FT`,
///                    and the nested functor `Compute_squared_distance_3`.}
///     \cgalParamDefault{a \cgal Kernel deduced from the point type, using `CGAL::Kernel_traits`}
///     \cgalParamExtra{The geometric traits class must be compatible with the vertex point type.}
///   \cgalParamNEnd
/// \cgalNamedParamsEnd
///
/// \return the shortest halfedge if the triangle face is a needle, and a null halfedge otherwise.
///         If the face contains degenerate edges, a halfedge corresponding to one of these edges is returned.
template <typename TriangleMesh, typename NamedParameters = parameters::Default_named_parameters>
typename boost::graph_traits<TriangleMesh>::halfedge_descriptor
is_needle_triangle_face(typename boost::graph_traits<TriangleMesh>::face_descriptor f,
                        const TriangleMesh& tm,
                        const double threshold,
                        const NamedParameters& np = parameters::default_values())
{
  CGAL_precondition(threshold >= 1.);
  CGAL_precondition(f != boost::graph_traits<TriangleMesh>::null_face());
  CGAL_precondition(CGAL::is_triangle(halfedge(f, tm), tm));

  using parameters::get_parameter;
  using parameters::choose_parameter;

  typedef typename boost::graph_traits<TriangleMesh>::halfedge_descriptor       halfedge_descriptor;

  typedef typename GetVertexPointMap<TriangleMesh, NamedParameters>::const_type VertexPointMap;
  VertexPointMap vpmap = choose_parameter(get_parameter(np, internal_np::vertex_point),
                                          get_const_property_map(vertex_point, tm));

  typedef typename GetGeomTraits<TriangleMesh, NamedParameters>::type           Traits;
  Traits traits = choose_parameter<Traits>(get_parameter(np, internal_np::geom_traits)); // @fixme lost

  const halfedge_descriptor h = halfedge(f, tm);

  internal::Is_edge_length_ratio_over_threshold<Traits> pred;
  const int res = pred(get(vpmap, source(h, tm)),
                       get(vpmap, target(h, tm)),
                       get(vpmap, target(next(h, tm), tm)),
                       square(threshold));

  if(res == -1)
    return boost::graph_traits<TriangleMesh>::null_halfedge();
  if(res == 0)
    return h;
  if(res == 1)
    return next(h, tm);
  else
    return prev(h, tm);
}

<<<<<<< HEAD
template <typename TriangleMesh>
typename boost::graph_traits<TriangleMesh>::halfedge_descriptor
is_needle_triangle_face(typename boost::graph_traits<TriangleMesh>::face_descriptor f,
                        const TriangleMesh& tm,
                        const double threshold)
{
  return is_needle_triangle_face(f, tm, threshold, parameters::all_default());
}

namespace internal {

template <typename K>
struct Is_cap_angle_over_threshold_impl
{
  typedef int result_type;

  /// Computes the ratio between the longest edge's length and the shortest edge's length
  /// and compares with a user-defined bound.
  /// Returns -1 if the ratio is below the bound, and 0, 1, or 2 otherwise, with the value
  /// indicating the shortest halfedge.
  int operator()(const typename K::Point_3& p,
                 const typename K::Point_3& q,
                 const typename K::Point_3& r,
                 const typename K::FT threshold_squared) const
  {
    typedef typename K::FT                                                     FT;
    typedef typename K::Vector_3                                               Vector_3;

    std::array<FT, 3> sq_lengths = { K().compute_squared_distance_3_object()(p, q),
                                     K().compute_squared_distance_3_object()(q, r),
                                     K().compute_squared_distance_3_object()(r, p) };

    // If even one edge is degenerate, it cannot be a cap
    if(is_zero(sq_lengths[0]) || is_zero(sq_lengths[1]) || is_zero(sq_lengths[2]))
      return -1;

    auto handle_triplet = [&](const typename K::Point_3& pa,
                              const typename K::Point_3& pb,
                              const typename K::Point_3& pc, int pos) -> bool
    {
      const Vector_3 vc = K().construct_vector_3_object()(pb, pc);
      const Vector_3 va = K().construct_vector_3_object()(pb, pa);
      const FT dot_ca = K().compute_scalar_product_3_object()(vc, va);
      const bool neg_sp = !(is_positive(dot_ca));
      if(!neg_sp)
        return false;

      const FT sq_c = sq_lengths[(pos+1)%3];
      const FT sq_a = sq_lengths[pos];

      return (compare(square(dot_ca), threshold_squared * sq_c * sq_a) != CGAL::SMALLER);
    };

    // halfedge 0 is between p and q, so cap at q => return halfedge 2 (r to p)
    if(handle_triplet(p, q, r, 0))
      return 2;
    if(handle_triplet(q, r, p, 1))
      return 0;
    if(handle_triplet(r, p, q, 2))
      return 1;

    return -1;
  }
};

template<typename K, bool has_filtered_predicates = K::Has_filtered_predicates>
struct Is_cap_angle_over_threshold
  : public Is_cap_angle_over_threshold_impl<K>
{
  using Is_cap_angle_over_threshold_impl<K>::operator();
};

template<typename K>
struct Is_cap_angle_over_threshold<K, true>
  : public Get_filtered_predicate_RT<K, Is_cap_angle_over_threshold_impl>::type
{
  using Get_filtered_predicate_RT<K, Is_cap_angle_over_threshold_impl>::type::operator();
};

} // namespace internal

=======
>>>>>>> 98408f41
/// \ingroup PMP_repairing_grp
/// checks whether a triangle face is a cap.
/// A triangle is said to be a <i>cap</i> if one of the its angles is close to `180` degrees.
///
/// @tparam TriangleMesh a model of `FaceGraph`
/// @tparam NamedParameters a sequence of \ref bgl_namedparameters "Named Parameters"
///
/// @param f a triangle face of `tm`
/// @param tm triangle mesh containing `f`
/// @param threshold the cosine of a minimum angle such that if `f` has an angle greater than this bound,
///                  it is a cap. The threshold is in range `[-1 0]` and corresponds to an angle
///                  between `90` and `180` degrees.
/// @param np an optional sequence of \ref bgl_namedparameters "Named Parameters" among the ones listed below
///
/// \cgalNamedParamsBegin
///   \cgalParamNBegin{vertex_point_map}
///     \cgalParamDescription{a property map associating points to the vertices of `tm`}
///     \cgalParamType{a class model of `ReadablePropertyMap` with `boost::graph_traits<TriangleMesh>::%vertex_descriptor`
///                    as key type and `%Point_3` as value type}
///     \cgalParamDefault{`boost::get(CGAL::vertex_point, tm)`}
///   \cgalParamNEnd
///
///   \cgalParamNBegin{geom_traits}
///     \cgalParamDescription{an instance of a geometric traits class}
///     \cgalParamType{The traits class must provide the nested type `Point_3`,
///                    the nested functors `Compute_squared_distance_3`, `Construct_vector_3`,
///                    and `Compute_scalar_product_3`.}
///     \cgalParamDefault{a \cgal Kernel deduced from the point type, using `CGAL::Kernel_traits`}
///     \cgalParamExtra{The geometric traits class must be compatible with the vertex point type.}
///   \cgalParamNEnd
/// \cgalNamedParamsEnd
///
/// \return the halfedge opposite of the largest angle if the face is a cap, and a null halfedge otherwise.
template <typename TriangleMesh, typename NamedParameters = parameters::Default_named_parameters>
typename boost::graph_traits<TriangleMesh>::halfedge_descriptor
is_cap_triangle_face(typename boost::graph_traits<TriangleMesh>::face_descriptor f,
                     const TriangleMesh& tm,
                     const double threshold,
                     const NamedParameters& np = parameters::default_values())
{
  CGAL_precondition(f != boost::graph_traits<TriangleMesh>::null_face());
  CGAL_precondition(CGAL::is_triangle(halfedge(f, tm), tm));
  CGAL_precondition(threshold >= -1.);
  CGAL_precondition(threshold <= 0.);

  using parameters::get_parameter;
  using parameters::choose_parameter;

  typedef typename boost::graph_traits<TriangleMesh>::vertex_descriptor     vertex_descriptor;
  typedef typename boost::graph_traits<TriangleMesh>::halfedge_descriptor   halfedge_descriptor;

  typedef typename GetVertexPointMap<TriangleMesh, NamedParameters>::const_type VertexPointMap;
  VertexPointMap vpmap = choose_parameter(get_parameter(np, internal_np::vertex_point),
                                          get_const_property_map(vertex_point, tm));

  typedef typename GetGeomTraits<TriangleMesh, NamedParameters>::type       Traits;
  Traits traits = choose_parameter<Traits>(get_parameter(np, internal_np::geom_traits));

  typedef typename Traits::FT                                               FT;
  typedef typename Traits::Vector_3                                         Vector_3;

  const halfedge_descriptor h = halfedge(f, tm);

  internal::Is_cap_angle_over_threshold<Traits> pred;
  const int res = pred(get(vpmap, source(h, tm)),
                       get(vpmap, target(h, tm)),
                       get(vpmap, target(next(h, tm), tm)),
                       square(threshold));

  if(res == -1)
    return boost::graph_traits<TriangleMesh>::null_halfedge();
  if(res == 0)
    return h;
  if(res == 1)
    return next(h, tm);
  else
    return prev(h, tm);
}

} } // end namespaces CGAL and PMP

#endif // CGAL_POLYGON_MESH_PROCESSING_SHAPE_PREDICATES_H<|MERGE_RESOLUTION|>--- conflicted
+++ resolved
@@ -264,13 +264,6 @@
   return degenerate_faces(faces(tm), tm, out, np);
 }
 
-<<<<<<< HEAD
-template <typename TriangleMesh, typename OutputIterator>
-OutputIterator degenerate_faces(const TriangleMesh& tm, OutputIterator out)
-{
-  return degenerate_faces(faces(tm), tm, out, CGAL::parameters::all_default());
-}
-
 namespace internal {
 
 template <typename K, template <class Kernel> class Pred>
@@ -352,8 +345,6 @@
 
 } // namespace internal
 
-=======
->>>>>>> 98408f41
 /// \ingroup PMP_repairing_grp
 /// checks whether a triangle face is needle.
 /// A triangle is said to be a <i>needle</i> if its longest edge is much longer than its shortest edge.
@@ -424,16 +415,6 @@
     return next(h, tm);
   else
     return prev(h, tm);
-}
-
-<<<<<<< HEAD
-template <typename TriangleMesh>
-typename boost::graph_traits<TriangleMesh>::halfedge_descriptor
-is_needle_triangle_face(typename boost::graph_traits<TriangleMesh>::face_descriptor f,
-                        const TriangleMesh& tm,
-                        const double threshold)
-{
-  return is_needle_triangle_face(f, tm, threshold, parameters::all_default());
 }
 
 namespace internal {
@@ -508,8 +489,6 @@
 
 } // namespace internal
 
-=======
->>>>>>> 98408f41
 /// \ingroup PMP_repairing_grp
 /// checks whether a triangle face is a cap.
 /// A triangle is said to be a <i>cap</i> if one of the its angles is close to `180` degrees.
