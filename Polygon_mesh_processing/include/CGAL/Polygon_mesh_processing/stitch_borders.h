--- conflicted
+++ resolved
@@ -400,11 +400,7 @@
   VPM vpm = choose_parameter(get_parameter(np, internal_np::vertex_point),
                              get_const_property_map(vertex_point, pmesh));
 
-<<<<<<< HEAD
-  typedef typename GetGeomTraits<PolygonMesh, CGAL_PMP_NP_CLASS>::type GT;
-=======
   typedef typename GetGeomTraits<PolygonMesh, CGAL_NP_CLASS>::type GT;
->>>>>>> cc50e446
   GT gt = choose_parameter<GT>(get_parameter(np, internal_np::geom_traits));
 
   typedef CGAL::dynamic_face_property_t<int>                                      Face_property_tag;
@@ -1078,11 +1074,7 @@
   VPM vpm = choose_parameter(get_parameter(np, internal_np::vertex_point),
                              get_const_property_map(vertex_point, pmesh));
 
-<<<<<<< HEAD
-  typedef typename GetGeomTraits<PolygonMesh, CGAL_PMP_NP_CLASS>::type GT;
-=======
   typedef typename GetGeomTraits<PolygonMesh, CGAL_NP_CLASS>::type GT;
->>>>>>> cc50e446
   GT gt = choose_parameter<GT>(get_parameter(np, internal_np::geom_traits));
 
   typedef typename internal_np::Lookup_named_param_def<internal_np::halfedges_keeper_t,
