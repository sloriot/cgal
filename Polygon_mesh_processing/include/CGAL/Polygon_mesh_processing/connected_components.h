// Copyright (c) 2011, 2015 GeometryFactory (France).
// All rights reserved.
//
// This file is part of CGAL (www.cgal.org).
// You can redistribute it and/or modify it under the terms of the GNU
// General Public License as published by the Free Software Foundation,
// either version 3 of the License, or (at your option) any later version.
//
// Licensees holding a valid commercial license may use this file in
// accordance with the commercial license agreement provided with the software.
//
// This file is provided AS IS with NO WARRANTY OF ANY KIND, INCLUDING THE
// WARRANTY OF DESIGN, MERCHANTABILITY AND FITNESS FOR A PARTICULAR PURPOSE.
//
// $URL$
// $Id$
// SPDX-License-Identifier: GPL-3.0+
//
//
// Author(s)     : Sebastien Loriot and Andreas Fabri

#ifndef CGAL_POLYGON_MESH_PROCESSING_CONNECTED_COMPONENTS_H
#define CGAL_POLYGON_MESH_PROCESSING_CONNECTED_COMPONENTS_H

#include <CGAL/license/Polygon_mesh_processing/connected_components.h>

#include <CGAL/disable_warnings.h>

#include<set>
#include<vector>

#include <CGAL/boost/graph/Named_function_parameters.h>
#include <CGAL/boost/graph/helpers.h>
#include <boost/graph/graph_traits.hpp>
#include <boost/graph/filtered_graph.hpp>
#include <boost/graph/connected_components.hpp>
#include <boost/property_map/vector_property_map.hpp>

#include <CGAL/boost/graph/iterator.h>
#include <CGAL/boost/graph/helpers.h>

#include <CGAL/assertions.h>
#include <CGAL/tuple.h>
#include <CGAL/boost/graph/Dual.h>
#include <CGAL/boost/graph/helpers.h>
#include <CGAL/Default.h>

#include <CGAL/Polygon_mesh_processing/internal/named_function_params.h>
#include <CGAL/Polygon_mesh_processing/internal/named_params_helper.h>

#ifdef DOXYGEN_RUNNING
#define CGAL_PMP_NP_TEMPLATE_PARAMETERS NamedParameters
#define CGAL_PMP_NP_CLASS NamedParameters
#endif


namespace CGAL {
namespace Polygon_mesh_processing{
namespace internal {

  struct MoreSecond
  {
    template <typename T1, typename T2>
    bool operator()(const std::pair<T1, T2>& a, const std::pair<T1, T2>& b) const {
      return a.second > b.second;
    }
  };

    // A property map 
    template <typename G>
    struct No_constraint {
      friend bool get(No_constraint<G>, typename boost::graph_traits<G>::edge_descriptor)
      {
        return false;
      }
    };

    // A functor
    template <typename G, typename EdgeConstraintMap = No_constraint<G> >
    struct No_border {
      No_border()
      {}

      No_border(const G & g, EdgeConstraintMap ecm = EdgeConstraintMap())
        : g(&g), ecm(ecm)
      {}

      bool operator()(typename boost::graph_traits<G>::edge_descriptor e) const {
        if (!is_border(e, *g)){
          return !get(ecm, e);
        }
        return false;
      }

      const G* g;
      EdgeConstraintMap ecm;
    };

}// namespace internal

/*!
 * \ingroup keep_connected_components_grp
 *  discovers all the faces in the same connected component as `seed_face` and records them in `out`.
 * `seed_face` will also be added in `out`.
 *
 *  \tparam PolygonMesh a model of `FaceGraph`
 *  \tparam FaceOutputIterator a model of `OutputIterator` that accepts
        faces of type
        `boost::graph_traits<PolygonMesh>::%face_descriptor`.
 *  \tparam NamedParameters a sequence of \ref pmp_namedparameters "Named Parameters"
 *
 *  \param seed_face a face of `pmesh` from which exploration starts to detect the connected component
           that contains it
 *  \param pmesh the polygon mesh
 *  \param out the output iterator that collects faces from the same connected component as `seed_face`
 *  \param np optional \ref pmp_namedparameters "Named Parameters" described below
 *
 * \cgalNamedParamsBegin
 *    \cgalParamBegin{edge_is_constrained_map}  a property map containing the constrained-or-not status of each edge of `pmesh` \cgalParamEnd
 * \cgalNamedParamsEnd
 *
 *  \returns the output iterator.
 *
 */
template <typename PolygonMesh
          , typename FaceOutputIterator
          , typename NamedParameters
          >
FaceOutputIterator
connected_component(typename boost::graph_traits<PolygonMesh>::face_descriptor seed_face
                    , const PolygonMesh& pmesh
                    , FaceOutputIterator out
                    , const NamedParameters& np)
{
  using parameters::choose_parameter;
  using parameters::get_parameter;

  typedef typename internal_np::Lookup_named_param_def <
    internal_np::edge_is_constrained_t,
    NamedParameters,
    internal::No_constraint<PolygonMesh>//default
  > ::type                                               EdgeConstraintMap;
  EdgeConstraintMap ecmap
    = choose_parameter(get_parameter(np, internal_np::edge_is_constrained),
                   internal::No_constraint<PolygonMesh>());

  typedef typename boost::graph_traits<PolygonMesh>::face_descriptor face_descriptor;
  typedef typename boost::graph_traits<PolygonMesh>::halfedge_descriptor halfedge_descriptor;
  std::set<face_descriptor> already_processed;
  std::vector< face_descriptor > stack;
  stack.push_back(seed_face);
  while (!stack.empty())
    {
      seed_face=stack.back();
      stack.pop_back();
      if (!already_processed.insert(seed_face).second) continue;
      *out++=seed_face;
      for(halfedge_descriptor hd :
                    CGAL::halfedges_around_face(halfedge(seed_face, pmesh), pmesh) )
      {
        if(! get(ecmap, edge(hd, pmesh))){
          face_descriptor neighbor = face( opposite(hd, pmesh), pmesh );
          if ( neighbor != boost::graph_traits<PolygonMesh>::null_face() )
            stack.push_back(neighbor);
        }
      }
    }
  return out;
}

template <typename PolygonMesh, typename OutputIterator>
OutputIterator
connected_component(typename boost::graph_traits<PolygonMesh>::face_descriptor seed_face,
                    const PolygonMesh& pmesh,
                    OutputIterator out)
{
  return connected_component(seed_face, pmesh, out,
          CGAL::Polygon_mesh_processing::parameters::all_default());
}

/*!
 * \ingroup keep_connected_components_grp
 *  computes for each face the index of the corresponding connected component.
 *
 *  A property map for `CGAL::face_index_t` must be either available as an internal property map 
 *  to `pmesh` or provided as one of the \ref pmp_namedparameters "Named Parameters".
 *
 *  \tparam PolygonMesh a model of `FaceListGraph`
 *  \tparam FaceComponentMap a model of `WritablePropertyMap` with
        `boost::graph_traits<PolygonMesh>::%face_descriptor` as key type and
        `boost::graph_traits<PolygonMesh>::%faces_size_type` as value type.
 *  \tparam NamedParameters a sequence of \ref pmp_namedparameters "Named Parameters"

 * \param pmesh the polygon mesh
 * \param fcm the property map with indices of components associated to faces in `pmesh`
 * \param np optional \ref pmp_namedparameters "Named Parameters" described below
 *
 * \cgalNamedParamsBegin
 *    \cgalParamBegin{edge_is_constrained_map} a property map containing the constrained-or-not status of each edge of `pmesh` \cgalParamEnd
 *    \cgalParamBegin{face_index_map} a property map containing the index of each face of `pmesh` \cgalParamEnd
 * \cgalNamedParamsEnd
 *
 *  \returns the number of connected components.
 */

template <typename PolygonMesh
        , typename FaceComponentMap
        , typename NamedParameters
>
typename boost::property_traits<FaceComponentMap>::value_type
connected_components(const PolygonMesh& pmesh,
                     FaceComponentMap fcm,
                     const NamedParameters& np)
{
  using parameters::choose_parameter;
  using parameters::get_parameter;

  typedef typename internal_np::Lookup_named_param_def <
    internal_np::edge_is_constrained_t,
    NamedParameters,
    internal::No_constraint<PolygonMesh>//default
  > ::type                                               EdgeConstraintMap;
  EdgeConstraintMap ecmap
    = choose_parameter(get_parameter(np, internal_np::edge_is_constrained),
                   internal::No_constraint<PolygonMesh>());

  typedef Dual<PolygonMesh>                              Dual;
  typedef boost::filtered_graph<Dual,
    internal::No_border<PolygonMesh,EdgeConstraintMap> > FiniteDual;
  Dual dual(pmesh);

  FiniteDual finite_dual(dual,
    internal::No_border<PolygonMesh, EdgeConstraintMap>(pmesh, ecmap));

  typename GetFaceIndexMap<PolygonMesh, NamedParameters>::const_type
    fimap = choose_parameter(get_parameter(np, internal_np::face_index),
                         get_const_property_map(boost::face_index, pmesh));

  return boost::connected_components(finite_dual,
    fcm,
    boost::vertex_index_map(fimap)
  );
}

template <typename PolygonMesh, typename FaceComponentMap>
typename boost::property_traits<FaceComponentMap>::value_type
connected_components(const PolygonMesh& pmesh,
                     FaceComponentMap fcm)
{

  return CGAL::Polygon_mesh_processing::connected_components(pmesh, fcm,
    CGAL::Polygon_mesh_processing::parameters::all_default());
}


template <typename PolygonMesh
        , typename ComponentRange
        , typename FaceComponentMap
        , typename NamedParameters>
void keep_connected_components(PolygonMesh& pmesh
                              , const ComponentRange& components_to_keep
                              , const FaceComponentMap& fcm
                              , const NamedParameters& np);

/*!
 * \ingroup keep_connected_components_grp
 *
 * removes the small connected components and all isolated vertices.
 * Keep the `nb_components_to_keep` largest connected components, where the size of a connected
 * component is computed as the sum of the individual sizes of all the faces of the connected component.
 * By default, the size of a face is `1` (and thus the size of a connected component is the number
 * of faces it contains), but it is also possible to pass custom sizes, such as the area of the face.
 *
 * Property maps for `CGAL::face_index_t` and `CGAL::vertex_index_t`
 * must be either available as internal property maps
 * to `pmesh` or provided as \ref pmp_namedparameters "Named Parameters".
 *
 * \tparam PolygonMesh a model of `FaceListGraph` and `MutableFaceGraph`
 * \tparam NamedParameters a sequence of \ref pmp_namedparameters "Named Parameters"
 *
 * \param pmesh the polygon mesh
 * \param nb_components_to_keep the number of components to be kept
 * \param np optional \ref pmp_namedparameters "Named Parameters", amongst those described below
 *
 * \cgalNamedParamsBegin
 *    \cgalParamBegin{edge_is_constrained_map} a property map containing the constrained-or-not status of each edge of `pmesh` \cgalParamEnd
 *    \cgalParamBegin{face_index_map} a property map containing the index of each face of `pmesh` \cgalParamEnd
 *    \cgalParamBegin{vertex_index_map} a property map containing the index of each vertex of `pmesh` \cgalParamEnd
 *    \cgalParamBegin{face_size_map}
 *      a property map containing a size for each face of `pmesh`. The value type of this property map
 *      is chosen by the user, but must be constructible from `0` and support `operator+=()` and
 *      comparisons.
 *    \cgalParamEnd
 * \cgalNamedParamsEnd
 *
 *  \return the number of connected components removed (ignoring isolated vertices).
 */
template <typename PolygonMesh,
          typename NamedParameters>
std::size_t keep_largest_connected_components(PolygonMesh& pmesh,
                                              std::size_t nb_components_to_keep,
                                              const NamedParameters& np)
{
  typedef PolygonMesh                                                   PM;
  typedef typename boost::graph_traits<PM>::face_descriptor             face_descriptor;

  using parameters::choose_parameter;
  using parameters::get_parameter;

<<<<<<< HEAD
  // FaceIndexMap
  typedef typename GetFaceIndexMap<PM, NamedParameters>::type            FaceIndexMap;
  FaceIndexMap fimap = choose_param(get_param(np, internal_np::face_index),
=======
  //FaceIndexMap
  typedef typename GetFaceIndexMap<PM, NamedParameters>::type FaceIndexMap;
  FaceIndexMap fimap = choose_parameter(get_parameter(np, internal_np::face_index),
>>>>>>> aa47744c
                                    get_property_map(boost::face_index, pmesh));

  // FaceSizeMap
  typedef typename boost::lookup_named_param_def<internal_np::face_size_map_t,
                                                 NamedParameters,
                                                 Constant_property_map<face_descriptor, std::size_t> // default
                                                >::type                  FaceSizeMap;
  typedef typename boost::property_traits<FaceSizeMap>::value_type       Face_size;

  FaceSizeMap face_size_pmap = choose_param(get_param(np, internal_np::face_size_map),
                                                Constant_property_map<face_descriptor, std::size_t>(1));

  // vector_property_map
  boost::vector_property_map<std::size_t, FaceIndexMap> face_cc(fimap);
  std::size_t num = connected_components(pmesh, face_cc, np);

  // Even if we do not want to keep anything we need to first
  // calculate the number of existing connected_components to get the
  // correct return value.
  if(nb_components_to_keep == 0) {
    CGAL::clear(pmesh);
    return num;
  }

  if((num == 1)|| (nb_components_to_keep > num) )
    return 0;

  std::vector<std::pair<std::size_t, Face_size> > component_size(num);

  for(std::size_t i=0; i < num; i++)
    component_size[i] = std::make_pair(i, Face_size(0));

  for(face_descriptor f : faces(pmesh))
    component_size[face_cc[f]].second += get(face_size_pmap, f);

  // we sort the range [0, num) by component size
  std::sort(component_size.begin(), component_size.end(), internal::MoreSecond());
  std::vector<std::size_t> cc_to_keep;
  for(std::size_t i=0; i<nb_components_to_keep; ++i)
    cc_to_keep.push_back( component_size[i].first );

  keep_connected_components(pmesh, cc_to_keep, face_cc, np);

  return num - nb_components_to_keep;
}

template <typename PolygonMesh>
std::size_t keep_largest_connected_components(PolygonMesh& pmesh,
                                              std::size_t nb_components_to_keep)
{
  return keep_largest_connected_components(pmesh,
    nb_components_to_keep,
    CGAL::Polygon_mesh_processing::parameters::all_default());
}

/*!
 * \ingroup keep_connected_components_grp
 * removes connected components whose size is (strictly) smaller than a given threshold value,
 * where the size of a connected component is computed as the sum of the individual sizes
 * of all the faces of the connected component. By default, the size of a face is `1` (and thus
 * the size of a connected component is the number of faces it contains), but it is also possible
 * to pass custom sizes, such as the area of the face.
 *
 * Property maps for `CGAL::face_index_t` and `CGAL::vertex_index_t`
 * must be either available as internal property maps
 * to `pmesh` or provided as \ref pmp_namedparameters "Named Parameters".
 *
 * \tparam PolygonMesh a model of `FaceListGraph` and `MutableFaceGraph`
 * \tparam ThresholdValueType the type of the threshold value
 * \tparam NamedParameters a sequence of \ref pmp_namedparameters "Named Parameters"
 *
 * \param pmesh the polygon mesh
 * \param threshold_value any connected component with a size (strictly) smaller than this value will be discarded
 * \param np optional \ref pmp_namedparameters "Named Parameters", amongst those described below
 *
 * \cgalNamedParamsBegin
 *    \cgalParamBegin{edge_is_constrained_map} a property map containing the constrained-or-not status of each edge of `pmesh` \cgalParamEnd
 *    \cgalParamBegin{face_index_map} a property map containing the index of each face of `pmesh` \cgalParamEnd
 *    \cgalParamBegin{vertex_index_map} a property map containing the index of each vertex of `pmesh` \cgalParamEnd
 *    \cgalParamBegin{face_size_map}
 *      a property map containing a size for each face of `pmesh`. The value type of this property map
 *      is chosen by the user, but must be constructible from `0` and support `operator+=()` and
 *      comparisons.
 *    \cgalParamEnd
 * \cgalNamedParamsEnd
 *
 * \pre If a face size property map is passed by the user, `ThresholdValueType` must be the same
 *      type as the value type of the property map. Otherwise, `ThresholdValueType` must be `std::size_t`.
 *
 *  \return the number of connected components removed (ignoring isolated vertices).
 */
template <typename PolygonMesh,
          typename ThresholdValueType,
          typename NamedParameters>
std::size_t keep_large_connected_components(PolygonMesh& pmesh,
                                            const ThresholdValueType threshold_value,
                                            const NamedParameters& np)
{
  typedef PolygonMesh                                                     PM;
  typedef typename boost::graph_traits<PM>::face_descriptor               face_descriptor;

  using parameters::choose_parameter;
  using parameters::get_parameter;

<<<<<<< HEAD
  // FaceIndexMap
  typedef typename GetFaceIndexMap<PM, NamedParameters>::type             FaceIndexMap;
  FaceIndexMap fim = choose_param(get_param(np, internal_np::face_index),
=======
  //FaceIndexMap
  typedef typename GetFaceIndexMap<PM, NamedParameters>::type FaceIndexMap;
  FaceIndexMap fim = choose_parameter(get_parameter(np, internal_np::face_index),
>>>>>>> aa47744c
                                  get_property_map(boost::face_index, pmesh));

  typedef typename boost::lookup_named_param_def<internal_np::face_size_map_t,
                                                 NamedParameters,
                                                 Constant_property_map<face_descriptor, std::size_t> // default
                                                >::type                   FaceSizeMap;
  typedef typename boost::property_traits<FaceSizeMap>::value_type        Face_size;

  CGAL_static_assertion((std::is_convertible<ThresholdValueType, Face_size>::value));

  FaceSizeMap face_size_pmap = choose_param(get_param(np, internal_np::face_size_map),
                                           Constant_property_map<face_descriptor, std::size_t>(1));

  // vector_property_map
  boost::vector_property_map<std::size_t, FaceIndexMap> face_cc(fim);
  std::size_t num = connected_components(pmesh, face_cc, np);
  std::vector<Face_size> component_size(num);

  for(std::size_t i=0; i<num; ++i)
    component_size[i] = Face_size(0);

  for(face_descriptor f : faces(pmesh))
    component_size[face_cc[f]] += get(face_size_pmap, f);

  const Face_size thresh = threshold_value;

  std::vector<std::size_t> cc_to_keep;
  for(std::size_t i=0; i<num; ++i)
  {
    if(component_size[i] >= thresh)
      cc_to_keep.push_back(i);
  }

  keep_connected_components(pmesh, cc_to_keep, face_cc, np);

  return num - cc_to_keep.size();
}


template <typename PolygonMesh>
std::size_t keep_large_connected_components(PolygonMesh& pmesh,
                                            std::size_t threshold_components_to_keep)
{
  return keep_large_connected_components(pmesh,
    threshold_components_to_keep,
    CGAL::Polygon_mesh_processing::parameters::all_default());
}


template <typename PolygonMesh
        , typename ComponentRange
        , typename FaceComponentMap
        , typename NamedParameters>
void keep_or_remove_connected_components(PolygonMesh& pmesh
                                        , const ComponentRange& components_to_keep
                                        , const FaceComponentMap& fcm
                                        , bool  keep
                                        , const NamedParameters& np)
{
  typedef PolygonMesh PM;
  using parameters::choose_parameter;
  using parameters::get_parameter;

  typedef typename boost::graph_traits<PolygonMesh>::face_descriptor   face_descriptor;
  typedef typename boost::graph_traits<PolygonMesh>::face_iterator     face_iterator;
  typedef typename boost::graph_traits<PolygonMesh>::vertex_descriptor vertex_descriptor;
  typedef typename boost::graph_traits<PolygonMesh>::vertex_iterator   vertex_iterator;
  typedef typename boost::graph_traits<PolygonMesh>::halfedge_descriptor halfedge_descriptor;
  typedef typename boost::graph_traits<PolygonMesh>::edge_descriptor   edge_descriptor;
  typedef typename boost::graph_traits<PolygonMesh>::edge_iterator     edge_iterator;

  //VertexIndexMap
  typedef typename GetVertexIndexMap<PM, NamedParameters>::type VertexIndexMap;
  VertexIndexMap vim = choose_parameter(get_parameter(np, internal_np::vertex_index),
                                    get_const_property_map(boost::vertex_index, pmesh));

  std::set<std::size_t> cc_to_keep;
  for(std::size_t i : components_to_keep)
    cc_to_keep.insert(i);

  boost::vector_property_map<bool, VertexIndexMap> keep_vertex(vim);
  for(vertex_descriptor v : vertices(pmesh)){
    keep_vertex[v] = false;
  }
  for(face_descriptor f : faces(pmesh)){
    if (cc_to_keep.find(get(fcm,f)) != cc_to_keep.end())
      put(fcm, f, keep ? 1 : 0);
    else
      put(fcm, f, keep ? 0 : 1);
  }

  for(face_descriptor f : faces(pmesh)){
    if (get(fcm, f) == 1){
      for(halfedge_descriptor h : halfedges_around_face(halfedge(f, pmesh), pmesh)){
        vertex_descriptor v = target(h, pmesh);
        keep_vertex[v] = true;
      }
    }
  }

  edge_iterator eb, ee;
  for (boost::tie(eb, ee) = edges(pmesh); eb != ee;)
  {
    edge_descriptor e = *eb;
    ++eb;
    vertex_descriptor v = source(e, pmesh);
    vertex_descriptor w = target(e, pmesh);
    halfedge_descriptor h = halfedge(e, pmesh);
    halfedge_descriptor oh = opposite(h, pmesh);
    if (!keep_vertex[v] && !keep_vertex[w]){
      // don't care about connectivity
      // As vertices are not kept the faces and vertices will be removed later
      remove_edge(e, pmesh);
    }
    else if (keep_vertex[v] && keep_vertex[w]){
      face_descriptor fh = face(h, pmesh), ofh = face(oh, pmesh);
      if (is_border(h, pmesh) && is_border(oh, pmesh)){
#ifdef CGAL_CC_DEBUG
        std::cerr << "null_face on both sides of " << e << " is kept\n";
#endif
      }
      else if ((is_border(oh, pmesh) && get(fcm,fh)) ||
        (is_border(h, pmesh) && get(fcm,ofh)) ||
        (!is_border(oh, pmesh) && !is_border(h, pmesh) && get(fcm,fh) && get(fcm,ofh))){
        // do nothing
      }
      else if (!is_border(h, pmesh) && get(fcm,fh) && !is_border(oh, pmesh) && !get(fcm,ofh)){
        set_face(oh, boost::graph_traits<PolygonMesh>::null_face(), pmesh);
      }
      else if (!is_border(h, pmesh) && !get(fcm,fh) && !is_border(oh, pmesh) && get(fcm,ofh)){
        set_face(h, boost::graph_traits<PolygonMesh>::null_face(), pmesh);
      }
      else {
        // no face kept
        CGAL_assertion((is_border(h, pmesh) || !get(fcm,fh)) && (is_border(oh, pmesh) || !get(fcm,ofh)));
        // vertices pointing to e must change their halfedge
        if (halfedge(v, pmesh) == oh){
          set_halfedge(v, prev(h, pmesh), pmesh);
        }
        if (halfedge(w, pmesh) == h){
          set_halfedge(w, prev(oh, pmesh), pmesh);
        }
        // shortcut the next pointers as e will be removed
        set_next(prev(h, pmesh), next(oh, pmesh), pmesh);
        set_next(prev(oh, pmesh), next(h, pmesh), pmesh);
        remove_edge(e, pmesh);
      }
    }
    else if (keep_vertex[v]){
      if (halfedge(v, pmesh) == oh){
        set_halfedge(v, prev(h, pmesh), pmesh);
      }
      set_next(prev(h, pmesh), next(oh, pmesh), pmesh);
      remove_edge(e, pmesh);
    }
    else {
      CGAL_assertion(keep_vertex[w]);
      if (halfedge(w, pmesh) == h){
        set_halfedge(w, prev(oh, pmesh), pmesh);
      }
      set_next(prev(oh, pmesh), next(h, pmesh), pmesh);
      remove_edge(e, pmesh);
    }
  }

  face_iterator fb, fe;
  // We now can remove all vertices and faces not marked as kept
  for (boost::tie(fb, fe) = faces(pmesh); fb != fe;){
    face_descriptor f = *fb;
    ++fb;
    if (get(fcm,f) != 1){
      remove_face(f, pmesh);
    }
  }
  vertex_iterator b, e;
  for (boost::tie(b, e) = vertices(pmesh); b != e;){
    vertex_descriptor v = *b;
    ++b;
    if (!keep_vertex[v]){
      remove_vertex(v, pmesh);
    }
  }
}

/*!
* \ingroup keep_connected_components_grp
* keeps the connected components designated by theirs ids in `components_to_keep`,
* and removes the other connected components as well as all isolated vertices.
* The connected component id of a face is given by `fcm`.
*
* \note If the removal of the connected components makes `pmesh` a non-manifold surface,
* then the behavior of this function is undefined.
*
* Property maps for `CGAL::vertex_index_t`
* must be either available as internal property map
* to `pmesh` or provided as \ref pmp_namedparameters "Named Parameters".
*
* \tparam PolygonMesh a model of `FaceListGraph` and `MutableFaceGraph`
* \tparam NamedParameters a sequence of \ref pmp_namedparameters "Named Parameters"
* \tparam ComponentRange a range of ids convertible to `std::size`
* \tparam FaceComponentMap a model of `ReadWritePropertyMap` with
*         `boost::graph_traits<PolygonMesh>::%face_descriptor` as key type and
*         `boost::graph_traits<PolygonMesh>::%faces_size_type` as value type.
*
* \param components_to_keep the range of ids of connected components to keep
* \param pmesh the polygon mesh
* \param fcm the property map with indices of components associated to faces in `pmesh`.
*        After calling this function, the values of `fcm` are undefined.
* \param np optional \ref pmp_namedparameters "Named Parameters" described below
*
* \cgalNamedParamsBegin
*    \cgalParamBegin{vertex_index_map} a property map containing the index of each vertex of `pmesh` \cgalParamEnd
* \cgalNamedParamsEnd
*
*/
template <typename PolygonMesh
        , typename ComponentRange
        , typename FaceComponentMap
        , typename NamedParameters>
void keep_connected_components(PolygonMesh& pmesh
                              , const ComponentRange& components_to_keep
                              , const FaceComponentMap& fcm
                              , const NamedParameters& np)
{
  keep_or_remove_connected_components(pmesh, components_to_keep, fcm, true, np);
}

/*!
* \ingroup keep_connected_components_grp
* Removes in `pmesh` the connected components designated by theirs ids
* in `components_to_remove` as well as all isolated vertices.
* The connected component id of a face is given by `fcm`.
*
* \note If the removal of the connected components makes `pmesh` a non-manifold surface,
* then the behavior of this function is undefined.
*
* Property maps for `CGAL::vertex_index_t`
* must be either available as internal property map
* to `pmesh` or provided as \ref pmp_namedparameters "Named Parameters".
*
*
* \tparam PolygonMesh a model of `FaceListGraph` and `MutableFaceGraph`
* \tparam NamedParameters a sequence of \ref pmp_namedparameters "Named Parameters"
* \tparam ComponentRange a range of ids convertible to `std::size`
* \tparam FaceComponentMap a model of `ReadWritePropertyMap` with
*         `boost::graph_traits<PolygonMesh>::%face_descriptor` as key type and
*         `boost::graph_traits<PolygonMesh>::%faces_size_type` as value type.
*
* \param components_to_remove the range of ids of connected components to remove
* \param pmesh the polygon mesh
* \param fcm the property map with indices of components associated to faces in `pmesh`.
*        After calling this function, the values of `fcm` are undefined.
* \param np optional \ref pmp_namedparameters "Named Parameters" described below
*
* \cgalNamedParamsBegin
*    \cgalParamBegin{vertex_index_map} a property map containing the index of each vertex of `pmesh` \cgalParamEnd
* \cgalNamedParamsEnd
*
*/
template <typename PolygonMesh
        , typename ComponentRange
        , typename FaceComponentMap
        , typename NamedParameters>
void remove_connected_components(PolygonMesh& pmesh
                                , const ComponentRange& components_to_remove
                                , const FaceComponentMap& fcm
                                , const NamedParameters& np)
{
  if (components_to_remove.empty()) return;
  keep_or_remove_connected_components(pmesh, components_to_remove, fcm, false, np);
}

/*!
* \ingroup keep_connected_components_grp
*  keeps the connected components not designated by the faces in `components_to_remove`,
*  and removes the other connected components and all isolated vertices.
*
* Property maps for `CGAL::face_index_t` and `CGAL::vertex_index_t`
* must be either available as internal property maps
* to `pmesh` or provided as \ref pmp_namedparameters "Named Parameters".
*
* \note If the removal of the connected components makes `pmesh` a non-manifold surface,
* then the behavior of this function is undefined.
*
* \tparam PolygonMesh a model of `FaceListGraph` and `MutableFaceGraph`
* \tparam NamedParameters a sequence of \ref pmp_namedparameters "Named Parameters"
* \tparam FaceRange a range of `boost::graph_traits<PolygonMesh>::%face_descriptor`
*         indicating the connected components to be removed.
*
* \param components_to_remove a face range, including one face or more on each component to be removed
* \param pmesh the polygon mesh
* \param np optional \ref pmp_namedparameters "Named Parameters", amongst those described below
*
* \cgalNamedParamsBegin
*    \cgalParamBegin{edge_is_constrained_map} a property map containing the constrained-or-not status of each edge of `pmesh` \cgalParamEnd
*    \cgalParamBegin{face_index_map} a property map containing the index of each face of `pmesh` \cgalParamEnd
*    \cgalParamBegin{vertex_index_map} a property map containing the index of each vertex of `pmesh` \cgalParamEnd
* \cgalNamedParamsEnd
*
*/
template <typename PolygonMesh
        , typename FaceRange
        , typename CGAL_PMP_NP_TEMPLATE_PARAMETERS>
void remove_connected_components(PolygonMesh& pmesh
                                , const FaceRange& components_to_remove
                                , const CGAL_PMP_NP_CLASS& np)
{
  if (components_to_remove.empty()) return;
  typedef PolygonMesh PM;
  typedef typename boost::graph_traits<PM>::face_descriptor face_descriptor;
  using parameters::choose_parameter;
  using parameters::get_parameter;

  //FaceIndexMap
  typedef typename GetFaceIndexMap<PM, CGAL_PMP_NP_CLASS>::type FaceIndexMap;
  FaceIndexMap fim = choose_parameter(get_parameter(np, internal_np::face_index),
                                  get_property_map(boost::face_index, pmesh));

  //vector_property_map
  boost::vector_property_map<std::size_t, FaceIndexMap> face_cc(fim);

  connected_components(pmesh, face_cc, np);

  std::vector<std::size_t> cc_to_remove;
  for(face_descriptor f : components_to_remove)
    cc_to_remove.push_back( face_cc[f] );

  remove_connected_components(pmesh, cc_to_remove, face_cc, np);
}

/*!
* \ingroup keep_connected_components_grp
*  keeps the connected components designated by the faces in `components_to_keep`,
*  and removes the other connected components and all isolated vertices.
*
* Property maps for `CGAL::face_index_t` and `CGAL::vertex_index_t`
* must be either available as internal property maps
* to `pmesh` or provided as \ref pmp_namedparameters "Named Parameters".
*
* \note If the removal of the connected components makes `pmesh` a non-manifold surface,
* then the behavior of this function is undefined.
*
* \tparam PolygonMesh a model of `FaceListGraph` and `MutableFaceGraph`
* \tparam NamedParameters a sequence of \ref pmp_namedparameters "Named Parameters"
* \tparam FaceRange a range of `boost::graph_traits<PolygonMesh>::%face_descriptor`
*         indicating the connected components to be kept.
*
* \param pmesh the polygon mesh
* \param components_to_keep a face range, including one face or more on each component to be kept
* \param np optional \ref pmp_namedparameters "Named Parameters", amongst those described below
*
* \cgalNamedParamsBegin
*    \cgalParamBegin{edge_is_constrained_map} a property map containing the constrained-or-not status of each edge of `pmesh` \cgalParamEnd
*    \cgalParamBegin{face_index_map} a property map containing the index of each face of `pmesh` \cgalParamEnd
*    \cgalParamBegin{vertex_index_map} a property map containing the index of each vertex of `pmesh` \cgalParamEnd
* \cgalNamedParamsEnd
*
*/
template <typename PolygonMesh
        , typename FaceRange
        , typename CGAL_PMP_NP_TEMPLATE_PARAMETERS>
void keep_connected_components(PolygonMesh& pmesh
                             , const FaceRange& components_to_keep
                             , const CGAL_PMP_NP_CLASS& np)
{
  typedef PolygonMesh PM;
  typedef typename boost::graph_traits<PM>::face_descriptor face_descriptor;

  using parameters::choose_parameter;
  using parameters::get_parameter;

  //FaceIndexMap
  typedef typename GetFaceIndexMap<PM, CGAL_PMP_NP_CLASS>::type FaceIndexMap;
  FaceIndexMap fim = choose_parameter(get_parameter(np, internal_np::face_index),
                                  get_property_map(boost::face_index, pmesh));

  //vector_property_map
  boost::vector_property_map<std::size_t, FaceIndexMap> face_cc(fim);

  connected_components(pmesh, face_cc, np);

  std::vector<std::size_t> cc_to_keep;
  for(face_descriptor f : components_to_keep)
    cc_to_keep.push_back( face_cc[f] );

  keep_connected_components(pmesh, cc_to_keep, face_cc, np);
}

// non-documented overloads so that named parameters can be omitted

template <typename PolygonMesh, typename FaceRange>
void remove_connected_components(PolygonMesh& pmesh
                                , const FaceRange& components_to_remove)
{
  remove_connected_components(pmesh, components_to_remove,
    CGAL::Polygon_mesh_processing::parameters::all_default());
}

template <typename PolygonMesh
        , typename ComponentRange
        , typename FaceComponentMap>
void keep_connected_components(PolygonMesh& pmesh
                              , const ComponentRange& components_to_keep
                              , const FaceComponentMap& fcm)
{
  keep_connected_components(pmesh, components_to_keep, fcm,
    CGAL::Polygon_mesh_processing::parameters::all_default());
}

template <typename PolygonMesh
        , typename ComponentRange
        , typename FaceComponentMap>
void remove_connected_components(PolygonMesh& pmesh
                                , const ComponentRange& components_to_remove
                                , const FaceComponentMap& fcm )
{
    remove_connected_components(pmesh, components_to_remove, fcm,
      CGAL::Polygon_mesh_processing::parameters::all_default());
}

template <typename PolygonMesh, typename FaceRange>
void keep_connected_components(PolygonMesh& pmesh
                             , const FaceRange& components_to_keep)
{
  keep_connected_components(pmesh, components_to_keep,
    CGAL::Polygon_mesh_processing::parameters::all_default());
}

} // namespace Polygon_mesh_processing

} // namespace CGAL

#include <CGAL/enable_warnings.h>

#endif //CGAL_POLYGON_MESH_PROCESSING_CONNECTED_COMPONENTS_H<|MERGE_RESOLUTION|>--- conflicted
+++ resolved
@@ -307,16 +307,10 @@
   using parameters::choose_parameter;
   using parameters::get_parameter;
 
-<<<<<<< HEAD
   // FaceIndexMap
   typedef typename GetFaceIndexMap<PM, NamedParameters>::type            FaceIndexMap;
-  FaceIndexMap fimap = choose_param(get_param(np, internal_np::face_index),
-=======
-  //FaceIndexMap
-  typedef typename GetFaceIndexMap<PM, NamedParameters>::type FaceIndexMap;
   FaceIndexMap fimap = choose_parameter(get_parameter(np, internal_np::face_index),
->>>>>>> aa47744c
-                                    get_property_map(boost::face_index, pmesh));
+                                        get_property_map(boost::face_index, pmesh));
 
   // FaceSizeMap
   typedef typename boost::lookup_named_param_def<internal_np::face_size_map_t,
@@ -420,16 +414,10 @@
   using parameters::choose_parameter;
   using parameters::get_parameter;
 
-<<<<<<< HEAD
   // FaceIndexMap
   typedef typename GetFaceIndexMap<PM, NamedParameters>::type             FaceIndexMap;
-  FaceIndexMap fim = choose_param(get_param(np, internal_np::face_index),
-=======
-  //FaceIndexMap
-  typedef typename GetFaceIndexMap<PM, NamedParameters>::type FaceIndexMap;
   FaceIndexMap fim = choose_parameter(get_parameter(np, internal_np::face_index),
->>>>>>> aa47744c
-                                  get_property_map(boost::face_index, pmesh));
+                                      get_property_map(boost::face_index, pmesh));
 
   typedef typename boost::lookup_named_param_def<internal_np::face_size_map_t,
                                                  NamedParameters,
