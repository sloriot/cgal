--- conflicted
+++ resolved
@@ -30,14 +30,12 @@
 #include <CGAL/assertions.h>
 #include <CGAL/boost/graph/iterator.h>
 #include <CGAL/boost/graph/helpers.h>
-<<<<<<< HEAD
 #include <CGAL/boost/graph/Face_filtered_graph.h>
 #include <CGAL/boost/graph/copy_face_graph.h>
 
 #include <CGAL/assertions.h>
 #include <CGAL/tuple.h>
-=======
->>>>>>> b6d51293
+
 #include <CGAL/boost/graph/Dual.h>
 #include <CGAL/Default.h>
 #include <CGAL/Dynamic_property_map.h>
@@ -959,7 +957,7 @@
 // use the one internal to the mesh (user must have initialized it)
 template <class Default_tag, class Dynamic_tag, class Mesh, class Range>
 typename boost::property_map<Mesh, Default_tag >::const_type
-get_index_map(boost::param_not_found, Default_tag t, Dynamic_tag , const Mesh& m, const Range& )
+get_index_map(CGAL::internal_np::Param_not_found, Default_tag t, Dynamic_tag , const Mesh& m, const Range& )
 {
 
   return get(t,m);
@@ -968,7 +966,7 @@
 // create a dynamic property and initialize it
 template <class Dynamic_tag, class Mesh, class Range>
 typename boost::property_map<Mesh, Dynamic_tag >::const_type
-get_index_map(boost::param_not_found, Dynamic_tag t, Dynamic_tag , const Mesh& m, const Range& r)
+get_index_map(CGAL::internal_np::Param_not_found, Dynamic_tag t, Dynamic_tag , const Mesh& m, const Range& r)
 {
   typename boost::property_map<Mesh, Dynamic_tag >::const_type map = get(t,m);
 
@@ -1087,22 +1085,22 @@
     internal::No_mark<PolygonMesh>//default
   > ::type Ecm;
 
-  Ecm ecm = boost::choose_param( boost::get_param(np, internal_np::edge_is_constrained),
+  Ecm ecm = parameters::choose_parameter( parameters::get_parameter(np, internal_np::edge_is_constrained),
                                    internal::No_mark<PolygonMesh>() );
 
   internal::split_connected_components_impl(
         internal::get_index_map(
-          get_param(np, internal_np::face_index),
+          parameters::get_parameter(np, internal_np::face_index),
           FIM_def_tag(),
           CGAL::dynamic_face_property_t<std::size_t >(),
           pm, faces(pm)),
         internal::get_index_map(
-          get_param(np, internal_np::halfedge_index),
+          parameters::get_parameter(np, internal_np::halfedge_index),
           HIM_def_tag(),
           CGAL::dynamic_halfedge_property_t<std::size_t >(),
           pm, halfedges(pm)),
         internal::get_index_map(
-          get_param(np, internal_np::vertex_index),
+          parameters::get_parameter(np, internal_np::vertex_index),
           VIM_def_tag(),
           CGAL::dynamic_vertex_property_t<std::size_t >(),
           pm, vertices(pm)),
