--- conflicted
+++ resolved
@@ -82,7 +82,6 @@
       \cgalParamExtra{If no valid triangulation can be found in this search space, the algorithm
                       falls back to the non-Delaunay triangulations search space to find a solution.}
     \cgalParamNEnd
-<<<<<<< HEAD
 
     \cgalParamNBegin{use_2d_constrained_delaunay_triangulation}
       \cgalParamDescription{If `true`, use the 2D constrained Delaunay triangulation facet search space.}
@@ -92,8 +91,6 @@
                       falls back to the non-Delaunay triangulations search space to find a solution.
                       This parameter is a good choice for near planar holes.}
     \cgalParamNEnd
-=======
->>>>>>> b8d5c5e8
   \cgalNamedParamsEnd
 
   @return `out`
@@ -211,7 +208,6 @@
                       falls back to the non-Delaunay triangulations search space to find a solution.}
     \cgalParamNEnd
 
-<<<<<<< HEAD
     \cgalParamNBegin{use_2d_constrained_delaunay_triangulation}
       \cgalParamDescription{If `true`, use the 2D constrained Delaunay triangulation facet search space.}
       \cgalParamType{Boolean}
@@ -221,8 +217,6 @@
                       This parameter is a good choice for near planar holes.}
     \cgalParamNEnd
 
-=======
->>>>>>> b8d5c5e8
     \cgalParamNBegin{density_control_factor}
       \cgalParamDescription{factor to control density of the ouput mesh,
                             where larger values cause denser refinements, as in `refine()`}
@@ -314,7 +308,6 @@
                       falls back to the non-Delaunay triangulations search space to find a solution.}
     \cgalParamNEnd
 
-<<<<<<< HEAD
     \cgalParamNBegin{use_2d_constrained_delaunay_triangulation}
       \cgalParamDescription{If `true`, use the 2D constrained Delaunay triangulation facet search space.}
       \cgalParamType{Boolean}
@@ -324,8 +317,6 @@
                       This parameter is a good choice for near planar holes.}
     \cgalParamNEnd
 
-=======
->>>>>>> b8d5c5e8
     \cgalParamNBegin{density_control_factor}
       \cgalParamDescription{factor to control density of the ouput mesh,
                             where larger values cause denser refinements, as in `refine()`}
@@ -452,7 +443,6 @@
       \cgalParamExtra{If no valid triangulation can be found in this search space, the algorithm
                       falls back to the non-Delaunay triangulations search space to find a solution.}
     \cgalParamNEnd
-<<<<<<< HEAD
 
     \cgalParamNBegin{use_2d_constrained_delaunay_triangulation}
       \cgalParamDescription{If `true`, use the 2D constrained Delaunay triangulation facet search space.}
@@ -462,8 +452,6 @@
                       falls back to the non-Delaunay triangulations search space to find a solution.
                       This parameter is a good choice for near planar holes.}
     \cgalParamNEnd
-=======
->>>>>>> b8d5c5e8
   \cgalNamedParamsEnd
 
   \todo handle islands
