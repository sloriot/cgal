// Copyright (c) 2016 GeometryFactory (France).
// All rights reserved.
//
// This file is part of CGAL (www.cgal.org).
//
// $URL$
// $Id$
// SPDX-License-Identifier: GPL-3.0-or-later OR LicenseRef-Commercial
//
//
// Author(s)     : Sebastien Loriot

#ifndef CGAL_POLYGON_MESH_PROCESSING_COREFINEMENT_H
#define CGAL_POLYGON_MESH_PROCESSING_COREFINEMENT_H

#include <CGAL/license/Polygon_mesh_processing/corefinement.h>

#include <CGAL/disable_warnings.h>

#include <CGAL/boost/graph/copy_face_graph.h>
#include <CGAL/boost/graph/named_params_helper.h>
#include <CGAL/Polygon_mesh_processing/intersection.h>
#include <CGAL/Polygon_mesh_processing/internal/Corefinement/Visitor.h>
#include <CGAL/Polygon_mesh_processing/internal/Corefinement/Face_graph_output_builder.h>
#include <CGAL/Polygon_mesh_processing/internal/Corefinement/Output_builder_for_autorefinement.h>
#include <CGAL/iterator.h>

namespace CGAL {

#if !defined(CGAL_NO_DEPRECATED_CODE) && !defined(DOXYGEN_RUNNING)
namespace Corefinement {
using Polygon_mesh_processing::Corefinement::Self_intersection_exception;
}
#endif

namespace Polygon_mesh_processing {

namespace Corefinement
{
/** \ingroup PMP_corefinement_grp
 *  Default new-face visitor model of `PMPCorefinementVisitor`.
 *  All of its functions have an empty body. This class can be used as a
 *  base class if only some of the functions of the concept require to be
 *  overridden.
 */
template <class TriangleMesh>
struct Default_visitor;

#ifdef DOXYGEN_RUNNING
/** \ingroup PMP_corefinement_grp
 *  Integer identifiers to refer to a particular Boolean operation in the function `corefine_and_compute_boolean_operations()`.
 */
enum Boolean_operation_type {UNION = 0, INTERSECTION=1,
                             TM1_MINUS_TM2=2, TM2_MINUS_TM1=3, NONE };
#endif
}


#define CGAL_COREF_SET_OUTPUT_EDGE_MARK_MAP(I) \
  typedef typename internal_np::Lookup_named_param_def < \
    internal_np::edge_is_constrained_t, \
    NamedParametersOut##I, \
    Corefinement::No_mark<TriangleMesh> \
  > ::type Ecm_out_##I; \
    Ecm_out_##I ecm_out_##I = \
      parameters::choose_parameter<Ecm_out_##I>(parameters::get_parameter(std::get<I>(nps_out), internal_np::edge_is_constrained));

/**
  * \ingroup PMP_corefinement_grp
  * \link coref_def_subsec corefines \endlink `tm1` and `tm2` and for each triangle mesh `tm_out` passed
  * as an optional in `output` different from `boost::none`, the triangulated surface mesh
  * \link coref_def_subsec bounding \endlink  the result of a particular Boolean operation
  * between the volumes bounded by `tm1` and `tm2` will be put in the corresponding triangle mesh.
  * The positions of the meshes in the array `output` are specific to the Boolean operation to compute
  * and `Corefinement::Boolean_operation_type` encodes and describes the ordering. Constructing the default array
  * means that no Boolean operation will be done. Overwriting a default value will trigger the corresponding
  * operation. In such a case, the address to a valid surface mesh must be provided.
  * The optional named parameters for all output meshes are provided as a `tuple` and follow the same
  * order as the array `output`. A call to `corefine_and_compute_boolean_operations()` with optional
  * named parameters passed for output meshes should be done using `make_tuple()` as the types of
  * named parameters are unspecified.
  *
  * If `tm1` and/or `tm2` are part of the output surface meshes, they will be updated to
  * contain the output (in-place operation), in any other case, the corresponding result will
  * be inserted into the mesh without clearing it first.
  * \pre \link CGAL::Polygon_mesh_processing::does_self_intersect() `!CGAL::Polygon_mesh_processing::does_self_intersect(tm1)` \endlink
  * \pre \link CGAL::Polygon_mesh_processing::does_self_intersect() `!CGAL::Polygon_mesh_processing::does_self_intersect(tm2)` \endlink
  * \pre \link CGAL::Polygon_mesh_processing::does_bound_a_volume() `CGAL::Polygon_mesh_processing::does_bound_a_volume(tm1)` \endlink
  * \pre \link CGAL::Polygon_mesh_processing::does_bound_a_volume() `CGAL::Polygon_mesh_processing::does_bound_a_volume(tm2)` \endlink
  *
  * @tparam TriangleMesh a model of `MutableFaceGraph`, `HalfedgeListGraph` and `FaceListGraph`
  * @tparam NamedParameters1 a sequence of \ref bgl_namedparameters "Named Parameters"
  * @tparam NamedParameters2 a sequence of \ref bgl_namedparameters "Named Parameters"
  * @tparam NamedParametersOut0 a sequence of \ref bgl_namedparameters "Named Parameters" for computing the union of the volumes bounded by `tm1` and `tm2`
  * @tparam NamedParametersOut1 a sequence of \ref bgl_namedparameters "Named Parameters" for computing the intersection of the volumes bounded by `tm1` and `tm2`
  * @tparam NamedParametersOut2 a sequence of \ref bgl_namedparameters "Named Parameters" for computing the difference of the volumes bounded by `tm1` and `tm2`
  * @tparam NamedParametersOut3 a sequence of \ref bgl_namedparameters "Named Parameters" for computing the difference of the volumes bounded by `tm2` and `tm1`
  *
  * @param tm1 first input triangulated surface mesh
  * @param tm2 second input triangulated surface mesh
  * @param output an array of output surface meshes
  * @param np1 an optional sequence of \ref bgl_namedparameters "Named Parameters" among the ones listed below
  * @param np2 an optional sequence of \ref bgl_namedparameters "Named Parameters" among the ones listed below
  *
  * \cgalNamedParamsBegin
  *   \cgalParamNBegin{vertex_point_map}
  *     \cgalParamDescription{a property map associating points to the vertices of `tm1` (`tm2`)}
  *     \cgalParamType{a class model of `ReadablePropertyMap` with `boost::graph_traits<TriangleMesh>::%vertex_descriptor`
  *                    as key type and `%Point_3` as value type}
  *     \cgalParamDefault{`boost::get(CGAL::vertex_point, tm1 (tm2))`}
  *     \cgalParamExtra{If this parameter is omitted, an internal property map for `CGAL::vertex_point_t`
  *                     must be available in `TriangleMesh`.}
  *   \cgalParamNEnd
  *
  *   \cgalParamNBegin{edge_is_constrained_map}
  *     \cgalParamDescription{a property map containing the constrained-or-not status of each edge of `tm1` (`tm2`)}
  *     \cgalParamType{a class model of `ReadablePropertyMap` with `boost::graph_traits<TriangleMesh>::%edge_descriptor`
  *                    as key type and `bool` as value type}
  *     \cgalParamDefault{a constant property map returning `false` for any edge}
  *   \cgalParamNEnd
  *
  *   \cgalParamNBegin{face_index_map}
  *     \cgalParamDescription{a property map associating to each face of `tm1` (`tm2`) a unique index
  *                           between `0` and `num_faces(tm1) - 1` (`num_faces(tm2) - 1`)}
  *     \cgalParamType{a class model of `ReadablePropertyMap` with `boost::graph_traits<TriangleMesh>::%face_descriptor`
  *                    as key type and `std::size_t` as value type}
  *     \cgalParamDefault{an automatically indexed internal map}
  *     \cgalParamExtra{If the property map is writable, the indices of the faces of `tm1` and `tm2`
  *                     will be set after the corefinement is done.}
  *   \cgalParamNEnd
  *
  *   \cgalParamNBegin{visitor}
  *     \cgalParamDescription{a visitor used to track the creation of new faces}
  *     \cgalParamType{a class model of `PMPCorefinementVisitor`}
  *     \cgalParamDefault{`Corefinement::Default_visitor<TriangleMesh>`}
  *     \cgalParamExtra{`np1` only}
  *   \cgalParamNEnd
  *
  *   \cgalParamNBegin{throw_on_self_intersection}
  *     \cgalParamDescription{If `true`, the set of triangles closed to the intersection of `tm1` and `tm2` will be
  *                           checked for self-intersections and `Corefinement::Self_intersection_exception`
  *                           will be thrown if at least one self-intersection is found.}
  *     \cgalParamType{Boolean}
  *     \cgalParamDefault{`false`}
  *     \cgalParamExtra{`np1` only}
  *   \cgalParamNEnd
  * \cgalNamedParamsEnd
  *
  * @param nps_out an optional tuple of sequences of \ref bgl_namedparameters "Named Parameters" each among the ones listed below
  *        (`tm_out` being used to refer to the output surface mesh in `output` corresponding to a given named parameter sequence)
  *
  * \cgalNamedParamsBegin
  *   \cgalParamNBegin{vertex_point_map}
  *     \cgalParamDescription{a property map associating points to the vertices of `tm_out`}
  *     \cgalParamType{a class model of `ReadWritePropertyMap` with `boost::graph_traits<TriangleMesh>::%vertex_descriptor`
  *                    as key type and `%Point_3` as value type}
  *     \cgalParamDefault{`boost::get(CGAL::vertex_point, tm_out)`}
  *     \cgalParamExtra{If this parameter is omitted, an internal property map for `CGAL::vertex_point_t`
  *                     must be available in `TriangleMesh`.}
  *   \cgalParamNEnd
  *
  *   \cgalParamNBegin{edge_is_constrained_map}
  *     \cgalParamDescription{a property map containing the constrained-or-not status of each edge of `tm_out`.
  *                           An edge of `tm_out` is constrained if it is on the intersection of `tm1` and `tm2`,
  *                           or if the edge corresponds to a constrained edge in `tm1` or `tm2`.}
  *     \cgalParamType{a class model of `WritablePropertyMap` with `boost::graph_traits<TriangleMesh>::%edge_descriptor`
  *                    as key type and `bool` as value type}
  *   \cgalParamNEnd
  * \cgalNamedParamsEnd
  *
  * @return an array filled as follows: for each operation computed, the position in the array
  *         will contain `true` iff the output surface mesh is manifold, and it is put in the surface mesh
  *         at the same position as in `output`. Note that if an output surface mesh also was
  *         an input mesh but the output operation was generating a non-manifold mesh, the surface mesh
  *         will only be corefined.
  */
template <class TriangleMesh,
          class NamedParameters1,
          class NamedParameters2,
          class NamedParametersOut0,
          class NamedParametersOut1,
          class NamedParametersOut2,
          class NamedParametersOut3>
std::array<bool,4>
corefine_and_compute_boolean_operations(
        TriangleMesh& tm1,
        TriangleMesh& tm2,
  const std::array< boost::optional<TriangleMesh*>,4>& output,
  const NamedParameters1& np1,
  const NamedParameters2& np2,
  const std::tuple<NamedParametersOut0,
                     NamedParametersOut1,
                     NamedParametersOut2,
                     NamedParametersOut3>& nps_out)
{
  using parameters::choose_parameter;
  using parameters::get_parameter;

  const bool throw_on_self_intersection =
    choose_parameter(get_parameter(np1, internal_np::throw_on_self_intersection), false);

// Vertex point maps
  //for input meshes
  typedef typename GetVertexPointMap<TriangleMesh,
                                     NamedParameters1>::type Vpm;
  typedef typename GetVertexPointMap<TriangleMesh,
                                     NamedParameters2>::type Vpm2;
  CGAL_USE_TYPE(Vpm2);
  CGAL_assertion_code(
    static const bool same_vpm = (boost::is_same<Vpm,Vpm2>::value); )
  CGAL_static_assertion(same_vpm);

  Vpm vpm1 = choose_parameter(get_parameter(np1, internal_np::vertex_point),
                              get_property_map(boost::vertex_point, tm1));

  Vpm vpm2 = choose_parameter(get_parameter(np2, internal_np::vertex_point),
                              get_property_map(boost::vertex_point, tm2));

  typedef typename boost::property_traits<Vpm>::value_type Point_3;

  // for output meshes: here we have to use a trick so that if for a specific output
  // that is not requested, the default vpm does not have the same value type as the
  // input map, a dummy default vpm is used so that calls to get/put can be compiled
  // (even if not used).
  typedef std::tuple<
    Corefinement::TweakedGetVertexPointMap<Point_3, NamedParametersOut0, TriangleMesh>,
    Corefinement::TweakedGetVertexPointMap<Point_3, NamedParametersOut1, TriangleMesh>,
    Corefinement::TweakedGetVertexPointMap<Point_3, NamedParametersOut2, TriangleMesh>,
    Corefinement::TweakedGetVertexPointMap<Point_3, NamedParametersOut3, TriangleMesh>
  > Vpm_out_tuple_helper;

  typedef std::tuple<
    boost::optional< typename std::tuple_element<0, Vpm_out_tuple_helper>::type::type >,
    boost::optional< typename std::tuple_element<1, Vpm_out_tuple_helper>::type::type >,
    boost::optional< typename std::tuple_element<2, Vpm_out_tuple_helper>::type::type >,
    boost::optional< typename std::tuple_element<3, Vpm_out_tuple_helper>::type::type >
  > Vpm_out_tuple;

  Vpm_out_tuple vpm_out_tuple(
    Corefinement::get_vpm<Point_3>(std::get<0>(nps_out), output[0],
                                   typename std::tuple_element<0, Vpm_out_tuple_helper>::type::Use_default_tag()),
    Corefinement::get_vpm<Point_3>(std::get<1>(nps_out), output[1],
                                   typename std::tuple_element<1, Vpm_out_tuple_helper>::type::Use_default_tag()),
    Corefinement::get_vpm<Point_3>(std::get<2>(nps_out), output[2],
                                   typename std::tuple_element<2, Vpm_out_tuple_helper>::type::Use_default_tag()),
    Corefinement::get_vpm<Point_3>(std::get<3>(nps_out), output[3],
                                   typename std::tuple_element<3, Vpm_out_tuple_helper>::type::Use_default_tag())
  );

  if (&tm1==&tm2)
  {
    // for now edges in a coplanar patch are not constrained so there is nothing to constrained here
    // \todo marked edges from input to output are not ported

    if (output[Corefinement::UNION] != boost::none)
      if (&tm1 != *output[Corefinement::UNION])
        copy_face_graph(tm1,
            *(*output[Corefinement::UNION]),
                        parameters::vertex_point_map(vpm1),
                        parameters::vertex_point_map(*std::get<Corefinement::UNION>(vpm_out_tuple)));
    if (output[Corefinement::INTERSECTION] != boost::none)
      if (&tm1 != *output[Corefinement::INTERSECTION])
        copy_face_graph(tm1,
                        *(*output[Corefinement::INTERSECTION]),
                        parameters::vertex_point_map(vpm1),
                        parameters::vertex_point_map(*std::get<Corefinement::INTERSECTION>(vpm_out_tuple)));

    if (output[Corefinement::TM1_MINUS_TM2] != boost::none)
      if (&tm1 == *output[Corefinement::TM1_MINUS_TM2])
        clear(tm1);

    if (output[Corefinement::TM2_MINUS_TM1] != boost::none)
      if (&tm1 == *output[Corefinement::TM2_MINUS_TM1])
        clear(tm1);

    return CGAL::make_array(true, true, true, true);
  }

  // handle case of empty meshes (isolated vertices are ignored)
  if (faces(tm1).empty())
  {
    if(faces(tm2).empty())
    {
      for (int i=0; i<4; ++i)
        if (output[i] != boost::none)
          clear(*(*output[i]));
      return CGAL::make_array(true, true, true, true);
    }
    // tm2 is not empty
    if (output[Corefinement::UNION] != boost::none)
      if (&tm2 != *output[Corefinement::UNION])
        copy_face_graph(tm2,
                        *(*output[Corefinement::UNION]),
                        parameters::vertex_point_map(vpm2),
                        parameters::vertex_point_map(*std::get<Corefinement::UNION>(vpm_out_tuple)));
    if (output[Corefinement::INTERSECTION] != boost::none)
      clear(*(*output[Corefinement::INTERSECTION]));
    if (output[Corefinement::TM1_MINUS_TM2] != boost::none)
      clear(*(*output[Corefinement::TM1_MINUS_TM2]));
    if (output[Corefinement::TM2_MINUS_TM1] != boost::none)
      if (&tm2 != *output[Corefinement::TM2_MINUS_TM1])
        copy_face_graph(tm2,
                        *(*output[Corefinement::TM2_MINUS_TM1]),
                        parameters::vertex_point_map(vpm2),
                        parameters::vertex_point_map(*std::get<Corefinement::TM2_MINUS_TM1>(vpm_out_tuple)));
    return CGAL::make_array(true, true, true, true);
  }
  else
    if (faces(tm2).empty())
    {
      // tm1 is not empty
      if (output[Corefinement::UNION] != boost::none)
        if (&tm1 != *output[Corefinement::UNION])
          copy_face_graph(tm1,
                          *(*output[Corefinement::UNION]),
                          parameters::vertex_point_map(vpm1),
                          parameters::vertex_point_map(*std::get<Corefinement::UNION>(vpm_out_tuple)));
      if (output[Corefinement::INTERSECTION] != boost::none)
        clear(*(*output[Corefinement::INTERSECTION]));
      if (output[Corefinement::TM2_MINUS_TM1] != boost::none)
        clear(*(*output[Corefinement::TM2_MINUS_TM1]));
      if (output[Corefinement::TM1_MINUS_TM2] != boost::none)
        if (&tm1 != *output[Corefinement::TM1_MINUS_TM2])
          copy_face_graph(tm1,
                          *(*output[Corefinement::TM1_MINUS_TM2]),
                          parameters::vertex_point_map(vpm1),
                          parameters::vertex_point_map(*std::get<Corefinement::TM1_MINUS_TM2>(vpm_out_tuple)));
      return CGAL::make_array(true, true, true, true);
    }

// Edge is-constrained maps
  //for input meshes
  typedef typename internal_np::Lookup_named_param_def <
    internal_np::edge_is_constrained_t,
    NamedParameters1,
    Corefinement::No_mark<TriangleMesh>//default
  > ::type Ecm1;

  typedef typename internal_np::Lookup_named_param_def <
    internal_np::edge_is_constrained_t,
    NamedParameters2,
    Corefinement::No_mark<TriangleMesh>//default
  > ::type Ecm2;

  Ecm1 ecm1 = choose_parameter<Ecm1>(get_parameter(np1, internal_np::edge_is_constrained));
  Ecm2 ecm2 = choose_parameter<Ecm2>(get_parameter(np2, internal_np::edge_is_constrained));

  typedef Corefinement::Ecm_bind<TriangleMesh, Ecm1, Ecm2> Ecm_in;

  //for output meshes
  CGAL_COREF_SET_OUTPUT_EDGE_MARK_MAP(0)
  CGAL_COREF_SET_OUTPUT_EDGE_MARK_MAP(1)
  CGAL_COREF_SET_OUTPUT_EDGE_MARK_MAP(2)
  CGAL_COREF_SET_OUTPUT_EDGE_MARK_MAP(3)

  // In the current version all types must be the same so an array would be fine
  typedef std::tuple<Ecm_out_0, Ecm_out_1, Ecm_out_2, Ecm_out_3>
                                                            Edge_mark_map_tuple;

  // Face index point maps
  typedef typename CGAL::GetInitializedFaceIndexMap<TriangleMesh, NamedParameters1>::type FaceIndexMap1;
  typedef typename CGAL::GetInitializedFaceIndexMap<TriangleMesh, NamedParameters2>::type FaceIndexMap2;

  FaceIndexMap1 fid_map1 = get_initialized_face_index_map(tm1, np1);
  FaceIndexMap2 fid_map2 = get_initialized_face_index_map(tm2, np2);


  // User visitor
  typedef typename internal_np::Lookup_named_param_def <
    internal_np::graph_visitor_t,
    NamedParameters1,
    Corefinement::Default_visitor<TriangleMesh>//default
  > ::type User_visitor;
  User_visitor uv(choose_parameter<User_visitor>(get_parameter(np1, internal_np::graph_visitor)));

  // surface intersection algorithm call
  typedef Corefinement::Face_graph_output_builder<TriangleMesh,
                                                  Vpm,
                                                  Vpm_out_tuple,
                                                  FaceIndexMap1,
                                                  FaceIndexMap2,
                                                  Default,
                                                  Ecm_in,
                                                  Edge_mark_map_tuple,
                                                  User_visitor> Ob;

  typedef Corefinement::Surface_intersection_visitor_for_corefinement<
    TriangleMesh, Vpm, Ob, Ecm_in, User_visitor> Algo_visitor;
  Ecm_in ecm_in(tm1,tm2,ecm1,ecm2);
  Edge_mark_map_tuple ecms_out(ecm_out_0, ecm_out_1, ecm_out_2, ecm_out_3);
  Ob ob(tm1, tm2, vpm1, vpm2, fid_map1, fid_map2, ecm_in, vpm_out_tuple, ecms_out, uv, output);

  // special case used for clipping open meshes
  if (choose_parameter(get_parameter(np1, internal_np::use_bool_op_to_clip_surface), false))
  {
    CGAL_assertion(output[Corefinement::INTERSECTION] != boost::none);
    CGAL_assertion(output[Corefinement::UNION] == boost::none);
    CGAL_assertion(output[Corefinement::TM1_MINUS_TM2] == boost::none);
    CGAL_assertion(output[Corefinement::TM2_MINUS_TM1] == boost::none);
    const bool use_compact_clipper =
      choose_parameter(get_parameter(np1, internal_np::use_compact_clipper), true);
    ob.setup_for_clipping_a_surface(use_compact_clipper);
  }

  Corefinement::Intersection_of_triangle_meshes<TriangleMesh, Vpm, Algo_visitor >
    functor(tm1, tm2, vpm1, vpm2, Algo_visitor(uv,ob,ecm_in));
  functor(CGAL::Emptyset_iterator(), throw_on_self_intersection, true);


  return CGAL::make_array(ob.union_is_valid(),
                          ob.intersection_is_valid(),
                          ob.tm1_minus_tm2_is_valid(),
                          ob.tm2_minus_tm1_is_valid());
}

template <class TriangleMesh>
std::array<bool,4>
corefine_and_compute_boolean_operations(
        TriangleMesh& tm1,
        TriangleMesh& tm2,
  const std::array< boost::optional<TriangleMesh*>,4>& output)
{
  using namespace CGAL::Polygon_mesh_processing::parameters;
  return corefine_and_compute_boolean_operations(tm1, tm2, output,
                                                 all_default(), all_default(),
                                                 std::make_tuple(all_default(), all_default(),
                                                                   all_default(), all_default()));
}

template <class TriangleMesh, class NamedParameters1>
std::array<bool,4>
corefine_and_compute_boolean_operations(
        TriangleMesh& tm1,
        TriangleMesh& tm2,
  const std::array< boost::optional<TriangleMesh*>,4>& output,
  const NamedParameters1& np1)
{
  using namespace CGAL::Polygon_mesh_processing::parameters;
  return corefine_and_compute_boolean_operations(tm1, tm2, output,
                                                 np1, all_default(),
                                                 std::make_tuple(all_default(), all_default(),
                                                                   all_default(), all_default()));
}

template <class TriangleMesh, class NamedParameters1, class NamedParameters2>
std::array<bool,4>
corefine_and_compute_boolean_operations(
        TriangleMesh& tm1,
        TriangleMesh& tm2,
  const std::array< boost::optional<TriangleMesh*>,4>& output,
  const NamedParameters1& np1,
  const NamedParameters2& np2)
{
  using namespace CGAL::Polygon_mesh_processing::parameters;
  return corefine_and_compute_boolean_operations(tm1, tm2, output,
                                                 np1, np2,
                                                 std::make_tuple(all_default(), all_default(),
                                                                   all_default(), all_default()));
}

#undef CGAL_COREF_SET_OUTPUT_VERTEX_POINT_MAP
#undef CGAL_COREF_SET_OUTPUT_EDGE_MARK_MAP


/**
  * \ingroup PMP_corefinement_grp
  * \link coref_def_subsec corefines \endlink `tm1` and `tm2` and
  * puts in `tm_out` a triangulated surface mesh \link coref_def_subsec bounding \endlink the union of the volumes
  * bounded by `tm1` and `tm2`.
  * If `tm_out` is one of the input surface meshes, it will be updated to
  * contain the output (in-place operation), otherwise the result will
  * be inserted into `tm_out` without clearing it first.
  * \pre \link CGAL::Polygon_mesh_processing::does_self_intersect() `!CGAL::Polygon_mesh_processing::does_self_intersect(tm1)` \endlink
  * \pre \link CGAL::Polygon_mesh_processing::does_self_intersect() `!CGAL::Polygon_mesh_processing::does_self_intersect(tm2)` \endlink
  * \pre \link CGAL::Polygon_mesh_processing::does_bound_a_volume() `CGAL::Polygon_mesh_processing::does_bound_a_volume(tm1)` \endlink
  * \pre \link CGAL::Polygon_mesh_processing::does_bound_a_volume() `CGAL::Polygon_mesh_processing::does_bound_a_volume(tm2)` \endlink
  *
  * @tparam TriangleMesh a model of `MutableFaceGraph`, `HalfedgeListGraph` and `FaceListGraph`
  * @tparam NamedParameters1 a sequence of \ref bgl_namedparameters "Named Parameters"
  * @tparam NamedParameters2 a sequence of \ref bgl_namedparameters "Named Parameters"
  * @tparam NamedParametersOut a sequence of \ref bgl_namedparameters "Named Parameters"
  *
  * @param tm1 first input triangulated surface mesh
  * @param tm2 second input triangulated surface mesh
  * @param tm_out output surface mesh
  * @param np1 an optional sequence of \ref bgl_namedparameters "Named Parameters" among the ones listed below
  * @param np2 an optional sequence of \ref bgl_namedparameters "Named Parameters" among the ones listed below
  *
  * \cgalNamedParamsBegin
  *   \cgalParamNBegin{vertex_point_map}
  *     \cgalParamDescription{a property map associating points to the vertices of `tm1` (`tm2`)}
  *     \cgalParamType{a class model of `ReadablePropertyMap` with `boost::graph_traits<TriangleMesh>::%vertex_descriptor`
  *                    as key type and `%Point_3` as value type}
  *     \cgalParamDefault{`boost::get(CGAL::vertex_point, tm1 (tm2))`}
  *     \cgalParamExtra{If this parameter is omitted, an internal property map for `CGAL::vertex_point_t`
  *                     must be available in `TriangleMesh`.}
  *   \cgalParamNEnd
  *
  *   \cgalParamNBegin{edge_is_constrained_map}
  *     \cgalParamDescription{a property map containing the constrained-or-not status of each edge of `tm1` (`tm2`)}
  *     \cgalParamType{a class model of `ReadablePropertyMap` with `boost::graph_traits<TriangleMesh>::%edge_descriptor`
  *                    as key type and `bool` as value type}
  *     \cgalParamDefault{a constant property map returning `false` for any edge}
  *   \cgalParamNEnd
  *
  *   \cgalParamNBegin{face_index_map}
  *     \cgalParamDescription{a property map associating to each face of `tm1` (`tm2`) a unique index
  *                           between `0` and `num_faces(tm1) - 1` (`num_faces(tm2) - 1`)}
  *     \cgalParamType{a class model of `ReadablePropertyMap` with `boost::graph_traits<TriangleMesh>::%face_descriptor`
  *                    as key type and `std::size_t` as value type}
  *     \cgalParamDefault{an automatically indexed internal map}
  *     \cgalParamExtra{If the property map is writable, the indices of the faces of `tm1` and `tm2`
  *                     will be set after the corefinement is done.}
  *   \cgalParamNEnd
  *
  *   \cgalParamNBegin{visitor}
  *     \cgalParamDescription{a visitor used to track the creation of new faces}
  *     \cgalParamType{a class model of `PMPCorefinementVisitor`}
  *     \cgalParamDefault{`Corefinement::Default_visitor<TriangleMesh>`}
  *     \cgalParamExtra{`np1` only}
  *   \cgalParamNEnd
  *
  *   \cgalParamNBegin{throw_on_self_intersection}
  *     \cgalParamDescription{If `true` the set of triangles closed to the intersection of `tm1` and `tm2` will be
  *                           checked for self-intersections and `Corefinement::Self_intersection_exception`
  *                           will be thrown if at least one self-intersection is found.}
  *     \cgalParamType{Boolean}
  *     \cgalParamDefault{`false`}
  *     \cgalParamExtra{`np1` only}
  *   \cgalParamNEnd
  * \cgalNamedParamsEnd
  *
  * @param np_out an optional sequence of \ref bgl_namedparameters "Named Parameters" among the ones listed below
  *
  * \cgalNamedParamsBegin
  *   \cgalParamNBegin{vertex_point_map}
  *     \cgalParamDescription{a property map associating points to the vertices of `tm_out`}
  *     \cgalParamType{a class model of `ReadWritePropertyMap` with `boost::graph_traits<TriangleMesh>::%vertex_descriptor`
  *                    as key type and `%Point_3` as value type}
  *     \cgalParamDefault{`boost::get(CGAL::vertex_point, tm_out)`}
  *     \cgalParamExtra{If this parameter is omitted, an internal property map for `CGAL::vertex_point_t`
  *                     must be available in `TriangleMesh`.}
  *   \cgalParamNEnd
  *
  *   \cgalParamNBegin{edge_is_constrained_map}
  *     \cgalParamDescription{a property map containing the constrained-or-not status of each edge of `tm_out`.
  *                           An edge of `tm_out` is constrained if it is on the intersection of `tm1` and `tm2`,
  *                           or if the edge corresponds to a constrained edge in `tm1` or `tm2`.}
  *     \cgalParamType{a class model of `WritablePropertyMap` with `boost::graph_traits<TriangleMesh>::%edge_descriptor`
  *                    as key type and `bool` as value type}
  *   \cgalParamNEnd
  * \cgalNamedParamsEnd
  *
  * @return `true` if the output surface mesh is manifold and is put into `tm_out`.
  *         If `false` is returned and if `tm_out` is one of the input surface meshes,
  *         then `tm_out` is only corefined.  */
template <class TriangleMesh,
          class NamedParameters1,
          class NamedParameters2,
          class NamedParametersOut>
bool
corefine_and_compute_union(      TriangleMesh& tm1,
                                 TriangleMesh& tm2,
                                 TriangleMesh& tm_out,
                           const NamedParameters1& np1,
                           const NamedParameters2& np2,
                           const NamedParametersOut& np_out)
{
  using namespace CGAL::Polygon_mesh_processing::parameters;
  std::array< boost::optional<TriangleMesh*>,4> output;
  output[Corefinement::UNION]=&tm_out;

  return
   corefine_and_compute_boolean_operations(tm1, tm2, output, np1, np2,
                                           std::make_tuple(np_out,
                                                             all_default(),
                                                             all_default(),
                                                             all_default()))
                                                                [Corefinement::UNION];
}

/**
  * \ingroup PMP_corefinement_grp
  * \link coref_def_subsec corefines \endlink `tm1` and `tm2` and
  * puts in `tm_out` a triangulated surface mesh \link coref_def_subsec bounding \endlink
  * the intersection of the volumes bounded by `tm1` and `tm2`.
  * \copydetails CGAL::Polygon_mesh_processing::corefine_and_compute_union()
  */
template <class TriangleMesh,
          class NamedParameters1,
          class NamedParameters2,
          class NamedParametersOut>
bool
corefine_and_compute_intersection(      TriangleMesh& tm1,
                                        TriangleMesh& tm2,
                                        TriangleMesh& tm_out,
                                  const NamedParameters1& np1,
                                  const NamedParameters2& np2,
                                  const NamedParametersOut& np_out)
{
  using namespace CGAL::Polygon_mesh_processing::parameters;
  std::array< boost::optional<TriangleMesh*>,4> output;
  output[Corefinement::INTERSECTION]=&tm_out;

  return
    corefine_and_compute_boolean_operations(tm1, tm2, output, np1, np2,
                                            std::make_tuple(all_default(),
                                                              np_out,
                                                              all_default(),
                                                              all_default()))
                                                                [Corefinement::INTERSECTION];
}

/**
  * \ingroup PMP_corefinement_grp
  * \link coref_def_subsec corefines \endlink `tm1` and `tm2` and
  * puts in `tm_out` a triangulated surface mesh \link coref_def_subsec bounding \endlink
  * the volume bounded by `tm1` minus the volume bounded by `tm2`.
  * \copydetails CGAL::Polygon_mesh_processing::corefine_and_compute_union()
  */
template <class TriangleMesh,
          class NamedParameters1,
          class NamedParameters2,
          class NamedParametersOut>
bool
corefine_and_compute_difference(      TriangleMesh& tm1,
                                      TriangleMesh& tm2,
                                      TriangleMesh& tm_out,
                                const NamedParameters1& np1,
                                const NamedParameters2& np2,
                                const NamedParametersOut& np_out)
{
  using namespace CGAL::Polygon_mesh_processing::parameters;
  using namespace CGAL::Polygon_mesh_processing::Corefinement;
  std::array< boost::optional<TriangleMesh*>,4> output;
  output[TM1_MINUS_TM2]=&tm_out;

  return
    corefine_and_compute_boolean_operations(tm1, tm2, output, np1, np2,
                                            std::make_tuple(all_default(),
                                                              all_default(),
                                                              np_out,
                                                              all_default()))
                                                                [TM1_MINUS_TM2];
}

/**
 * \ingroup PMP_corefinement_grp
 * \link coref_def_subsec corefines \endlink `tm1` and `tm2`. For each input
 * triangulated surface mesh, if a constrained edge is provided, intersection
 * edges will be marked as constrained. If an edge that was marked as
 * constrained is split, its sub-edges will be marked as constrained as well.
 *
 * \pre \link CGAL::Polygon_mesh_processing::does_self_intersect() `!CGAL::Polygon_mesh_processing::does_self_intersect(tm1)` \endlink
 * \pre \link CGAL::Polygon_mesh_processing::does_self_intersect() `!CGAL::Polygon_mesh_processing::does_self_intersect(tm2)` \endlink
 *
 * @tparam TriangleMesh a model of `MutableFaceGraph`, `HalfedgeListGraph` and `FaceListGraph`
 * @tparam NamedParameters1 a sequence of \ref bgl_namedparameters "Named Parameters"
 * @tparam NamedParameters2 a sequence of \ref bgl_namedparameters "Named Parameters"
 *
 * @param tm1 first input triangulated surface mesh
 * @param tm2 second input triangulated surface mesh
 * @param np1 an optional sequence of \ref bgl_namedparameters "Named Parameters" among the ones listed below
 * @param np2 an optional sequence of \ref bgl_namedparameters "Named Parameters" among the ones listed below
 *
 * \cgalNamedParamsBegin
<<<<<<< HEAD
 *   \cgalParamNBegin{vertex_point_map}
 *     \cgalParamDescription{a property map associating points to the vertices of `tm1` (`tm2`)}
 *     \cgalParamType{a class model of `ReadablePropertyMap` with `boost::graph_traits<TriangleMesh>::%vertex_descriptor`
 *                    as key type and `%Point_3` as value type}
 *     \cgalParamDefault{`boost::get(CGAL::vertex_point, tm1 (tm2))`}
 *     \cgalParamExtra{If this parameter is omitted, an internal property map for `CGAL::vertex_point_t`
 *                     must be available in `TriangleMesh`.}
 *   \cgalParamNEnd
 *
 *   \cgalParamNBegin{edge_is_constrained_map}
 *     \cgalParamDescription{a property map containing the constrained-or-not status of each edge of `tm1` (`tm2`)}
 *     \cgalParamType{a class model of `ReadablePropertyMap` with `boost::graph_traits<TriangleMesh>::%edge_descriptor`
 *                    as key type and `bool` as value type}
 *     \cgalParamDefault{a constant property map returning `false` for any edge}
 *   \cgalParamNEnd
 *
 *   \cgalParamNBegin{visitor}
 *     \cgalParamDescription{a visitor used to track the creation of new faces}
 *     \cgalParamType{a class model of `PMPCorefinementVisitor`}
 *     \cgalParamDefault{`Corefinement::Default_visitor<TriangleMesh>`}
 *     \cgalParamExtra{`np1` only}
 *   \cgalParamNEnd
 *
 *   \cgalParamNBegin{throw_on_self_intersection}
 *     \cgalParamDescription{If `true` the set of triangles closed to the intersection of `tm1` and `tm2` will be
 *                           checked for self-intersections and `Corefinement::Self_intersection_exception`
 *                           will be thrown if at least one self-intersection is found.}
 *     \cgalParamType{Boolean}
 *     \cgalParamDefault{`false`}
 *     \cgalParamExtra{`np1` only}
 *   \cgalParamNEnd
=======
 *   \cgalParamBegin{vertex_point_map}
 *     the property map with the points associated to the vertices of `tm1` (`tm2`).
 *     If this parameter is omitted, an internal property map for
 *     `CGAL::vertex_point_t` must be available in `TriangleMesh`
 *   \cgalParamEnd
 *   \cgalParamBegin{edge_is_constrained_map} a property map containing the
 *     constrained-or-not status of each edge of `tm1` (`tm2`)
 *   \cgalParamEnd
 *   \cgalParamBegin{visitor} a class model of `PMPCorefinementVisitor`
 *                            that is used to track the creation of new faces (`np1` only)
 *   \cgalParamEnd
 *   \cgalParamBegin{throw_on_self_intersection} if `true`, for each input triangle mesh,
 *      the set of triangles close to the intersection of `tm1` and `tm2` will be
 *      checked for self-intersection and `CGAL::Polygon_mesh_processing::Corefinement::Self_intersection_exception`
 *      will be thrown if at least one is found (`np1` only).
 *   \cgalParamEnd
 *   \cgalParamBegin{do_not_modify} if `true`, the corresponding mesh will not be updated. The default value is `false`.
 *                                  If this parameter is set to `true` for both meshes nothing will be done.
 *                                  If this option is set to `true` for one mesh,
 *                                  the other mesh is no longer required to be without self-intersection.
 *   \cgalParamEnd
>>>>>>> 715aa45a
 * \cgalNamedParamsEnd
 *
 */
template <class TriangleMesh,
          class NamedParameters1,
          class NamedParameters2>
void
corefine(      TriangleMesh& tm1,
               TriangleMesh& tm2,
         const NamedParameters1& np1,
         const NamedParameters2& np2)
{
  using parameters::choose_parameter;
  using parameters::get_parameter;

  TriangleMesh* const_mesh_ptr=nullptr;
  if (choose_parameter(get_parameter(np1, internal_np::do_not_modify), false))
  {
    if (choose_parameter(get_parameter(np2, internal_np::do_not_modify), false))
      return;
    const_mesh_ptr=&tm1;
  }
  else
  {
    if (choose_parameter(get_parameter(np2, internal_np::do_not_modify), false))
      const_mesh_ptr=&tm2;
  }

  const bool throw_on_self_intersection =
    choose_parameter(get_parameter(np1, internal_np::throw_on_self_intersection), false);

// Vertex point maps
  typedef typename GetVertexPointMap<TriangleMesh,
                                     NamedParameters1>::type Vpm;
  typedef typename GetVertexPointMap<TriangleMesh,
                                     NamedParameters2>::type Vpm2;
  CGAL_USE_TYPE(Vpm2);
  CGAL_assertion_code(
    static const bool same_vpm = (boost::is_same<Vpm,Vpm2>::value);)
  CGAL_static_assertion(same_vpm);

  Vpm vpm1 = choose_parameter(get_parameter(np1, internal_np::vertex_point),
                              get_property_map(boost::vertex_point, tm1));

  Vpm vpm2 = choose_parameter(get_parameter(np2, internal_np::vertex_point),
                              get_property_map(boost::vertex_point, tm2));

// Edge is-constrained maps
  typedef typename internal_np::Lookup_named_param_def <
    internal_np::edge_is_constrained_t,
    NamedParameters1,
    Corefinement::No_mark<TriangleMesh>//default
  > ::type Ecm1;

  typedef typename internal_np::Lookup_named_param_def <
    internal_np::edge_is_constrained_t,
    NamedParameters2,
    Corefinement::No_mark<TriangleMesh>//default
  > ::type Ecm2;

  Ecm1 ecm1 = choose_parameter<Ecm1>(get_parameter(np1, internal_np::edge_is_constrained));
  Ecm2 ecm2 = choose_parameter<Ecm2>(get_parameter(np2, internal_np::edge_is_constrained));

  typedef Corefinement::Ecm_bind<TriangleMesh, Ecm1, Ecm2> Ecm;

  if (&tm1==&tm2)
  {
    Corefinement::mark_all_edges(tm1, ecm1);
    Corefinement::mark_all_edges(tm2, ecm2);
    return;
  }

  // User visitor
  typedef typename internal_np::Lookup_named_param_def <
    internal_np::graph_visitor_t,
    NamedParameters1,
    Corefinement::Default_visitor<TriangleMesh>//default
  > ::type User_visitor;
  User_visitor uv(choose_parameter<User_visitor>(get_parameter(np1, internal_np::graph_visitor)));

// surface intersection algorithm call
  typedef Corefinement::No_extra_output_from_corefinement<TriangleMesh> Ob;
  typedef Corefinement::Surface_intersection_visitor_for_corefinement<
    TriangleMesh, Vpm, Ob, Ecm, User_visitor> Algo_visitor;
  Ob ob;
  Ecm ecm(tm1,tm2,ecm1,ecm2);
  Corefinement::Intersection_of_triangle_meshes<TriangleMesh, Vpm, Algo_visitor>
    functor(tm1, tm2, vpm1, vpm2, Algo_visitor(uv,ob,ecm,const_mesh_ptr));
  functor(CGAL::Emptyset_iterator(), throw_on_self_intersection, true);
}

namespace experimental {
/**
 * \ingroup PMP_corefinement_grp
 * \link coref_def_subsec autorefines \endlink `tm`. Refines a triangle mesh
 * so that no triangles intersects in their interior.
 * Self-intersection edges will be marked as constrained. If an edge that was marked as
 * constrained is split, its sub-edges will be marked as constrained as well.
 *
 * @tparam TriangleMesh a model of `MutableFaceGraph`, `HalfedgeListGraph` and `FaceListGraph`
 * @tparam NamedParameters a sequence of \ref namedparameters
 *
 * @param tm input triangulated surface mesh
 * @param np an optional sequence of \ref bgl_namedparameters "Named Parameters" among the ones listed below
 *
 * \cgalNamedParamsBegin
 *   \cgalParamNBegin{vertex_point_map}
 *     \cgalParamDescription{a property map associating points to the vertices of `tm`}
 *     \cgalParamType{a class model of `ReadablePropertyMap` with `boost::graph_traits<TriangleMesh>::%vertex_descriptor`
 *                    as key type and `%Point_3` as value type}
 *     \cgalParamDefault{`boost::get(CGAL::vertex_point, tm)`}
 *     \cgalParamExtra{If this parameter is omitted, an internal property map for `CGAL::vertex_point_t`
 *                     must be available in `TriangleMesh`.}
 *  \cgalParamNEnd
 *
 *   \cgalParamNBegin{edge_is_constrained_map}
 *     \cgalParamDescription{a property map containing the constrained-or-not status of each edge of `tm`}
 *     \cgalParamType{a class model of `ReadablePropertyMap` with `boost::graph_traits<TriangleMesh>::%edge_descriptor`
 *                    as key type and `bool` as value type}
 *     \cgalParamDefault{a constant property map returning `false` for any edge}
 *   \cgalParamNEnd
 *
 *   \cgalParamNBegin{face_index_map}
 *     \cgalParamDescription{a property map associating to each face of `tm` a unique index between `0` and `num_faces(tm) - 1`}
 *     \cgalParamType{a class model of `ReadablePropertyMap` with `boost::graph_traits<TriangleMesh>::%face_descriptor`
 *                    as key type and `std::size_t` as value type}
 *     \cgalParamDefault{an automatically indexed internal map}
 *     \cgalParamExtra{If the property map is writable, the indices of the faces of `tm1` and `tm2`
 *                     will be set after the corefinement is done.}
 *   \cgalParamNEnd
 *
 *   \cgalParamNBegin{visitor}
 *     \cgalParamDescription{a visitor used to track the creation of new faces}
 *     \cgalParamType{a class model of `PMPCorefinementVisitor`}
 *     \cgalParamDefault{`Corefinement::Default_visitor<TriangleMesh>`}
 *   \cgalParamNEnd
 * \cgalNamedParamsEnd
 *
 */
template <class TriangleMesh,
          class NamedParameters>
void
autorefine(      TriangleMesh& tm,
           const NamedParameters& np)
{
  using parameters::choose_parameter;
  using parameters::get_parameter;

// Vertex point maps
  typedef typename GetVertexPointMap<TriangleMesh, NamedParameters>::type Vpm;

  Vpm vpm = choose_parameter(get_parameter(np, internal_np::vertex_point),
                             get_property_map(boost::vertex_point, tm));

// Edge is-constrained maps
  typedef typename internal_np::Lookup_named_param_def <
    internal_np::edge_is_constrained_t,
    NamedParameters,
    Corefinement::No_mark<TriangleMesh>//default
  > ::type Ecm;
  Ecm ecm = choose_parameter<Ecm>(get_parameter(np, internal_np::edge_is_constrained));

// User visitor
  typedef typename internal_np::Lookup_named_param_def <
    internal_np::graph_visitor_t,
    NamedParameters,
    Corefinement::Default_visitor<TriangleMesh>//default
  > ::type User_visitor;
  User_visitor uv(choose_parameter<User_visitor>(get_parameter(np, internal_np::graph_visitor)));


// surface intersection algorithm call
  typedef Corefinement::No_extra_output_from_corefinement<TriangleMesh> Ob;
  typedef Corefinement::Surface_intersection_visitor_for_corefinement<
    TriangleMesh, Vpm, Ob, Ecm, User_visitor,true> Algo_visitor;
  Ob ob;

  Corefinement::Intersection_of_triangle_meshes<TriangleMesh, Vpm, Algo_visitor>
    functor(tm, vpm, Algo_visitor(uv,ob,ecm) );

  functor(CGAL::Emptyset_iterator(), true);
}

/**
 * \ingroup PMP_corefinement_grp
 * Removes self-intersections in `tm` by \link coref_def_subsec autorefining \endlink `tm`,
 * removing extra patches, and stitching self-intersection edges.
 * Self-intersection edges will be marked as constrained. If an edge that was marked as
 * constrained is split, its sub-edges will be marked as constrained as well.
 * \return `true` if all self-intersections were fixed and `false` otherwise.
 *
 * @tparam TriangleMesh a model of `MutableFaceGraph`, `HalfedgeListGraph` and `FaceListGraph`
 * @tparam NamedParameters a sequence of \ref namedparameters
 *
 * @param tm input triangulated surface mesh
 * @param np an optional sequence of \ref bgl_namedparameters "Named Parameters" among the ones listed below
 *
 * \cgalNamedParamsBegin
 *   \cgalParamNBegin{vertex_point_map}
 *     \cgalParamDescription{a property map associating points to the vertices of `tm`}
 *     \cgalParamType{a class model of `ReadablePropertyMap` with `boost::graph_traits<TriangleMesh>::%vertex_descriptor`
 *                    as key type and `%Point_3` as value type}
 *     \cgalParamDefault{`boost::get(CGAL::vertex_point, tm)`}
 *     \cgalParamExtra{If this parameter is omitted, an internal property map for `CGAL::vertex_point_t`
 *                     must be available in `TriangleMesh`.}
 *   \cgalParamNEnd
 *
 *   \cgalParamNBegin{edge_is_constrained_map}
 *     \cgalParamDescription{a property map containing the constrained-or-not status of each edge of `tm`}
 *     \cgalParamType{a class model of `ReadablePropertyMap` with `boost::graph_traits<TriangleMesh>::%edge_descriptor`
 *                    as key type and `bool` as value type}
 *     \cgalParamDefault{a constant property map returning `false` for any edge}
 *   \cgalParamNEnd
 *
 *   \cgalParamNBegin{face_index_map}
 *     \cgalParamDescription{a property map associating to each face of `tm` a unique index between `0` and `num_faces(tm) - 1`}
 *     \cgalParamType{a class model of `ReadablePropertyMap` with `boost::graph_traits<TriangleMesh>::%face_descriptor`
 *                    as key type and `std::size_t` as value type}
 *     \cgalParamDefault{an automatically indexed internal map}
 *     \cgalParamExtra{If the property map is writable, the indices of the faces of `tm` will be set
 *                     after the autorefinement is done.}
 *   \cgalParamNEnd
 *
 *   \cgalParamNBegin{visitor}
 *     \cgalParamDescription{a visitor used to track the creation of new faces}
 *     \cgalParamType{a class model of `PMPCorefinementVisitor`}
 *     \cgalParamDefault{`Corefinement::Default_visitor<TriangleMesh>`}
 *   \cgalParamNEnd
 *
 * \cgalNamedParamsEnd
 *
 */
template <class TriangleMesh,
          class NamedParameters>
bool
autorefine_and_remove_self_intersections(      TriangleMesh& tm,
                                         const NamedParameters& np)
{
  using parameters::choose_parameter;
  using parameters::get_parameter;

// Vertex point maps
  typedef typename GetVertexPointMap<TriangleMesh, NamedParameters>::type Vpm;
  Vpm vpm = choose_parameter(get_parameter(np, internal_np::vertex_point),
                             get_property_map(boost::vertex_point, tm));

// Face index map
  typedef typename GetInitializedFaceIndexMap<TriangleMesh, NamedParameters>::type Fid_map;
  Fid_map fid_map = get_initialized_face_index_map(tm, np);


// Edge is-constrained maps
  typedef typename internal_np::Lookup_named_param_def <
    internal_np::edge_is_constrained_t,
    NamedParameters,
    Corefinement::No_mark<TriangleMesh>//default
  > ::type Ecm;
  Ecm ecm = choose_parameter<Ecm>(get_parameter(np, internal_np::edge_is_constrained));

// User visitor
  typedef typename internal_np::Lookup_named_param_def <
    internal_np::graph_visitor_t,
    NamedParameters,
    Corefinement::Default_visitor<TriangleMesh>//default
  > ::type User_visitor;
  User_visitor uv(choose_parameter<User_visitor>(get_parameter(np, internal_np::graph_visitor)));

// surface intersection algorithm call
  typedef Corefinement::Output_builder_for_autorefinement<TriangleMesh,
                                                          Vpm,
                                                          Fid_map,
                                                          Ecm,
                                                          Default > Ob;

  typedef Corefinement::Surface_intersection_visitor_for_corefinement<
    TriangleMesh, Vpm, Ob, Ecm, User_visitor,true> Algo_visitor;
  Ob ob(tm, vpm, fid_map, ecm);

  Corefinement::Intersection_of_triangle_meshes<TriangleMesh, Vpm, Algo_visitor>
    functor(tm, vpm, Algo_visitor(uv,ob,ecm) );

  functor(CGAL::Emptyset_iterator(), true);

  return ob.all_self_intersection_fixed();
}

}// end of namespace experimental

// overload with default named parameters
///// corefine_and_compute_union /////
template <class TriangleMesh,
          class NamedParameters1,
          class NamedParameters2>
bool
corefine_and_compute_union(      TriangleMesh& tm1,
                                 TriangleMesh& tm2,
                                 TriangleMesh& tm_out,
                           const NamedParameters1& np1,
                           const NamedParameters2& np2)
{
  using namespace CGAL::Polygon_mesh_processing::parameters;
  return corefine_and_compute_union(tm1, tm2, tm_out,
                                    np1, np2, all_default());
}

template <class TriangleMesh,
          class NamedParameters1>
bool
corefine_and_compute_union(      TriangleMesh& tm1,
                                 TriangleMesh& tm2,
                                 TriangleMesh& tm_out,
                           const NamedParameters1& np1)
{
  using namespace CGAL::Polygon_mesh_processing::parameters;
  return corefine_and_compute_union(tm1, tm2, tm_out,
                                     np1, all_default(), all_default());
}

template <class TriangleMesh>
bool
corefine_and_compute_union(TriangleMesh& tm1,
                           TriangleMesh& tm2,
                           TriangleMesh& tm_out)
{
  using namespace CGAL::Polygon_mesh_processing::parameters;
  return corefine_and_compute_union(tm1, tm2, tm_out,
                                    all_default(), all_default(), all_default());
}

///// corefine_and_compute_intersection /////
template <class TriangleMesh,
          class NamedParameters1,
          class NamedParameters2>
bool
corefine_and_compute_intersection(       TriangleMesh& tm1,
                                         TriangleMesh& tm2,
                                         TriangleMesh& tm_out,
                                  const  NamedParameters1& np1,
                                  const  NamedParameters2& np2)
{
  using namespace CGAL::Polygon_mesh_processing::parameters;
  return corefine_and_compute_intersection(tm1, tm2, tm_out,
                                           np1, np2, all_default());
}

template <class TriangleMesh,
          class NamedParameters1>
bool
corefine_and_compute_intersection(      TriangleMesh& tm1,
                                        TriangleMesh& tm2,
                                        TriangleMesh& tm_out,
                                  const NamedParameters1& np1)
{
  using namespace CGAL::Polygon_mesh_processing::parameters;
  return corefine_and_compute_intersection(tm1, tm2, tm_out,
                                           np1, all_default(), all_default());
}

template <class TriangleMesh>
bool
corefine_and_compute_intersection(TriangleMesh& tm1,
                                  TriangleMesh& tm2,
                                  TriangleMesh& tm_out)
{
  using namespace CGAL::Polygon_mesh_processing::parameters;
  return corefine_and_compute_intersection(tm1, tm2, tm_out,
                                           all_default(), all_default(), all_default());
}

///// difference /////
template <class TriangleMesh,
          class NamedParameters1,
          class NamedParameters2>
bool
corefine_and_compute_difference(      TriangleMesh& tm1,
                                      TriangleMesh& tm2,
                                      TriangleMesh& tm_out,
                                const NamedParameters1& np1,
                                const NamedParameters2& np2)
{
  using namespace CGAL::Polygon_mesh_processing::parameters;
  return corefine_and_compute_difference(tm1, tm2, tm_out,
                                         np1, np2, all_default());
}

template <class TriangleMesh,
          class NamedParameters1>
bool
corefine_and_compute_difference(      TriangleMesh& tm1,
                                      TriangleMesh& tm2,
                                      TriangleMesh& tm_out,
                                const NamedParameters1& np1)
{
  using namespace CGAL::Polygon_mesh_processing::parameters;
  return corefine_and_compute_difference(tm1, tm2, tm_out,
                                         np1, all_default(), all_default());
}

template <class TriangleMesh>
bool
corefine_and_compute_difference(TriangleMesh& tm1,
                                TriangleMesh& tm2,
                                TriangleMesh& tm_out)
{
  using namespace CGAL::Polygon_mesh_processing::parameters;
  return corefine_and_compute_difference(tm1, tm2, tm_out,
                                         all_default(), all_default(), all_default());
}

///// corefine /////
template <class TriangleMesh, class NamedParameters1>
void
corefine(      TriangleMesh& tm1,
               TriangleMesh& tm2,
         const NamedParameters1& np1)
{
  using namespace CGAL::Polygon_mesh_processing::parameters;
  corefine(tm1, tm2, np1, all_default());
}

template <class TriangleMesh>
void
corefine(           TriangleMesh& tm1,
                    TriangleMesh& tm2)
{
  using namespace CGAL::Polygon_mesh_processing::parameters;
  corefine(tm1, tm2, all_default(), all_default());
}

#ifndef CGAL_NO_DEPRECATED_CODE
 template <class TriangleMesh,
           class NamedParameters1,
           class NamedParameters2>
 void
 corefine(      TriangleMesh& tm1,
                TriangleMesh& tm2,
          const NamedParameters1& np1,
          const NamedParameters2& np2,
          const bool throw_on_self_intersection)
{
  corefine(tm1, tm2, np1.throw_on_self_intersection(throw_on_self_intersection), np2);
}

template <class TriangleMesh, class NamedParameters1>
void
corefine(      TriangleMesh& tm1,
               TriangleMesh& tm2,
         const NamedParameters1& np1,
         const bool throw_on_self_intersection)
{
  namespace params = CGAL::Polygon_mesh_processing::parameters;
  corefine(tm1, tm2,
           np1.throw_on_self_intersection(throw_on_self_intersection),
           params::all_default());
}

template <class TriangleMesh>
void
corefine(           TriangleMesh& tm1,
                    TriangleMesh& tm2,
         const bool throw_on_self_intersection)
{
  namespace params = CGAL::Polygon_mesh_processing::parameters;
  corefine(tm1, tm2,
           params::throw_on_self_intersection(throw_on_self_intersection),
           params::all_default());
}
#endif

///// autorefine /////
namespace experimental {
template <class TriangleMesh>
void
autorefine(TriangleMesh& tm)
{
  using namespace CGAL::Polygon_mesh_processing::parameters;
  autorefine(tm, all_default());
}

///// autorefine_and_remove_self_intersections /////
template <class TriangleMesh>
bool
autorefine_and_remove_self_intersections(TriangleMesh& tm)
{
  using namespace CGAL::Polygon_mesh_processing::parameters;
  return autorefine_and_remove_self_intersections(tm, all_default());
}

} // end of namespace experimental

} }  // end of namespace CGAL::Polygon_mesh_processing

#include <CGAL/enable_warnings.h>

#endif // CGAL_POLYGON_MESH_PROCESSING_COREFINEMENT_H<|MERGE_RESOLUTION|>--- conflicted
+++ resolved
@@ -664,7 +664,6 @@
  * @param np2 an optional sequence of \ref bgl_namedparameters "Named Parameters" among the ones listed below
  *
  * \cgalNamedParamsBegin
-<<<<<<< HEAD
  *   \cgalParamNBegin{vertex_point_map}
  *     \cgalParamDescription{a property map associating points to the vertices of `tm1` (`tm2`)}
  *     \cgalParamType{a class model of `ReadablePropertyMap` with `boost::graph_traits<TriangleMesh>::%vertex_descriptor`
@@ -696,29 +695,19 @@
  *     \cgalParamDefault{`false`}
  *     \cgalParamExtra{`np1` only}
  *   \cgalParamNEnd
-=======
- *   \cgalParamBegin{vertex_point_map}
- *     the property map with the points associated to the vertices of `tm1` (`tm2`).
- *     If this parameter is omitted, an internal property map for
- *     `CGAL::vertex_point_t` must be available in `TriangleMesh`
- *   \cgalParamEnd
- *   \cgalParamBegin{edge_is_constrained_map} a property map containing the
- *     constrained-or-not status of each edge of `tm1` (`tm2`)
- *   \cgalParamEnd
- *   \cgalParamBegin{visitor} a class model of `PMPCorefinementVisitor`
- *                            that is used to track the creation of new faces (`np1` only)
- *   \cgalParamEnd
- *   \cgalParamBegin{throw_on_self_intersection} if `true`, for each input triangle mesh,
- *      the set of triangles close to the intersection of `tm1` and `tm2` will be
- *      checked for self-intersection and `CGAL::Polygon_mesh_processing::Corefinement::Self_intersection_exception`
- *      will be thrown if at least one is found (`np1` only).
- *   \cgalParamEnd
- *   \cgalParamBegin{do_not_modify} if `true`, the corresponding mesh will not be updated. The default value is `false`.
+ *   \cgalParamNBegin{do_not_modify}
+ *     \cgalParamDescription{if `true`, the corresponding mesh will not be updated.}
+ *     \cgalParamType{Boolean}
+ *     \cgalParamDefault{`false`}
+ *     \cgalParamExtra{If this parameter is set to `true` for both meshes nothing will be done.
+ *                      If this option is set to `true` for one mesh,
+ *                      the other mesh is no longer required to be without self-intersection.}
+ *   \cgalParamNEnd
+ *   \cgalParamBegin{do_not_modify} 
  *                                  If this parameter is set to `true` for both meshes nothing will be done.
  *                                  If this option is set to `true` for one mesh,
  *                                  the other mesh is no longer required to be without self-intersection.
  *   \cgalParamEnd
->>>>>>> 715aa45a
  * \cgalNamedParamsEnd
  *
  */
