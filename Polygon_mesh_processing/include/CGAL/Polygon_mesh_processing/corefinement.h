// Copyright (c) 2016 GeometryFactory (France).
// All rights reserved.
//
// This file is part of CGAL (www.cgal.org).
// You can redistribute it and/or modify it under the terms of the GNU
// General Public License as published by the Free Software Foundation,
// either version 3 of the License, or (at your option) any later version.
//
// Licensees holding a valid commercial license may use this file in
// accordance with the commercial license agreement provided with the software.
//
// This file is provided AS IS with NO WARRANTY OF ANY KIND, INCLUDING THE
// WARRANTY OF DESIGN, MERCHANTABILITY AND FITNESS FOR A PARTICULAR PURPOSE.
//
// $URL$
// $Id$
// SPDX-License-Identifier: GPL-3.0+
//
//
// Author(s)     : Sebastien Loriot

#ifndef CGAL_POLYGON_MESH_PROCESSING_COREFINEMENT_H
#define CGAL_POLYGON_MESH_PROCESSING_COREFINEMENT_H

#include <CGAL/license/Polygon_mesh_processing/corefinement.h>

#include <CGAL/disable_warnings.h>

#include <CGAL/Polygon_mesh_processing/intersection.h>
#include <CGAL/Polygon_mesh_processing/internal/Corefinement/Visitor.h>
#include <CGAL/Polygon_mesh_processing/internal/Corefinement/Face_graph_output_builder.h>
#include <CGAL/Polygon_mesh_processing/internal/Corefinement/Output_builder_for_autorefinement.h>
#include <CGAL/boost/graph/copy_face_graph.h>
#include <CGAL/iterator.h>

namespace CGAL {

#if !defined(CGAL_NO_DEPRECATED_CODE) && !defined(DOXYGEN_RUNNING)
namespace Corefinement {
using Polygon_mesh_processing::Corefinement::Self_intersection_exception;
}
#endif

namespace Polygon_mesh_processing {

namespace internal {

template <class Kernel, class TriangleMesh, class VD, class Fid_map, class Vpm>
bool recursive_does_bound_a_volume(const TriangleMesh& tm,
                                         Vpm& vpm,
                                         Fid_map& fid_map,
                                         const std::vector<VD>& xtrm_vertices,
                                         boost::dynamic_bitset<>& cc_handled,
                                         const std::vector<std::size_t>& face_cc,
                                         std::size_t xtrm_cc_id,
                                         bool is_parent_outward_oriented)
{
  typedef boost::graph_traits<TriangleMesh> GT;
  typedef typename GT::face_descriptor face_descriptor;
  typedef Side_of_triangle_mesh<TriangleMesh, Kernel, Vpm> Side_of_tm;
// first check that the orientation of the current cc is consistant with its
// parent cc containing it
  bool new_is_parent_outward_oriented = internal::is_outward_oriented(
         xtrm_vertices[xtrm_cc_id], tm, parameters::vertex_point_map(vpm));
  if (new_is_parent_outward_oriented==is_parent_outward_oriented)
    return false;
  cc_handled.set(xtrm_cc_id);

  std::size_t nb_cc = cc_handled.size();

// get all cc that are inside xtrm_cc_id
  std::vector<face_descriptor> cc_faces;
  BOOST_FOREACH(face_descriptor fd, faces(tm))
  {
    if(face_cc[get(fid_map, fd)]==xtrm_cc_id)
      cc_faces.push_back(fd);
  }

  typename Side_of_tm::AABB_tree aabb_tree(cc_faces.begin(), cc_faces.end(),
                                           tm, vpm);
  Side_of_tm side_of_cc(aabb_tree);

  std::vector<std::size_t> cc_inside;
  for(std::size_t id=0; id<nb_cc; ++id)
  {
    if (cc_handled.test(id)) continue;
    if (side_of_cc(get(vpm,xtrm_vertices[id]))==ON_BOUNDED_SIDE)
      cc_inside.push_back(id);
  }

// check whether we need another recursion for cc inside xtrm_cc_id
  if (!cc_inside.empty())
  {
    std::size_t new_xtrm_cc_id = cc_inside.front();
    boost::dynamic_bitset<> new_cc_handled(nb_cc,0);
    new_cc_handled.set();
    new_cc_handled.reset(new_xtrm_cc_id);
    cc_handled.set(new_xtrm_cc_id);

    std::size_t nb_candidates = cc_inside.size();
    for (std::size_t i=1;i<nb_candidates;++i)
    {
      std::size_t candidate = cc_inside[i];
      if(get(vpm,xtrm_vertices[candidate]).z() >
         get(vpm,xtrm_vertices[new_xtrm_cc_id]).z()) new_xtrm_cc_id=candidate;
      new_cc_handled.reset(candidate);
      cc_handled.set(candidate);
    }

    if ( !internal::recursive_does_bound_a_volume<Kernel>(
           tm, vpm, fid_map, xtrm_vertices, new_cc_handled, face_cc,
           new_xtrm_cc_id, new_is_parent_outward_oriented) ) return false;
  }

// now explore remaining cc included in the same cc as xtrm_cc_id
  boost::dynamic_bitset<> cc_not_handled = ~cc_handled;
  std::size_t new_xtrm_cc_id = cc_not_handled.find_first();
  if (new_xtrm_cc_id == cc_not_handled.npos) return true;

  for (std::size_t candidate = cc_not_handled.find_next(new_xtrm_cc_id);
                   candidate < cc_not_handled.npos;
                   candidate = cc_not_handled.find_next(candidate))
  {
     if(get(vpm,xtrm_vertices[candidate]).z() > get(vpm,xtrm_vertices[new_xtrm_cc_id]).z())
        new_xtrm_cc_id = candidate;
  }

  return internal::recursive_does_bound_a_volume<Kernel>(
            tm, vpm, fid_map, xtrm_vertices, cc_handled, face_cc,
            new_xtrm_cc_id, is_parent_outward_oriented);
}

} //end of namespace internal

namespace Corefinement
{
/** \ingroup PMP_corefinement_grp
 *  Default new-face visitor model of `PMPCorefinementVisitor`.
 *  All of its functions have an empty body. This class can be used as a
 *  base class if only some of the functions of the concept require to be
 *  overridden.
 */
template <class TriangleMesh>
struct Default_visitor;

#ifdef DOXYGEN_RUNNING
/** \ingroup PMP_corefinement_grp
 *  Integer identifiers to refer to a particular Boolean operation in the function `corefine_and_compute_boolean_operations()`.
 */
enum Boolean_operation_type {UNION = 0, INTERSECTION=1,
                             TM1_MINUS_TM2=2, TM2_MINUS_TM1=3, NONE };
#endif
}

/** \ingroup PMP_corefinement_grp
 *
 * indicates if `tm` bounds a volume.
 * See \ref coref_def_subsec for details.
 *
 * @tparam TriangleMesh a model of `MutableFaceGraph`, `HalfedgeListGraph` and `FaceListGraph`.
 * @tparam NamedParameters a sequence of \ref pmp_namedparameters "Named Parameters"
 *
 * @param tm a closed triangulated surface mesh
 * @param np optional sequence of \ref pmp_namedparameters "Named Parameters" among the ones listed below
 *
 * @pre `CGAL::is_closed(tm)`
 *
 * \cgalNamedParamsBegin
 *   \cgalParamBegin{vertex_point_map}
 *     the property map with the points associated to the vertices of `tm`.
 *     If this parameter is omitted, an internal property map for
 *     `CGAL::vertex_point_t` must be available in `TriangleMesh`
 *   \cgalParamEnd
 *   \cgalParamBegin{face_index_map}
 *     a property map containing the index of each face of `tm`.
 *   \cgalParamEnd
 * \cgalNamedParamsEnd
 *
 * \see `CGAL::Polygon_mesh_processing::orient_to_bound_a_volume()`
 */
template <class TriangleMesh, class NamedParameters>
bool does_bound_a_volume(const TriangleMesh& tm, const NamedParameters& np)
{
  typedef boost::graph_traits<TriangleMesh> GT;
  typedef typename GT::vertex_descriptor vertex_descriptor;
  typedef typename GetVertexPointMap<TriangleMesh,
                                     NamedParameters>::const_type Vpm;
  typedef typename GetFaceIndexMap<TriangleMesh,
                                   NamedParameters>::const_type Fid_map;
  typedef typename Kernel_traits<
    typename boost::property_traits<Vpm>::value_type >::Kernel Kernel;

  if (!is_closed(tm)) return false;
  if (!is_triangle_mesh(tm)) return false;

  Vpm vpm = boost::choose_param(boost::get_param(np, internal_np::vertex_point),
                                get_const_property_map(boost::vertex_point, tm));

  Fid_map fid_map = boost::choose_param(boost::get_param(np, internal_np::face_index),
                                        get_const_property_map(boost::face_index, tm));

  std::vector<std::size_t> face_cc(num_faces(tm), std::size_t(-1));

  // set the connected component id of each face
  std::size_t nb_cc = connected_components(tm,
                                bind_property_maps(fid_map,make_property_map(face_cc)),
                                parameters::face_index_map(fid_map));

  if (nb_cc == 1)
    return true;

  boost::dynamic_bitset<> cc_handled(nb_cc, 0);

  // extract a vertex with max z coordinate for each connected component
  std::vector<vertex_descriptor> xtrm_vertices(nb_cc, GT::null_vertex());
  BOOST_FOREACH(vertex_descriptor vd, vertices(tm))
  {
    std::size_t cc_id = face_cc[get(fid_map, face(halfedge(vd, tm), tm))];
    if (xtrm_vertices[cc_id]==GT::null_vertex())
      xtrm_vertices[cc_id]=vd;
    else
      if (get(vpm, vd).z()>get(vpm,xtrm_vertices[cc_id]).z())
        xtrm_vertices[cc_id]=vd;
  }

  //extract a vertex with max z amongst all components
  std::size_t xtrm_cc_id=0;
  for(std::size_t id=1; id<nb_cc; ++id)
    if (get(vpm, xtrm_vertices[id]).z()>get(vpm,xtrm_vertices[xtrm_cc_id]).z())
      xtrm_cc_id=id;

  bool is_parent_outward_oriented =
    !internal::is_outward_oriented(xtrm_vertices[xtrm_cc_id], tm, np);

  return internal::recursive_does_bound_a_volume<Kernel>(tm, vpm, fid_map,
                                                         xtrm_vertices,
                                                         cc_handled,
                                                         face_cc,
                                                         xtrm_cc_id,
                                                         is_parent_outward_oriented);
}

/// \cond SKIP_IN_MANUAL
template <class TriangleMesh>
bool does_bound_a_volume(const TriangleMesh& tm)
{
  return does_bound_a_volume(tm, parameters::all_default());
}
/// \endcond

#define CGAL_COREF_SET_OUTPUT_EDGE_MARK_MAP(I) \
  typedef typename boost::lookup_named_param_def < \
    internal_np::edge_is_constrained_t, \
    NamedParametersOut##I, \
    Corefinement::No_mark<TriangleMesh> \
  > ::type Ecm_out_##I; \
    Ecm_out_##I ecm_out_##I = \
      boost::choose_param( boost::get_param(cpp11::get<I>(nps_out), internal_np::edge_is_constrained),  \
                           Corefinement::No_mark<TriangleMesh>() );


/**
  * \ingroup PMP_corefinement_grp
  * \link coref_def_subsec corefines \endlink `tm1` and `tm2` and for each triangle mesh `tm_out` passed
  * as an optional in `output` different from `boost::none`, the triangulated surface mesh
  * \link coref_def_subsec bounding \endlink  the result of a particular Boolean operation
  * between the volumes bounded by `tm1` and `tm2` will be put in the corresponding triangle mesh.
  * The positions of the meshes in the array `output` are specific to the Boolean operation to compute
  * and `Corefinement::Boolean_operation_type` encodes and describes the ordering. Constructing the default array
  * means that no Boolean operation will be done. Overwriting a default value will trigger the corresponding
  * operation. In such a case, the address to a valid surface mesh must be provided.
  * The optional named parameters for all output meshes are provided as a `tuple` and follow the same
  * order as the array `output`. A call to `corefine_and_compute_boolean_operations()` with optional
  * named parameters passed for output meshes should be done using `make_tuple()` as the types of
  * named parameters are unspecified.
  *
  * If `tm1` and/or `tm2` are part of the output surface meshes, they will be updated to
  * contain the output (in-place operation), in any other case, the corresponding result will
  * be inserted into the mesh without clearing it first.
  * \pre \link CGAL::Polygon_mesh_processing::does_self_intersect() `!CGAL::Polygon_mesh_processing::does_self_intersect(tm1)` \endlink
  * \pre \link CGAL::Polygon_mesh_processing::does_self_intersect() `!CGAL::Polygon_mesh_processing::does_self_intersect(tm2)` \endlink
  * \pre \link CGAL::Polygon_mesh_processing::does_bound_a_volume() `CGAL::Polygon_mesh_processing::does_bound_a_volume(tm1)` \endlink
  * \pre \link CGAL::Polygon_mesh_processing::does_bound_a_volume() `CGAL::Polygon_mesh_processing::does_bound_a_volume(tm2)` \endlink
  *
  * @tparam TriangleMesh a model of `MutableFaceGraph`, `HalfedgeListGraph` and `FaceListGraph`
  * @tparam NamedParameters1 a sequence of \ref pmp_namedparameters "Named Parameters"
  * @tparam NamedParameters2 a sequence of \ref pmp_namedparameters "Named Parameters"
  * @tparam NamedParametersOut0 a sequence of \ref pmp_namedparameters "Named Parameters" for computing the union of the volumes bounded by `tm1` and `tm2`
  * @tparam NamedParametersOut1 a sequence of \ref pmp_namedparameters "Named Parameters" for computing the intersection of the volumes bounded by `tm1` and `tm2`
  * @tparam NamedParametersOut2 a sequence of \ref pmp_namedparameters "Named Parameters" for computing the difference of the volumes bounded by `tm1` and `tm2`
  * @tparam NamedParametersOut3 a sequence of \ref pmp_namedparameters "Named Parameters" for computing the difference of the volumes bounded by `tm2` and `tm1`
  *
  * @param tm1 first input triangulated surface mesh
  * @param tm2 second input triangulated surface mesh
  * @param output an array of output surface meshes
  * @param np1 optional sequence of \ref pmp_namedparameters "Named Parameters" among the ones listed below
  * @param np2 optional sequence of \ref pmp_namedparameters "Named Parameters" among the ones listed below
  *
  * \cgalNamedParamsBegin
  *   \cgalParamBegin{vertex_point_map}
  *     the property map with the points associated to the vertices of `tm1` (`tm2`).
  *     If this parameter is omitted, an internal property map for
  *     `CGAL::vertex_point_t` should be available in `TriangleMesh`
  *   \cgalParamEnd
  *   \cgalParamBegin{edge_is_constrained_map} a property map containing the
  *     constrained-or-not status of each edge of `tm1` (`tm2`).
  *   \cgalParamEnd
  *   \cgalParamBegin{face_index_map} a property map containing the index of each face of `tm1` (`tm2`).
  *     Note that if the property map is writable, the indices of the faces
  *     of `tm1` and `tm2` will be set after the corefinement is done.
  *   \cgalParamEnd
  *   \cgalParamBegin{visitor} a class model of `PMPCorefinementVisitor`
  *                            that is used to track the creation of new faces  (`np1` only)
  *   \cgalParamEnd
  *   \cgalParamBegin{throw_on_self_intersection} if `true`, for each input triangle mesh,
  *      the set of triangles close to the intersection of `tm1` and `tm2` will be
  *      checked for self-intersection and `CGAL::Polygon_mesh_processing::Corefinement::Self_intersection_exception`
  *      will be thrown if at least one is found (`np1` only).
  *   \cgalParamEnd
  * \cgalNamedParamsEnd
  *
  * @param nps_out tuple of optional sequences of \ref pmp_namedparameters "Named Parameters" each among the ones listed below
  *        (`tm_out` being used to refer to the output surface mesh in `output` corresponding to a given named parameter sequence)
  *
  * \cgalNamedParamsBegin
  *   \cgalParamBegin{vertex_point_map}
  *     the property map with the points associated to the vertices of `tm_out`.
  *     If this parameter is omitted, an internal property map for
  *     `CGAL::vertex_point_t` must be available in `TriangleMesh`
  *   \cgalParamEnd
  *   \cgalParamBegin{edge_is_constrained_map} a property map containing the
  *     constrained-or-not status of each edge of `tm_out`. An edge of `tm_out` is constrained
  *     if it is on the intersection of `tm1` and `tm2`, or if the edge corresponds to a
  *     constrained edge in `tm1` or `tm2`.
  *   \cgalParamEnd
  * \cgalNamedParamsEnd
  *
  * @return an array filled as follows: for each operation computed, the position in the array
  *         will contain `true` iff the output surface mesh is manifold, and it is put in the surface mesh
  *         at the same position as in `output`. Note that if an output surface mesh also was
  *         an input mesh but the output operation was generating a non-manifold mesh, the surface mesh
  *         will only be corefined.
  */
template <class TriangleMesh,
          class NamedParameters1,
          class NamedParameters2,
          class NamedParametersOut0,
          class NamedParametersOut1,
          class NamedParametersOut2,
          class NamedParametersOut3>
cpp11::array<bool,4>
corefine_and_compute_boolean_operations(
        TriangleMesh& tm1,
        TriangleMesh& tm2,
  const cpp11::array< boost::optional<TriangleMesh*>,4>& output,
  const NamedParameters1& np1,
  const NamedParameters2& np2,
  const cpp11::tuple<NamedParametersOut0,
                     NamedParametersOut1,
                     NamedParametersOut2,
                     NamedParametersOut3>& nps_out)
{
  const bool throw_on_self_intersection =
    boost::choose_param(boost::get_param(np1, internal_np::throw_on_self_intersection), false);

// Vertex point maps
  //for input meshes
  typedef typename GetVertexPointMap<TriangleMesh,
                                     NamedParameters1>::type Vpm;
  typedef typename GetVertexPointMap<TriangleMesh,
                                     NamedParameters2>::type Vpm2;
  CGAL_USE_TYPE(Vpm2);
  CGAL_assertion_code(
    static const bool same_vpm = (boost::is_same<Vpm,Vpm2>::value); )
  CGAL_static_assertion(same_vpm);

  Vpm vpm1 = boost::choose_param(boost::get_param(np1, internal_np::vertex_point),
                                 get_property_map(boost::vertex_point, tm1));

  Vpm vpm2 = boost::choose_param(boost::get_param(np2, internal_np::vertex_point),
                                 get_property_map(boost::vertex_point, tm2));

  typedef typename boost::property_traits<Vpm>::value_type Point_3;

  // for output meshes: here we have to use a trick so that if for a specific output
  // that is not requested, the default vpm does not have the same value type as the
  // input map, a dummy default vpm is used so that calls to get/put can be compiled
  // (even if not used).
  typedef cpp11::tuple<
    Corefinement::TweakedGetVertexPointMap<Point_3, NamedParametersOut0, TriangleMesh>,
    Corefinement::TweakedGetVertexPointMap<Point_3, NamedParametersOut1, TriangleMesh>,
    Corefinement::TweakedGetVertexPointMap<Point_3, NamedParametersOut2, TriangleMesh>,
    Corefinement::TweakedGetVertexPointMap<Point_3, NamedParametersOut3, TriangleMesh>
  > Vpm_out_tuple_helper;

  typedef cpp11::tuple<
    boost::optional< typename cpp11::tuple_element<0, Vpm_out_tuple_helper>::type::type >,
    boost::optional< typename cpp11::tuple_element<1, Vpm_out_tuple_helper>::type::type >,
    boost::optional< typename cpp11::tuple_element<2, Vpm_out_tuple_helper>::type::type >,
    boost::optional< typename cpp11::tuple_element<3, Vpm_out_tuple_helper>::type::type >
  > Vpm_out_tuple;

  Vpm_out_tuple vpm_out_tuple(
    Corefinement::get_vpm<Point_3>(cpp11::get<0>(nps_out), output[0],
                                   typename cpp11::tuple_element<0, Vpm_out_tuple_helper>::type::Use_default_tag()),
    Corefinement::get_vpm<Point_3>(cpp11::get<1>(nps_out), output[1],
                                   typename cpp11::tuple_element<1, Vpm_out_tuple_helper>::type::Use_default_tag()),
    Corefinement::get_vpm<Point_3>(cpp11::get<2>(nps_out), output[2],
                                   typename cpp11::tuple_element<2, Vpm_out_tuple_helper>::type::Use_default_tag()),
    Corefinement::get_vpm<Point_3>(cpp11::get<3>(nps_out), output[3],
                                   typename cpp11::tuple_element<3, Vpm_out_tuple_helper>::type::Use_default_tag())
  );

  if (&tm1==&tm2)
  {
    // for now edges in a coplanar patch are not constrained so there is nothing to constrained here
    // \todo marked edges from input to output are not ported

    if (output[Corefinement::UNION] != boost::none)
      if (&tm1 != *output[Corefinement::UNION])
        copy_face_graph(tm1,
            *(*output[Corefinement::UNION]),
                        parameters::vertex_point_map(vpm1),
                        parameters::vertex_point_map(*cpp11::get<Corefinement::UNION>(vpm_out_tuple)));
    if (output[Corefinement::INTERSECTION] != boost::none)
      if (&tm1 != *output[Corefinement::INTERSECTION])
        copy_face_graph(tm1,
                        *(*output[Corefinement::INTERSECTION]),
                        parameters::vertex_point_map(vpm1),
                        parameters::vertex_point_map(*cpp11::get<Corefinement::INTERSECTION>(vpm_out_tuple)));
                        

    if (output[Corefinement::TM1_MINUS_TM2] != boost::none)
      if (&tm1 == *output[Corefinement::TM1_MINUS_TM2])
        clear(tm1);

    if (output[Corefinement::TM2_MINUS_TM1] != boost::none)
      if (&tm1 == *output[Corefinement::TM2_MINUS_TM1])
        clear(tm1);

    return CGAL::make_array(true, true, true, true);
  }

  // handle case of empty meshes (isolated vertices are ignored)
  if (faces(tm1).empty())
  {
    if(faces(tm2).empty())
    {
      for (int i=0; i<4; ++i)
<<<<<<< HEAD
        if (desired_output[i] != boost::none)
          clear(*(*desired_output[i]));
      return CGAL::make_array(true, true, true, true);
    }
    // tm2 is not empty
    if (desired_output[Corefinement::UNION] != boost::none)
      if (&tm2 != *desired_output[Corefinement::UNION])
        copy_face_graph(tm2,
                        *(*desired_output[Corefinement::UNION]),
                        Emptyset_iterator(), Emptyset_iterator(), Emptyset_iterator(),
                        vpm2,
                        vpm_out[Corefinement::UNION]);
    if (desired_output[Corefinement::INTER] != boost::none)
      clear(*(*desired_output[Corefinement::INTER]));
    if (desired_output[Corefinement::TM1_MINUS_TM2] != boost::none)
      clear(*(*desired_output[Corefinement::TM1_MINUS_TM2]));
    if (desired_output[Corefinement::TM2_MINUS_TM1] != boost::none)
      if (&tm2 != *desired_output[Corefinement::TM2_MINUS_TM1])
        copy_face_graph(tm2,
                        *(*desired_output[Corefinement::TM2_MINUS_TM1]),
                        Emptyset_iterator(), Emptyset_iterator(), Emptyset_iterator(),
                        vpm2,
                        vpm_out[Corefinement::TM2_MINUS_TM1]);
=======
        if (output[i] != boost::none)
          clear(*(*output[i]));
      return CGAL::make_array(true, true, true, true);
    }
    // tm2 is not empty
    if (output[Corefinement::UNION] != boost::none)
      if (&tm2 != *output[Corefinement::UNION])
        copy_face_graph(tm2,
                        *(*output[Corefinement::UNION]),
                        parameters::vertex_point_map(vpm2),
                        parameters::vertex_point_map(*cpp11::get<Corefinement::UNION>(vpm_out_tuple)));
    if (output[Corefinement::INTERSECTION] != boost::none)
      clear(*(*output[Corefinement::INTERSECTION]));
    if (output[Corefinement::TM1_MINUS_TM2] != boost::none)
      clear(*(*output[Corefinement::TM1_MINUS_TM2]));
    if (output[Corefinement::TM2_MINUS_TM1] != boost::none)
      if (&tm2 != *output[Corefinement::TM2_MINUS_TM1])
        copy_face_graph(tm2,
                        *(*output[Corefinement::TM2_MINUS_TM1]),
                        parameters::vertex_point_map(vpm2),
                        parameters::vertex_point_map(*cpp11::get<Corefinement::TM2_MINUS_TM1>(vpm_out_tuple)));
>>>>>>> 8da9e7ce
    return CGAL::make_array(true, true, true, true);
  }
  else
    if (faces(tm2).empty())
    {
      // tm1 is not empty
<<<<<<< HEAD
      if (desired_output[Corefinement::UNION] != boost::none)
        if (&tm1 != *desired_output[Corefinement::UNION])
          copy_face_graph(tm1,
                          *(*desired_output[Corefinement::UNION]),
                          Emptyset_iterator(), Emptyset_iterator(), Emptyset_iterator(),
                          vpm1,
                          vpm_out[Corefinement::UNION]);
      if (desired_output[Corefinement::INTER] != boost::none)
        clear(*(*desired_output[Corefinement::INTER]));
      if (desired_output[Corefinement::TM2_MINUS_TM1] != boost::none)
        clear(*(*desired_output[Corefinement::TM2_MINUS_TM1]));
      if (desired_output[Corefinement::TM1_MINUS_TM2] != boost::none)
        if (&tm1 != *desired_output[Corefinement::TM1_MINUS_TM2])
          copy_face_graph(tm1,
                          *(*desired_output[Corefinement::TM1_MINUS_TM2]),
                          Emptyset_iterator(), Emptyset_iterator(), Emptyset_iterator(),
                          vpm1,
                          vpm_out[Corefinement::TM1_MINUS_TM2]);
=======
      if (output[Corefinement::UNION] != boost::none)
        if (&tm1 != *output[Corefinement::UNION])
          copy_face_graph(tm1,
                          *(*output[Corefinement::UNION]),
                          parameters::vertex_point_map(vpm1),
                          parameters::vertex_point_map(*cpp11::get<Corefinement::UNION>(vpm_out_tuple)));
      if (output[Corefinement::INTERSECTION] != boost::none)
        clear(*(*output[Corefinement::INTERSECTION]));
      if (output[Corefinement::TM2_MINUS_TM1] != boost::none)
        clear(*(*output[Corefinement::TM2_MINUS_TM1]));
      if (output[Corefinement::TM1_MINUS_TM2] != boost::none)
        if (&tm1 != *output[Corefinement::TM1_MINUS_TM2])
          copy_face_graph(tm1,
                          *(*output[Corefinement::TM1_MINUS_TM2]),
                          parameters::vertex_point_map(vpm1),
                          parameters::vertex_point_map(*cpp11::get<Corefinement::TM1_MINUS_TM2>(vpm_out_tuple)));
>>>>>>> 8da9e7ce
      return CGAL::make_array(true, true, true, true);
    }

// Edge is-constrained maps
  //for input meshes
  typedef typename boost::lookup_named_param_def <
    internal_np::edge_is_constrained_t,
    NamedParameters1,
    Corefinement::No_mark<TriangleMesh>//default
  > ::type Ecm1;

  typedef typename boost::lookup_named_param_def <
    internal_np::edge_is_constrained_t,
    NamedParameters2,
    Corefinement::No_mark<TriangleMesh>//default
  > ::type Ecm2;

  Ecm1 ecm1 = boost::choose_param( boost::get_param(np1, internal_np::edge_is_constrained),
                                   Corefinement::No_mark<TriangleMesh>() );
  Ecm2 ecm2 = boost::choose_param( boost::get_param(np2, internal_np::edge_is_constrained),
                                   Corefinement::No_mark<TriangleMesh>() );

  typedef Corefinement::Ecm_bind<TriangleMesh, Ecm1, Ecm2> Ecm_in;

  //for output meshes
  CGAL_COREF_SET_OUTPUT_EDGE_MARK_MAP(0)
  CGAL_COREF_SET_OUTPUT_EDGE_MARK_MAP(1)
  CGAL_COREF_SET_OUTPUT_EDGE_MARK_MAP(2)
  CGAL_COREF_SET_OUTPUT_EDGE_MARK_MAP(3)

  // In the current version all types must be the same so an array would be fine
  typedef cpp11::tuple<Ecm_out_0, Ecm_out_1, Ecm_out_2, Ecm_out_3>
                                                            Edge_mark_map_tuple;

// Face index point maps
  typedef typename GetFaceIndexMap<TriangleMesh,
                                   NamedParameters1>::type Fid_map;
  typedef typename GetFaceIndexMap<TriangleMesh,
                                   NamedParameters2>::type Fid_map2;
  CGAL_USE_TYPE(Fid_map2);
  CGAL_assertion_code(
    static const bool same_fidmap = (boost::is_same<Fid_map,Fid_map2>::value);)
  CGAL_static_assertion(same_fidmap);

  Fid_map fid_map1 = boost::choose_param(boost::get_param(np1, internal_np::face_index),
                                        get_property_map(boost::face_index, tm1));
  Fid_map fid_map2 = boost::choose_param(boost::get_param(np2, internal_np::face_index),
                                         get_property_map(boost::face_index, tm2));
// User visitor
  typedef typename boost::lookup_named_param_def <
    internal_np::graph_visitor_t,
    NamedParameters1,
    Corefinement::Default_visitor<TriangleMesh>//default
  > ::type User_visitor;
  User_visitor uv( boost::choose_param( boost::get_param(np1, internal_np::graph_visitor),
                   Corefinement::Default_visitor<TriangleMesh>() ) );

  // surface intersection algorithm call
  typedef Corefinement::Face_graph_output_builder<TriangleMesh,
                                                  Vpm,
                                                  Vpm_out_tuple,
                                                  Fid_map,
                                                  Default,
                                                  Ecm_in,
                                                  Edge_mark_map_tuple,
                                                  User_visitor> Ob;

  typedef Corefinement::Surface_intersection_visitor_for_corefinement<
    TriangleMesh, Vpm, Ob, Ecm_in, User_visitor> Algo_visitor;
  Ecm_in ecm_in(tm1,tm2,ecm1,ecm2);
  Edge_mark_map_tuple ecms_out(ecm_out_0, ecm_out_1, ecm_out_2, ecm_out_3);
  Ob ob(tm1, tm2, vpm1, vpm2, fid_map1, fid_map2, ecm_in,
        vpm_out_tuple, ecms_out, uv, output);

  Corefinement::Intersection_of_triangle_meshes<TriangleMesh, Vpm, Algo_visitor >
    functor(tm1, tm2, vpm1, vpm2, Algo_visitor(uv,ob,ecm_in));
  functor(CGAL::Emptyset_iterator(), throw_on_self_intersection, true);


  return CGAL::make_array(ob.union_is_valid(),
                          ob.intersection_is_valid(),
                          ob.tm1_minus_tm2_is_valid(),
                          ob.tm2_minus_tm1_is_valid());
}

template <class TriangleMesh>
cpp11::array<bool,4>
corefine_and_compute_boolean_operations(
        TriangleMesh& tm1,
        TriangleMesh& tm2,
  const cpp11::array< boost::optional<TriangleMesh*>,4>& output)
{
  using namespace CGAL::Polygon_mesh_processing::parameters;
  return corefine_and_compute_boolean_operations(tm1, tm2, output,
                                                 all_default(), all_default(),
                                                 cpp11::make_tuple(all_default(), all_default(),
                                                                   all_default(), all_default()));
}

template <class TriangleMesh, class NamedParameters1>
cpp11::array<bool,4>
corefine_and_compute_boolean_operations(
        TriangleMesh& tm1,
        TriangleMesh& tm2,
  const cpp11::array< boost::optional<TriangleMesh*>,4>& output,
  const NamedParameters1& np1)
{
  using namespace CGAL::Polygon_mesh_processing::parameters;
  return corefine_and_compute_boolean_operations(tm1, tm2, output,
                                                 np1, all_default(),
                                                 cpp11::make_tuple(all_default(), all_default(),
                                                                   all_default(), all_default()));
}

template <class TriangleMesh, class NamedParameters1, class NamedParameters2>
cpp11::array<bool,4>
corefine_and_compute_boolean_operations(
        TriangleMesh& tm1,
        TriangleMesh& tm2,
  const cpp11::array< boost::optional<TriangleMesh*>,4>& output,
  const NamedParameters1& np1,
  const NamedParameters2& np2)
{
  using namespace CGAL::Polygon_mesh_processing::parameters;
  return corefine_and_compute_boolean_operations(tm1, tm2, output,
                                                 np1, np2,
                                                 cpp11::make_tuple(all_default(), all_default(),
                                                                   all_default(), all_default()));
}

#undef CGAL_COREF_SET_OUTPUT_VERTEX_POINT_MAP
#undef CGAL_COREF_SET_OUTPUT_EDGE_MARK_MAP


/**
  * \ingroup PMP_corefinement_grp
  * \link coref_def_subsec corefines \endlink `tm1` and `tm2` and
  * puts in `tm_out` a triangulated surface mesh \link coref_def_subsec bounding \endlink the union of the volumes
  * bounded by `tm1` and `tm2`.
  * If `tm_out` is one of the input surface meshes, it will be updated to
  * contain the output (in-place operation), otherwise the result will
  * be inserted into `tm_out` without clearing it first.
  * \pre \link CGAL::Polygon_mesh_processing::does_self_intersect() `!CGAL::Polygon_mesh_processing::does_self_intersect(tm1)` \endlink
  * \pre \link CGAL::Polygon_mesh_processing::does_self_intersect() `!CGAL::Polygon_mesh_processing::does_self_intersect(tm2)` \endlink
  * \pre \link CGAL::Polygon_mesh_processing::does_bound_a_volume() `CGAL::Polygon_mesh_processing::does_bound_a_volume(tm1)` \endlink
  * \pre \link CGAL::Polygon_mesh_processing::does_bound_a_volume() `CGAL::Polygon_mesh_processing::does_bound_a_volume(tm2)` \endlink
  *
  * @tparam TriangleMesh a model of `MutableFaceGraph`, `HalfedgeListGraph` and `FaceListGraph`
  * @tparam NamedParameters1 a sequence of \ref pmp_namedparameters "Named Parameters"
  * @tparam NamedParameters2 a sequence of \ref pmp_namedparameters "Named Parameters"
  * @tparam NamedParametersOut a sequence of \ref pmp_namedparameters "Named Parameters"
  *
  * @param tm1 first input triangulated surface mesh
  * @param tm2 second input triangulated surface mesh
  * @param tm_out output surface mesh
  * @param np1 optional sequence of \ref pmp_namedparameters "Named Parameters" among the ones listed below
  * @param np2 optional sequence of \ref pmp_namedparameters "Named Parameters" among the ones listed below
  *
  * \cgalNamedParamsBegin
  *   \cgalParamBegin{vertex_point_map}
  *     the property map with the points associated to the vertices of `tm1` (`tm2`).
  *     If this parameter is omitted, an internal property map for
  *     `CGAL::vertex_point_t` must be available in `TriangleMesh`
  *   \cgalParamEnd
  *   \cgalParamBegin{edge_is_constrained_map} a property map containing the
  *     constrained-or-not status of each edge of `tm1` (`tm2`).
  *   \cgalParamEnd
  *   \cgalParamBegin{face_index_map} a property map containing the index of each face of `tm1` (`tm2`).
  *     Note that if the property map is writable, the indices of the faces
  *     of `tm1` and `tm2` will be set after the corefinement is done.
  *   \cgalParamEnd
  *   \cgalParamBegin{visitor} a class model of `PMPCorefinementVisitor`
  *                            that is used to track the creation of new faces  (`np1` only)
  *   \cgalParamEnd
  *   \cgalParamBegin{throw_on_self_intersection} if `true`, for each input triangle mesh,
  *      the set of triangles close to the intersection of `tm1` and `tm2` will be
  *      checked for self-intersection and `CGAL::Polygon_mesh_processing::Corefinement::Self_intersection_exception`
  *      will be thrown if at least one is found (`np1` only).
  *   \cgalParamEnd
  * \cgalNamedParamsEnd
  *
  * @param np_out optional sequence of \ref pmp_namedparameters "Named Parameters" among the ones listed below
  *
  * \cgalNamedParamsBegin
  *   \cgalParamBegin{vertex_point_map}
  *     the property map with the points associated to the vertices of `tm_out`.
  *     If this parameter is omitted, an internal property map for
  *     `CGAL::vertex_point_t` must be available in `TriangleMesh`
  *   \cgalParamEnd
  *   \cgalParamBegin{edge_is_constrained_map} a property map containing the
  *     constrained-or-not status of each edge of `tm_out`. An edge of `tm_out` is constrained
  *     if it is on the intersection of `tm1` and `tm2`, or if the edge corresponds to a
  *     constrained edge in `tm1` or `tm2`.
  *   \cgalParamEnd
  * \cgalNamedParamsEnd
  *
  * @return `true` if the output surface mesh is manifold and is put into `tm_out`.
  *         If `false` is returned and if `tm_out` is one of the input surface meshes,
  *         then `tm_out` is only corefined.  */
template <class TriangleMesh,
          class NamedParameters1,
          class NamedParameters2,
          class NamedParametersOut>
bool
corefine_and_compute_union(      TriangleMesh& tm1,
                                 TriangleMesh& tm2,
                                 TriangleMesh& tm_out,
                           const NamedParameters1& np1,
                           const NamedParameters2& np2,
                           const NamedParametersOut& np_out)
{
  using namespace CGAL::Polygon_mesh_processing::parameters;
  cpp11::array< boost::optional<TriangleMesh*>,4> output;
  output[Corefinement::UNION]=&tm_out;

  return
   corefine_and_compute_boolean_operations(tm1, tm2, output, np1, np2,
                                           cpp11::make_tuple(np_out,
                                                             all_default(),
                                                             all_default(),
                                                             all_default()))
                                                                [Corefinement::UNION];
}

/**
  * \ingroup PMP_corefinement_grp
  * \link coref_def_subsec corefines \endlink `tm1` and `tm2` and
  * puts in `tm_out` a triangulated surface mesh \link coref_def_subsec bounding \endlink
  * the intersection of the volumes bounded by `tm1` and `tm2`.
  * \copydetails CGAL::Polygon_mesh_processing::corefine_and_compute_union()
  */
template <class TriangleMesh,
          class NamedParameters1,
          class NamedParameters2,
          class NamedParametersOut>
bool
corefine_and_compute_intersection(      TriangleMesh& tm1,
                                        TriangleMesh& tm2,
                                        TriangleMesh& tm_out,
                                  const NamedParameters1& np1,
                                  const NamedParameters2& np2,
                                  const NamedParametersOut& np_out)
{
  using namespace CGAL::Polygon_mesh_processing::parameters;
  cpp11::array< boost::optional<TriangleMesh*>,4> output;
  output[Corefinement::INTERSECTION]=&tm_out;

  return
    corefine_and_compute_boolean_operations(tm1, tm2, output, np1, np2,
                                            cpp11::make_tuple(all_default(),
                                                              np_out,
                                                              all_default(),
                                                              all_default()))
                                                                [Corefinement::INTERSECTION];
}

/**
  * \ingroup PMP_corefinement_grp
  * \link coref_def_subsec corefines \endlink `tm1` and `tm2` and
  * puts in `tm_out` a triangulated surface mesh \link coref_def_subsec bounding \endlink
  * the volume bounded by `tm1` minus the volume bounded by `tm2`.
  * \copydetails CGAL::Polygon_mesh_processing::corefine_and_compute_union()
  */
template <class TriangleMesh,
          class NamedParameters1,
          class NamedParameters2,
          class NamedParametersOut>
bool
corefine_and_compute_difference(      TriangleMesh& tm1,
                                      TriangleMesh& tm2,
                                      TriangleMesh& tm_out,
                                const NamedParameters1& np1,
                                const NamedParameters2& np2,
                                const NamedParametersOut& np_out)
{
  using namespace CGAL::Polygon_mesh_processing::parameters;
  using namespace CGAL::Polygon_mesh_processing::Corefinement;
  cpp11::array< boost::optional<TriangleMesh*>,4> output;
  output[TM1_MINUS_TM2]=&tm_out;

  return
    corefine_and_compute_boolean_operations(tm1, tm2, output, np1, np2,
                                            cpp11::make_tuple(all_default(),
                                                              all_default(),
                                                              np_out,
                                                              all_default()))
                                                                [TM1_MINUS_TM2];
}

/**
 * \ingroup PMP_corefinement_grp
 * \link coref_def_subsec corefines \endlink `tm1` and `tm2`. For each input
 * triangulated surface mesh, if a constrained edge is provided, intersection
 * edges will be marked as constrained. If an edge that was marked as
 * constrained is split, its sub-edges will be marked as constrained as well.
 *
 * \pre \link CGAL::Polygon_mesh_processing::does_self_intersect() `!CGAL::Polygon_mesh_processing::does_self_intersect(tm1)` \endlink
 * \pre \link CGAL::Polygon_mesh_processing::does_self_intersect() `!CGAL::Polygon_mesh_processing::does_self_intersect(tm2)` \endlink
 *
 * @tparam TriangleMesh a model of `MutableFaceGraph`, `HalfedgeListGraph` and `FaceListGraph`
 * @tparam NamedParameters1 a sequence of \ref pmp_namedparameters "Named Parameters"
 * @tparam NamedParameters2 a sequence of \ref pmp_namedparameters "Named Parameters"
 *
 * @param tm1 first input triangulated surface mesh
 * @param tm2 second input triangulated surface mesh
 * @param np1 optional sequence of \ref pmp_namedparameters "Named Parameters" among the ones listed below
 * @param np2 optional sequence of \ref pmp_namedparameters "Named Parameters" among the ones listed below
 *
 * \cgalNamedParamsBegin
 *   \cgalParamBegin{vertex_point_map}
 *     the property map with the points associated to the vertices of `tm1` (`tm2`).
 *     If this parameter is omitted, an internal property map for
 *     `CGAL::vertex_point_t` must be available in `TriangleMesh`
 *   \cgalParamEnd
 *   \cgalParamBegin{edge_is_constrained_map} a property map containing the
 *     constrained-or-not status of each edge of `tm1` (`tm2`)
 *   \cgalParamEnd
 *   \cgalParamBegin{visitor} a class model of `PMPCorefinementVisitor`
 *                            that is used to track the creation of new faces (`np1` only)
 *   \cgalParamEnd
 *   \cgalParamBegin{throw_on_self_intersection} if `true`, for each input triangle mesh,
 *      the set of triangles close to the intersection of `tm1` and `tm2` will be
 *      checked for self-intersection and `CGAL::Polygon_mesh_processing::Corefinement::Self_intersection_exception`
 *      will be thrown if at least one is found (`np1` only).
 *   \cgalParamEnd
 * \cgalNamedParamsEnd
 *
 */
 template <class TriangleMesh,
           class NamedParameters1,
           class NamedParameters2>
 void
 corefine(      TriangleMesh& tm1,
                TriangleMesh& tm2,
          const NamedParameters1& np1,
          const NamedParameters2& np2)
{
  const bool throw_on_self_intersection =
    boost::choose_param(boost::get_param(np1, internal_np::throw_on_self_intersection), false);

// Vertex point maps
  typedef typename GetVertexPointMap<TriangleMesh,
                                     NamedParameters1>::type Vpm;
  typedef typename GetVertexPointMap<TriangleMesh,
                                     NamedParameters2>::type Vpm2;
  CGAL_USE_TYPE(Vpm2);
  CGAL_assertion_code(
    static const bool same_vpm = (boost::is_same<Vpm,Vpm2>::value);)
  CGAL_static_assertion(same_vpm);

  Vpm vpm1 = boost::choose_param(boost::get_param(np1, internal_np::vertex_point),
                                 get_property_map(boost::vertex_point, tm1));

  Vpm vpm2 = boost::choose_param(boost::get_param(np2, internal_np::vertex_point),
                                 get_property_map(boost::vertex_point, tm2));

// Edge is-constrained maps
  typedef typename boost::lookup_named_param_def <
    internal_np::edge_is_constrained_t,
    NamedParameters1,
    Corefinement::No_mark<TriangleMesh>//default
  > ::type Ecm1;

  typedef typename boost::lookup_named_param_def <
    internal_np::edge_is_constrained_t,
    NamedParameters2,
    Corefinement::No_mark<TriangleMesh>//default
  > ::type Ecm2;

  Ecm1 ecm1 = boost::choose_param( boost::get_param(np1, internal_np::edge_is_constrained),
                                   Corefinement::No_mark<TriangleMesh>() );
  Ecm2 ecm2 = boost::choose_param( boost::get_param(np2, internal_np::edge_is_constrained),
                                   Corefinement::No_mark<TriangleMesh>() );

  typedef Corefinement::Ecm_bind<TriangleMesh, Ecm1, Ecm2> Ecm;

  if (&tm1==&tm2)
  {
    Corefinement::mark_all_edges(tm1, ecm1);
    Corefinement::mark_all_edges(tm2, ecm2);
    return;
  }

  // User visitor
  typedef typename boost::lookup_named_param_def <
    internal_np::graph_visitor_t,
    NamedParameters1,
    Corefinement::Default_visitor<TriangleMesh>//default
  > ::type User_visitor;
  User_visitor uv( boost::choose_param( boost::get_param(np1, internal_np::graph_visitor),
                   Corefinement::Default_visitor<TriangleMesh>() ) );

// surface intersection algorithm call
  typedef Corefinement::No_extra_output_from_corefinement<TriangleMesh> Ob;
  typedef Corefinement::Surface_intersection_visitor_for_corefinement<
    TriangleMesh, Vpm, Ob, Ecm, User_visitor> Algo_visitor;
  Ob ob;
  Ecm ecm(tm1,tm2,ecm1,ecm2);
  Corefinement::Intersection_of_triangle_meshes<TriangleMesh, Vpm, Algo_visitor>
    functor(tm1, tm2, vpm1, vpm2, Algo_visitor(uv,ob,ecm));
  functor(CGAL::Emptyset_iterator(), throw_on_self_intersection, true);
}

namespace experimental {
/**
 * \ingroup PMP_corefinement_grp
 * \link coref_def_subsec autorefines \endlink `tm`. Refines a triangle mesh
 * so that no triangles intersects in their interior.
 * Self-intersection edges will be marked as constrained. If an edge that was marked as
 * constrained is split, its sub-edges will be marked as constrained as well.
 *
 * @tparam TriangleMesh a model of `MutableFaceGraph`, `HalfedgeListGraph` and `FaceListGraph`
 * @tparam NamedParameters a sequence of \ref namedparameters
 *
 * @param tm input triangulated surface mesh
 * @param np optional sequence of \ref namedparameters among the ones listed below
 *
 * \cgalNamedParamsBegin
 *   \cgalParamBegin{vertex_point_map}
 *     the property map with the points associated to the vertices of `tm`.
 *     If this parameter is omitted, an internal property map for
 *     `CGAL::vertex_point_t` must be available in `TriangleMesh`
 *   \cgalParamEnd
 *   \cgalParamBegin{edge_is_constrained_map} a property map containing the
 *     constrained-or-not status of each edge of `tm`
 *   \cgalParamEnd
 *   \cgalParamBegin{visitor} a class model of `PMPCorefinementVisitor`
 *                            that is used to track the creation of new faces
 *   \cgalParamEnd
 * \cgalNamedParamsEnd
 *
 */
 template <class TriangleMesh,
           class NamedParameters>
 void
 autorefine(      TriangleMesh& tm,
            const NamedParameters& np)
{
// Vertex point maps
  typedef typename GetVertexPointMap<TriangleMesh,
                                     NamedParameters>::type Vpm;

  Vpm vpm = boost::choose_param(boost::get_param(np, internal_np::vertex_point),
                                get_property_map(boost::vertex_point, tm));

// Edge is-constrained maps
  typedef typename boost::lookup_named_param_def <
    internal_np::edge_is_constrained_t,
    NamedParameters,
    Corefinement::No_mark<TriangleMesh>//default
  > ::type Ecm;


  Ecm ecm = boost::choose_param( boost::get_param(np, internal_np::edge_is_constrained),
                                 Corefinement::No_mark<TriangleMesh>() );

// User visitor
  typedef typename boost::lookup_named_param_def <
    internal_np::graph_visitor_t,
    NamedParameters,
    Corefinement::Default_visitor<TriangleMesh>//default
  > ::type User_visitor;
  User_visitor uv( boost::choose_param( boost::get_param(np, internal_np::graph_visitor),
                   Corefinement::Default_visitor<TriangleMesh>() ) );


// surface intersection algorithm call
  typedef Corefinement::No_extra_output_from_corefinement<TriangleMesh> Ob;
  typedef Corefinement::Surface_intersection_visitor_for_corefinement<
    TriangleMesh, Vpm, Ob, Ecm, User_visitor,true> Algo_visitor;
  Ob ob;

  Corefinement::Intersection_of_triangle_meshes<TriangleMesh, Vpm, Algo_visitor>
    functor(tm, vpm, Algo_visitor(uv,ob,ecm) );

  functor(CGAL::Emptyset_iterator(), true);
}

/**
 * \ingroup PMP_corefinement_grp
 * Removes self-intersections in `tm` by \link coref_def_subsec autorefining \endlink `tm`,
 * removing extra patches, and stitching self-intersection edges.
 * Self-intersection edges will be marked as constrained. If an edge that was marked as
 * constrained is split, its sub-edges will be marked as constrained as well.
 * \return `true` if all self-intersections were fixed and `false` otherwise.
 *
 * @tparam TriangleMesh a model of `MutableFaceGraph`, `HalfedgeListGraph` and `FaceListGraph`
 * @tparam NamedParameters a sequence of \ref namedparameters
 *
 * @param tm input triangulated surface mesh
 * @param np optional sequence of \ref namedparameters among the ones listed below
 *
 * \cgalNamedParamsBegin
 *   \cgalParamBegin{vertex_point_map}
 *     the property map with the points associated to the vertices of `tm`.
 *     If this parameter is omitted, an internal property map for
 *     `CGAL::vertex_point_t` must be available in `TriangleMesh`
 *   \cgalParamEnd
 *   \cgalParamBegin{edge_is_constrained_map} a property map containing the
 *     constrained-or-not status of each edge of `tm`
 *   \cgalParamEnd
 *   \cgalParamBegin{face_index_map} a property map containing the index of each face of `tm` \cgalParamEnd
 *   \cgalParamBegin{visitor} a class model of `PMPCorefinementVisitor`
 *                            that is used to track the creation of new faces
 *   \cgalParamEnd
 * \cgalNamedParamsEnd
 *
 */
 template <class TriangleMesh,
           class NamedParameters>
 bool
 autorefine_and_remove_self_intersections(      TriangleMesh& tm,
                                          const NamedParameters& np)
{
// Vertex point maps
  typedef typename GetVertexPointMap<TriangleMesh,
                                     NamedParameters>::type Vpm;
  Vpm vpm = boost::choose_param(boost::get_param(np, internal_np::vertex_point),
                                get_property_map(boost::vertex_point, tm));
// Face index map
  typedef typename GetFaceIndexMap<TriangleMesh,
                                   NamedParameters>::type Fid_map;
  Fid_map fid_map = boost::choose_param(boost::get_param(np, internal_np::face_index),
                                        get_property_map(boost::face_index, tm));
// Edge is-constrained maps
  typedef typename boost::lookup_named_param_def <
    internal_np::edge_is_constrained_t,
    NamedParameters,
    Corefinement::No_mark<TriangleMesh>//default
  > ::type Ecm;
  Ecm ecm = boost::choose_param( boost::get_param(np, internal_np::edge_is_constrained),
                                 Corefinement::No_mark<TriangleMesh>() );
// User visitor
  typedef typename boost::lookup_named_param_def <
    internal_np::graph_visitor_t,
    NamedParameters,
    Corefinement::Default_visitor<TriangleMesh>//default
  > ::type User_visitor;
  User_visitor uv( boost::choose_param( boost::get_param(np, internal_np::graph_visitor),
                   Corefinement::Default_visitor<TriangleMesh>() ) );

// surface intersection algorithm call
  typedef Corefinement::Output_builder_for_autorefinement<TriangleMesh,
                                                          Vpm,
                                                          Fid_map,
                                                          Ecm,
                                                          Default > Ob;

  typedef Corefinement::Surface_intersection_visitor_for_corefinement<
    TriangleMesh, Vpm, Ob, Ecm, User_visitor,true> Algo_visitor;
  Ob ob(tm, vpm, fid_map, ecm);

  Corefinement::Intersection_of_triangle_meshes<TriangleMesh, Vpm, Algo_visitor>
    functor(tm, vpm, Algo_visitor(uv,ob,ecm) );

  functor(CGAL::Emptyset_iterator(), true);

  return ob.all_self_intersection_fixed();
}

}// end of namespace experimental

// overload with default named parameters
///// corefine_and_compute_union /////
template <class TriangleMesh,
          class NamedParameters1,
          class NamedParameters2>
bool
corefine_and_compute_union(      TriangleMesh& tm1,
                                 TriangleMesh& tm2,
                                 TriangleMesh& tm_out,
                           const NamedParameters1& np1,
                           const NamedParameters2& np2)
{
  using namespace CGAL::Polygon_mesh_processing::parameters;
  return corefine_and_compute_union(tm1, tm2, tm_out,
                                    np1, np2, all_default());
}

template <class TriangleMesh,
          class NamedParameters1>
bool
corefine_and_compute_union(      TriangleMesh& tm1,
                                 TriangleMesh& tm2,
                                 TriangleMesh& tm_out,
                           const NamedParameters1& np1)
{
  using namespace CGAL::Polygon_mesh_processing::parameters;
  return corefine_and_compute_union(tm1, tm2, tm_out,
                                     np1, all_default(), all_default());
}

template <class TriangleMesh>
bool
corefine_and_compute_union(TriangleMesh& tm1,
                           TriangleMesh& tm2,
                           TriangleMesh& tm_out)
{
  using namespace CGAL::Polygon_mesh_processing::parameters;
  return corefine_and_compute_union(tm1, tm2, tm_out,
                                    all_default(), all_default(), all_default());
}

///// corefine_and_compute_intersection /////
template <class TriangleMesh,
          class NamedParameters1,
          class NamedParameters2>
bool
corefine_and_compute_intersection(       TriangleMesh& tm1,
                                         TriangleMesh& tm2,
                                         TriangleMesh& tm_out,
                                  const  NamedParameters1& np1,
                                  const  NamedParameters2& np2)
{
  using namespace CGAL::Polygon_mesh_processing::parameters;
  return corefine_and_compute_intersection(tm1, tm2, tm_out,
                                           np1, np2, all_default());
}

template <class TriangleMesh,
          class NamedParameters1>
bool
corefine_and_compute_intersection(      TriangleMesh& tm1,
                                        TriangleMesh& tm2,
                                        TriangleMesh& tm_out,
                                  const NamedParameters1& np1)
{
  using namespace CGAL::Polygon_mesh_processing::parameters;
  return corefine_and_compute_intersection(tm1, tm2, tm_out,
                                           np1, all_default(), all_default());
}

template <class TriangleMesh>
bool
corefine_and_compute_intersection(TriangleMesh& tm1,
                                  TriangleMesh& tm2,
                                  TriangleMesh& tm_out)
{
  using namespace CGAL::Polygon_mesh_processing::parameters;
  return corefine_and_compute_intersection(tm1, tm2, tm_out,
                                           all_default(), all_default(), all_default());
}

///// difference /////
template <class TriangleMesh,
          class NamedParameters1,
          class NamedParameters2>
bool
corefine_and_compute_difference(      TriangleMesh& tm1,
                                      TriangleMesh& tm2,
                                      TriangleMesh& tm_out,
                                const NamedParameters1& np1,
                                const NamedParameters2& np2)
{
  using namespace CGAL::Polygon_mesh_processing::parameters;
  return corefine_and_compute_difference(tm1, tm2, tm_out,
                                         np1, np2, all_default());
}

template <class TriangleMesh,
          class NamedParameters1>
bool
corefine_and_compute_difference(      TriangleMesh& tm1,
                                      TriangleMesh& tm2,
                                      TriangleMesh& tm_out,
                                const NamedParameters1& np1)
{
  using namespace CGAL::Polygon_mesh_processing::parameters;
  return corefine_and_compute_difference(tm1, tm2, tm_out,
                                         np1, all_default(), all_default());
}

template <class TriangleMesh>
bool
corefine_and_compute_difference(TriangleMesh& tm1,
                                TriangleMesh& tm2,
                                TriangleMesh& tm_out)
{
  using namespace CGAL::Polygon_mesh_processing::parameters;
  return corefine_and_compute_difference(tm1, tm2, tm_out,
                                         all_default(), all_default(), all_default());
}

///// corefine /////
template <class TriangleMesh, class NamedParameters1>
void
corefine(      TriangleMesh& tm1,
               TriangleMesh& tm2,
         const NamedParameters1& np1)
{
  using namespace CGAL::Polygon_mesh_processing::parameters;
  corefine(tm1, tm2, np1, all_default());
}

template <class TriangleMesh>
void
corefine(           TriangleMesh& tm1,
                    TriangleMesh& tm2)
{
  using namespace CGAL::Polygon_mesh_processing::parameters;
  corefine(tm1, tm2, all_default(), all_default());
}

#ifndef CGAL_NO_DEPRECATED_CODE
 template <class TriangleMesh,
           class NamedParameters1,
           class NamedParameters2>
 void
 corefine(      TriangleMesh& tm1,
                TriangleMesh& tm2,
          const NamedParameters1& np1,
          const NamedParameters2& np2,
          const bool throw_on_self_intersection)
{
  corefine(tm1, tm2, np1.throw_on_self_intersection(throw_on_self_intersection), np2);
}

template <class TriangleMesh, class NamedParameters1>
void
corefine(      TriangleMesh& tm1,
               TriangleMesh& tm2,
         const NamedParameters1& np1,
         const bool throw_on_self_intersection)
{
  namespace params = CGAL::Polygon_mesh_processing::parameters;
  corefine(tm1, tm2,
           np1.throw_on_self_intersection(throw_on_self_intersection),
           params::all_default());
}

template <class TriangleMesh>
void
corefine(           TriangleMesh& tm1,
                    TriangleMesh& tm2,
         const bool throw_on_self_intersection)
{
  namespace params = CGAL::Polygon_mesh_processing::parameters;
  corefine(tm1, tm2,
           params::throw_on_self_intersection(throw_on_self_intersection),
           params::all_default());
}
#endif

///// autorefine /////
namespace experimental {
template <class TriangleMesh>
void
autorefine(TriangleMesh& tm)
{
  using namespace CGAL::Polygon_mesh_processing::parameters;
  autorefine(tm, all_default());
}

///// autorefine_and_remove_self_intersections /////
template <class TriangleMesh>
bool
autorefine_and_remove_self_intersections(TriangleMesh& tm)
{
  using namespace CGAL::Polygon_mesh_processing::parameters;
  return autorefine_and_remove_self_intersections(tm, all_default());
}

} // end of namespace experimental

} }  // end of namespace CGAL::Polygon_mesh_processing

#include <CGAL/enable_warnings.h>

#endif // CGAL_POLYGON_MESH_PROCESSING_COREFINEMENT_H<|MERGE_RESOLUTION|>--- conflicted
+++ resolved
@@ -447,31 +447,6 @@
     if(faces(tm2).empty())
     {
       for (int i=0; i<4; ++i)
-<<<<<<< HEAD
-        if (desired_output[i] != boost::none)
-          clear(*(*desired_output[i]));
-      return CGAL::make_array(true, true, true, true);
-    }
-    // tm2 is not empty
-    if (desired_output[Corefinement::UNION] != boost::none)
-      if (&tm2 != *desired_output[Corefinement::UNION])
-        copy_face_graph(tm2,
-                        *(*desired_output[Corefinement::UNION]),
-                        Emptyset_iterator(), Emptyset_iterator(), Emptyset_iterator(),
-                        vpm2,
-                        vpm_out[Corefinement::UNION]);
-    if (desired_output[Corefinement::INTER] != boost::none)
-      clear(*(*desired_output[Corefinement::INTER]));
-    if (desired_output[Corefinement::TM1_MINUS_TM2] != boost::none)
-      clear(*(*desired_output[Corefinement::TM1_MINUS_TM2]));
-    if (desired_output[Corefinement::TM2_MINUS_TM1] != boost::none)
-      if (&tm2 != *desired_output[Corefinement::TM2_MINUS_TM1])
-        copy_face_graph(tm2,
-                        *(*desired_output[Corefinement::TM2_MINUS_TM1]),
-                        Emptyset_iterator(), Emptyset_iterator(), Emptyset_iterator(),
-                        vpm2,
-                        vpm_out[Corefinement::TM2_MINUS_TM1]);
-=======
         if (output[i] != boost::none)
           clear(*(*output[i]));
       return CGAL::make_array(true, true, true, true);
@@ -493,33 +468,12 @@
                         *(*output[Corefinement::TM2_MINUS_TM1]),
                         parameters::vertex_point_map(vpm2),
                         parameters::vertex_point_map(*cpp11::get<Corefinement::TM2_MINUS_TM1>(vpm_out_tuple)));
->>>>>>> 8da9e7ce
     return CGAL::make_array(true, true, true, true);
   }
   else
     if (faces(tm2).empty())
     {
       // tm1 is not empty
-<<<<<<< HEAD
-      if (desired_output[Corefinement::UNION] != boost::none)
-        if (&tm1 != *desired_output[Corefinement::UNION])
-          copy_face_graph(tm1,
-                          *(*desired_output[Corefinement::UNION]),
-                          Emptyset_iterator(), Emptyset_iterator(), Emptyset_iterator(),
-                          vpm1,
-                          vpm_out[Corefinement::UNION]);
-      if (desired_output[Corefinement::INTER] != boost::none)
-        clear(*(*desired_output[Corefinement::INTER]));
-      if (desired_output[Corefinement::TM2_MINUS_TM1] != boost::none)
-        clear(*(*desired_output[Corefinement::TM2_MINUS_TM1]));
-      if (desired_output[Corefinement::TM1_MINUS_TM2] != boost::none)
-        if (&tm1 != *desired_output[Corefinement::TM1_MINUS_TM2])
-          copy_face_graph(tm1,
-                          *(*desired_output[Corefinement::TM1_MINUS_TM2]),
-                          Emptyset_iterator(), Emptyset_iterator(), Emptyset_iterator(),
-                          vpm1,
-                          vpm_out[Corefinement::TM1_MINUS_TM2]);
-=======
       if (output[Corefinement::UNION] != boost::none)
         if (&tm1 != *output[Corefinement::UNION])
           copy_face_graph(tm1,
@@ -536,7 +490,6 @@
                           *(*output[Corefinement::TM1_MINUS_TM2]),
                           parameters::vertex_point_map(vpm1),
                           parameters::vertex_point_map(*cpp11::get<Corefinement::TM1_MINUS_TM2>(vpm_out_tuple)));
->>>>>>> 8da9e7ce
       return CGAL::make_array(true, true, true, true);
     }
 
