--- conflicted
+++ resolved
@@ -786,12 +786,8 @@
 // surface intersection algorithm call
   typedef Corefinement::No_extra_output_from_corefinement<TriangleMesh> Ob;
   typedef Corefinement::Surface_intersection_visitor_for_corefinement<
-<<<<<<< HEAD
-    TriangleMesh, VPM1, VPM2, Ob, Ecm, User_visitor> Algo_visitor;
-
-=======
-    TriangleMesh, Vpm, Ob, Ecm, User_visitor, false, handle_non_manifold_features> Algo_visitor;
->>>>>>> 82d56177
+  TriangleMesh, VPM1, VPM2, Ob, Ecm, User_visitor, false, handle_non_manifold_features> Algo_visitor;
+
   Ob ob;
   Ecm ecm(tm1,tm2,ecm1,ecm2);
   Corefinement::Intersection_of_triangle_meshes<TriangleMesh, VPM1, VPM2, Algo_visitor>
