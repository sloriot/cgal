--- conflicted
+++ resolved
@@ -438,10 +438,7 @@
        typename boost::property_traits<VertexPointMap1>::value_type,
        typename boost::property_traits<VertexPointMap2>::value_type
        >::value) );
-<<<<<<< HEAD
-=======
-
->>>>>>> 194cdcf5
+
   for(face_descriptor f : face_range1)
   {
     boxes1.push_back(Box(Polygon_mesh_processing::face_bbox(f, tm1), f));
@@ -557,14 +554,6 @@
   boxes1.reserve(std::distance(boost::begin(face_range), boost::end(face_range)));
   boxes2.reserve(std::distance(boost::begin(polyline), boost::end(polyline)) - 1);
 
-<<<<<<< HEAD
-  boxes2.reserve(
-        std::distance( boost::begin(polyline), boost::end(polyline) ) - 1
-        );
-
-
-=======
->>>>>>> 194cdcf5
   for(face_descriptor f : face_range)
   {
     faces.push_back(f);
