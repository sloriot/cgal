--- conflicted
+++ resolved
@@ -1274,15 +1274,9 @@
                   const CGAL_NP_CLASS_1& np1 = parameters::default_values(),
                   const CGAL_NP_CLASS_2& np2 = parameters::default_values()
 #ifndef DOXYGEN_RUNNING
-<<<<<<< HEAD
-                  , const typename boost::disable_if<
-                                    typename boost::has_range_const_iterator<TriangleMesh>::type
-                  >::type* = 0
-=======
                   , const std::enable_if_t<
                             !boost::has_range_const_iterator<TriangleMesh>::value
                   >* = 0
->>>>>>> 01f8f1bc
 #endif
                   )
 {
@@ -1433,15 +1427,9 @@
                   const Polyline& polyline,
                   const CGAL_NP_CLASS& np = parameters::default_values()
 #ifndef DOXYGEN_RUNNING
-<<<<<<< HEAD
-                , const typename boost::disable_if<
-                    typename boost::mpl::or_<
-                      typename boost::is_same<TriangleMesh, Polyline>::type, // Added to please MSVC 2015
-=======
                 , const std::enable_if_t<
                     ! boost::mpl::or_<
                       typename std::is_same<TriangleMesh, Polyline>::type, // Added to please MSVC 2015
->>>>>>> 01f8f1bc
                       typename boost::mpl::not_<typename boost::has_range_iterator<Polyline>::type>::type, // not a range
                       typename boost::has_range_iterator<
                         typename boost::mpl::eval_if<
@@ -1450,13 +1438,8 @@
                           boost::false_type
                         >::type
                       >::type // not a range of a range
-<<<<<<< HEAD
-                    >::type
-                  >::type* = 0
-=======
                     >::value
                   >* = 0
->>>>>>> 01f8f1bc
 #endif
                  )
 {
