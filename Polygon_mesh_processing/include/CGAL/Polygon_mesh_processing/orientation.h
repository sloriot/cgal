--- conflicted
+++ resolved
@@ -152,19 +152,18 @@
  *      In other words, the answer to this predicate would be the same for each
  *      isolated connected component.
  *
-<<<<<<< HEAD
- * @tparam PolygonMesh a model of `FaceListGraph`
- * @tparam NamedParameters a sequence of \ref bgl_namedparameters "Named Parameters"
- *
- * @param pmesh the closed polygon mesh to be tested
- * @param np an optional sequence of \ref bgl_namedparameters "Named Parameters" among the ones listed below
+ * @tparam TriangleMesh a model of `FaceListGraph`
+ * @tparam NamedParameters a sequence of \ref pmp_namedparameters "Named Parameters"
+ *
+ * @param tm the closed triangle mesh free from self-intersections to be tested
+ * @param np optional sequence of \ref pmp_namedparameters "Named Parameters" among the ones listed below
  *
  * \cgalNamedParamsBegin
  *   \cgalParamNBegin{vertex_point_map}
- *     \cgalParamDescription{a property map associating points to the vertices of `pmesh`}
- *     \cgalParamType{a class model of `ReadablePropertyMap` with `boost::graph_traits<PolygonMesh>::%vertex_descriptor`
+ *     \cgalParamDescription{a property map associating points to the vertices of `tm`}
+ *     \cgalParamType{a class model of `ReadablePropertyMap` with `boost::graph_traits<TriangleMesh>::%vertex_descriptor`
  *                    as key type and `%Point_3` as value type}
- *     \cgalParamDefault{`boost::get(CGAL::vertex_point, pmesh)`}
+ *     \cgalParamDefault{`boost::get(CGAL::vertex_point, tm)`}
  *   \cgalParamNEnd
  *
  *   \cgalParamNBegin{geom_traits}
@@ -173,20 +172,6 @@
  *     \cgalParamDefault{a \cgal Kernel deduced from the point type, using `CGAL::Kernel_traits`}
  *     \cgalParamExtra{The geometric traits class must be compatible with the vertex point type.}
  *   \cgalParamNEnd
-=======
- * @tparam TriangleMesh a model of `FaceListGraph`
- * @tparam NamedParameters a sequence of \ref pmp_namedparameters "Named Parameters"
- *
- * @param tm the closed triangle mesh free from self-intersections to be tested
- * @param np optional sequence of \ref pmp_namedparameters "Named Parameters" among the ones listed below
- *
- * \cgalNamedParamsBegin
- *    \cgalParamBegin{vertex_point_map} the property map with the points associated to the vertices of `tm`
- *      If this parameter is omitted, an internal property map for
- *      `CGAL::vertex_point_t` must be available in `TriangleMesh`
- *    \cgalParamEnd
- *    \cgalParamBegin{geom_traits} a geometric traits class instance \cgalParamEnd
->>>>>>> e6e1c8b5
  * \cgalNamedParamsEnd
  *
  * \note This function is only doing an orientation test for one connected component of `tm`.
