// Copyright (c) 2013 GeometryFactory (France).
// All rights reserved.
//
// This file is part of CGAL (www.cgal.org).
//
// $URL$
// $Id$
// SPDX-License-Identifier: GPL-3.0-or-later OR LicenseRef-Commercial
//
//
// Author(s)     : Sebastien Loriot and Ilker O. Yaz


#ifndef CGAL_ORIENT_POLYGON_MESH_H
#define CGAL_ORIENT_POLYGON_MESH_H

#include <CGAL/license/Polygon_mesh_processing/orientation.h>


#include <algorithm>
#include <CGAL/Polygon_mesh_processing/connected_components.h>
#include <CGAL/Polygon_mesh_processing/compute_normal.h>
#include <CGAL/Polygon_mesh_processing/internal/named_function_params.h>
#include <CGAL/Polygon_mesh_processing/internal/named_params_helper.h>
#include <CGAL/Polygon_mesh_processing/self_intersections.h>
#include <CGAL/Side_of_triangle_mesh.h>
#include <CGAL/Projection_traits_xy_3.h>
#include <CGAL/boost/graph/helpers.h>
#include <CGAL/boost/graph/iterator.h>
#include <CGAL/utility.h>

#include <boost/unordered_set.hpp>
#include <boost/dynamic_bitset.hpp>
#include <boost/ref.hpp>

#include <functional>
namespace CGAL {

namespace Polygon_mesh_processing {

namespace internal{

  template <class GT, class VPmap>
  struct Compare_vertex_points_z_3
  {
    VPmap vpmap;
    typename GT::Compare_z_3 compare_z;

    Compare_vertex_points_z_3(VPmap const& vpmap, const GT& gt)
      : vpmap(vpmap)
      , compare_z(gt.compare_z_3_object())
    {}

    typedef bool result_type;
    template <class vertex_descriptor>
    bool operator()(vertex_descriptor v1, vertex_descriptor v2) const
    {
      return CGAL::SMALLER == compare_z(get(vpmap, v1), get(vpmap, v2));
    }
  };


  template<typename PolygonMesh, typename NamedParameters>
  bool is_outward_oriented(typename boost::graph_traits<PolygonMesh>::vertex_descriptor v_max,
                           const PolygonMesh& pmesh,
                           const NamedParameters& np)
  {

    using parameters::get_parameter;

    CGAL_assertion(halfedge(v_max, pmesh)!=boost::graph_traits<PolygonMesh>::null_halfedge());

    //VertexPointMap
    typedef typename GetVertexPointMap<PolygonMesh, NamedParameters>::const_type VPMap;
    VPMap vpmap = CGAL::parameters::choose_parameter(get_parameter(np, internal_np::vertex_point),
                               get_const_property_map(vertex_point, pmesh));
    //Kernel
    typedef typename GetGeomTraits<PolygonMesh, NamedParameters>::type GT;
    GT gt = CGAL::parameters::choose_parameter(get_parameter(np, internal_np::geom_traits), GT());

    //among the incoming edges of `v_max`, find one edge `e` with the minimal slope
    typedef typename boost::graph_traits<PolygonMesh>::halfedge_descriptor halfedge_descriptor;
    halfedge_descriptor min_slope_he = halfedge(v_max, pmesh);
    CGAL_assertion(v_max == target(min_slope_he, pmesh));

    typename GT::Compare_slope_3 compare_slope = gt.compare_slope_3_object();
    for(halfedge_descriptor he : halfedges_around_target(v_max, pmesh))
    {
      CGAL_assertion(v_max == target(min_slope_he, pmesh));
      CGAL_assertion(v_max == target(he, pmesh));

      if(CGAL::SMALLER == compare_slope(get(vpmap, source(he, pmesh)),
                                        get(vpmap, v_max),
                                        get(vpmap, source(min_slope_he, pmesh)),
                                        get(vpmap, v_max)))
      {
        min_slope_he = he;
      }
    }

    // We compute the orientations of the two triangles incident to the edge
    // of `min_slope_he` projected in the xy-plane. We can conclude using
    // the 2D orientation of the 3D triangle that is the top one along the z-axis
    // in the neighborhood of `min_slope_he`.
    Projection_traits_xy_3<GT> p_gt;
    typename Projection_traits_xy_3<GT>::Orientation_2 orientation_2 = p_gt.orientation_2_object();

    typename boost::property_traits<VPMap>::reference p1 = get(vpmap, source(min_slope_he, pmesh));
    typename boost::property_traits<VPMap>::reference p2 = get(vpmap, target(min_slope_he, pmesh));
    typename boost::property_traits<VPMap>::reference p3 = get(vpmap, target(next(min_slope_he, pmesh), pmesh));
    typename boost::property_traits<VPMap>::reference p4 = get(vpmap, target(next(opposite(min_slope_he, pmesh), pmesh), pmesh));

    Orientation p1p2p3_2d = orientation_2(p1, p2, p3);
    Orientation p2p1p4_2d = orientation_2(p2, p1, p4);

    CGAL_assertion( p1p2p3_2d!=COLLINEAR || p2p1p4_2d!=COLLINEAR ); // no self-intersection

    if ( p1p2p3_2d == COLLINEAR)
      return p2p1p4_2d == LEFT_TURN;
    if (p2p1p4_2d ==COLLINEAR)
      return p1p2p3_2d == LEFT_TURN;

    // if the local dihedral angle is strictly larger that PI/2, we can conclude with any of two triangles
    if (p1p2p3_2d==p2p1p4_2d)
      return p1p2p3_2d == LEFT_TURN;

    typename GT::Orientation_3 orientation_3 = gt.orientation_3_object();

    CGAL_assertion( orientation_3(p1, p2, p3, p4) != COPLANAR ); // same side of min_slope_he and no self-intersection

    // if p1p2p3_2d is left turn, then it must be the top face so that the orientation is outward oriented
    if (p1p2p3_2d == LEFT_TURN)
      return orientation_3(p1, p2, p3, p4) == NEGATIVE;

    // same test with the other face
    CGAL_assertion(p2p1p4_2d == LEFT_TURN);
    return orientation_3(p2, p1, p4, p3) == NEGATIVE;
  }
} // end of namespace internal

/**
 * \ingroup PMP_orientation_grp
 * tests whether a closed polygon mesh has a positive orientation.
 * A closed polygon mesh is considered to have a positive orientation if the normal vectors
 * to all its faces point outside the domain bounded by the polygon mesh.
 * The normal vector to each face is chosen pointing on the side of the face
 * where its sequence of vertices is seen counterclockwise.
 * @pre `CGAL::is_closed(pmesh)`
 * @pre If `pmesh` contains several connected components, they are oriented consistently.
 *      In other words, the answer to this predicate would be the same for each
 *      isolated connected component.
 *
 * @tparam PolygonMesh a model of `FaceListGraph`
 * @tparam NamedParameters a sequence of \ref pmp_namedparameters "Named Parameters"
 *
 * @param pmesh the closed polygon mesh to be tested
 * @param np optional sequence of \ref pmp_namedparameters "Named Parameters" among the ones listed below
 *
 * \cgalNamedParamsBegin
 *    \cgalParamBegin{vertex_point_map} the property map with the points associated to the vertices of `pmesh`
 *      If this parameter is omitted, an internal property map for
 *      `CGAL::vertex_point_t` must be available in `TriangleMesh`
 *    \cgalParamEnd
 *    \cgalParamBegin{geom_traits} a geometric traits class instance \cgalParamEnd
 * \cgalNamedParamsEnd
 *
 * \note This function is only doing an orientation test for one connected component of `pmesh`.
 *       For performance reasons, it is left to the user to call the function `does_bound_a_volume()`
 *       on a triangulated version of `pmesh` to ensure the result returned is relevant.
 *       For advanced usages, the function `volume_connected_components()` should be used instead.
 *
 * \sa `CGAL::Polygon_mesh_processing::reverse_face_orientations()`
 */
template<typename PolygonMesh, typename NamedParameters>
bool is_outward_oriented(const PolygonMesh& pmesh,
                         const NamedParameters& np)
{
  CGAL_warning(CGAL::is_closed(pmesh));
  CGAL_precondition(CGAL::is_valid_polygon_mesh(pmesh));

#ifdef CGAL_PMP_DEBUG_CODE
  //check for empty pmesh
  CGAL_warning(faces(pmesh).first != faces(pmesh).second);
#endif

  if (faces(pmesh).first == faces(pmesh).second)
    return true;

  using parameters::get_parameter;

  //VertexPointMap
  typedef typename GetVertexPointMap<PolygonMesh, NamedParameters>::const_type VPMap;
  VPMap vpmap = CGAL::parameters::choose_parameter(get_parameter(np, internal_np::vertex_point),
                             get_const_property_map(vertex_point, pmesh));
  //Kernel
  typedef typename GetGeomTraits<PolygonMesh, NamedParameters>::type GT;
  GT gt = CGAL::parameters::choose_parameter(get_parameter(np, internal_np::geom_traits), GT());

  //find the vertex with maximal z coordinate
  internal::Compare_vertex_points_z_3<GT, VPMap> less_z(vpmap, gt);
  typename boost::graph_traits<PolygonMesh>::vertex_descriptor v_max = *(vertices(pmesh).first);
  for (typename boost::graph_traits<PolygonMesh>::vertex_iterator
          vit=std::next(vertices(pmesh).first), vit_end = vertices(pmesh).second;
          vit!=vit_end; ++vit)
  {
    // skip isolated vertices
    if (halfedge(*vit, pmesh)==boost::graph_traits<PolygonMesh>::null_halfedge())
      continue;
    if( less_z(v_max, *vit) )
      v_max=*vit;
  }

  // only isolated vertices
  if (halfedge(v_max, pmesh)==boost::graph_traits<PolygonMesh>::null_halfedge())
    return true;

  return internal::is_outward_oriented(v_max, pmesh, np);
}

///\cond SKIP_IN_MANUAL

template<typename PolygonMesh>
bool is_outward_oriented(const PolygonMesh& pmesh)
{
  return is_outward_oriented(pmesh,
    CGAL::Polygon_mesh_processing::parameters::all_default());
}

/// \endcond

template<typename PolygonMesh>
void reverse_orientation(typename boost::graph_traits<PolygonMesh>::halfedge_descriptor first, PolygonMesh& pmesh)
{
  typedef typename boost::graph_traits<PolygonMesh>::halfedge_descriptor halfedge_descriptor;
  typedef typename boost::graph_traits<PolygonMesh>::vertex_descriptor vertex_descriptor;
    if ( first == halfedge_descriptor())
        return;
    halfedge_descriptor last  = first;
    halfedge_descriptor prev  = first;
    halfedge_descriptor start = first;
    first = next(first, pmesh);
    vertex_descriptor  new_v = target( start, pmesh);
    while (first != last) {
      vertex_descriptor  tmp_v = target( first, pmesh);
      set_target( first, new_v, pmesh);
      set_halfedge(new_v, first, pmesh);
        new_v = tmp_v;
        halfedge_descriptor n = next(first, pmesh);
        set_next(first, prev, pmesh);
        prev  = first;
        first = n;
    }
    set_target( start, new_v, pmesh);
    set_halfedge( new_v, start, pmesh);
    set_next(start, prev,pmesh);
}

/**
* \ingroup PMP_orientation_grp
* reverses for each face the order of the vertices along the face boundary.
*
* @tparam PolygonMesh a model of `FaceListGraph` and `MutableFaceGraph`
*/
template<typename PolygonMesh>
void reverse_face_orientations(PolygonMesh& pmesh)
{
  typedef typename boost::graph_traits<PolygonMesh>::face_descriptor face_descriptor;
  typedef typename boost::graph_traits<PolygonMesh>::halfedge_descriptor halfedge_descriptor;
  for(face_descriptor fd : faces(pmesh)){
    reverse_orientation(halfedge(fd,pmesh),pmesh);
  }
  // Note: A border edge is now parallel to its opposite edge.
  // We scan all border edges for this property. If it holds, we
  // reorient the associated hole and search again until no border
  // edge with that property exists any longer. Then, all holes are
  // reoriented.
  for(halfedge_descriptor h : halfedges(pmesh)){
    if ( is_border(h,pmesh) &&
         target(h,pmesh) == target(opposite(h,pmesh),pmesh)){
      reverse_orientation(h, pmesh);
    }
  }
}

// Do the same thing as `reverse_face_orientations()` except that for
// the reversal of the border cycles (last step in the aforementioned function),
// this function guarantees that each cycle is reversed only once. This is
// particularly useful if you mesh contains polylines (i.e. edge which halfedges
// are both border halfedges).
template<typename PolygonMesh>
void reverse_face_orientations_of_mesh_with_polylines(PolygonMesh& pmesh)
{
  typedef typename boost::graph_traits<PolygonMesh>::face_descriptor face_descriptor;
  typedef typename boost::graph_traits<PolygonMesh>::halfedge_descriptor halfedge_descriptor;

  // reverse the orientation of each face
  for(face_descriptor fd : faces(pmesh))
    reverse_orientation(halfedge(fd,pmesh),pmesh);

  //extract all border cycles
  boost::unordered_set<halfedge_descriptor> already_seen;
  std::vector<halfedge_descriptor> border_cycles;
  for(halfedge_descriptor h : halfedges(pmesh))
    if ( is_border(h,pmesh) && already_seen.insert(h).second )
    {
      border_cycles.push_back(h);
      for(halfedge_descriptor h2 : halfedges_around_face(h,pmesh))
        already_seen.insert(h2);
    }

  // now reverse the border cycles
  for(halfedge_descriptor h : border_cycles)
    reverse_orientation(h, pmesh);
}

/**
* \ingroup PMP_orientation_grp
* reverses for each face in `face_range` the order of the vertices along the face boundary.
* The function does not perform any control and if the orientation change of the faces
* makes the polygon mesh invalid, the behavior is undefined.
*
* @tparam PolygonMesh a model of `FaceListGraph` and `MutableFaceGraph`
* @tparam FaceRange range of face descriptors, model of `Range`.
*         Its iterator type is `InputIterator`.
*/
template<typename PolygonMesh, typename FaceRange>
void reverse_face_orientations(const FaceRange& face_range, PolygonMesh& pmesh)
{
  typedef typename boost::graph_traits<PolygonMesh>::face_descriptor face_descriptor;
  typedef typename boost::graph_traits<PolygonMesh>::halfedge_descriptor halfedge_descriptor;
  for(face_descriptor fd : face_range){
    reverse_orientation(halfedge(fd,pmesh),pmesh);
  }

  // Note: A border edge is now parallel to its opposite edge.
  // We scan all border edges for this property. If it holds, we
  // reorient the associated hole and search again until no border
  // edge with that property exists any longer. Then, all holes are
  // reoriented.
  for(face_descriptor fd : face_range)
    for(halfedge_descriptor hd :
                  halfedges_around_face(halfedge(fd, pmesh), pmesh))
    {
      halfedge_descriptor ohd = opposite(hd, pmesh);
      if ( is_border(ohd, pmesh) &&
         target(hd,pmesh) == target(ohd,pmesh))
      {
        reverse_orientation(ohd, pmesh);
      }
    }
}

/**
* \ingroup PMP_orientation_grp
* makes each connected component of a closed triangulated surface mesh
* inward or outward oriented.
*
* @tparam TriangleMesh a model of `FaceListGraph` and `MutableFaceGraph` .
* @tparam NamedParameters a sequence of \ref pmp_namedparameters
*
* @param tm a closed triangulated surface mesh
* @param np optional sequence of \ref pmp_namedparameters among the ones listed below
*
* \cgalNamedParamsBegin
*   \cgalParamBegin{vertex_point_map}
*     the property map with the points associated to the vertices of `tm`.
*     If this parameter is omitted, an internal property map for
*     `CGAL::vertex_point_t` must be available in `TriangleMesh`
*   \cgalParamEnd
*   \cgalParamBegin{face_index_map}
*     a property map containing the index of each face of `tm`.
*   \cgalParamEnd
*   \cgalParamBegin{outward_orientation}
*     if set to `true` (default) indicates that each connected component will be outward oriented,
*     (inward oriented if `false`).
*   \cgalParamEnd
* \cgalNamedParamsEnd
*/
template<class TriangleMesh, class NamedParameters>
void orient(TriangleMesh& tm,
            const NamedParameters& np)
{
  typedef boost::graph_traits<TriangleMesh>                                        Graph_traits;
  typedef typename Graph_traits::vertex_descriptor                                 vertex_descriptor;
  typedef typename Graph_traits::face_descriptor                                   face_descriptor;
  typedef typename Graph_traits::halfedge_descriptor                               halfedge_descriptor;
  typedef typename GetVertexPointMap<TriangleMesh, NamedParameters>::const_type    Vpm;
  typedef typename GetInitializedFaceIndexMap<TriangleMesh, NamedParameters>::type FaceIndexMap;

  CGAL_assertion(is_triangle_mesh(tm));
  CGAL_assertion(is_valid_polygon_mesh(tm));
  CGAL_assertion(is_closed(tm));

  using parameters::get_parameter;

  bool orient_outward = CGAL::parameters::choose_parameter(
                          get_parameter(np, internal_np::outward_orientation),true);

  Vpm vpm = CGAL::parameters::choose_parameter(get_parameter(np, internal_np::vertex_point),
                         get_const_property_map(boost::vertex_point, tm));

  FaceIndexMap fid_map = CGAL::get_initialized_face_index_map(tm, np);

  std::vector<std::size_t> face_cc(num_faces(tm), std::size_t(-1));

  // set the connected component id of each face
  std::size_t nb_cc = connected_components(tm,
                                           bind_property_maps(fid_map,make_property_map(face_cc)),
                                           parameters::face_index_map(fid_map));

  // extract a vertex with max z coordinate for each connected component
  std::vector<vertex_descriptor> xtrm_vertices(nb_cc, Graph_traits::null_vertex());
  for(vertex_descriptor vd : vertices(tm))
  {
    halfedge_descriptor test_hd = halfedge(vd, tm);
    if(test_hd == Graph_traits::null_halfedge())
      continue;
    face_descriptor test_face = face(halfedge(vd, tm), tm);
    if(test_face == Graph_traits::null_face())
      test_face = face(opposite(halfedge(vd, tm), tm), tm);
    CGAL_assertion(test_face != Graph_traits::null_face());
    std::size_t cc_id = face_cc[get(fid_map,test_face )];
    if (xtrm_vertices[cc_id]==Graph_traits::null_vertex())
      xtrm_vertices[cc_id]=vd;
    else
      if (get(vpm, vd).z()>get(vpm,xtrm_vertices[cc_id]).z())
        xtrm_vertices[cc_id]=vd;
  }
  std::vector<std::vector<face_descriptor> > ccs(nb_cc);
  for(face_descriptor fd : faces(tm))
  {
    ccs[face_cc[get(fid_map,fd)]].push_back(fd);
  }

  //orient ccs outward
  for(std::size_t id=0; id<nb_cc; ++id)
  {
    if(internal::is_outward_oriented(xtrm_vertices[id], tm, np)
        != orient_outward)
    {
      reverse_face_orientations(ccs[id], tm);
    }
  }
}

template<class TriangleMesh>
void orient(TriangleMesh& tm)
{
  orient(tm, parameters::all_default());
}

/*!
 * \ingroup PMP_orientation_grp
 * Enumeration type used to indicate the status of a set of faces
 * classified by the function `volume_connected_components()`.
 * The set of faces defines either a volume connected connected component
 * in the case of `VALID_VOLUME` or a surface connected component otherwise.
 */
enum Volume_error_code { VALID_VOLUME, ///< The set of faces bounds a volume
                         SURFACE_WITH_SELF_INTERSECTIONS, ///< The set of faces is self-intersecting
                         VOLUME_INTERSECTION, ///< The set of faces intersects another surface connected component
                         SURFACE_WITH_BOUNDARIES, ///< The set of faces does not define a closed surface
                         INCOMPATIBLE_ORIENTATION ///< The set of faces is included in a volume but has an incompatible orientation
                       };
namespace internal {

// helper function to copy data
template<class T, class RefToContainer>
void copy_container_content(
  const std::vector<T>& vec,
  RefToContainer ref_wrapper)
{
  ref_wrapper.get().reserve(vec.size());
  for(const T& t : vec)
  {
   ref_wrapper.get().push_back(t);
  }
}

template<class T>
void copy_container_content(
  std::vector<T>& vec,
  std::reference_wrapper<std::vector<T> > ref_wrapper)
{
  vec.swap(ref_wrapper.get());
}

template<class T>
void copy_container_content(
  std::vector<T>& vec,
  boost::reference_wrapper<std::vector<T> > ref_wrapper)
{
  vec.swap(ref_wrapper.get());
}

template<class T>
inline
void copy_container_content(
  std::vector<T>&,
  internal_np::Param_not_found)
{}

template <class RefToContainer>
void copy_nested_parents(
  const std::vector< std::vector<std::size_t> >& nested_parents,
  RefToContainer ref_to_vector)
{
  typedef typename RefToContainer::type Container;
  typedef typename Container::value_type Container_value;

  ref_to_vector.get().reserve(nested_parents.size());
  for(const auto& t : nested_parents)
  {
    Container_value c;
    c.reserve(t.size());
    for(const std::size_t& val : t)
      c.push_back(val);
    ref_to_vector.get().push_back(c);
  }
}

inline
void copy_nested_parents(
  std::vector< std::vector<std::size_t> >& nested_parents,
  std::reference_wrapper<std::vector< std::vector<std::size_t> > > ref_to_vector)
{
  nested_parents.swap(ref_to_vector.get());
}

inline
void copy_nested_parents(
  std::vector< std::vector<std::size_t> >& nested_parents,
  boost::reference_wrapper<std::vector< std::vector<std::size_t> > > ref_to_vector)
{
  nested_parents.swap(ref_to_vector.get());
}

inline
void copy_nested_parents(
  std::vector< std::vector<std::size_t> >&,
  internal_np::Param_not_found)
{}


// helper function for setting id maps
template <class TriangleMesh, class FaceIndexMap, class FaceCCIdMap>
void set_f_cc_id(
  const std::vector<std::size_t>& f_cc,
  FaceIndexMap face_index_map,
  FaceCCIdMap face_cc_map,
  const TriangleMesh& tm)
{
  for(typename boost::graph_traits<TriangleMesh>::face_descriptor fd : faces(tm))
    put(face_cc_map, fd, f_cc[ get(face_index_map, fd) ]);
}

template <class TriangleMesh, class FaceIndexMap>
void set_f_cc_id(
  const std::vector<std::size_t>&,
  FaceIndexMap,
  internal_np::Param_not_found,
  const TriangleMesh&)
{}

template <class RefToVector>
void copy_cc_to_volume_id(
  std::vector<std::size_t>& cc_volume_ids,
  RefToVector ref_to_vector)
{
  ref_to_vector.get().swap( cc_volume_ids );
}

inline
void copy_cc_to_volume_id(
  std::vector<std::size_t>&,
  internal_np::Param_not_found)
{}

template <class RefToVector>
void copy_nesting_levels(
  std::vector<std::size_t>& nesting_levels,
  RefToVector ref_to_vector)
{
  ref_to_vector.get().swap( nesting_levels );
}

inline
void copy_nesting_levels(
  std::vector<std::size_t>&,
  internal_np::Param_not_found)
{}

template <class RefToBitset>
void copy_orientation_bitset(
  const std::vector<bool>& is_cc_outward_oriented,
  RefToBitset ref_to_bs)
{
  ref_to_bs.get() = is_cc_outward_oriented;
}

inline
void copy_orientation_bitset(
  const std::vector<bool>&,
  internal_np::Param_not_found)
{}

template <class OutputIterator>
void set_cc_intersecting_pairs(
  const std::set< std::pair<std::size_t, std::size_t> >& self_intersecting_cc,
  OutputIterator out)
{
  for (const std::pair<std::size_t, std::size_t>& p : self_intersecting_cc)
    *out++=p;
}

inline
void set_cc_intersecting_pairs(
  const std::set< std::pair<std::size_t, std::size_t> >&,
  internal_np::Param_not_found)
{}

} // internal


/*!
 * \ingroup PMP_orientation_grp
 * assigns to each face of `tm` an id corresponding to the volume connected component
 * it contributes to.
 *
 * Using the adjacency relation of two faces along an edge, a triangle mesh can be split
 * into connected components (*surface components* in the following).
 * A surface component without boundary separates the 3D space into an infinite and
 * a finite volume. We say that the finite volume is <i>enclosed</i> by this surface
 * component.
 *
 * The volume connected components (*volume components* in the following) are defined as follows:
 * Each surface component `S` that is outside any volume enclosed by
 * another surface component defines the *outer boundary* of a volume component.
 * Each surface component that is inside the volume enclosed by `S`
 * defines a *hole* if it is included in no other volume enclosed by a surface component
 * but `S`. Ignoring the identified volume component, the same procedure is recursively
 * repeated for all surface components in each hole.
 *
 * There are some special cases:
 * - a non-closed surface component is reported as a volume component ignoring any inclusion test
 * - a self-intersecting surface component is reported as a volume component ignoring any inclusion test
 * - a surface component intersecting another surface component
 *   is reported as a volume component, and so are all the surface components inside its
 *   enclosed volume
 * - if `do_orientation_tests` is set to `true`, if the holes are not all equally oriented
 *   (all inward or all outward) or if the holes and the outer boundary are equally
 *   oriented, each surface component is reported as a volume component,
 *   and so are all the surface components inside the corresponding enclosed volumes
 * - If `do_orientation_tests` is set to `true` and the surface components that are
 *   outside all enclosed volumes are inward oriented, they are then considered as holes
 *   of the unbounded volume (that has no outer boundary)
 *
 * A property map for each of `CGAL::face_index_t` and `CGAL::vertex_point_t`
 * must be either available as an internal property map
 * of `tm` or provided as one of the \ref pmp_namedparameters "Named Parameters".
 *
 * @tparam TriangleMesh a model of `FaceListGraph`
 * @tparam FaceIndexMap a model of `WritablePropertyMap` with
 *                      `boost::graph_traits<PolygonMesh>::%face_descriptor` as key type and
 *                      `boost::graph_traits<PolygonMesh>::%faces_size_type` as value type.
 * @tparam NamedParameters a sequence of \ref pmp_namedparameters "Named Parameters"
 *
 * @param tm the input triangle mesh
 * @param volume_id_map the property map filled by this function with indices of volume components associated to the faces of `tm`
 * @param np optional sequence of \ref pmp_namedparameters "Named Parameters" among the ones listed below
 *
 * \cgalNamedParamsBegin
 *   \cgalParamBegin{vertex_point_map}
 *     the property map with the points associated to the vertices of `tm`.
 *     If this parameter is omitted, an internal property map for
 *     `CGAL::vertex_point_t` must be available in `TriangleMesh`
 *   \cgalParamEnd
 *   \cgalParamBegin{face_index_map}
 *     a property map containing a unique id per face of `tm`, in the range `[0, num_faces(tm)[`
 *   \cgalParamEnd
 *   \cgalParamBegin{face_connected_component_map}
 *     a property map filled by this function and that will contain for each face the id
 *     of its surface component in the range `[0, number of surface components - 1[`
 *   \cgalParamEnd
 *   \cgalParamBegin{volume_inclusions}
 *     a `reference_wrapper` (either from `boost` or the standard library) containing
 *     a reference to an object that must be a model of the `BackInsertionSequence` concept,
 *     with a value type being a model of `BackInsertionSequence` of `std::size_t`,
 *     both types having the functions `reserve()` and `push_back()`.
 *     The size of the container is exactly the number of surface components of `tm`.
 *     The container at position `k` contains the ids of all the
 *     surface components that are the first intersected by any ray with source on
 *     the surface component `k` and directed outside the volume enclosed by the
 *     surface component `k`. There is only one such id but when some surface components intersect.
 *   \cgalParamEnd
 *   \cgalParamBegin{do_orientation_tests}
 *     if `true` (the default value), the orientation of the faces of
 *     each surface components will be taken into account for the definition of the volume.
 *     If `false`, the face orientation is ignored and the volumes are defined only by the
 *     nesting of surface components.
 *   \cgalParamEnd
 *   \cgalParamBegin{error_codes}
 *     a `reference_wrapper` (either from `boost` or the standard library) containing
 *     a reference to a container that must be a model of the `BackInsertionSequence` concept,
 *     with a `value_type` being \link PMP_orientation_grp `Volume_error_code` \endlink
 *     The size of the container is exactly the number of volume components.
 *     The container indicates the status of a volume assigned to a set of faces.
 *     The description of the value type is given in the documentation of the enumeration type.
 *   \cgalParamEnd
 *   \cgalParamBegin{do_self_intersection_tests}
 *     If `false` (the default value), it is assumed that `tm` does not contains any self-intersections.
 *     if `true`, the input might contain some self-intersections and a test is done
 *     prior to the volume decomposition.
 *   \cgalParamEnd
 *   \cgalParamBegin{connected_component_id_to_volume_id}
 *     a `reference_wrapper` (either from `boost` or the standard library) containing
 *     a reference to a container that must be a model of the `BackInsertionSequence` concept,
 *     with a value_type being `std::size_t`.
 *     The size of the container is exactly the number of connected components.
 *     For each connected component identified using its id `ccid`, the id of the volume it contributes
 *     to describe is the value at the position `ccid` in the container.
 *   \cgalParamEnd
 *   \cgalParamBegin{nesting_levels}
 *     a `reference_wrapper` (either from `boost` or the standard library) containing
 *     a reference to a container that must be a model of the `BackInsertionSequence` concept,
 *     with a `value_type` being `std::size_t`.
 *     The size of the container is exactly the number of connected components.
 *     For each connected component identified using its id `ccid`, the container contains the number of
 *     connected components containing on its bounded side this component.
 *   \cgalParamEnd
 *   \cgalParamBegin{is_cc_outward_oriented}
 *     a `reference_wrapper` (either from `boost` or the standard library) containing
 *     a reference to a container that must be a model of the `BackInsertionSequence` concept,
 *     with a `value_type` being `bool`.
 *     The size of the container is exactly the number of connected components.
 *     For each connected component identified using its id `ccid`, the output of `is_outward_oriented()`
 *     called on the triangle mesh corresponding to this connected component
 *     is the value at the position `ccid` in the container.
 *   \cgalParamEnd
 *   \cgalParamBegin{intersecting_volume_pairs_output_iterator}
 *     Output iterator into which pairs of ids (id must be convertible to `std::size_t`) can be put.
 *     Each pair of connected components intersecting will be reported using their ids.
 *    If `do_self_intersection_tests` named parameter is set to `false`, nothing will be reported.
 *   \cgalParamEnd
 *
 * \cgalNamedParamsEnd
 *
 * \return the number of volume components defined by `tm`
 */
template <class TriangleMesh, class FaceIndexMap, class NamedParameters>
std::size_t
volume_connected_components(const TriangleMesh& tm,
                                  FaceIndexMap volume_id_map,
                            const NamedParameters& np)
{
  CGAL_precondition( is_triangle_mesh(tm) );

  typedef boost::graph_traits<TriangleMesh> GT;
  typedef typename GT::vertex_descriptor vertex_descriptor;
  typedef typename GT::face_descriptor face_descriptor;
  typedef typename GT::halfedge_descriptor halfedge_descriptor;
  typedef typename GetVertexPointMap<TriangleMesh,
                                     NamedParameters>::const_type Vpm;
  typedef typename GetFaceIndexMap<TriangleMesh,
                                   NamedParameters>::const_type Fid_map;
  typedef typename Kernel_traits<
    typename boost::property_traits<Vpm>::value_type >::Kernel Kernel;

  Vpm vpm = parameters::choose_parameter(parameters::get_parameter(np, internal_np::vertex_point),
                                get_const_property_map(boost::vertex_point, tm));

  Fid_map fid_map = parameters::choose_parameter(parameters::get_parameter(np, internal_np::face_index),
                                        get_const_property_map(boost::face_index, tm));

  std::vector<std::size_t> face_cc(num_faces(tm), std::size_t(-1));

// set the connected component id of each face
  const std::size_t nb_cc = connected_components(tm,
                              bind_property_maps(fid_map,make_property_map(face_cc)),
                              parameters::face_index_map(fid_map));

  // contains for each CC the CC that are in its bounded side
  std::vector<std::vector<std::size_t> > nested_cc_per_cc(nb_cc);

  // copy cc-id info
  internal::set_f_cc_id(face_cc, fid_map, parameters::get_parameter(np, internal_np::face_connected_component_map), tm);

  const bool do_self_intersection_tests =
        parameters::choose_parameter(parameters::get_parameter(np, internal_np::do_self_intersection_tests),
                            false);
  const bool ignore_orientation_of_cc =
    !parameters::choose_parameter(parameters::get_parameter(np, internal_np::do_orientation_tests),
                         true);

  const bool used_as_a_predicate =
    parameters::choose_parameter(parameters::get_parameter(np, internal_np::i_used_as_a_predicate),
                        false); // indicate if the function is called by does_bound_a_volume

  CGAL_assertion(!used_as_a_predicate || !ignore_orientation_of_cc);

  std::vector<Volume_error_code> error_codes;
  std::vector<bool> is_cc_outward_oriented;
  std::vector<std::size_t> cc_volume_ids(nb_cc, -1);
  std::vector < std::size_t > nesting_levels(nb_cc, 0); // indicates for each CC its nesting level

  boost::dynamic_bitset<> cc_handled(nb_cc, 0);

  std::size_t next_volume_id = 0;
// Handle open connected components
  for(halfedge_descriptor h : halfedges(tm))
  {
    if (is_border(h, tm))
    {
      face_descriptor fd = face( opposite(h, tm), tm );
      std::size_t cc_id = face_cc[ get(fid_map, fd) ];
      if ( !cc_handled.test(cc_id) )
      {
        cc_handled.set(cc_id);
        cc_volume_ids[cc_id]=next_volume_id++;
        error_codes.push_back(SURFACE_WITH_BOUNDARIES);
        if (used_as_a_predicate) return 0;
      }
    }
  }

// Handle self-intersecting connected components
  typedef std::pair<face_descriptor, face_descriptor> Face_pair;
  std::vector<Face_pair> si_faces;
  std::set< std::pair<std::size_t, std::size_t> > self_intersecting_cc; // due to self-intersections
  if (do_self_intersection_tests)
    self_intersections(tm, std::back_inserter(si_faces));
  std::vector<bool> is_involved_in_self_intersection(nb_cc, false);

  if (!si_faces.empty() && used_as_a_predicate)
    return 0;

  for(const Face_pair& fp : si_faces)
  {
    std::size_t first_cc_id = face_cc[ get(fid_map, fp.first) ];
    std::size_t second_cc_id = face_cc[ get(fid_map, fp.second) ];

    if (first_cc_id==second_cc_id)
    {
      if ( !cc_handled.test(first_cc_id) )
      {
        cc_handled.set(first_cc_id);
        cc_volume_ids[first_cc_id]=next_volume_id++;
        error_codes.push_back(SURFACE_WITH_SELF_INTERSECTIONS);
      }
    }
    else
    {
      is_involved_in_self_intersection[first_cc_id] = true;
      is_involved_in_self_intersection[second_cc_id] = true;
      self_intersecting_cc.insert( make_sorted_pair(first_cc_id, second_cc_id) );
    }
  }

  std::vector< std::vector<std::size_t> > nesting_parents(nb_cc);
  if (!cc_handled.all())
  {
  // extract a vertex with max z coordinate for each connected component
    std::vector<vertex_descriptor> xtrm_vertices(nb_cc, GT::null_vertex());
    for(vertex_descriptor vd : vertices(tm))
    {
      halfedge_descriptor h = halfedge(vd, tm);
      if (is_border(h, tm)) h = opposite(h, tm);
      std::size_t cc_id = face_cc[get(fid_map, face(h, tm))];
      if (cc_handled.test(cc_id)) continue;
      if (xtrm_vertices[cc_id]==GT::null_vertex())
        xtrm_vertices[cc_id]=vd;
      else
        if (get(vpm, vd).z()>get(vpm,xtrm_vertices[cc_id]).z())
          xtrm_vertices[cc_id]=vd;
    }

  // fill orientation vector for each surface CC
    if (!ignore_orientation_of_cc)
    {
      is_cc_outward_oriented.resize(nb_cc);
      for(std::size_t cc_id=0; cc_id<nb_cc; ++cc_id)
      {
        if (cc_handled.test(cc_id)) continue;
        is_cc_outward_oriented[cc_id] = internal::is_outward_oriented(xtrm_vertices[cc_id], tm, np);
      }
    }

  //collect faces per CC
    std::vector< std::vector<face_descriptor> > faces_per_cc(nb_cc);
    std::vector< std::size_t > nb_faces_per_cc(nb_cc, 0);
    for(face_descriptor fd : faces(tm))
    {
      std::size_t cc_id = face_cc[ get(fid_map, fd) ];
      ++nb_faces_per_cc[ cc_id ];
    }
    for (std::size_t i=0; i<nb_cc; ++i)
      if (!cc_handled.test(i))
        faces_per_cc[i].reserve( nb_faces_per_cc[i] );
    for(face_descriptor fd : faces(tm))
    {
      std::size_t cc_id = face_cc[ get(fid_map, fd) ];
      faces_per_cc[ cc_id ].push_back(fd);
    }

  // init the main loop
    // similar as above but exclusively contains cc ids included by more that one CC.
    // The result will be then merged with nested_cc_per_cc but temporarilly we need
    // another container to not more than once the inclusion testing (in case a CC is
    // included by more than 2 CC) + associate such CC to only one volume
    std::vector<std::vector<std::size_t> > nested_cc_per_cc_shared(nb_cc);
    std::vector < boost::dynamic_bitset<> > level_k_nestings; // container containing CCs in the same volume (one bitset per volume) at level k
    level_k_nestings.push_back( ~cc_handled );

  // the following loop is exploring the nesting level by level (0 -> max_level)
    std::size_t k = 0;
    while (!level_k_nestings.empty())
    {
      std::vector < boost::dynamic_bitset<> > level_k_plus_1_nestings;
      for(boost::dynamic_bitset<> cc_to_handle : level_k_nestings)
      {
        CGAL_assertion( cc_to_handle.any() );
        while(cc_to_handle.any())
        {
        //extract a vertex with max z amongst all components
          std::size_t xtrm_cc_id=cc_to_handle.find_first();
          for(std::size_t id  = cc_to_handle.find_next(xtrm_cc_id);
                          id != cc_to_handle.npos;
                          id  = cc_to_handle.find_next(id))
          {
            if (get(vpm, xtrm_vertices[id]).z()>get(vpm,xtrm_vertices[xtrm_cc_id]).z())
              xtrm_cc_id=id;
          }
          cc_to_handle.reset(xtrm_cc_id);
          nesting_levels[xtrm_cc_id] = k;

        // collect id inside xtrm_cc_id CC
          typedef Side_of_triangle_mesh<TriangleMesh, Kernel, Vpm> Side_of_tm;
          typename Side_of_tm::AABB_tree aabb_tree(faces_per_cc[xtrm_cc_id].begin(),
                                                   faces_per_cc[xtrm_cc_id].end(),
                                                   tm, vpm);
          Side_of_tm side_of_cc(aabb_tree);

          std::vector<std::size_t> cc_intersecting; // contains id of CC intersecting xtrm_cc_id

          boost::dynamic_bitset<> nested_cc_to_handle(nb_cc, 0);
          for(std::size_t id  = cc_to_handle.find_first();
                          id != cc_to_handle.npos;
                          id  = cc_to_handle.find_next(id))
          {
            if (self_intersecting_cc.count( make_sorted_pair(xtrm_cc_id, id) )!= 0)
            {
              cc_intersecting.push_back(id);
              continue; // to not dot inclusion test for intersecting CCs
            }

            if (side_of_cc(get(vpm,xtrm_vertices[id]))==ON_BOUNDED_SIDE)
            {
              nested_cc_per_cc[xtrm_cc_id].push_back(id);
              // mark nested CC as handle and collect them for the handling of the next level
              nested_cc_to_handle.set(id);
              cc_to_handle.reset(id);
            }
          }

        //for each CC intersecting xtrm_cc_id, find the CCs included in both
          for(std::size_t id : cc_intersecting)
          {
            typename Side_of_tm::AABB_tree aabb_tree(faces_per_cc[id].begin(),
                                                     faces_per_cc[id].end(),
                                                     tm, vpm);
            Side_of_tm side_of_cc(aabb_tree);
            for(std::size_t ncc_id : nested_cc_per_cc[xtrm_cc_id])
            {
              if (self_intersecting_cc.count( make_sorted_pair(ncc_id, id) )!= 0)
                continue;
              if (side_of_cc(get(vpm,xtrm_vertices[ncc_id]))==ON_BOUNDED_SIDE)
                nested_cc_per_cc_shared[id].push_back(ncc_id);
            }
          }

          if ( nested_cc_per_cc[xtrm_cc_id].empty() ) continue;
          level_k_plus_1_nestings.push_back(nested_cc_to_handle);
        }
      }
      ++k;
      level_k_nestings.swap(level_k_plus_1_nestings);
    }

    // early return for orient_to_bound_a_volume
    if (parameters::choose_parameter(parameters::get_parameter(np, internal_np::i_used_for_volume_orientation),false))
    {
      internal::copy_container_content(nesting_levels, parameters::get_parameter(np, internal_np::nesting_levels));
      internal::copy_container_content(is_cc_outward_oriented, parameters::get_parameter(np, internal_np::is_cc_outward_oriented));
      return 0;
    }

  // detect inconsistencies of the orientation at the level 0
  // and check if all CC at level 0 are in the same volume
    std::size_t ref_cc_id = nb_cc;
    std::size_t FIRST_LEVEL = 0; // used to know if even or odd nesting is the top level
    if(!ignore_orientation_of_cc)
    {
      for(std::size_t cc_id=0; cc_id<nb_cc; ++cc_id)
      {
        if (cc_handled.test(cc_id)) continue;
        if( nesting_levels[cc_id]==0 )
        {
          if(ref_cc_id==nb_cc)
            ref_cc_id=cc_id;
          else
            if( is_cc_outward_oriented[cc_id] != is_cc_outward_oriented[ref_cc_id] )
            {
              if (used_as_a_predicate) return 0;
              // all is indefinite
              for(std::size_t id=0; id<nb_cc; ++id)
              {
                if (cc_handled.test(cc_id)) continue;
                cc_volume_ids[id] = next_volume_id++;
                error_codes.push_back(INCOMPATIBLE_ORIENTATION);
              }
              cc_handled.set();
              break;
            }
        }
      }

      if (!cc_handled.all() && !is_cc_outward_oriented[ref_cc_id])
      {
        // all level 0 CC are in the same volume
        for(std::size_t cc_id=0; cc_id<nb_cc; ++cc_id)
        {
          if (cc_handled.test(cc_id)) continue;
          if( nesting_levels[cc_id]==0 )
          {
            cc_handled.set(cc_id);
            cc_volume_ids[cc_id]=next_volume_id;
          }
        }
        ++next_volume_id;
        error_codes.push_back(VALID_VOLUME);
        FIRST_LEVEL = 1;
      }
    }

  // apply volume classification using level 0 nesting
    for(std::size_t cc_id=0; (!cc_handled.all()) && cc_id<nb_cc; ++cc_id)
    {
      if (cc_handled.test(cc_id)) continue;
      CGAL_assertion( nesting_levels[cc_id]!=0 || ignore_orientation_of_cc || is_cc_outward_oriented[cc_id] );
      if( nesting_levels[cc_id]%2 != FIRST_LEVEL ) continue; // we look for outer boundaries of volume only
      cc_handled.set(cc_id);
      cc_volume_ids[cc_id] = next_volume_id++;

      //if the CC is involved in a self-intersection all nested CC are put in a separate volumes
      if (is_involved_in_self_intersection[cc_id])
      {
        error_codes.push_back(VOLUME_INTERSECTION);
        for(std::size_t ncc_id : nested_cc_per_cc[cc_id])
        {
          cc_handled.set(ncc_id);
          cc_volume_ids[ncc_id] = next_volume_id++;
          error_codes.push_back(VOLUME_INTERSECTION);
        }
        continue;
      }
      else
      {
        if (!ignore_orientation_of_cc && !is_cc_outward_oriented[cc_id])
        {
          // invalid orientation, all children are marked as incorrectly oriented
          if (used_as_a_predicate) return 0;
          cc_handled.set(cc_id);
          cc_volume_ids[cc_id] = next_volume_id++;
          error_codes.push_back(INCOMPATIBLE_ORIENTATION);
          for(std::size_t ncc_id : nested_cc_per_cc[cc_id])
          {
            cc_handled.set(ncc_id);
            cc_volume_ids[ncc_id] = next_volume_id++;
            error_codes.push_back(INCOMPATIBLE_ORIENTATION);
          }
          continue;
        }
        else
          error_codes.push_back(VALID_VOLUME);
      }

      for(std::size_t ncc_id : nested_cc_per_cc[cc_id])
      {
        if (nesting_levels[ncc_id]==nesting_levels[cc_id]+1)
        {
          cc_handled.set(ncc_id);
          if (!ignore_orientation_of_cc)
          {
            if (is_cc_outward_oriented[cc_id]==is_cc_outward_oriented[ncc_id])
            {
              // the surface component has an incorrect orientation wrt to its parent:
              // we dump it and all included surface components as independant volumes.
              cc_volume_ids[ncc_id] = next_volume_id++;
              error_codes.push_back(INCOMPATIBLE_ORIENTATION);
              if (used_as_a_predicate) return 0;
              for(std::size_t nncc_id : nested_cc_per_cc[ncc_id])
              {
                cc_handled.set(nncc_id);
                cc_volume_ids[nncc_id] = next_volume_id++;
                error_codes.push_back(INCOMPATIBLE_ORIENTATION);
              }
              continue;
            }
          }
          if (is_involved_in_self_intersection[ncc_id])
          {
            cc_volume_ids[ncc_id] = next_volume_id++;
            error_codes.push_back(VOLUME_INTERSECTION);
            for(std::size_t nncc_id : nested_cc_per_cc[ncc_id])
            {
              if (cc_handled.test(nncc_id))
              {
                error_codes[ cc_volume_ids[nncc_id] ] = VOLUME_INTERSECTION;
                continue;
              }
              cc_handled.set(nncc_id);
              cc_volume_ids[nncc_id] = next_volume_id++;
              error_codes.push_back(VOLUME_INTERSECTION);
            }
            continue;
          }
          cc_volume_ids[ncc_id] = cc_volume_ids[cc_id];
        }
      }
    }
    if (used_as_a_predicate)
    {
      internal::copy_container_content(is_cc_outward_oriented, parameters::get_parameter(np, internal_np::is_cc_outward_oriented));
      return 1;
    }

  // merge nested_cc_per_cc and nested_cc_per_cc_shared
  // (done after the volume creation to assign a CC to a unique volume)
    for(std::size_t id=0; id<nb_cc; ++id)
    {
      if (!nested_cc_per_cc_shared[id].empty())
        nested_cc_per_cc[id].insert(nested_cc_per_cc[id].end(),
                                    nested_cc_per_cc_shared[id].begin(),
                                    nested_cc_per_cc_shared[id].end());
    }


  // extract direct nested parent (more than one in case of self-intersection)
    for(std::size_t cc_id=0; cc_id<nb_cc; ++cc_id)
    {
      for(std::size_t ncc_id : nested_cc_per_cc[cc_id])
      {
        if (nesting_levels[cc_id]+1 == nesting_levels[ncc_id])
          nesting_parents[ncc_id].push_back(cc_id);
      }
    }

  // update volume id map
    for(std::size_t cc_id=0; cc_id<nb_cc; ++cc_id)
    {
      for(face_descriptor fd : faces_per_cc[cc_id])
        put(volume_id_map, fd, cc_volume_ids[cc_id]);
    }
  }
  else
  {
    for(face_descriptor fd : faces(tm))
    {
      std::size_t cc_id = face_cc[ get(fid_map, fd) ];
      put(volume_id_map, fd, cc_volume_ids[cc_id]);
    }
  }

  CGAL_assertion(next_volume_id == error_codes.size());
  internal::copy_container_content(error_codes, parameters::get_parameter(np, internal_np::error_codes));
  internal::copy_nested_parents(nesting_parents, parameters::get_parameter(np, internal_np::volume_inclusions));
  internal::copy_container_content(nesting_levels, parameters::get_parameter(np, internal_np::nesting_levels));
  internal::copy_container_content(cc_volume_ids, parameters::get_parameter(np, internal_np::connected_component_id_to_volume_id));
  internal::copy_container_content(is_cc_outward_oriented, parameters::get_parameter(np, internal_np::is_cc_outward_oriented));
  internal::set_cc_intersecting_pairs(self_intersecting_cc, parameters::get_parameter(np, internal_np::intersecting_volume_pairs_output_iterator));

  return next_volume_id;
}

/** \ingroup PMP_orientation_grp
 *
 * indicates if `tm` bounds a volume.
 * See \ref coref_def_subsec for details.
 *
 * @tparam TriangleMesh a model of `MutableFaceGraph`, `HalfedgeListGraph` and `FaceListGraph`.
 * @tparam NamedParameters a sequence of \ref pmp_namedparameters "Named Parameters"
 *
 * @param tm a closed triangulated surface mesh
 * @param np optional sequence of \ref pmp_namedparameters "Named Parameters" among the ones listed below
 *
 * @pre `CGAL::is_closed(tm)`
 *
 * \cgalNamedParamsBegin
 *   \cgalParamBegin{vertex_point_map}
 *     the property map with the points associated to the vertices of `tm`.
 *     If this parameter is omitted, an internal property map for
 *     `CGAL::vertex_point_t` must be available in `TriangleMesh`
 *   \cgalParamEnd
 *   \cgalParamBegin{face_index_map}
 *     a property map containing the index of each face of `tm`.
 *   \cgalParamEnd
 *   \cgalParamBegin{is_cc_outward_oriented}
 *     a `reference_wrapper` (either from `boost` or the standard library) containing
 *     a reference to an object of type `std::vector<bool>`.
 *     The size of the vector is exactly the number of connected components.
 *     For each connected component identified using its id `ccid`, the output of `is_outward_oriented`
 *     called on the submesh corresponding to this connected component
 *     is the value at the position `ccid` in the parameter vector.
 *   \cgalParamEnd
 * \cgalNamedParamsEnd
 *
 * \see `CGAL::Polygon_mesh_processing::orient_to_bound_a_volume()`
 */
template <class TriangleMesh, class NamedParameters>
bool does_bound_a_volume(const TriangleMesh& tm, const NamedParameters& np)
{
  typedef boost::graph_traits<TriangleMesh> GT;
  typedef typename GT::face_descriptor face_descriptor;

  if (!is_closed(tm)) return false;
  CGAL_precondition(is_triangle_mesh(tm));

  Static_property_map<face_descriptor, std::size_t> vidmap(0); // dummy map not used
  std::size_t res =
    volume_connected_components(tm, vidmap, np.do_orientation_tests(true)
                                              .i_used_as_a_predicate(true));
  CGAL_assertion(res==0 || res==1);

  return res!=0;
}

/// \cond SKIP_IN_MANUAL
template <class TriangleMesh>
bool does_bound_a_volume(const TriangleMesh& tm)
{
  return does_bound_a_volume(tm, parameters::all_default());
}

template <class TriangleMesh, class FaceIndexMap>
std::size_t volume_connected_components(const TriangleMesh& tm, FaceIndexMap volume_id_map)
{
  return volume_connected_components(tm, volume_id_map, parameters::all_default());
}
/// \endcond


/** \ingroup PMP_orientation_grp
 *
 * orients the connected components of `tm` to make it bound a volume.
 * See \ref coref_def_subsec for a precise definition.
 *
 * @tparam TriangleMesh a model of `MutableFaceGraph`, `HalfedgeListGraph` and `FaceListGraph`.
 * @tparam NamedParameters a sequence of \ref pmp_namedparameters
 *
 * @param tm a closed triangulated surface mesh
 * @param np optional sequence of \ref pmp_namedparameters among the ones listed below
 *
 * \cgalNamedParamsBegin
 *   \cgalParamBegin{vertex_point_map}
 *     the property map with the points associated to the vertices of `tm`.
 *     If this parameter is omitted, an internal property map for
 *     `CGAL::vertex_point_t` must be available in `TriangleMesh`
 *   \cgalParamEnd
 *   \cgalParamBegin{face_index_map}
 *     a property map containing the index of each face of `tm`.
 *   \cgalParamEnd
 *   \cgalParamBegin{outward_orientation}
 *     if set to `true` (default) the outer connected components will be outward oriented (inward oriented if set to `false`).
 *     If the outer connected components are inward oriented, it means that the infinity will be considered
 *     as part of the volume bounded by `tm`.
 *   \cgalParamEnd
 * \cgalNamedParamsEnd
 *
 * \see `CGAL::Polygon_mesh_processing::does_bound_a_volume()`
 */
template <class TriangleMesh, class NamedParameters>
void orient_to_bound_a_volume(TriangleMesh& tm,
                              const NamedParameters& np)
{
<<<<<<< HEAD
  typedef boost::graph_traits<TriangleMesh>                                        Graph_traits;
  typedef typename Graph_traits::vertex_descriptor                                 vertex_descriptor;

  typedef typename GetVertexPointMap<TriangleMesh, NamedParameters>::const_type    Vpm;
  typedef typename boost::property_traits<Vpm>::value_type                         Point;
  typedef typename Kernel_traits<Point>::Kernel                                    Kernel;

  typedef typename GetInitializedFaceIndexMap<TriangleMesh, NamedParameters>::type FaceIndexMap;

=======
  typedef boost::graph_traits<TriangleMesh> Graph_traits;
  typedef typename Graph_traits::face_descriptor face_descriptor;
  typedef typename GetVertexPointMap<TriangleMesh,
      NamedParameters>::const_type Vpm;
  typedef typename GetFaceIndexMap<TriangleMesh,
      NamedParameters>::const_type Fid_map;
>>>>>>> 08872b80
  if (!is_closed(tm)) return;
  if (!is_triangle_mesh(tm)) return;

  using parameters::get_parameter;

  bool orient_outward = CGAL::parameters::choose_parameter(
                          get_parameter(np, internal_np::outward_orientation),true);

  Vpm vpm = CGAL::parameters::choose_parameter(get_parameter(np, internal_np::vertex_point),
                         get_const_property_map(boost::vertex_point, tm));

  FaceIndexMap fid_map = CGAL::get_initialized_face_index_map(tm, np);

  std::vector<std::size_t> face_cc(num_faces(tm), std::size_t(-1));


  std::vector<std::size_t> nesting_levels;
  std::vector<bool> is_cc_outward_oriented;
  Static_property_map<face_descriptor, std::size_t> vidmap(0); // dummy map not used

  volume_connected_components(tm, vidmap,
                              parameters::vertex_point_map(vpm)
                                          .nesting_levels(boost::ref(nesting_levels))
                                          .face_connected_component_map(bind_property_maps(fid_map,make_property_map(face_cc)))
                                          .i_used_for_volume_orientation(true)
                                          .do_orientation_tests(true)
                                          .is_cc_outward_oriented(boost::ref(is_cc_outward_oriented))
                                          );

  // set the connected component id of each face


  if (nesting_levels.empty()) //case 1 cc
  {
    if( orient_outward != is_cc_outward_oriented[0])
      reverse_face_orientations(faces(tm), tm);
    return ;
  }
  std::size_t nb_cc = nesting_levels.size();
  boost::dynamic_bitset<> cc_to_reverse(nb_cc, 0);
  for(std::size_t i=0; i<nb_cc; ++i)
  {
    if ( ((nesting_levels[i]%2==0) == orient_outward) != is_cc_outward_oriented[i] )
    {
      cc_to_reverse.set(i);
    }
  }

  std::vector<face_descriptor> faces_to_reverse;
  for (face_descriptor f : faces(tm))
    if ( cc_to_reverse.test( face_cc[get(fid_map, f)] ) )
      faces_to_reverse.push_back(f);

  reverse_face_orientations(faces_to_reverse, tm);
}

template <class TriangleMesh>
void orient_to_bound_a_volume(TriangleMesh& tm)
{
  orient_to_bound_a_volume(tm, parameters::all_default());
}
} // namespace Polygon_mesh_processing
} // namespace CGAL
#endif // CGAL_ORIENT_POLYGON_MESH_H<|MERGE_RESOLUTION|>--- conflicted
+++ resolved
@@ -655,12 +655,11 @@
  *   outside all enclosed volumes are inward oriented, they are then considered as holes
  *   of the unbounded volume (that has no outer boundary)
  *
- * A property map for each of `CGAL::face_index_t` and `CGAL::vertex_point_t`
- * must be either available as an internal property map
+ * A property map for `CGAL::vertex_point_t` must be either available as an internal property map
  * of `tm` or provided as one of the \ref pmp_namedparameters "Named Parameters".
  *
  * @tparam TriangleMesh a model of `FaceListGraph`
- * @tparam FaceIndexMap a model of `WritablePropertyMap` with
+ * @tparam VolumeFaceIndexMap a model of `WritablePropertyMap` with
  *                      `boost::graph_traits<PolygonMesh>::%face_descriptor` as key type and
  *                      `boost::graph_traits<PolygonMesh>::%faces_size_type` as value type.
  * @tparam NamedParameters a sequence of \ref pmp_namedparameters "Named Parameters"
@@ -747,10 +746,10 @@
  *
  * \return the number of volume components defined by `tm`
  */
-template <class TriangleMesh, class FaceIndexMap, class NamedParameters>
+template <class TriangleMesh, class VolumeFaceIndexMap, class NamedParameters>
 std::size_t
 volume_connected_components(const TriangleMesh& tm,
-                                  FaceIndexMap volume_id_map,
+                                  VolumeFaceIndexMap volume_id_map,
                             const NamedParameters& np)
 {
   CGAL_precondition( is_triangle_mesh(tm) );
@@ -761,16 +760,16 @@
   typedef typename GT::halfedge_descriptor halfedge_descriptor;
   typedef typename GetVertexPointMap<TriangleMesh,
                                      NamedParameters>::const_type Vpm;
-  typedef typename GetFaceIndexMap<TriangleMesh,
-                                   NamedParameters>::const_type Fid_map;
+  typedef typename GetInitializedFaceIndexMap<TriangleMesh,
+                                              NamedParameters>::type FaceIndexMap;
+
   typedef typename Kernel_traits<
     typename boost::property_traits<Vpm>::value_type >::Kernel Kernel;
 
   Vpm vpm = parameters::choose_parameter(parameters::get_parameter(np, internal_np::vertex_point),
                                 get_const_property_map(boost::vertex_point, tm));
 
-  Fid_map fid_map = parameters::choose_parameter(parameters::get_parameter(np, internal_np::face_index),
-                                        get_const_property_map(boost::face_index, tm));
+  FaceIndexMap fid_map = CGAL::get_initialized_face_index_map(tm, np);
 
   std::vector<std::size_t> face_cc(num_faces(tm), std::size_t(-1));
 
@@ -1241,8 +1240,8 @@
   return does_bound_a_volume(tm, parameters::all_default());
 }
 
-template <class TriangleMesh, class FaceIndexMap>
-std::size_t volume_connected_components(const TriangleMesh& tm, FaceIndexMap volume_id_map)
+template <class TriangleMesh, class VolumeFaceIndexMap>
+std::size_t volume_connected_components(const TriangleMesh& tm, VolumeFaceIndexMap volume_id_map)
 {
   return volume_connected_components(tm, volume_id_map, parameters::all_default());
 }
@@ -1282,24 +1281,12 @@
 void orient_to_bound_a_volume(TriangleMesh& tm,
                               const NamedParameters& np)
 {
-<<<<<<< HEAD
   typedef boost::graph_traits<TriangleMesh>                                        Graph_traits;
-  typedef typename Graph_traits::vertex_descriptor                                 vertex_descriptor;
+  typedef typename Graph_traits::face_descriptor                                   face_descriptor;
 
   typedef typename GetVertexPointMap<TriangleMesh, NamedParameters>::const_type    Vpm;
-  typedef typename boost::property_traits<Vpm>::value_type                         Point;
-  typedef typename Kernel_traits<Point>::Kernel                                    Kernel;
-
   typedef typename GetInitializedFaceIndexMap<TriangleMesh, NamedParameters>::type FaceIndexMap;
 
-=======
-  typedef boost::graph_traits<TriangleMesh> Graph_traits;
-  typedef typename Graph_traits::face_descriptor face_descriptor;
-  typedef typename GetVertexPointMap<TriangleMesh,
-      NamedParameters>::const_type Vpm;
-  typedef typename GetFaceIndexMap<TriangleMesh,
-      NamedParameters>::const_type Fid_map;
->>>>>>> 08872b80
   if (!is_closed(tm)) return;
   if (!is_triangle_mesh(tm)) return;
 
@@ -1314,8 +1301,6 @@
   FaceIndexMap fid_map = CGAL::get_initialized_face_index_map(tm, np);
 
   std::vector<std::size_t> face_cc(num_faces(tm), std::size_t(-1));
-
-
   std::vector<std::size_t> nesting_levels;
   std::vector<bool> is_cc_outward_oriented;
   Static_property_map<face_descriptor, std::size_t> vidmap(0); // dummy map not used
