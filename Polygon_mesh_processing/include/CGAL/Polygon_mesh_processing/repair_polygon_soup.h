--- conflicted
+++ resolved
@@ -15,11 +15,7 @@
 #include <CGAL/license/Polygon_mesh_processing/repair.h>
 
 #include <CGAL/Named_function_parameters.h>
-<<<<<<< HEAD
-#include <CGAL/Polygon_mesh_processing/internal/named_params_helper.h>
-=======
 #include <CGAL/boost/graph/named_params_helper.h>
->>>>>>> 01f8f1bc
 
 #include <CGAL/Container_helper.h>
 #include <CGAL/iterator.h>
@@ -1086,11 +1082,6 @@
                   PolygonRange& polygons,
                   const NamedParameters& np) const
   {
-<<<<<<< HEAD
-  #ifdef CGAL_PMP_REPAIR_POLYGON_SOUP_VERBOSE
-    std::cout << "Repairing soup with " << points.size() << " points and " << polygons.size() << " arrays" << std::endl;
-  #endif
-=======
     using parameters::get_parameter;
     using parameters::choose_parameter;
 
@@ -1100,17 +1091,12 @@
 #ifdef CGAL_PMP_REPAIR_POLYGON_SOUP_VERBOSE
     std::cout << "Repairing soup with " << points.size() << " points and " << polygons.size() << " arrays" << std::endl;
 #endif
->>>>>>> 01f8f1bc
 
     merge_duplicate_points_in_polygon_soup(points, polygons, np);
 //  skipped steps:
 //    simplify_polygons_in_polygon_soup(points, polygons, traits);
 //    split_pinched_polygons_in_polygon_soup(points, polygons, traits);
-<<<<<<< HEAD
-    remove_invalid_polygons_in_polygon_soup(points, polygons);
-=======
     remove_invalid_polygons_in_array_polygon_soup(points, polygons, traits);
->>>>>>> 01f8f1bc
     merge_duplicate_polygons_in_polygon_soup(points, polygons, np);
     remove_isolated_points_in_polygon_soup(points, polygons);
   }
