// Copyright (c) 2015-2020 GeometryFactory (France).
// All rights reserved.
//
// This file is part of CGAL (www.cgal.org).
//
// $URL$
// $Id$
// SPDX-License-Identifier: GPL-3.0-or-later OR LicenseRef-Commercial
//
// Author(s)     : Sebastien Loriot,
//                 Mael Rouxel-Labbé
//
#ifndef CGAL_POLYGON_MESH_PROCESSING_REPAIR_SELF_INTERSECTIONS_H
#define CGAL_POLYGON_MESH_PROCESSING_REPAIR_SELF_INTERSECTIONS_H

#include <CGAL/license/Polygon_mesh_processing/repair.h>

#include <CGAL/Polygon_mesh_processing/border.h>
#include <CGAL/Polygon_mesh_processing/connected_components.h>
#include <CGAL/Polygon_mesh_processing/manifoldness.h>
#include <CGAL/Polygon_mesh_processing/orient_polygon_soup.h>
#include <CGAL/Polygon_mesh_processing/polygon_soup_to_polygon_mesh.h>
#include <CGAL/Polygon_mesh_processing/remesh.h>
#include <CGAL/Polygon_mesh_processing/self_intersections.h>
#include <CGAL/Polygon_mesh_processing/angle_and_area_smoothing.h>
#include <CGAL/Polygon_mesh_processing/triangulate_hole.h>
#ifndef CGAL_PMP_REMOVE_SELF_INTERSECTION_NO_POLYHEDRAL_ENVELOPE_CHECK
#include <CGAL/Polyhedral_envelope.h>
#endif

#include <CGAL/AABB_tree.h>
#include <CGAL/AABB_traits.h>
#include <CGAL/AABB_triangle_primitive.h>
#include <CGAL/assertions.h>
#include <CGAL/boost/graph/copy_face_graph.h>
#include <CGAL/boost/graph/Face_filtered_graph.h>
#include <CGAL/Named_function_parameters.h>
#include <CGAL/boost/graph/named_params_helper.h>
#include <CGAL/boost/graph/selection.h>
#include <CGAL/box_intersection_d.h>
#ifdef CGAL_PMP_REPAIR_SI_USE_OBB_IN_COMPACTIFICATION
#include <CGAL/Optimal_bounding_box/oriented_bounding_box.h>
#endif
#include <CGAL/utility.h>
#include <array>
#include <fstream>
#include <iostream>
#include <iterator>
#include <map>
#include <set>
#include <tuple>
#include <type_traits>
#include <utility>
#include <vector>

// #define CGAL_PMP_REMOVE_SELF_INTERSECTIONS_NO_SMOOTHING
// #define CGAL_PMP_REMOVE_SELF_INTERSECTIONS_NO_CONSTRAINTS_IN_HOLE_FILLING
// #define CGAL_PMP_REMOVE_SELF_INTERSECTION_NO_POLYHEDRAL_ENVELOPE_CHECK

// Self-intersection removal is done by making a big-enough hole and filling it
//
// Local self-intersection removal is more subtle and only considers self-intersections
// within a connected component. It then tries to fix those by trying successively:
// - smoothing with the sharp edges in the area being constrained
// - smoothing without the sharp edges in the area being constrained
// - hole-filling with the sharp edges in the area being constrained
// - hole-filling without the sharp edges in the area being constrained
//
// The working area grows as long as we haven't been able to fix the self-intersection,
// up to a user-defined number of times.

namespace CGAL {
namespace Polygon_mesh_processing {
namespace internal {

#ifdef CGAL_PMP_REMOVE_SELF_INTERSECTION_DEBUG
static int unsolved_self_intersections = 0;
static int self_intersections_solved_by_constrained_smoothing = 0;
static int self_intersections_solved_by_unconstrained_smoothing = 0;
static int self_intersections_solved_by_constrained_hole_filling = 0;
static int self_intersections_solved_by_unconstrained_hole_filling = 0;
#endif

// -*-*-*-*-*-*-*-*-*-*-*-*-*-*-*-*-*-*-*-*-*-*-*-*-*-*-*-*-*-*-*-*-*-*-*-*-*-*-*-*-*-*-*-*-*-*-*-*-

template <typename Point, typename PolygonMesh, typename VertexPointMap, typename FaceOutputIterator>
FaceOutputIterator replace_faces_with_patch_without_reuse(const std::vector<typename boost::graph_traits<PolygonMesh>::vertex_descriptor>& border_vertices,
                                                          const std::set<typename boost::graph_traits<PolygonMesh>::face_descriptor>& faces,
                                                          const std::vector<std::vector<Point> >& patch,
                                                          PolygonMesh& pmesh,
                                                          VertexPointMap vpm,
                                                          FaceOutputIterator out)
{
  typedef typename boost::graph_traits<PolygonMesh>::vertex_descriptor      vertex_descriptor;
  typedef typename boost::graph_traits<PolygonMesh>::face_descriptor        face_descriptor;

  typedef std::vector<Point>                                                Point_face;
  typedef std::vector<vertex_descriptor>                                    Vertex_face;

  std::map<Point, vertex_descriptor> point_to_vd;

  // First, add those for which the vertex will not change
  for(const vertex_descriptor v : border_vertices)
  {
    // In this version, remove_face() will get rid of isolated vertices so only vertices incident
    // to at least one face that is not going to be removed will be kept
    bool kept_vertex = false;
    for(face_descriptor f : faces_around_target(halfedge(v, pmesh), pmesh))
    {
      if(f != boost::graph_traits<PolygonMesh>::null_face() && faces.count(f) == 0)
      {
        kept_vertex = true;
        break;
      }
    }

    if(kept_vertex)
      point_to_vd[get(vpm, v)] = v;
  }

  for(face_descriptor f : faces)
    Euler::remove_face(halfedge(f, pmesh), pmesh);

  CGAL_assertion(is_valid_polygon_mesh(pmesh));

  // now build a correspondence map and the faces with vertices
  const vertex_descriptor null_v = boost::graph_traits<PolygonMesh>::null_vertex();
  for(const Point_face& face : patch)
  {
    Vertex_face vface;
    vface.reserve(face.size());

    for(const Point& p : face)
    {
      bool success;
      typename std::map<Point, vertex_descriptor>::iterator it;
      std::tie(it, success) = point_to_vd.emplace(p, null_v);
      vertex_descriptor& v = it->second;

      if(success)
      {
        // first time we meet that point, means it's an interior point and we need to make a new vertex
        v = add_vertex(pmesh);
        put(vpm, v, p);
      }

      vface.push_back(v);
    }

    face_descriptor new_f = boost::graph_traits<PolygonMesh>::null_face();
    if(Euler::can_add_face(vface, pmesh))
       new_f = Euler::add_face(vface, pmesh);

    if(new_f == boost::graph_traits<PolygonMesh>::null_face())
    {
#ifdef CGAL_PMP_REMOVE_SELF_INTERSECTION_DEBUG
      std::cerr << "Error: failed to insert patch face??" << std::endl;
#endif
      return out;
    }

    out++ = new_f;
  }

  return out;
}


// @todo these could be extracted to somewhere else, it's useful in itself
template <typename Point, typename PolygonMesh, typename VertexPointMap, typename FaceOutputIterator>
FaceOutputIterator replace_faces_with_patch(const std::vector<typename boost::graph_traits<PolygonMesh>::vertex_descriptor>& border_vertices,
                                            const std::set<typename boost::graph_traits<PolygonMesh>::vertex_descriptor>& interior_vertices,
                                            const std::vector<typename boost::graph_traits<PolygonMesh>::halfedge_descriptor>& border_hedges,
                                            const std::set<typename boost::graph_traits<PolygonMesh>::edge_descriptor>& interior_edges,
                                            const std::set<typename boost::graph_traits<PolygonMesh>::face_descriptor>& faces,
                                            const std::vector<std::vector<Point> >& patch,
                                            PolygonMesh& pmesh,
                                            VertexPointMap vpm,
                                            FaceOutputIterator out)
{
  CGAL_static_assertion((std::is_same<typename boost::property_traits<VertexPointMap>::value_type, Point>::value));

  typedef typename boost::graph_traits<PolygonMesh>::vertex_descriptor      vertex_descriptor;
  typedef typename boost::graph_traits<PolygonMesh>::halfedge_descriptor    halfedge_descriptor;
  typedef typename boost::graph_traits<PolygonMesh>::edge_descriptor        edge_descriptor;
  typedef typename boost::graph_traits<PolygonMesh>::face_descriptor        face_descriptor;

  typedef std::vector<Point>                                                Point_face;
  typedef std::vector<vertex_descriptor>                                    Vertex_face;

  CGAL_precondition(is_valid_polygon_mesh(pmesh));

#ifdef CGAL_PMP_REMOVE_SELF_INTERSECTION_DEBUG
  std::cout << "  DEBUG: Replacing range with patch: ";
  std::cout << faces.size() << " triangles removed, " << patch.size() << " created\n";
#endif

  // To be used to create new elements
  std::vector<vertex_descriptor> vertex_stack(interior_vertices.begin(), interior_vertices.end());
  std::vector<edge_descriptor> edge_stack(interior_edges.begin(), interior_edges.end());
  std::vector<face_descriptor> face_stack(faces.begin(), faces.end());

  // Introduce new vertices, convert the patch in vertex patches
  std::vector<Vertex_face> patch_with_vertices;
  patch_with_vertices.reserve(patch.size());

  std::map<Point, vertex_descriptor> point_to_vd;

  // first, add those for which the vertex will not change
  for(const vertex_descriptor v : border_vertices)
    point_to_vd[get(vpm, v)] = v;

  // now build a correspondence map and the faces with vertices
  const vertex_descriptor null_v = boost::graph_traits<PolygonMesh>::null_vertex();
  for(const Point_face& face : patch)
  {
    Vertex_face vface;
    vface.reserve(face.size());

    for(const Point& p : face)
    {
      bool success;
      typename std::map<Point, vertex_descriptor>::iterator it;
      std::tie(it, success) = point_to_vd.emplace(p, null_v);
      vertex_descriptor& v = it->second;

      if(success) // first time we meet that point, means it's an interior point and we need to make a new vertex
      {
        if(vertex_stack.empty())
        {
          v = add_vertex(pmesh);
        }
        else
        {
          v = vertex_stack.back();
          vertex_stack.pop_back();
        }

        put(vpm, v, p);
      }

      vface.push_back(v);
    }

    patch_with_vertices.push_back(vface);
  }

  typedef std::pair<vertex_descriptor, vertex_descriptor>                        Vertex_pair;
  typedef std::map<Vertex_pair, halfedge_descriptor>                             Vertex_pair_halfedge_map;

  Vertex_pair_halfedge_map halfedge_map;

  // register border halfedges
  for(halfedge_descriptor h : border_hedges)
  {
    const vertex_descriptor vs = source(h, pmesh);
    const vertex_descriptor vt = target(h, pmesh);
    halfedge_map.emplace(std::make_pair(vs, vt), h);

    set_halfedge(target(h, pmesh), h, pmesh); // update vertex halfedge pointer
  }

  face_descriptor f = boost::graph_traits<PolygonMesh>::null_face();

  for(const Vertex_face& vface : patch_with_vertices)
  {
    if(face_stack.empty())
    {
      f = add_face(pmesh);
    }
    else
    {
      f = face_stack.back();
      face_stack.pop_back();
    }

    CGAL_assertion(f != boost::graph_traits<PolygonMesh>::null_face());
    *out++ = f;

    std::vector<halfedge_descriptor> hedges;
    hedges.reserve(vface.size());

    for(std::size_t i=0, n=vface.size(); i<n; ++i)
    {
      const vertex_descriptor vi = vface[i];
      const vertex_descriptor vj = vface[(i+1)%n];

      // get the corresponding halfedge (either a new one or an already created)
      bool success;
      typename Vertex_pair_halfedge_map::iterator it;
      std::tie(it, success) = halfedge_map.emplace(std::make_pair(vi, vj),
                                                   boost::graph_traits<PolygonMesh>::null_halfedge());
      halfedge_descriptor& h = it->second;

      if(success) // this halfedge is an interior halfedge
      {
        if(edge_stack.empty())
        {
          h = halfedge(add_edge(pmesh), pmesh);
        }
        else
        {
          h = halfedge(edge_stack.back(), pmesh);
          edge_stack.pop_back();
        }

        halfedge_map[std::make_pair(vj, vi)] = opposite(h, pmesh);
      }

      hedges.push_back(h);
    }

    CGAL_assertion(vface.size() == hedges.size());

    // update halfedge connections + face pointers
    for(std::size_t i=0, n=vface.size(); i<n; ++i)
    {
      set_next(hedges[i], hedges[(i+1)%n], pmesh);
      set_face(hedges[i], f, pmesh);

      set_target(hedges[i], vface[(i+1)%n], pmesh);
      set_halfedge(vface[(i+1)%n], hedges[i], pmesh);
    }

    set_halfedge(f, hedges[0], pmesh);
  }

  // now remove the remaining superfluous vertices, edges, faces
  for(vertex_descriptor v : vertex_stack)
    remove_vertex(v, pmesh);
  for(edge_descriptor e : edge_stack)
    remove_edge(e, pmesh);
  for(face_descriptor f : face_stack)
    remove_face(f, pmesh);

#ifdef CGAL_PMP_REMOVE_SELF_INTERSECTION_OUTPUT_INTERMEDIATE_FULL_MESH
  CGAL::IO::write_polygon_mesh("results/last_patch_replacement.off", pmesh, CGAL::parameters::stream_precision(17));
#endif

  CGAL_postcondition(is_valid_polygon_mesh(pmesh));

  return out;
}

template <typename Point, typename PolygonMesh, typename VertexPointMap, typename FaceOutputIterator>
FaceOutputIterator replace_faces_with_patch(const std::set<typename boost::graph_traits<PolygonMesh>::face_descriptor>& face_range,
                                            const std::vector<std::vector<Point> >& patch,
                                            PolygonMesh& pmesh,
                                            VertexPointMap vpm,
                                            FaceOutputIterator out)
{
  typedef typename boost::graph_traits<PolygonMesh>::vertex_descriptor     vertex_descriptor;
  typedef typename boost::graph_traits<PolygonMesh>::halfedge_descriptor   halfedge_descriptor;
  typedef typename boost::graph_traits<PolygonMesh>::edge_descriptor       edge_descriptor;
  typedef typename boost::graph_traits<PolygonMesh>::face_descriptor       face_descriptor;

  std::vector<vertex_descriptor> border_vertices;
  std::set<vertex_descriptor> interior_vertices;
  std::vector<halfedge_descriptor> border_hedges;
  std::set<edge_descriptor> interior_edges;

  for(face_descriptor fh : face_range)
  {
    for(halfedge_descriptor h : halfedges_around_face(halfedge(fh, pmesh), pmesh))
    {
      if(halfedge(target(h, pmesh), pmesh) == h) // limit the number of insertions
        interior_vertices.insert(target(h, pmesh));
    }
  }

  for(face_descriptor fh : face_range)
  {
    for(halfedge_descriptor h : halfedges_around_face(halfedge(fh, pmesh), pmesh))
    {
      CGAL_assertion(!is_border(h, pmesh));

      const edge_descriptor e = edge(h, pmesh);
      const halfedge_descriptor opp_h = opposite(h, pmesh);
      const face_descriptor opp_f = face(opp_h, pmesh);

      if(is_border(opp_h, pmesh) || face_range.count(opp_f) == 0)
      {
        vertex_descriptor v = target(h, pmesh);
        interior_vertices.erase(v);
        border_hedges.push_back(h);
        border_vertices.push_back(v);
      }
      else
      {
        interior_edges.insert(e);
      }
    }
  }

  return replace_faces_with_patch(border_vertices, interior_vertices,
                                  border_hedges, interior_edges, face_range, patch,
                                  pmesh, vpm, out);
}

template <typename Point, typename PolygonMesh, typename VertexPointMap>
void replace_faces_with_patch(const std::set<typename boost::graph_traits<PolygonMesh>::face_descriptor>& faces,
                              const std::vector<std::vector<Point> >& patch,
                              PolygonMesh& pmesh,
                              VertexPointMap vpm)
{
  CGAL::Emptyset_iterator out;
  replace_faces_with_patch(faces, patch, pmesh, vpm, out);
}

// -*-*-*-*-*-*-*-*-*-*-*-*-*-*-*-*-*-*-*-*-*-*-*-*-*-*-*-*-*-*-*-*-*-*-*-*-*-*-*-*-*-*-*-*-*-*-*-*-

template <typename FaceRange, typename EdgeConstrainMap,
          typename TriangleMesh, typename VertexPointMap, typename GeomTraits>
void constrain_edges(const FaceRange& faces,
                     TriangleMesh& tmesh,
                     const bool constrain_border_edges,
                     const bool constrain_sharp_edges,
                     const double dihedral_angle,
                     const double /*weak_DA*/,
                     EdgeConstrainMap& eif,
                     VertexPointMap vpm,
                     const GeomTraits& gt)
{
  typedef typename boost::graph_traits<TriangleMesh>::halfedge_descriptor   halfedge_descriptor;
  typedef typename boost::graph_traits<TriangleMesh>::edge_descriptor       edge_descriptor;
  typedef typename boost::graph_traits<TriangleMesh>::face_descriptor       face_descriptor;

  typedef typename GeomTraits::FT                                           FT;
  typedef typename GeomTraits::Vector_3                                     Vector;

  std::unordered_map<edge_descriptor, bool> is_border_of_selection;
  for(face_descriptor f : faces)
  {
    for(halfedge_descriptor h : CGAL::halfedges_around_face(halfedge(f, tmesh), tmesh))
    {
      // Default initialization is guaranteed to be `false`. Thus, meet it once will switch
      // the value to `true` and meeting it twice will switch back to `false`.
      const edge_descriptor e = edge(h, tmesh);
      if(constrain_sharp_edges)
        is_border_of_selection[e] = !(is_border_of_selection[e]);
      else
        is_border_of_selection[e] = false;
    }
  }

#if 0 // Until detect_features++ is integrated
  CGAL::Polygon_mesh_processing::experimental::detect_sharp_edges_pp(faces, tmesh, dihedral_angle, eif,
                                                                     parameters::weak_dihedral_angle(weak_DA));

  // ...
#else
  // this is basically the code that is in detect_features (at the very bottom)
  // but we do not want a folding to be marked as a sharp feature so the dihedral angle is also
  // bounded from above
  const double bound = dihedral_angle;
  const double cos_angle = std::cos(bound * CGAL_PI / 180.);

  for(const auto& ep : is_border_of_selection)
  {
    bool flag = ep.second;
    if(!constrain_border_edges)
      flag = false;

    if(constrain_sharp_edges && !flag)
    {
      const halfedge_descriptor h = halfedge(ep.first, tmesh);
      CGAL_assertion(!is_border(edge(h, tmesh), tmesh));

      const face_descriptor f1 = face(h, tmesh);
      const face_descriptor f2 = face(opposite(h, tmesh), tmesh);

      // @speed cache normals
      const Vector n1 = compute_face_normal(f1, tmesh, parameters::vertex_point_map(vpm).geom_traits(gt));
      const Vector n2 = compute_face_normal(f2, tmesh, parameters::vertex_point_map(vpm).geom_traits(gt));
      if(n1 != CGAL::NULL_VECTOR && n2 != CGAL::NULL_VECTOR)
      {
        const FT c = gt.compute_scalar_product_3_object()(n1, n2);

        // Do not mark as sharp edges with a dihedral angle that is almost `pi` because this is likely
        // due to a fold on the mesh rather than a sharp edge that we would like to preserve
        // (Ideally this would be pre-treated as part of the flatness treatment)
        flag = (c <= cos_angle && c >= -cos_angle);
      }
    }

    is_border_of_selection[ep.first] = flag; // Only needed for output, really
    put(eif, ep.first, flag);
  }
#endif

#ifdef CGAL_PMP_REMOVE_SELF_INTERSECTION_OUTPUT
  std::ofstream out("results/constrained_edges.polylines.txt");
  out << std::setprecision(17);
  for(edge_descriptor e : edges(tmesh))
    if(get(eif, e))
       out << "2 " << tmesh.point(source(e, tmesh)) << " " << tmesh.point(target(e, tmesh)) << std::endl;
  out.close();
#endif
}

// -*-*-*-*-*-*-*-*-*-*-*-*-*-*-*-*-*-*-*-*-*-*-*-*-*-*-*-*-*-*-*-*-*-*-*-*-*-*-*-*-*-*-*-*-*-*-*-*-

template <typename TriangleMesh, typename VertexPointMap, typename GeomTraits, typename PolyhedralEnvelope>
bool remove_self_intersections_with_smoothing(std::set<typename boost::graph_traits<TriangleMesh>::face_descriptor>& face_range,
                                              TriangleMesh& tmesh,
                                              const bool constrain_sharp_edges,
                                              const double dihedral_angle,
                                              const double weak_DA,
                                              const PolyhedralEnvelope& cc_envelope,
                                              VertexPointMap vpm,
                                              const GeomTraits& gt)
{
  namespace CP = CGAL::parameters;

  typedef typename boost::graph_traits<TriangleMesh>::halfedge_descriptor   halfedge_descriptor;
  typedef typename boost::graph_traits<TriangleMesh>::face_descriptor       face_descriptor;

  typedef typename boost::property_traits<VertexPointMap>::value_type       Point;

#ifdef CGAL_PMP_REMOVE_SELF_INTERSECTION_DEBUG
  std::cout << "  DEBUG: repair with smoothing... (constraining sharp edges: ";
  std::cout << std::boolalpha << constrain_sharp_edges << ")" << std::endl;
#endif

  CGAL_precondition(does_self_intersect(face_range, tmesh));

  // Rather than working directly on the mesh, copy a range and work on this instead
  const CGAL::Face_filtered_graph<TriangleMesh> ffg(tmesh, face_range);
  TriangleMesh local_mesh;
  CGAL::copy_face_graph(ffg, local_mesh, CP::vertex_point_map(vpm));

#ifdef CGAL_PMP_REMOVE_SELF_INTERSECTION_OUTPUT
  CGAL::IO::write_polygon_mesh("results/local_mesh.off", local_mesh, CGAL::parameters::stream_precision(17));
#endif

  // Constrain sharp and border edges
  typedef CGAL::dynamic_edge_property_t<bool>                                 Edge_property_tag;
  typedef typename boost::property_map<TriangleMesh, Edge_property_tag>::type EIFMap;
  EIFMap eif = get(Edge_property_tag(), local_mesh);

  VertexPointMap local_vpm = get_property_map(vertex_point, local_mesh);

  constrain_edges(faces(local_mesh), local_mesh, true /*constrain_borders*/,
                  constrain_sharp_edges, dihedral_angle, weak_DA, eif, local_vpm, gt);

  // @todo choice of number of iterations? Till convergence && max of 100?
  Polygon_mesh_processing::angle_and_area_smoothing(faces(local_mesh),
                                                    local_mesh,
                                                    CP::edge_is_constrained_map(eif)
                                                    .number_of_iterations(100)
                                                    .use_safety_constraints(false)
#ifndef CGAL_PMP_USE_CERES_SOLVER
                                                    .use_area_smoothing(false)
#endif
                                                    );

#ifdef CGAL_PMP_REMOVE_SELF_INTERSECTION_OUTPUT
  CGAL::IO::write_polygon_mesh("results/post_smoothing_local_mesh.off", local_mesh, CGAL::parameters::stream_precision(17));
#endif

  if(does_self_intersect(local_mesh))
  {
#ifdef CGAL_PMP_REMOVE_SELF_INTERSECTION_DEBUG
    std::cout << "  DEBUG: patch still self-intersecting after smoothing\n";
#endif
    return false;
  }
  if (!cc_envelope.is_empty() && !cc_envelope(local_mesh))
  {
#ifdef CGAL_PMP_REMOVE_SELF_INTERSECTION_DEBUG
    std::cout << "  DEBUG: patch is not in the input polyhedral envelope\n";
#endif
    return false;
  }

  // Patch is acceptable, swap it in
  std::vector<std::vector<Point> > patch;
  for(const face_descriptor f : faces(local_mesh))
  {
    halfedge_descriptor h = halfedge(f, local_mesh);
    patch.emplace_back(std::initializer_list<Point>{get(local_vpm, target(h, local_mesh)),
                                                    get(local_vpm, target(next(h, local_mesh), local_mesh)),
                                                    get(local_vpm, target(prev(h, local_mesh), local_mesh))});
  }

  std::set<face_descriptor> new_faces;
  replace_faces_with_patch(face_range, patch, tmesh, vpm, std::inserter(new_faces, new_faces.end()));

#ifdef CGAL_PMP_REMOVE_SELF_INTERSECTION_DEBUG
  if(constrain_sharp_edges)
    ++self_intersections_solved_by_constrained_smoothing;
  else
    ++self_intersections_solved_by_unconstrained_smoothing;
#endif

  return true;
}

// -*-*-*-*-*-*-*-*-*-*-*-*-*-*-*-*-*-*-*-*-*-*-*-*-*-*-*-*-*-*-*-*-*-*-*-*-*-*-*-*-*-*-*-*-*-*-*-*-

template <typename TriangleMesh>
bool order_border_halfedge_range(std::vector<typename boost::graph_traits<TriangleMesh>::halfedge_descriptor>& hrange,
                                 const TriangleMesh& tmesh)
{
  typedef typename boost::graph_traits<TriangleMesh>::vertex_descriptor     vertex_descriptor;

  CGAL_precondition(hrange.size() > 2);

  for(std::size_t i=0; i<hrange.size()-2; ++i)
  {
    const vertex_descriptor tgt = target(hrange[i], tmesh);
    for(std::size_t j=i+1; j<hrange.size(); ++j)
    {
      if(tgt == source(hrange[j], tmesh))
      {
        std::swap(hrange[i+1], hrange[j]);
        break;
      }

      // something went wrong while ordering halfedge (e.g. hole has more than one boundary cycle)
      if(j == hrange.size() - 1)
        return false;
    }
  }

  CGAL_postcondition(source(hrange.front(), tmesh) == target(hrange.back(), tmesh));
  return true;
}

template <class Box, class TM, class VPM, class GT, class OutputIterator>
struct Strict_intersect_edges // "strict" as in "not sharing a vertex"
{
  typedef typename boost::graph_traits<TM>::halfedge_descriptor               halfedge_descriptor;
  typedef typename GT::Segment_3                                              Segment;

  mutable OutputIterator m_iterator;
  const TM& m_tmesh;
  const VPM m_vpmap;

  typename GT::Construct_segment_3 m_construct_segment;
  typename GT::Do_intersect_3 m_do_intersect;

  Strict_intersect_edges(const TM& tmesh, VPM vpmap, const GT& gt, OutputIterator it)
    :
      m_iterator(it),
      m_tmesh(tmesh),
      m_vpmap(vpmap),
      m_construct_segment(gt.construct_segment_3_object()),
      m_do_intersect(gt.do_intersect_3_object())
  {}

  void operator()(const Box* b, const Box* c) const
  {
    const halfedge_descriptor h = b->info();
    const halfedge_descriptor g = c->info();

    if(source(h, m_tmesh) == target(g, m_tmesh) || target(h, m_tmesh) == source(g, m_tmesh))
      return;

    const Segment s1 = m_construct_segment(get(m_vpmap, source(h, m_tmesh)), get(m_vpmap, target(h, m_tmesh)));
    const Segment s2 = m_construct_segment(get(m_vpmap, source(g, m_tmesh)), get(m_vpmap, target(g, m_tmesh)));

    if(m_do_intersect(s1, s2))
      *m_iterator++ = std::make_pair(b->info(), c->info());
  }
};

template <typename TriangleMesh, typename VertexPointMap, typename GeomTraits>
bool is_simple_3(const std::vector<typename boost::graph_traits<TriangleMesh>::halfedge_descriptor>& cc_border_hedges,
                 const TriangleMesh& tmesh,
                 VertexPointMap vpm,
                 const GeomTraits& gt)
{
  typedef typename boost::graph_traits<TriangleMesh>::halfedge_descriptor                       halfedge_descriptor;

  typedef typename boost::property_traits<VertexPointMap>::reference                            Point_ref;

  typedef CGAL::Box_intersection_d::ID_FROM_BOX_ADDRESS                                         Box_policy;
  typedef CGAL::Box_intersection_d::Box_with_info_d<double, 3, halfedge_descriptor, Box_policy> Box;

  std::vector<Box> boxes;
  boxes.reserve(cc_border_hedges.size());

  for(halfedge_descriptor h : cc_border_hedges)
  {
    const Point_ref p = get(vpm, source(h, tmesh));
    const Point_ref q = get(vpm, target(h, tmesh));
    CGAL_assertion(!gt.equal_3_object()(p, q));

    boxes.emplace_back(p.bbox() + q.bbox(), h);
  }

  // generate box pointers
  std::vector<const Box*> box_ptr;
  box_ptr.reserve(boxes.size());

  for(Box& b : boxes)
    box_ptr.push_back(&b);

  typedef boost::function_output_iterator<CGAL::internal::Throw_at_output>          Throwing_output_iterator;
  typedef internal::Strict_intersect_edges<Box, TriangleMesh, VertexPointMap,
                                           GeomTraits, Throwing_output_iterator>    Throwing_filter;
  Throwing_filter throwing_filter(tmesh, vpm, gt, Throwing_output_iterator());

  try
  {
    const std::ptrdiff_t cutoff = 2000;
    CGAL::box_self_intersection_d<Parallel_if_available_tag>(box_ptr.begin(), box_ptr.end(), throwing_filter, cutoff);
  }
  catch(CGAL::internal::Throw_at_output_exception&)
  {
    return false;
  }

  return true;
}

// -*-*-*-*-*-*-*-*-*-*-*-*-*-*-*-*-*-*-*-*-*-*-*-*-*-*-*-*-*-*-*-*-*-*-*-*-*-*-*-*-*-*-*-*-*-*-*-*-

#ifdef CGAL_PMP_REMOVE_SELF_INTERSECTION_OUTPUT
template <typename Point>
void dump_patch(const std::string filename,
                std::vector<std::vector<Point> >& point_patch)
{
  std::ofstream out(filename);
  out << std::setprecision(17);

#ifdef CGAL_PMP_REMOVE_SELF_INTERSECTION_DEBUG
  std::cout << "  DEBUG: Writing " << point_patch.size() << " face(s) into " << filename << std::endl;
#endif

  std::vector<Point> points;
  std::vector<std::vector<std::size_t> > faces;

  std::map<Point, int> unique_points_with_id;
  for(const std::vector<Point>& face : point_patch)
    for(const Point& p : face)
      unique_points_with_id.emplace(p, 0);

  out << "OFF\n";
  out << unique_points_with_id.size() << " " << point_patch.size() << " 0\n";

  int unique_id = 0;
  for(auto& e : unique_points_with_id)
  {
    e.second = unique_id++;
    out << e.first << "\n";
  }

  for(const std::vector<Point>& face : point_patch)
  {
    out << face.size();
    for(const Point& p : face)
      out << " " << unique_points_with_id.at(p);
    out << "\n";
  }

  out << std::endl;
  out.close();
}

template <typename FaceContainer, typename PolygonMesh, typename VertexPointMap>
void dump_cc(const std::string filename,
             const FaceContainer& cc_faces,
             const PolygonMesh& pmesh,
             const VertexPointMap vpm)
{
  typedef typename boost::property_traits<VertexPointMap>::value_type      Point;

  typedef typename boost::graph_traits<PolygonMesh>::vertex_descriptor     vertex_descriptor;
  typedef typename boost::graph_traits<PolygonMesh>::face_descriptor       face_descriptor;

#ifdef CGAL_PMP_REMOVE_SELF_INTERSECTION_DEBUG
  std::cout << "  DEBUG: Writing " << cc_faces.size() << " face(s) into " << filename << std::endl;
#endif

  std::unordered_map<vertex_descriptor, std::size_t> vertex_ids;
  std::stringstream vss, fss;
  std::size_t id = 0;
  for(face_descriptor f : cc_faces)
  {
    fss << degree(f, pmesh);
    for(vertex_descriptor v : vertices_around_face(halfedge(f, pmesh), pmesh))
    {
      auto res = vertex_ids.emplace(v, id);
      if(res.second) // insert was successful (first time seeing this vertex)
      {
        ++id;
        vss << get(vpm, v) << "\n";
      }

      fss << " " << res.first->second /*id*/;
    }
    fss << "\n";
  }

  std::ofstream out(filename);
  out << std::setprecision(17);

  out << "OFF\n";
  out << id << " " << cc_faces.size() << " 0\n";
  out << vss.str() << "\n" << fss.str() << std::endl;
}
#endif // CGAL_PMP_REMOVE_SELF_INTERSECTION_OUTPUT

// -*-*-*-*-*-*-*-*-*-*-*-*-*-*-*-*-*-*-*-*-*-*-*-*-*-*-*-*-*-*-*-*-*-*-*-*-*-*-*-*-*-*-*-*-*-*-*-*-

// Hole filling can be influenced by setting a third point associated to an edge on the border of the hole.
// This third point is supposed to represent how the mesh continues on the other side of the hole.
// If that edge is a border edge, there is no third point (since the opposite face is the null face).
// Similarly if the edge is an internal sharp edge, we don't really want to use the opposite face because
// there is by definition a strong discontinuity and it might thus mislead the hole filling algorithm.
//
// Rather, we construct an artifical third point that is in the same plane as the face incident to `h`,
// defined as the third point of the imaginary equilateral triangle incident to opp(h, tmesh)
template <typename TriangleMesh, typename VertexPointMap, typename GeomTraits>
typename boost::property_traits<VertexPointMap>::value_type
construct_artificial_third_point(const typename boost::graph_traits<TriangleMesh>::halfedge_descriptor h,
                                 const TriangleMesh& tmesh,
                                 const VertexPointMap vpm,
                                 const GeomTraits& gt)
{
  typedef typename GeomTraits::FT                                           FT;
  typedef typename boost::property_traits<VertexPointMap>::value_type       Point;
  typedef typename boost::property_traits<VertexPointMap>::reference        Point_ref;
  typedef typename GeomTraits::Vector_3                                     Vector;

  const Point_ref p1 = get(vpm, source(h, tmesh));
  const Point_ref p2 = get(vpm, target(h, tmesh));
  const Point_ref opp_p = get(vpm, target(next(h, tmesh), tmesh));

  // sqrt(3)/2 to have an equilateral triangle with p1, p2, and third_point
  const FT dist = 0.5 * CGAL::sqrt(3.) * CGAL::approximate_sqrt(gt.compute_squared_distance_3_object()(p1, p2));

  const Vector ve1 = gt.construct_vector_3_object()(p1, p2);
  const Vector ve2 = gt.construct_vector_3_object()(p1, opp_p);

  // gram schmidt
  const FT e1e2_sp = gt.compute_scalar_product_3_object()(ve1, ve2);
  Vector orthogonalized_ve2 = gt.construct_sum_of_vectors_3_object()(
                                ve2, gt.construct_scaled_vector_3_object()(ve1, - e1e2_sp));
  Polygon_mesh_processing::internal::normalize(orthogonalized_ve2, gt);

  const Point mid_p1p2 = gt.construct_midpoint_3_object()(p1, p2);
  const Point third_p = gt.construct_translated_point_3_object()(
                          mid_p1p2, gt.construct_scaled_vector_3_object()(orthogonalized_ve2, -dist));

  return third_p;
}

template <typename Point, typename TriangleMesh, typename VertexPointMap>
bool check_patch_compatibility(const std::vector<std::vector<Point> >& patch,
                               const std::vector<typename boost::graph_traits<TriangleMesh>::vertex_descriptor>& border_vertices,
                               const std::vector<typename boost::graph_traits<TriangleMesh>::halfedge_descriptor>& border_hedges,
                               const std::set<typename boost::graph_traits<TriangleMesh>::edge_descriptor>& interior_edges,
                               const TriangleMesh& tmesh,
                               const VertexPointMap vpm)
{
  typedef typename boost::graph_traits<TriangleMesh>::vertex_descriptor        vertex_descriptor;
  typedef typename boost::graph_traits<TriangleMesh>::halfedge_descriptor      halfedge_descriptor;

  if(patch.empty())
  {
#ifdef CGAL_PMP_REMOVE_SELF_INTERSECTION_DEBUG
    std::cout << "  DEBUG: Empty patch" << std::endl;
#endif
    return false;
  }

  std::map<Point, vertex_descriptor> point_to_vd;
  for(vertex_descriptor v : border_vertices)
    point_to_vd[get(vpm, v)] = v;

  // make sure that the hole filling is valid: check that no edge
  // already in the mesh is present in hole_faces.
  bool non_manifold_edge_found = false;
  for(const std::vector<Point>& f : patch)
  {
    for(int i=0; i<3; ++i)
    {
      const Point& p0 = f[i];
      const Point& p1 = f[(i+1)%3];

      auto p0_it = point_to_vd.find(p0);
      auto p1_it = point_to_vd.find(p1);

      // @fixme
      // If any of the vertices is an inner point created through refine(), we don't have an easy way
      //to know the possible correspondency with an existing vertex of the mesh: it might be a vertex
      // part of a completely different CC. Unfortunately, a nm edge could be created with this vertex,
      // but the complexity to check all vertices of the mesh is horrible (even spatially filtered,
      // this needs to be updated, ...)
      if(p0_it == point_to_vd.end() || p1_it == point_to_vd.end())
        continue;

      const vertex_descriptor v0 = p0_it->second;
      const vertex_descriptor v1 = p1_it->second;

      halfedge_descriptor h = halfedge(v0, v1, tmesh).first; // null halfedge if not found
      if(h != boost::graph_traits<TriangleMesh>::null_halfedge())
      {
        if(std::find(border_hedges.begin(), border_hedges.end(), h) == border_hedges.end() &&
           interior_edges.count(edge(h, tmesh)) == 0)
        {
          non_manifold_edge_found = true;
          break;
        }
      }
    }

    if(non_manifold_edge_found)
      break;
  }

  if(non_manifold_edge_found)
  {
#ifdef CGAL_PMP_REMOVE_SELF_INTERSECTION_DEBUG
    std::cout << "  DEBUG: Triangulation produced is non-manifold when plugged into the mesh.\n";
#endif

    return false;
  }

  return true;
}

// Patch is not valid if:
// - we insert the same face more than once
// - insert (geometric) non-manifold edges
template <typename TriangleMesh, typename Point>
bool check_patch_sanity(const std::vector<std::vector<Point> >& patch)
{
  std::set<std::set<Point> > unique_faces;
  std::map<std::set<Point>, int> unique_edges;

  for(const std::vector<Point>& face : patch)
  {
    if(!unique_faces.emplace(face.begin(), face.end()).second) // this face had already been found
      return false;

    int i = (unique_edges.insert(std::make_pair(std::set<Point> { face[0], face[1] }, 0)).first->second)++;
    if(i == 2) // non-manifold edge
      return false;

    i = (unique_edges.insert(std::make_pair(std::set<Point> { face[1], face[2] }, 0)).first->second)++;
    if(i == 2) // non-manifold edge
      return false;

    i = (unique_edges.insert(std::make_pair(std::set<Point> { face[2], face[0] }, 0)).first->second)++;
    if(i == 2) // non-manifold edge
      return false;
  }

  // Check for self-intersections within the patch
  // @todo something better than just making a mesh out of the soup?
  std::vector<Point> points;
  std::vector<std::vector<std::size_t> > faces;
  std::map<Point, std::size_t> ids;

  std::size_t c = 0;
  for(const std::vector<Point>& face : patch)
  {
    std::vector<std::size_t> ps_f;
    for(const Point& pt : face)
    {
      std::size_t id = c;
      auto is_insert_successful = ids.emplace(pt, c);
      if(is_insert_successful.second) // first time we've seen that point
      {
        ++c;
        points.push_back(pt);
      }
      else // already seen that point
      {
        id = is_insert_successful.first->second;
      }

      CGAL_assertion(id < points.size());
      ps_f.push_back(id);
    }

    faces.push_back(ps_f);
  }

  TriangleMesh patch_mesh;
  if(is_polygon_soup_a_polygon_mesh(faces))
    polygon_soup_to_polygon_mesh(points, faces, patch_mesh);
  else
    return false;

  if(does_self_intersect(patch_mesh))
  {
#ifdef CGAL_PMP_REMOVE_SELF_INTERSECTION_DEBUG
    std::cout << "  DEBUG: Tentative patch has self-intersections." << std::endl;
#endif

    return false;
  }

  return true;
}

template <typename Point, typename GeomTraits>
bool construct_hole_patch(std::vector<CGAL::Triple<int, int, int> >& hole_faces,
                          const std::vector<Point>& hole_points,
                          const std::vector<Point>& third_points,
                          const GeomTraits& gt)
{
  if(hole_points.size() > 3)
  {
    triangulate_hole_polyline(hole_points, third_points, std::back_inserter(hole_faces),
                              parameters::geom_traits(gt));
  }
  else
  {
    hole_faces.emplace_back(0, 1, 2); // trivial hole filling
  }

  if(hole_faces.empty())
  {
#ifndef CGAL_HOLE_FILLING_DO_NOT_USE_DT3
 #ifdef CGAL_PMP_REMOVE_SELF_INTERSECTION_DEBUG
    std::cout << "  DEBUG: Failed to fill a hole using Delaunay search space.\n";
 #endif

    triangulate_hole_polyline(hole_points, third_points, std::back_inserter(hole_faces),
                              parameters::use_delaunay_triangulation(false).geom_traits(gt));
#endif
    if(hole_faces.empty())
    {
#ifdef CGAL_PMP_REMOVE_SELF_INTERSECTION_DEBUG
      std::cout << "  DEBUG: Failed to fill a hole using the whole search space.\n";
#endif
      return false;
    }
  }

#ifdef CGAL_PMP_REMOVE_SELF_INTERSECTION_OUTPUT
  std::cout << "  DEBUG: " << hole_faces.size() << " faces in the patch" << std::endl;
  std::vector<std::vector<Point> > to_dump;
  for(const auto& face : hole_faces)
  {
    to_dump.emplace_back(std::initializer_list<Point>{ hole_points[face.first],
                                                       hole_points[face.second],
                                                       hole_points[face.third] });
  }

  CGAL_assertion(to_dump.size() == hole_faces.size());

  static int patch_id = 0;
  std::stringstream oss;
  oss << "results/raw_patch_" << patch_id++ << ".off" << std::ends;
  const std::string filename = oss.str().c_str();

  dump_patch(filename, to_dump);
#endif

  return true;
}

template <typename GeomTraits>
struct Mesh_projection_functor
{
  typedef typename GeomTraits::Point_3 Point_3;
  typedef typename GeomTraits::Triangle_3 Triangle_3;

  typedef std::vector<Triangle_3> Triangle_container;
  typedef CGAL::AABB_triangle_primitive<GeomTraits, typename Triangle_container::const_iterator> Primitive;
  typedef CGAL::AABB_traits<GeomTraits, Primitive> Traits;
  typedef CGAL::AABB_tree<Traits> Tree;

  template <typename TriangleMesh, typename VPM>
  Mesh_projection_functor(const TriangleMesh& mesh,
                          const VPM vpm)
  {
    triangles.reserve(num_faces(mesh));
    for(auto f : faces(mesh))
      triangles.emplace_back(get(vpm, target(halfedge(f, mesh), mesh)),
                             get(vpm, target(next(halfedge(f, mesh), mesh), mesh)),
                             get(vpm, source(halfedge(f, mesh), mesh)));

    tree.insert(std::cbegin(triangles), std::cend(triangles));
  }

  Point_3 operator()(const Point_3& p) const { return tree.closest_point(p); }

private:
  Triangle_container triangles;
  Tree tree;
};

template <typename Point, typename Projector, typename TriangleMesh, typename GeomTraits>
bool adapt_patch(std::vector<std::vector<Point> >& point_patch,
                 const Projector& projector,
                 const TriangleMesh&,
                 const GeomTraits&)
{
  typedef typename boost::graph_traits<TriangleMesh>::vertex_descriptor        vertex_descriptor;
  typedef typename boost::graph_traits<TriangleMesh>::halfedge_descriptor      halfedge_descriptor;
  typedef typename boost::graph_traits<TriangleMesh>::face_descriptor          face_descriptor;

#ifdef CGAL_PMP_REMOVE_SELF_INTERSECTION_OUTPUT
  dump_patch("results/pre-adapt.off", point_patch);
#endif

  CGAL_precondition(!point_patch.empty());

  std::vector<Point> soup_points;
  std::vector<std::array<std::size_t, 3> > soup_faces;

  std::size_t pid = 0;
  std::map<Point, std::size_t> point_ids;
  for(const auto& fp : point_patch)
  {
    CGAL_assertion(fp.size() == 3);
    std::array<std::size_t, 3> f;
    for(std::size_t i=0; i<3; ++i)
    {
      auto res = point_ids.emplace(fp[i], pid);
      if(res.second)
      {
        soup_points.push_back(fp[i]);
        ++pid;
      }
      f[i] = res.first->second;
    }
    soup_faces.push_back(f);
  }

  CGAL_assertion(is_polygon_soup_a_polygon_mesh(soup_faces));

  TriangleMesh local_mesh;
  auto local_vpm = get(vertex_point, local_mesh);

  polygon_soup_to_polygon_mesh(soup_points, soup_faces, local_mesh);
  bool has_SI = does_self_intersect(local_mesh);

  std::vector<halfedge_descriptor> border_hedges;
  border_halfedges(faces(local_mesh), local_mesh, std::back_inserter(border_hedges));

  std::vector<vertex_descriptor> new_vertices;
  refine(local_mesh, faces(local_mesh), CGAL::Emptyset_iterator(), std::back_inserter(new_vertices));

  for(vertex_descriptor v : new_vertices)
    put(local_vpm, v, projector(get(local_vpm, v)));

  // The projector can create degenerate faces
  if(!remove_degenerate_faces(local_mesh))
    return !has_SI;

#ifdef CGAL_PMP_REMOVE_SELF_INTERSECTION_OUTPUT
  static int adapted_patch_id = 0;
  std::stringstream oss;
  oss << "results/adapted_patch_" << adapted_patch_id++ << ".off" << std::ends;
  const std::string filename = oss.str().c_str();
  std::cout << "  DEBUG: Writing " << point_patch.size() << " faces into " << filename << std::endl;
  IO::write_polygon_mesh(filename, local_mesh);
#endif

  // If the adapted tentative patch has SI, revert back to the base patch
  if(does_self_intersect(local_mesh))
    return !has_SI; // if the base patch also has self-intersections, we are done

  // Replace the tentative patch with the new, self-intersection-less, adapted patch
  point_patch.clear();
  point_patch.reserve(num_faces(local_mesh));

  for(face_descriptor f : faces(local_mesh))
  {
    std::vector<Point> fp { get(local_vpm, target(halfedge(f, local_mesh), local_mesh)),
                            get(local_vpm, target(next(halfedge(f, local_mesh), local_mesh), local_mesh)),
                            get(local_vpm, source(halfedge(f, local_mesh), local_mesh)) };
    point_patch.push_back(fp);
  }

  return true;
}

// This overload uses hole filling to construct a patch and tests the manifoldness of the patch
template <typename Point, typename Projector, typename TriangleMesh, typename VertexPointMap, typename GeomTraits>
bool construct_manifold_hole_patch(std::vector<std::vector<Point> >& point_patch,
                                   const std::vector<Point>& hole_points,
                                   const std::vector<Point>& third_points,
                                   const std::vector<typename boost::graph_traits<TriangleMesh>::vertex_descriptor>& cc_border_vertices,
                                   const std::vector<typename boost::graph_traits<TriangleMesh>::halfedge_descriptor>& cc_border_hedges,
                                   const std::set<typename boost::graph_traits<TriangleMesh>::edge_descriptor>& cc_interior_edges,
                                   const Projector& projector,
                                   const TriangleMesh& tmesh,
                                   const VertexPointMap vpm,
                                   const GeomTraits& gt)
{
  typedef CGAL::Triple<int, int, int>                                          Face_indices;

  // Try to triangulate the hole using default parameters
  // (using Delaunay search space if CGAL_HOLE_FILLING_DO_NOT_USE_DT3 is not defined)
  std::vector<Face_indices> hole_faces;
  construct_hole_patch(hole_faces, hole_points, third_points, gt);

  std::vector<std::vector<Point> > local_point_patch;
  local_point_patch.reserve(hole_faces.size());
  for(const Face_indices& face : hole_faces)
  {
    local_point_patch.emplace_back(std::initializer_list<Point>{hole_points[face.first],
                                                                hole_points[face.second],
                                                                hole_points[face.third]});
  }

  if(!adapt_patch(local_point_patch, projector, tmesh, gt))
  {
#ifdef CGAL_PMP_REMOVE_SELF_INTERSECTION_DEBUG
    std::cout << "  DEBUG: Failed to adapt the patch..." << std::endl;
#endif
    return false;
  }

  // Check manifoldness compatibility with the rest of the mesh
  if(!check_patch_compatibility(local_point_patch, cc_border_vertices, cc_border_hedges, cc_interior_edges, tmesh, vpm))
  {
#ifdef CGAL_PMP_REMOVE_SELF_INTERSECTION_DEBUG
    std::cout << "  DEBUG: Incompatible patch" << std::endl;
#endif
    return false;
  }

  point_patch.reserve(point_patch.size() + local_point_patch.size());
  std::move(std::begin(local_point_patch), std::end(local_point_patch), std::back_inserter(point_patch));

  bool is_sane = check_patch_sanity<TriangleMesh>(point_patch);
#ifdef CGAL_PMP_REMOVE_SELF_INTERSECTION_DEBUG
  if(is_sane)
    std::cout << "  DEBUG: Found sane hole-filling patch (" << point_patch.size() << " faces)\n";
  else
    std::cout << "  DEBUG: Insane hole-filling patch\n";
#endif

  return is_sane;
}

// This overloads fill the containers `cc_interior_vertices` and `cc_interior_edges`
template <typename Point, typename Projector, typename TriangleMesh, typename VertexPointMap, typename GeomTraits>
bool construct_tentative_hole_patch_with_border(std::vector<std::vector<Point> >& point_patch,
                                                const std::vector<Point>& hole_points,
                                                const std::vector<Point>& third_points,
                                                const std::vector<typename boost::graph_traits<TriangleMesh>::vertex_descriptor>& cc_border_vertices,
                                                const std::vector<typename boost::graph_traits<TriangleMesh>::halfedge_descriptor>& cc_border_hedges,
                                                std::set<typename boost::graph_traits<TriangleMesh>::vertex_descriptor>& cc_interior_vertices,
                                                std::set<typename boost::graph_traits<TriangleMesh>::edge_descriptor>& cc_interior_edges,
                                                const std::set<typename boost::graph_traits<TriangleMesh>::face_descriptor>& cc_faces,
                                                const Projector& projector,
                                                const TriangleMesh& tmesh,
                                                const VertexPointMap vpm,
                                                const GeomTraits& gt)
{
  typedef typename boost::graph_traits<TriangleMesh>::halfedge_descriptor   halfedge_descriptor;
  typedef typename boost::graph_traits<TriangleMesh>::face_descriptor       face_descriptor;

  CGAL_assertion(hole_points.size() == third_points.size());

  // Collect vertices and edges inside the current selection cc: first collect all vertices and
  // edges incident to the faces to remove...
  for(const face_descriptor f : cc_faces)
  {
    for(halfedge_descriptor h : halfedges_around_face(halfedge(f, tmesh), tmesh))
    {
      if(halfedge(target(h, tmesh), tmesh) == h) // to limit the number of insertions
        cc_interior_vertices.insert(target(h, tmesh));

      cc_interior_edges.insert(edge(h, tmesh));
    }
  }

  // ... and then remove those on the boundary
  for(halfedge_descriptor h : cc_border_hedges)
  {
    cc_interior_vertices.erase(target(h, tmesh));
    cc_interior_edges.erase(edge(h, tmesh));
  }

  return construct_manifold_hole_patch(point_patch, hole_points, third_points,
                                       cc_border_vertices, cc_border_hedges, cc_interior_edges,
                                       projector, tmesh, vpm, gt);
}

// This function constructs the ranges `hole_points` and `third_points`. Note that for a sub-hole,
// these two ranges are constructed in another function because we don't want to set 'third_points'
// for edges that are on the border of the sub-hole but not on the border of the (full) hole.
template <typename Projector, typename TriangleMesh, typename VertexPointMap, typename GeomTraits>
bool construct_tentative_hole_patch(std::vector<std::vector<typename boost::property_traits<VertexPointMap>::value_type> >& patch,
                                    std::vector<typename boost::graph_traits<TriangleMesh>::vertex_descriptor>& cc_border_vertices,
                                    std::set<typename boost::graph_traits<TriangleMesh>::vertex_descriptor>& cc_interior_vertices,
                                    std::set<typename boost::graph_traits<TriangleMesh>::edge_descriptor>& cc_interior_edges,
                                    const std::vector<typename boost::graph_traits<TriangleMesh>::halfedge_descriptor>& cc_border_hedges,
                                    const std::set<typename boost::graph_traits<TriangleMesh>::face_descriptor>& cc_faces,
                                    const Projector& projector,
                                    const TriangleMesh& tmesh,
                                    const VertexPointMap vpm,
                                    const GeomTraits& gt)
{
  typedef typename boost::graph_traits<TriangleMesh>::vertex_descriptor     vertex_descriptor;
  typedef typename boost::graph_traits<TriangleMesh>::halfedge_descriptor   halfedge_descriptor;

  typedef typename boost::property_traits<VertexPointMap>::value_type       Point;

  cc_border_vertices.reserve(cc_border_hedges.size());

  std::vector<Point> hole_points, third_points;
  hole_points.reserve(cc_border_hedges.size());
  third_points.reserve(cc_border_hedges.size());

  for(const halfedge_descriptor h : cc_border_hedges)
  {
    const vertex_descriptor v = source(h, tmesh);
    hole_points.push_back(get(vpm, v));
    cc_border_vertices.push_back(v);

    CGAL_assertion(!is_border(h, tmesh));

    if(is_border_edge(h, tmesh))
      third_points.push_back(construct_artificial_third_point(h, tmesh, vpm, gt));
    else
      third_points.push_back(get(vpm, target(next(opposite(h, tmesh), tmesh), tmesh)));
  }

  CGAL_postcondition(hole_points.size() >= 3);

  return construct_tentative_hole_patch_with_border(patch, hole_points, third_points,
                                                    cc_border_vertices, cc_border_hedges,
                                                    cc_interior_vertices, cc_interior_edges,
                                                    cc_faces, projector, tmesh, vpm, gt);
}

// In this overload, we don't know the border of the patch because the face range is a sub-region
// of the hole. We also construct `hole_points` and `third_points`, but with no third point for internal
// sharp edges because a local self-intersection is usually caused by folding and thus we do not want
// a third point resulting from folding to wrongly influence the hole filling process.
template <typename Projector, typename TriangleMesh, typename VertexPointMap, typename GeomTraits>
bool construct_tentative_sub_hole_patch(std::vector<std::vector<typename boost::property_traits<VertexPointMap>::value_type> >& patch,
                                        const std::set<typename boost::graph_traits<TriangleMesh>::face_descriptor>& sub_cc_faces,
                                        const std::set<typename boost::graph_traits<TriangleMesh>::face_descriptor>& cc_faces,
                                        const Projector& projector,
                                        TriangleMesh& tmesh,
                                        VertexPointMap vpm,
                                        const GeomTraits& gt)
{
  typedef typename boost::graph_traits<TriangleMesh>::vertex_descriptor     vertex_descriptor;
  typedef typename boost::graph_traits<TriangleMesh>::halfedge_descriptor   halfedge_descriptor;
  typedef typename boost::graph_traits<TriangleMesh>::edge_descriptor       edge_descriptor;
  typedef typename boost::graph_traits<TriangleMesh>::face_descriptor       face_descriptor;

  typedef typename boost::property_traits<VertexPointMap>::value_type       Point;

  // Collect halfedges on the boundary of the region to be selected
  // (pointing inside the domain to be remeshed)
  std::set<halfedge_descriptor> internal_hedges;
  std::vector<halfedge_descriptor> cc_border_hedges;
  for(const face_descriptor fd : sub_cc_faces)
  {
    halfedge_descriptor h = halfedge(fd, tmesh);
    for(int i=0; i<3;++i)
    {
      if(is_border(opposite(h, tmesh), tmesh))
      {
         cc_border_hedges.push_back(h);
      }
      else
      {
        const face_descriptor opp_f = face(opposite(h, tmesh), tmesh);
        if(sub_cc_faces.count(opp_f) == 0)
        {
          cc_border_hedges.push_back(h);
          if(cc_faces.count(opp_f) != 0)
            internal_hedges.insert(h);
        }
      }

      h = next(h, tmesh);
    }
  }

  // Sort halfedges so that they describe the sequence of halfedges of the hole to be made
  if(!order_border_halfedge_range(cc_border_hedges, tmesh))
  {
#ifdef CGAL_PMP_REMOVE_SELF_INTERSECTION_DEBUG
    std::cout << "  DEBUG: More than one border in sub-hole. Not currently handled." << std::endl;
#endif

    return false;
  }

  if(!is_simple_3(cc_border_hedges, tmesh, vpm, gt))
  {
#ifdef CGAL_PMP_REMOVE_SELF_INTERSECTION_DEBUG
    std::cout << "Hole filling cannot handle non-simple sub border" << std::endl;
#endif
    return false;
  }

  // @todo we don't care about these sets, so instead there could be a system of output iterators
  // in construct_tentative_hole_patch instead (and here would be emptyset iterators).
  std::set<vertex_descriptor> cc_interior_vertices;
  std::set<edge_descriptor> cc_interior_edges;

  std::vector<vertex_descriptor> cc_border_vertices;
  cc_border_vertices.reserve(cc_border_hedges.size());

  std::vector<Point> hole_points, third_points;
  hole_points.reserve(cc_border_hedges.size());
  third_points.reserve(cc_border_hedges.size());

  for(const halfedge_descriptor h : cc_border_hedges)
  {
    const vertex_descriptor v = source(h, tmesh);
    hole_points.push_back(get(vpm, v));
    cc_border_vertices.push_back(v);

    CGAL_assertion(!is_border(h, tmesh));

    if(internal_hedges.count(h) == 0 && // `h` is on the border of the full CC
       !is_border_edge(h, tmesh))
    {
      third_points.push_back(get(vpm, target(next(opposite(h, tmesh), tmesh), tmesh)));
    }
    else // `h` is on the border of the sub CC but not on the border of the full CC
    {
      const Point tp = construct_artificial_third_point(h, tmesh, vpm, gt);
      third_points.push_back(tp);
    }
  }

  return construct_tentative_hole_patch_with_border(patch, hole_points, third_points,
                                                    cc_border_vertices, cc_border_hedges,
                                                    cc_interior_vertices, cc_interior_edges,
                                                    sub_cc_faces, projector, tmesh, vpm, gt);
}

// -*-*-*-*-*-*-*-*-*-*-*-*-*-*-*-*-*-*-*-*-*-*-*-*-*-*-*-*-*-*-*-*-*-*-*-*-*-*-*-*-*-*-*-*-*-*-*-*-

// This function is only called when the hole is NOT subdivided into smaller holes
template <typename PolyhedralEnvelope, typename Projector, typename TriangleMesh, typename VertexPointMap, typename GeomTraits>
bool fill_hole(std::vector<typename boost::graph_traits<TriangleMesh>::halfedge_descriptor>& cc_border_hedges,
               const std::set<typename boost::graph_traits<TriangleMesh>::face_descriptor>& cc_faces,
               std::set<typename boost::graph_traits<TriangleMesh>::face_descriptor>& working_face_range,
               const PolyhedralEnvelope& cc_envelope,
               const Projector& projector,
               TriangleMesh& tmesh,
               VertexPointMap vpm,
               const GeomTraits& gt,
               bool reuse_faces = true)
{
  typedef typename boost::graph_traits<TriangleMesh>::vertex_descriptor     vertex_descriptor;
  typedef typename boost::graph_traits<TriangleMesh>::edge_descriptor       edge_descriptor;
  typedef typename boost::graph_traits<TriangleMesh>::face_descriptor       face_descriptor;

  typedef typename boost::property_traits<VertexPointMap>::value_type       Point;

#ifdef CGAL_PMP_REMOVE_SELF_INTERSECTION_DEBUG
  std::cout << "  DEBUG: Attempting hole-filling (no constraints), " << cc_faces.size() << " faces\n";
#endif

  std::set<vertex_descriptor> cc_interior_vertices;
  std::set<edge_descriptor> cc_interior_edges;

  std::vector<vertex_descriptor> cc_border_vertices;
  cc_border_vertices.reserve(cc_border_hedges.size());

  std::vector<std::vector<Point> > patch;
  if(!construct_tentative_hole_patch(patch, cc_border_vertices, cc_interior_vertices, cc_interior_edges,
                                     cc_border_hedges, cc_faces, projector, tmesh, vpm, gt))
  {
#ifdef CGAL_PMP_REMOVE_SELF_INTERSECTION_DEBUG
    std::cout << "  DEBUG: Failed to find acceptable hole patch\n";
#endif

    return false;
  }

  if(!cc_envelope.is_empty() && !cc_envelope(patch))
  {
#ifdef CGAL_PMP_REMOVE_SELF_INTERSECTION_DEBUG
    std::cout << "  DEBUG: Patch is not inside the input polyhedral envelope\n";
#endif
    return false;
  }

#ifdef CGAL_PMP_REMOVE_SELF_INTERSECTION_DEBUG
  std::cout << "  DEBUG: Found acceptable hole-filling patch (" << patch.size() << " faces)\n";
#endif

  for(const face_descriptor f : cc_faces)
    working_face_range.erase(f);

  // Plug the new triangles in the mesh, reusing previous edges and faces
  if(reuse_faces)
  {
    replace_faces_with_patch(cc_border_vertices, cc_interior_vertices,
                             cc_border_hedges, cc_interior_edges,
                             cc_faces, patch, tmesh, vpm,
                             std::inserter(working_face_range, working_face_range.end()));
  }
  else
  {
    replace_faces_with_patch_without_reuse(cc_border_vertices, cc_faces, patch, tmesh, vpm,
                                           std::inserter(working_face_range, working_face_range.end()));
  }

#ifdef CGAL_PMP_REMOVE_SELF_INTERSECTION_OUTPUT_INTERMEDIATE_FULL_MESH
  static int filed_hole_id = 0;
  std::stringstream oss;
  oss << "results/filled_basic_" << filed_hole_id++ << ".off" << std::ends;
  CGAL::IO::write_polygon_mesh(oss.str().c_str(), tmesh, CGAL::parameters::stream_precision(17));
#endif

  CGAL_postcondition(is_valid_polygon_mesh(tmesh));

  return true;
}

// Same function as above but border of the hole is not known
template <typename PolyhedralEnvelope, typename Projector, typename TriangleMesh, typename VertexPointMap, typename GeomTraits>
bool fill_hole(const std::set<typename boost::graph_traits<TriangleMesh>::face_descriptor>& cc_faces,
               std::set<typename boost::graph_traits<TriangleMesh>::face_descriptor>& working_face_range,
               const PolyhedralEnvelope& cc_envelope,
               const Projector& projector,
               TriangleMesh& tmesh,
               VertexPointMap vpm,
               const GeomTraits& gt)
{
  typedef typename boost::graph_traits<TriangleMesh>::halfedge_descriptor   halfedge_descriptor;
  typedef typename boost::graph_traits<TriangleMesh>::face_descriptor       face_descriptor;

  std::vector<halfedge_descriptor> cc_border_hedges;
  for(face_descriptor fd : cc_faces)
  {
    halfedge_descriptor h = halfedge(fd, tmesh);
    for(int i=0; i<3; ++i)
    {
      if(is_border(opposite(h, tmesh), tmesh) || cc_faces.count(face(opposite(h, tmesh), tmesh)) == 0)
        cc_border_hedges.push_back(h);

      h = next(h, tmesh);
    }
  }

  if(order_border_halfedge_range(cc_border_hedges, tmesh))
    return fill_hole(cc_border_hedges, cc_faces, working_face_range, cc_envelope, projector, tmesh, vpm, gt);
  else
    return false;
}

template <typename PolyhedralEnvelope, typename Projector, typename TriangleMesh, typename VertexPointMap, typename GeomTraits>
bool fill_hole_with_constraints(std::vector<typename boost::graph_traits<TriangleMesh>::halfedge_descriptor>& cc_border_hedges,
                                const std::set<typename boost::graph_traits<TriangleMesh>::face_descriptor>& cc_faces,
                                std::set<typename boost::graph_traits<TriangleMesh>::face_descriptor>& working_face_range,
                                TriangleMesh& tmesh,
                                const double dihedral_angle,
                                const double weak_DA,
                                const PolyhedralEnvelope& cc_envelope,
                                const Projector& projector,
                                VertexPointMap vpm,
                                const GeomTraits& gt)
{
  typedef typename boost::graph_traits<TriangleMesh>::face_descriptor       face_descriptor;

  typedef typename boost::property_traits<VertexPointMap>::value_type       Point;

#ifdef CGAL_PMP_REMOVE_SELF_INTERSECTION_DEBUG
  std::cout << "  DEBUG: Attempting local hole-filling with constrained sharp edges..." << std::endl;
#endif

  // If we are treating self intersections locally, first try to constrain sharp edges in the hole
  typedef CGAL::dynamic_edge_property_t<bool>                                 Edge_property_tag;
  typedef typename boost::property_map<TriangleMesh, Edge_property_tag>::type EIFMap;
  EIFMap eif = get(Edge_property_tag(), tmesh);

  constrain_edges(cc_faces, tmesh, true /*constrain_border_edges*/, true /*constrain_sharp_edges*/,
                  dihedral_angle, weak_DA, eif, vpm, gt);

  // Partition the hole using these constrained edges
  std::set<face_descriptor> visited_faces;
  std::vector<std::vector<Point> > patch;

  for(face_descriptor f : cc_faces)
  {
    if(!visited_faces.insert(f).second) // already visited that face
      continue;

    // gather the faces making a sub-hole
    std::set<face_descriptor> sub_cc;
    Polygon_mesh_processing::connected_component(f, tmesh, std::inserter(sub_cc, sub_cc.end()),
                                                 CGAL::parameters::edge_is_constrained_map(eif));

    visited_faces.insert(sub_cc.begin(), sub_cc.end());
<<<<<<< HEAD
    ++cc_counter;
=======
>>>>>>> 01f8f1bc

#ifdef CGAL_PMP_REMOVE_SELF_INTERSECTION_OUTPUT
    dump_cc("results/current_cc.off", sub_cc, tmesh, vpm);
#endif

    // The mesh is not modified, but 'patch' gets filled
    if(!construct_tentative_sub_hole_patch(patch, sub_cc, cc_faces, projector, tmesh, vpm, gt))
    {
      // Something went wrong while finding a potential cover for the a sub-hole --> use basic hole-filling
      return fill_hole(cc_border_hedges, cc_faces, working_face_range, cc_envelope, projector, tmesh, vpm, gt);
    }
  }

#ifdef CGAL_PMP_REMOVE_SELF_INTERSECTION_OUTPUT
  dump_patch("results/hole_fillers.off", patch);
#endif

  // We're assembling multiple patches so we could have the same face appearing multiple times...
  if(!check_patch_sanity<TriangleMesh>(patch))
  {
#ifdef CGAL_PMP_REMOVE_SELF_INTERSECTION_DEBUG
    std::cout << "  DEBUG: Unhealthy patch, defaulting to basic fill_hole" << std::endl;
#endif
    return fill_hole(cc_border_hedges, cc_faces, working_face_range, cc_envelope, projector, tmesh, vpm, gt);
  }

  // check if the patch is inside the input polyhedral envelope
  if(!cc_envelope.is_empty() && !cc_envelope(patch))
  {
#ifdef CGAL_PMP_REMOVE_SELF_INTERSECTION_DEBUG
    std::cout << "  DEBUG: Patch is not entirely inside the input polyhedral envelope, defaulting to basic fill_hole" << std::endl;
#endif
    return fill_hole(cc_border_hedges, cc_faces, working_face_range, cc_envelope, projector, tmesh, vpm, gt);
  }

  for(const face_descriptor f : cc_faces)
    working_face_range.erase(f);

  // Plug the hole-filling patch in the mesh
  replace_faces_with_patch(cc_faces, patch, tmesh, vpm,
                           std::inserter(working_face_range, working_face_range.end()));

  return true;
}

template <typename PolyhedralEnvelope, typename Projector, typename TriangleMesh, typename VertexPointMap, typename GeomTraits>
bool remove_self_intersections_with_hole_filling(std::vector<typename boost::graph_traits<TriangleMesh>::halfedge_descriptor>& cc_border_hedges,
                                                 const std::set<typename boost::graph_traits<TriangleMesh>::face_descriptor>& cc_faces,
                                                 std::set<typename boost::graph_traits<TriangleMesh>::face_descriptor>& working_face_range,
                                                 TriangleMesh& tmesh,
                                                 const double strong_dihedral_angle,
                                                 const double weak_dihedral_angle,
                                                 const PolyhedralEnvelope& cc_envelope,
                                                 const Projector& projector,
                                                 VertexPointMap vpm,
                                                 const GeomTraits& gt)
{
#ifdef CGAL_PMP_REMOVE_SELF_INTERSECTION_OUTPUT
  std::ofstream out("results/zone_border.polylines.txt");
  out << std::setprecision(17);
  for(const auto& h : cc_border_hedges)
    out << "2 " << tmesh.point(source(h, tmesh)) << " " << tmesh.point(target(h, tmesh)) << std::endl;
  out.close();
#endif

  if(!order_border_halfedge_range(cc_border_hedges, tmesh))
  {
#ifdef CGAL_PMP_REMOVE_SELF_INTERSECTION_DEBUG
    std::cout << "  DEBUG: Failed to orient the boundary??\n";
#endif

    CGAL_assertion(false); // we shouldn't fail to orient the boundary cycle of the complete hole
    return false;
  }

  if(!is_simple_3(cc_border_hedges, tmesh, vpm, gt))
  {
#ifdef CGAL_PMP_REMOVE_SELF_INTERSECTION_DEBUG
    std::cout << "Hole filling cannot handle non-simple border" << std::endl;
#endif
    return false;
  }

  bool fixed_by_hole_filling = false;

#ifndef CGAL_PMP_REMOVE_SELF_INTERSECTIONS_NO_CONSTRAINTS_IN_HOLE_FILLING
  fixed_by_hole_filling = fill_hole_with_constraints(cc_border_hedges, cc_faces, working_face_range,
                                                     tmesh, strong_dihedral_angle, weak_dihedral_angle,
                                                     cc_envelope, projector, vpm, gt);
  if(fixed_by_hole_filling)
  {
#ifdef CGAL_PMP_REMOVE_SELF_INTERSECTION_DEBUG
    ++self_intersections_solved_by_constrained_hole_filling;
#endif

    return true;
  }
#endif // CGAL_PMP_REMOVE_SELF_INTERSECTIONS_NO_CONSTRAINTS_IN_HOLE_FILLING

  fixed_by_hole_filling = fill_hole(cc_border_hedges, cc_faces, working_face_range, cc_envelope,
                                    projector, tmesh, vpm, gt);
  if(fixed_by_hole_filling)
  {
#ifdef CGAL_PMP_REMOVE_SELF_INTERSECTION_DEBUG
    ++self_intersections_solved_by_constrained_hole_filling;
#endif

    return true;
  }

  return false;
}

template <typename PolyhedralEnvelope, typename Projector, typename TriangleMesh, typename VertexPointMap, typename GeomTraits>
bool handle_CC_with_complex_topology(std::vector<typename boost::graph_traits<TriangleMesh>::halfedge_descriptor>& cc_border_hedges,
                                     const std::set<typename boost::graph_traits<TriangleMesh>::face_descriptor>& cc_faces,
                                     std::set<typename boost::graph_traits<TriangleMesh>::face_descriptor>& working_face_range,
                                     TriangleMesh& tmesh,
                                     const double strong_dihedral_angle,
                                     const double weak_dihedral_angle,
                                     const bool preserve_genus,
                                     const PolyhedralEnvelope& cc_envelope,
                                     const Projector& projector,
                                     VertexPointMap vpm,
                                     const GeomTraits& gt)
{
  typedef typename boost::graph_traits<TriangleMesh>::vertex_descriptor        vertex_descriptor;
  typedef typename boost::graph_traits<TriangleMesh>::halfedge_descriptor      halfedge_descriptor;
  typedef typename boost::graph_traits<TriangleMesh>::edge_descriptor          edge_descriptor;
  typedef typename boost::graph_traits<TriangleMesh>::face_descriptor          face_descriptor;

  typedef typename GeomTraits::FT                                              FT;
  typedef typename boost::property_traits<VertexPointMap>::value_type          Point;

#ifdef CGAL_PMP_REMOVE_SELF_INTERSECTION_DEBUG
    std::cout << "  DEBUG: CC with Euler_chi != 1" << std::endl;
#endif

  if(preserve_genus)
  {
#ifdef CGAL_PMP_REMOVE_SELF_INTERSECTION_DEBUG
    std::cout << "  DEBUG: CC not handled, selection is not a topological disk (preserve_genus=true)\n";
#endif
    return false;
  }

  const CGAL::Face_filtered_graph<TriangleMesh> ccmesh(tmesh, cc_faces);
  if(!ccmesh.is_selection_valid())
  {
#ifdef CGAL_PMP_REMOVE_SELF_INTERSECTION_DEBUG
    std::cout << "  DEBUG: invalid FFG selection\n";
#endif
    return false;
  }

  std::vector<halfedge_descriptor> boundary_reps;
  extract_boundary_cycles(ccmesh, std::back_inserter(boundary_reps));

#ifdef CGAL_PMP_REMOVE_SELF_INTERSECTION_DEBUG
  std::cout << "  DEBUG: " << boundary_reps.size() << " borders in the CC\n";
#endif

  if(boundary_reps.size() == 1)
  {
#ifdef CGAL_PMP_REMOVE_SELF_INTERSECTION_DEBUG
    std::cout << "  DEBUG: Complex topology but single border --> standard hole filling\n";
#endif

    // If there is a single border, fill the hole as if it were a topological disk.
    // This will lose some information since chi != -1, but preserve_genus = false here
    return remove_self_intersections_with_hole_filling(cc_border_hedges, cc_faces, working_face_range,
                                                       tmesh, strong_dihedral_angle, weak_dihedral_angle,
                                                       cc_envelope, projector, vpm, gt);
  }

  // From there on, there is more than one border

  std::vector<bool> is_hole_incident_to_patch(boundary_reps.size());
  std::vector<FT> hole_lengths(boundary_reps.size());

  int holes_incident_to_patches_n = 0;
  for(std::size_t hole_id = 0; hole_id<boundary_reps.size(); ++hole_id)
  {
    FT border_length = 0;
    bool is_incident_to_patch = false;
    bool count_once = true;
    halfedge_descriptor bh = boundary_reps[hole_id], end = bh;

    // check whether the patch is incident to a face of the input mesh that is not part of the CC
    do
    {
      border_length += edge_length(edge(bh, tmesh), tmesh, CGAL::parameters::vertex_point_map(vpm)
                                                                            .geom_traits(gt));
      if(!is_border(bh, tmesh)) // note the 'tmesh'
      {
        is_incident_to_patch = true;

        if(count_once)
        {
          count_once = false;
          ++holes_incident_to_patches_n;
        }
      }

      bh = next(bh, ccmesh);
    }
    while(bh != end);

    is_hole_incident_to_patch[hole_id] = is_incident_to_patch;
    hole_lengths[hole_id] = border_length;
  }

  // If all border halfedges are "real" border halfedges (i.e., they are border halfedges
  // when looked at in tmesh), then fill only the longest hole
  // @todo when islands can be handled, something better could be attempted
  if(holes_incident_to_patches_n == 0)
  {
#ifdef CGAL_PMP_REMOVE_SELF_INTERSECTION_DEBUG
    std::cout << "  DEBUG: Complex topology, multiple borders, hole filling the longest border\n";
#endif
    const auto longest_border_id = std::distance(hole_lengths.begin(),
                                                 std::max_element(hole_lengths.begin(), hole_lengths.end()));
    std::vector<halfedge_descriptor> longest_border_hedges;
    halfedge_descriptor bh = boundary_reps[longest_border_id], end = bh;
    do
    {
      longest_border_hedges.push_back(opposite(bh, tmesh));
      bh = prev(bh, ccmesh); // prev because we insert the opposite
    }
    while(bh != end);

    // 'false' because we can't do on-the-fly patching due to multiple boundary cycles
    // @todo this currently doesn't attempt to constrain sharp edges
    return fill_hole(longest_border_hedges, cc_faces, working_face_range, cc_envelope, projector,
                     tmesh, vpm, gt, false /*reuse*/);
  }

  // If there exists some boundary cycles with "fake" border halfedges, hole-fill those
#ifdef CGAL_PMP_REMOVE_SELF_INTERSECTION_DEBUG
  std::cout << "  DEBUG: Complex topology, some fake borders (" << holes_incident_to_patches_n << ")\n";
#endif

  // This is needed for the patch insertion process at the end
  std::vector<vertex_descriptor> all_border_vertices; // border vertices for all the borders to be filled

  // The patch is built iteratively and made of as many CCs as there are holes being filled
  std::vector<std::vector<Point> > patch;

  for(std::size_t hole_id=0; hole_id<boundary_reps.size(); ++hole_id)
  {
    if(!is_hole_incident_to_patch[hole_id])
      continue;

    std::vector<halfedge_descriptor> border_hedges;
    halfedge_descriptor bh = boundary_reps[hole_id], end = bh;
    do
    {
      border_hedges.push_back(opposite(bh, tmesh));
      bh = prev(bh, ccmesh); // prev because we insert the opposite
    }
    while(bh != end);

    std::vector<vertex_descriptor> border_vertices;
    border_vertices.reserve(border_hedges.size());
    all_border_vertices.reserve(all_border_vertices.size() + border_hedges.size());

    std::vector<Point> hole_points, third_points;
    hole_points.reserve(border_hedges.size());
    third_points.reserve(border_hedges.size());

    for(const halfedge_descriptor h : border_hedges)
    {
      CGAL_assertion(!is_border(h, tmesh));

      const vertex_descriptor v = source(h, tmesh);
      hole_points.push_back(get(vpm, v));

      border_vertices.push_back(v);
      all_border_vertices.push_back(v);

      if(is_border_edge(h, tmesh)) // h is incident to a real face
        third_points.push_back(construct_artificial_third_point(h, tmesh, vpm, gt));
      else
        third_points.push_back(get(vpm, target(next(opposite(h, tmesh), tmesh), tmesh)));
    }

    std::set<vertex_descriptor> interior_vertices;
    std::set<edge_descriptor> interior_edges;

    if(!construct_tentative_hole_patch_with_border(patch, hole_points, third_points,
                                                   border_vertices, border_hedges,
                                                   interior_vertices, interior_edges,
                                                   cc_faces, projector, tmesh, vpm, gt))
    {
#ifdef CGAL_PMP_REMOVE_SELF_INTERSECTION_DEBUG
      std::cout << "  DEBUG: Failed to fill hole #" << hole_id << "\n";
#endif

      return false;
    }
  }

  // Built the patch from all the boundary cycles, put it in
#ifdef CGAL_PMP_REMOVE_SELF_INTERSECTION_OUTPUT
  dump_patch("results/multiple_real_borders.off", patch);
#endif

  // We're assembling multiple patches so we could have the same face appearing multiple times...
  if(!check_patch_sanity<TriangleMesh>(patch))
  {
#ifdef CGAL_PMP_REMOVE_SELF_INTERSECTION_DEBUG
    std::cout << "  DEBUG: Unhealthy patch(s), defaulting to basic fill_hole" << std::endl;
#endif
    return false;
  }

  // check if the patch is inside the input polyhedral envelope
  if(!cc_envelope.is_empty() && !cc_envelope(patch))
  {
#ifdef CGAL_PMP_REMOVE_SELF_INTERSECTION_DEBUG
    std::cout << "  DEBUG: Patch is not entirely inside the input polyhedral envelope, defaulting to basic fill_hole" << std::endl;
#endif
    return false;
  }

  for(const face_descriptor f : cc_faces)
    working_face_range.erase(f);

  // Plug the hole-filling patch in the mesh
  replace_faces_with_patch_without_reuse(all_border_vertices, cc_faces, patch, tmesh, vpm,
                                         std::inserter(working_face_range, working_face_range.end()));

  return true;
}

// the parameter `step` controls how many extra layers of faces we take around the range `faces_to_treat`
template <typename Projector, typename TriangleMesh, typename VertexPointMap, typename GeomTraits, typename Visitor>
std::pair<bool, bool>
remove_self_intersections_one_step(std::set<typename boost::graph_traits<TriangleMesh>::face_descriptor>& faces_to_treat,
                                   std::set<typename boost::graph_traits<TriangleMesh>::face_descriptor>& working_face_range,
                                   TriangleMesh& tmesh,
                                   const int step,
                                   const bool preserve_genus,
                                   const bool treat_all_CCs,
                                   const double strong_dihedral_angle,
                                   const double weak_dihedral_angle,
                                   const double containment_epsilon,
                                   const Projector& projector,
                                   VertexPointMap vpm,
                                   const GeomTraits& gt,
                                   Visitor& visitor)
{
  typedef boost::graph_traits<TriangleMesh>                                    graph_traits;
  typedef typename graph_traits::halfedge_descriptor                           halfedge_descriptor;
  typedef typename graph_traits::face_descriptor                               face_descriptor;

#ifdef CGAL_PMP_REPAIR_SI_USE_OBB_IN_COMPACTIFICATION
  typedef typename graph_traits::vertex_descriptor                             vertex_descriptor;
  typedef typename boost::property_traits<VertexPointMap>::value_type          Point;
#endif

  std::set<face_descriptor> faces_to_treat_copy = faces_to_treat;

  bool something_was_done = false; // indicates if a region was successfully remeshed
  bool all_fixed = true; // indicates if all removal went well
  // indicates if a removal was not possible because the region handle has
  // some boundary cycle of halfedges
  bool topology_issue = false;

#ifdef CGAL_PMP_REMOVE_SELF_INTERSECTION_DEBUG
  std::cout << "  DEBUG: is_valid in one_step(tmesh)? " << is_valid_polygon_mesh(tmesh) << std::endl;

  unsolved_self_intersections = 0;
#endif

  CGAL_precondition(is_valid_polygon_mesh(tmesh));

#if defined(CGAL_PMP_REMOVE_SELF_INTERSECTION_DEBUG) || defined(CGAL_PMP_REMOVE_SELF_INTERSECTION_OUTPUT)
  int cc_id = -1;
#endif

  while(!faces_to_treat.empty())
  {
    if(visitor.stop())
      return std::make_pair(false, false);

    visitor.start_component_handling();
    visitor.status_update(faces_to_treat);

#if defined(CGAL_PMP_REMOVE_SELF_INTERSECTION_DEBUG) || defined(CGAL_PMP_REMOVE_SELF_INTERSECTION_OUTPUT)
    ++cc_id;
#endif

#ifdef CGAL_PMP_REMOVE_SELF_INTERSECTION_DEBUG
    std::cout << "  DEBUG: Remaining faces to remove: " << faces_to_treat.size() << "\n";
    std::cout << "  DEBUG: --------------- Considering CC #" << cc_id << " ---------------\n";
    std::cout << "  DEBUG: Initial face " << *faces_to_treat.begin() << "\n";
    std::cout << "  DEBUG: first face: " << get(vpm, target(halfedge(*(faces_to_treat.begin()), tmesh), tmesh)) << " "
                                         << get(vpm, target(next(halfedge(*(faces_to_treat.begin()), tmesh), tmesh), tmesh)) << " "
                                         << get(vpm, source(halfedge(*(faces_to_treat.begin()), tmesh), tmesh)) << "\n";
#endif

    // Collect all the faces from the connected component
    std::set<face_descriptor> cc_faces;
    std::vector<face_descriptor> queue(1, *faces_to_treat.begin()); // temporary queue
    cc_faces.insert(queue.back());
    while(!queue.empty())
    {
      face_descriptor top = queue.back();
      queue.pop_back();
      halfedge_descriptor h = halfedge(top, tmesh);
      for(int i=0; i<3; ++i)
      {
        face_descriptor adjacent_face = face(opposite(h, tmesh), tmesh);
        if(adjacent_face != boost::graph_traits<TriangleMesh>::null_face())
        {
          if(faces_to_treat.count(adjacent_face) != 0 && cc_faces.insert(adjacent_face).second)
            queue.push_back(adjacent_face);
        }

        h = next(h, tmesh);
      }
    }

#ifdef CGAL_PMP_REMOVE_SELF_INTERSECTION_DEBUG
    std::cout << "  DEBUG: " << cc_faces.size() << " faces in base CC\n";
#endif

#ifdef CGAL_PMP_REMOVE_SELF_INTERSECTION_OUTPUT
    std::string fname = "results/initial_step_"+std::to_string(step)+"_CC_" + std::to_string(cc_id)+".off";
    dump_cc(fname, cc_faces, tmesh, vpm);
#endif

#ifdef CGAL_PMP_REMOVE_SELF_INTERSECTION_OUTPUT_INTERMEDIATE_FULL_MESH
    fname = "results/mesh_at_step_"+std::to_string(step)+"_CC_"+std::to_string(cc_id)+".off";
    CGAL::IO::write_polygon_mesh(fname, tmesh, CGAL::parameters::stream_precision);
#endif

    // expand the region to be filled
    if(step > 0)
    {
      expand_face_selection(cc_faces, tmesh, step,
                            make_boolean_property_map(cc_faces),
                            Emptyset_iterator());
    }

#ifdef CGAL_PMP_REMOVE_SELF_INTERSECTION_OUTPUT
    std::cout << "  DEBUG: " << cc_faces.size() << " faces in expanded CC\n";

    fname = "results/expanded_step_"+std::to_string(step)+"_CC_"+std::to_string(cc_id)+".off";
    dump_cc(fname, cc_faces, tmesh, vpm);
#endif

    // @todo keep this?
    // try to compactify the selection region by also selecting all the faces included
    // in the bounding box of the initial selection
    std::vector<halfedge_descriptor> stack_for_expension;

#ifdef CGAL_PMP_REPAIR_SI_USE_OBB_IN_COMPACTIFICATION
    std::set<Point> cc_points;
    for(face_descriptor f : cc_faces)
      for(vertex_descriptor v : vertices_around_face(halfedge(f, tmesh), tmesh))
          cc_points.insert(get(vpm, v));

    typedef typename GeomTraits::Aff_transformation_3 Aff_transformation;
    Aff_transformation tr{CGAL::Identity_transformation()};

    if(cc_points.size() > 3)
      CGAL::oriented_bounding_box(cc_points, tr, CGAL::parameters::random_seed(0));

    // Construct the rotated OBB
    Bbox_3 bb;
    for(const Point& p : cc_points)
      bb += (tr.transform(p)).bbox();

#else
    Bbox_3 bb;
#endif

    for(face_descriptor fd : cc_faces)
    {
      for(halfedge_descriptor h : halfedges_around_face(halfedge(fd, tmesh), tmesh))
      {
#ifndef CGAL_PMP_REPAIR_SI_USE_OBB_IN_COMPACTIFICATION
        bb += get(vpm, target(h, tmesh)).bbox();
#endif
        face_descriptor nf = face(opposite(h, tmesh), tmesh);
        if(nf != boost::graph_traits<TriangleMesh>::null_face() && cc_faces.count(nf) == 0)
          stack_for_expension.push_back(opposite(h, tmesh));
      }
    }

    while(!stack_for_expension.empty())
    {
      halfedge_descriptor h = stack_for_expension.back();
      stack_for_expension.pop_back();
      if(cc_faces.count(face(h, tmesh)) == 1)
        continue;

#ifdef CGAL_PMP_REPAIR_SI_USE_OBB_IN_COMPACTIFICATION
      if(do_overlap(bb, tr.transform(get(vpm, target(next(h, tmesh), tmesh))).bbox()))
#else
      if(do_overlap(bb, get(vpm, target(next(h, tmesh), tmesh)).bbox()))
#endif
      {
        cc_faces.insert(face(h, tmesh));
        halfedge_descriptor candidate = opposite(next(h, tmesh), tmesh);
        if(face(candidate, tmesh) != boost::graph_traits<TriangleMesh>::null_face())
          stack_for_expension.push_back(candidate);

        candidate = opposite(prev(h, tmesh), tmesh);
        if(face(candidate, tmesh) != boost::graph_traits<TriangleMesh>::null_face())
          stack_for_expension.push_back(candidate);
      }
    }

    Boolean_property_map<std::set<face_descriptor> > is_selected(cc_faces);
    expand_face_selection_for_removal(cc_faces, tmesh, is_selected);

#ifdef CGAL_PMP_REMOVE_SELF_INTERSECTION_DEBUG
    std::cout << "  DEBUG: " << cc_faces.size() << " faces in expanded and compactified CC\n";
#endif

#ifdef CGAL_PMP_REMOVE_SELF_INTERSECTION_OUTPUT
    fname = "results/expanded_compactified_step_"+std::to_string(step)+"_CC_"+std::to_string(cc_id)+".off";
    dump_cc(fname, cc_faces, tmesh, vpm);
#endif

    // Now, we have a proper selection to work on.

    for(const face_descriptor f : cc_faces)
      faces_to_treat.erase(f);

    if(cc_faces.size() == 1)
    {
#ifdef CGAL_PMP_REMOVE_SELF_INTERSECTION_DEBUG
      std::cout << "  DEBUG: Compactified CC of size 1, moving on\n";
#endif
      visitor.end_component_handling();
      continue;
    }

    bool self_intersects = does_self_intersect(cc_faces, tmesh, parameters::vertex_point_map(vpm).geom_traits(gt));
#ifdef CGAL_PMP_REMOVE_SELF_INTERSECTION_DEBUG
    if(!self_intersects)
      std::cout << "  DEBUG: No self-intersection within the CC\n";
#endif

    if(!treat_all_CCs && !self_intersects)
    {
#ifdef CGAL_PMP_REMOVE_SELF_INTERSECTION_DEBUG
      ++unsolved_self_intersections;
#endif

      all_fixed = false;
      visitor.end_component_handling();
      continue;
    }

#ifndef CGAL_PMP_REMOVE_SELF_INTERSECTION_NO_POLYHEDRAL_ENVELOPE_CHECK
    Polyhedral_envelope<GeomTraits> cc_envelope;
    if(containment_epsilon != 0)
      cc_envelope = Polyhedral_envelope<GeomTraits>(cc_faces, tmesh, containment_epsilon);
#else
    struct Return_true
    {
      constexpr bool is_empty() const { return true; }
      bool operator()(const std::vector<std::vector<typename GeomTraits::Point_3> >&) const { return true; }
      bool operator()(const TriangleMesh&) const { return true; }
    };

    Return_true cc_envelope;
    CGAL_USE(containment_epsilon);
#endif

#ifndef CGAL_PMP_REMOVE_SELF_INTERSECTIONS_NO_SMOOTHING
    // First, try to smooth if we only care about local self-intersections
    // Two different approaches:
    // - First, try to constrain edges that are in the zone to smooth and whose dihedral angle is large,
    //   but not too large (we don't want to constrain edges that are foldings);
    // - If that fails, try to smooth without any constraints, but make sure that the deviation from
    //   the first zone is small.
    //
    // If smoothing fails, the face patch is restored to its pre-smoothing state.
    //
    // There is no need to update the working range because smoothing doesn`t change
    // the number of faces (and old faces are re-used).
    //
    // Do not smooth if there are no self-intersections within the patch: this means the intersection
    // is with another CC and smoothing is unlikely to move the surface sufficiently
    if(self_intersects)
    {
      bool fixed_by_smoothing = false;

      fixed_by_smoothing = remove_self_intersections_with_smoothing(cc_faces, tmesh, true /*constrain_sharp_edges*/,
                                                                    strong_dihedral_angle, weak_dihedral_angle,
                                                                    cc_envelope, vpm, gt);

      if(!fixed_by_smoothing)
      {
 #ifdef CGAL_PMP_REMOVE_SELF_INTERSECTION_DEBUG
        std::cout << "  DEBUG: Could not be solved via smoothing with constraints\n";
 #endif

        // try again, but without constraining sharp edges
        fixed_by_smoothing = remove_self_intersections_with_smoothing(cc_faces, tmesh, false /*constrain_sharp_edges*/,
                                                                      strong_dihedral_angle, weak_dihedral_angle,
                                                                      cc_envelope, vpm, gt);
      }

      if(fixed_by_smoothing)
      {
 #ifdef CGAL_PMP_REMOVE_SELF_INTERSECTION_DEBUG
        std::cout << "  DEBUG: Solved with smoothing!\n";
 #endif

        something_was_done = true;
        visitor.end_component_handling();
        continue;
      }
 #ifdef CGAL_PMP_REMOVE_SELF_INTERSECTION_DEBUG
      else
      {
        std::cout << "  DEBUG: Could not be solved via smoothing\n";
      }
 #endif
    }

#endif // ndef CGAL_PMP_REMOVE_SELF_INTERSECTIONS_NO_SMOOTHING

#ifdef CGAL_PMP_REMOVE_SELF_INTERSECTION_DEBUG
    std::cout << "  DEBUG: Trying hole-filling based approach...\n";
#endif

    // Collect halfedges on the boundary of the region to be selected
    // (incident to faces that are part of the CC)
    std::vector<halfedge_descriptor> cc_border_hedges;
    for(face_descriptor fd : cc_faces)
    {
      for(halfedge_descriptor h : halfedges_around_face(halfedge(fd, tmesh), tmesh))
      {
        if(is_border(opposite(h, tmesh), tmesh) || cc_faces.count(face(opposite(h, tmesh), tmesh)) == 0)
          cc_border_hedges.push_back(h);
      }
    }

    // Whichever step we are at, no border means no expansion will change this selection
    // This CC was not fixed by smoothing, and there is nothing hole filling can do
    // @todo just remove the CC?
    if(cc_border_hedges.empty())
    {
#ifdef CGAL_PMP_REMOVE_SELF_INTERSECTION_DEBUG
      std::cout << "  DEBUG: CC is closed!\n"; // @todo wrap?
      ++unsolved_self_intersections;
#endif

      all_fixed = false;
      visitor.end_component_handling();
      continue;
    }

    int selection_chi = euler_characteristic_of_selection(cc_faces, tmesh);
    if(selection_chi != 1) // not a topological disk
    {
      if(!handle_CC_with_complex_topology(cc_border_hedges, cc_faces, working_face_range,
                                          tmesh, strong_dihedral_angle, weak_dihedral_angle,
                                          preserve_genus, cc_envelope, projector, vpm, gt))
      {
#ifdef CGAL_PMP_REMOVE_SELF_INTERSECTION_DEBUG
        std::cout << "  DEBUG: Failed to handle complex CC\n";
        ++unsolved_self_intersections;
#endif
        topology_issue = true;
        all_fixed = false;
      }
      else
      {
#ifdef CGAL_PMP_REMOVE_SELF_INTERSECTION_DEBUG
        ++self_intersections_solved_by_unconstrained_hole_filling;
#endif

        something_was_done = true;
      }

      visitor.end_component_handling();
      continue;
    }

    // From here on, the CC is a topological disk

    if(!remove_self_intersections_with_hole_filling(cc_border_hedges, cc_faces, working_face_range,
                                                    tmesh, strong_dihedral_angle, weak_dihedral_angle,
                                                    cc_envelope, projector, vpm, gt))
    {
#ifdef CGAL_PMP_REMOVE_SELF_INTERSECTION_DEBUG
      std::cout << "  DEBUG: Failed to fill hole\n";
      ++unsolved_self_intersections;
#endif

      all_fixed = false;
    }
    else
    {
      something_was_done = true;
    }

    visitor.end_component_handling();
  }

  if(!something_was_done)
  {
    faces_to_treat.swap(faces_to_treat_copy);
#ifdef CGAL_PMP_REMOVE_SELF_INTERSECTION_DEBUG
    std::cout << "  DEBUG: Nothing was changed during this step, self-intersections won`t be recomputed." << std::endl;
#endif
  }

#ifdef CGAL_PMP_REMOVE_SELF_INTERSECTION_DEBUG
  std::cout << "  DEBUG: " << unsolved_self_intersections << " unsolved SI" << std::endl;
#endif

#ifdef CGAL_PMP_REMOVE_SELF_INTERSECTION_OUTPUT_INTERMEDIATE_FULL_MESH
  std::stringstream oss;
  oss << "results/after_step_" << step << ".off" << std::ends;
  CGAL::IO::write_polygon_mesh(oss.str().c_str(), tmesh, CGAL::parameters::stream_precision(17));
#endif

  return std::make_pair(all_fixed, topology_issue);
}

} // namespace internal

namespace experimental {

template <class TriangleMesh>
struct Remove_self_intersection_default_visitor
{
  constexpr bool stop() const { return false; }
  template <class FaceContainer>
  void status_update(const FaceContainer&) {}
  void start_main_loop() {}
  void end_main_loop() {}
  void start_iteration() {}
  void end_iteration() {}
  void start_component_handling() {}
  void end_component_handling() {}
  void parameters_used( bool /* parameters_used(preserve_genus */,
                        bool /* treat_all_CCs */,
                        int /* max_steps */,
                        double /* strong_dihedral_angle */,
                        double /* weak_dihedral_angle */,
                        double /* containment_epsilon */ ) {}
};

template <typename FaceRange, typename TriangleMesh, typename NamedParameters = parameters::Default_named_parameters>
bool remove_self_intersections(const FaceRange& face_range,
                               TriangleMesh& tmesh,
                               const NamedParameters& np = parameters::default_values())
{
  using parameters::choose_parameter;
  using parameters::get_parameter;

  typedef boost::graph_traits<TriangleMesh>                                 graph_traits;
  typedef typename graph_traits::face_descriptor                            face_descriptor;

#ifdef CGAL_PMP_REMOVE_SELF_INTERSECTION_OUTPUT
  IO::write_polygon_mesh("results/input.off", tmesh, parameters::stream_precision(17));
#endif

  // named parameter extraction
  typedef typename GetVertexPointMap<TriangleMesh, NamedParameters>::type   VertexPointMap;
  VertexPointMap vpm = choose_parameter(get_parameter(np, internal_np::vertex_point),
                                        get_property_map(vertex_point, tmesh));

  typedef typename GetGeomTraits<TriangleMesh, NamedParameters>::type       GeomTraits;
  GeomTraits gt = choose_parameter<GeomTraits>(get_parameter(np, internal_np::geom_traits));

  bool preserve_genus = choose_parameter(get_parameter(np, internal_np::preserve_genus), true);

  // @tmp Squatting that named parameter to signify that treatment should be applied within the CC
  // even if there are no self-intersections. For example, two spheres intersecting each other.
  const bool treat_all_CCs = choose_parameter(get_parameter(np, internal_np::apply_per_connected_component), true);

  // When treating intersections locally, we don't want to grow the working range too much as
  // either the solution is found fast, or it's too difficult and neither local smoothing or local
  // hole filling are going to provide nice results.
  const int default_max_step = 7;
  const int max_steps = choose_parameter(get_parameter(np, internal_np::number_of_iterations), default_max_step);

  // @fixme give it its own named parameter rather than abusing 'with_dihedral_angle'?
  const double strong_dihedral_angle = choose_parameter(get_parameter(np, internal_np::with_dihedral_angle), 60.);

  // detect_feature_pp NP (unused for now)
  const double weak_dihedral_angle = 0.; // choose_parameter(get_parameter(np, internal_np::weak_dihedral_angle), 20.);

  struct Return_false
  {
    bool operator()(std::pair<face_descriptor, face_descriptor>) const { return false; }
  };

  typedef typename internal_np::Lookup_named_param_def <
    internal_np::filter_t,
    NamedParameters,
    Return_false//default
  > ::type  Output_iterator_predicate;
  Output_iterator_predicate out_it_predicates
    = choose_parameter<Return_false>(get_parameter(np, internal_np::filter));

  // use containment check
  const double containment_epsilon = choose_parameter(get_parameter(np, internal_np::polyhedral_envelope_epsilon), 0.);

  internal::Mesh_projection_functor<GeomTraits> projector(tmesh, vpm);

#ifdef CGAL_PMP_REMOVE_SELF_INTERSECTION_DEBUG
  std::cout << "DEBUG: Starting remove_self_intersections, is_valid(tmesh)? " << is_valid_polygon_mesh(tmesh) << "\n";
  std::cout << "\tpreserve_genus: " << preserve_genus << std::endl;
  std::cout << "\ttreat_all_CCs: " << treat_all_CCs << std::endl;
  std::cout << "\tmax_steps: " << max_steps << std::endl;
  std::cout << "\tstrong_dihedral_angle: " << strong_dihedral_angle << std::endl;
  std::cout << "\tweak_dihedral_angle: " << weak_dihedral_angle << std::endl;
  std::cout << "\tcontainment_epsilon: " << containment_epsilon << std::endl;
#endif

  typedef typename internal_np::Lookup_named_param_def <
    internal_np::visitor_t,
    NamedParameters,
    Remove_self_intersection_default_visitor<TriangleMesh>//default
  > ::type Visitor;
  Visitor visitor = choose_parameter<Visitor>(get_parameter(np, internal_np::visitor));

  visitor.parameters_used(preserve_genus,
                          treat_all_CCs,
                          max_steps,
                          strong_dihedral_angle,
                          weak_dihedral_angle,
                          containment_epsilon);

  if(!preserve_genus)
    duplicate_non_manifold_vertices(tmesh, np);

  // Look for self-intersections in the mesh and remove them
  int step = -1;
  bool all_fixed = true; // indicates if the filling of all created holes went fine
  bool topology_issue = false; // indicates if some boundary cycles of edges are blocking the fixing
  std::set<face_descriptor> faces_to_treat;
  std::set<face_descriptor> working_face_range(face_range.begin(), face_range.end());

  visitor.start_main_loop();
  while(++step < max_steps)
  {
#ifdef CGAL_PMP_REMOVE_SELF_INTERSECTION_DEBUG
    std::cout << "  DEBUG: ========== STEP " << step << " / " << max_steps - 1 << " ==========" << std::endl;
#endif

    if(visitor.stop())
      break;

    visitor.start_iteration();

    if(faces_to_treat.empty()) // the previous round might have been blocked due to topological constraints
    {
      typedef std::pair<face_descriptor, face_descriptor> Face_pair;
      std::vector<Face_pair> self_inter;

      // TODO : possible optimization to reduce the range to check with the bbox
      // of the previous patches or something.
      self_intersections(working_face_range, tmesh,
                         filter_output_iterator(std::back_inserter(self_inter), out_it_predicates),
                         parameters::vertex_point_map(vpm).geom_traits(gt));
#ifdef CGAL_PMP_REMOVE_SELF_INTERSECTION_DEBUG
      std::cout << "  DEBUG: " << self_inter.size() << " intersecting pairs" << std::endl;
#endif
      for(const Face_pair& fp : self_inter)
      {
        faces_to_treat.insert(fp.first);
        faces_to_treat.insert(fp.second);
      }
    }

    if(faces_to_treat.empty())
    {
#ifdef CGAL_PMP_REMOVE_SELF_INTERSECTION_DEBUG
      std::cout << "DEBUG: There are no more faces to treat." << std::endl;
#endif
      break;
    }

    visitor.status_update(faces_to_treat);

    std::tie(all_fixed, topology_issue) =
      internal::remove_self_intersections_one_step(
          faces_to_treat, working_face_range, tmesh, step,
          preserve_genus, treat_all_CCs, strong_dihedral_angle, weak_dihedral_angle,
          containment_epsilon, projector, vpm, gt, visitor);

#ifdef CGAL_PMP_REMOVE_SELF_INTERSECTION_DEBUG
    if(all_fixed && topology_issue)
        std::cout << "DEBUG: boundary cycles of boundary edges involved in self-intersections.\n";
#endif

    visitor.end_iteration();
  }
  visitor.end_main_loop();

#ifdef CGAL_PMP_REMOVE_SELF_INTERSECTION_DEBUG
  std::cout << "solved by constrained smoothing: " << internal::self_intersections_solved_by_constrained_smoothing << std::endl;
  std::cout << "solved by unconstrained smoothing: " << internal::self_intersections_solved_by_unconstrained_smoothing << std::endl;
  std::cout << "solved by constrained hole-filling: " << internal::self_intersections_solved_by_constrained_hole_filling << std::endl;
  std::cout << "solved by unconstrained hole-filling: " << internal::self_intersections_solved_by_unconstrained_hole_filling << std::endl;
  std::cout << "issues during CC treatment: " << internal::unsolved_self_intersections << std::endl;
#endif

#ifdef CGAL_PMP_REMOVE_SELF_INTERSECTION_OUTPUT
  std::ofstream("results/final.off") << std::setprecision(17) << tmesh;
#endif

  bool self_intersects = does_self_intersect(working_face_range, tmesh, parameters::vertex_point_map(vpm).geom_traits(gt));

#ifdef CGAL_PMP_REMOVE_SELF_INTERSECTION_DEBUG
  if(self_intersects)
    std::cout << "DEBUG: Failed to solve all self-intersections.\n";
#endif

  return !self_intersects;
}

template <typename TriangleMesh, typename CGAL_NP_TEMPLATE_PARAMETERS>
bool remove_self_intersections(TriangleMesh& tmesh, const CGAL_NP_CLASS& np = parameters::default_values())
{
  return remove_self_intersections(faces(tmesh), tmesh, np);
}

} // namespace experimental
} // namespace Polygon_mesh_processing
} // namespace CGAL

#endif // CGAL_POLYGON_MESH_PROCESSING_REPAIR_SELF_INTERSECTIONS_H<|MERGE_RESOLUTION|>--- conflicted
+++ resolved
@@ -1590,10 +1590,6 @@
                                                  CGAL::parameters::edge_is_constrained_map(eif));
 
     visited_faces.insert(sub_cc.begin(), sub_cc.end());
-<<<<<<< HEAD
-    ++cc_counter;
-=======
->>>>>>> 01f8f1bc
 
 #ifdef CGAL_PMP_REMOVE_SELF_INTERSECTION_OUTPUT
     dump_cc("results/current_cc.off", sub_cc, tmesh, vpm);
