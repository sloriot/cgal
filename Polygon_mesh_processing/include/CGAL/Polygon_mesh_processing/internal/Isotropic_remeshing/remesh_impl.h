--- conflicted
+++ resolved
@@ -1373,41 +1373,10 @@
       //collect normals to faces around vs AND vt
       //vertices are at the same location, but connectivity is still be same,
       //with plenty of degenerate triangles (which are common to both stars)
-<<<<<<< HEAD
-      std::vector<Vector_3> normals_patch1;
-      std::vector<Vector_3> normals_patch2;
-      normals_patch1.reserve(8);
-      normals_patch2.reserve(8);
-      Patch_id patch1 = -1, patch2 = -1;
-      BOOST_FOREACH(halfedge_descriptor hd,
-                    boost::range::join(halfedges_around_target(h, mesh_),
-                                       halfedges_around_target(opposite(h, mesh_), mesh_)))
-      {
-        Vector_3 n = compute_normal(face(hd, mesh_));
-        if (n == CGAL::NULL_VECTOR) //for degenerate faces
-          continue;
-        Patch_id pid = get_patch_id(face(hd, mesh_));
-
-        if (patch1 == Patch_id(-1))
-          patch1 = pid; //not met yet
-        else if (patch2 == Patch_id(-1) && patch1 != pid)
-          patch2 = pid; //not met yet
-        CGAL_assertion(pid == patch1 || pid == patch2);
-
-        if (pid == patch1)     normals_patch1.push_back(n);
-        else                   normals_patch2.push_back(n);
-      }
-
-      //on each surface patch,
-      //check all normals have same orientation
-      bool res = check_orientation(normals_patch1)
-              && check_orientation(normals_patch2);
-=======
       bool res = check_normals(
                    boost::range::join(
                      halfedges_around_target(h, mesh_),
                      halfedges_around_target(opposite(h, mesh_), mesh_)));
->>>>>>> 8d486694
 
       //restore position
       put(vpmap_, vs, ps);
@@ -1862,18 +1831,8 @@
       typedef std::multimap<Patch_id, Vector_3>   Normals_multimap;
       typedef typename Normals_multimap::iterator Normals_iterator;
 
-<<<<<<< HEAD
-      std::vector<Vector_3> normals_patch1;
-      std::vector<Vector_3> normals_patch2;
-      normals_patch1.reserve(8);
-      normals_patch2.reserve(8);
-      Patch_id patch1 = -1, patch2 = -1;
-      BOOST_FOREACH(halfedge_descriptor hd,
-                    halfedges_around_target(halfedge(v, mesh_), mesh_))
-=======
       Normals_multimap normals_per_patch;
       BOOST_FOREACH(halfedge_descriptor hd, hedges)
->>>>>>> 8d486694
       {
         Vector_3 n = compute_normal(face(hd, mesh_));
         if (n == CGAL::NULL_VECTOR) //for degenerate faces
