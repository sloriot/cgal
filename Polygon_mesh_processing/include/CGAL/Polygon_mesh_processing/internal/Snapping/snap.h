--- conflicted
+++ resolved
@@ -157,11 +157,7 @@
         bool do_collapse = true;
         for(halfedge_descriptor he : halfedges_around_target(h, tm))
         {
-<<<<<<< HEAD
-          if(he != h &&
-=======
           if(he != prev_oh && // ignore the triangle incident to h that will disappear
->>>>>>> a8fae00b
              !is_border(he, tm) &&
              collinear(get(vpm, source(he, tm)), new_p, get(vpm, target(next(he,tm),tm))))
           {
