--- conflicted
+++ resolved
@@ -378,12 +378,8 @@
 
     /// now duplicate the vertices
     typedef std::pair<V_ID, std::vector<P_ID> > V_ID_and_Polygon_ids;
-<<<<<<< HEAD
+    edges.resize(edges.size()+vertices_to_duplicate.size());
     for(const V_ID_and_Polygon_ids& vid_and_pids : vertices_to_duplicate)
-=======
-    edges.resize(edges.size()+vertices_to_duplicate.size());
-    BOOST_FOREACH(const V_ID_and_Polygon_ids& vid_and_pids, vertices_to_duplicate)
->>>>>>> 0651c97f
     {
       V_ID new_index = static_cast<V_ID>(points.size());
       points.push_back( points[vid_and_pids.first] );
