// Copyright (c) 2015 GeometryFactory (France).
// All rights reserved.
//
// This file is part of CGAL (www.cgal.org).
//
// $URL$
// $Id$
// SPDX-License-Identifier: GPL-3.0-or-later OR LicenseRef-Commercial
//
//
// Author(s)     : Maxime Gimeno, Sebastien Loriot, Martin Skrodzki, Dmitry Anisimov

#ifndef CGAL_POLYGON_MESH_PROCESSING_DISTANCE_H
#define CGAL_POLYGON_MESH_PROCESSING_DISTANCE_H

#include <CGAL/license/Polygon_mesh_processing/distance.h>

#include <CGAL/Polygon_mesh_processing/internal/mesh_to_point_set_hausdorff_distance.h>
#include <CGAL/Polygon_mesh_processing/internal/AABB_traversal_traits_with_Hausdorff_distance.h>
#include <CGAL/Polygon_mesh_processing/measure.h>
#include <CGAL/Polygon_mesh_processing/bbox.h>

#include <CGAL/AABB_tree.h>
#include <CGAL/AABB_traits.h>
#include <CGAL/AABB_triangle_primitive.h>
#include <CGAL/AABB_face_graph_triangle_primitive.h>
#include <CGAL/utility.h>
#include <CGAL/Named_function_parameters.h>
#include <CGAL/boost/graph/named_params_helper.h>
#include <CGAL/point_generators_3.h>
#include <CGAL/Spatial_sort_traits_adapter_3.h>
#include <CGAL/spatial_sort.h>
#include <CGAL/Real_timer.h>
#include <CGAL/iterator.h>

#include <CGAL/boost/graph/Face_filtered_graph.h>
#if defined(CGAL_METIS_ENABLED)
#include <CGAL/boost/graph/partition.h>
#endif // CGAL_METIS_ENABLED

#ifdef CGAL_LINKED_WITH_TBB
#include <tbb/parallel_reduce.h>
#include <tbb/blocked_range.h>
#endif // CGAL_LINKED_WITH_TBB

#include <boost/any.hpp>

#include <unordered_set>
#include <algorithm>
#include <array>
#include <cmath>
#include <limits>

#ifdef CGAL_HAUSDORFF_DEBUG_PP
 #ifndef CGAL_HAUSDORFF_DEBUG
  #define CGAL_HAUSDORFF_DEBUG
 #endif
#endif

namespace CGAL {
namespace Polygon_mesh_processing {
namespace internal {

template <class Kernel, class PointOutputIterator>
PointOutputIterator
triangle_grid_sampling(const typename Kernel::Point_3& p0,
                       const typename Kernel::Point_3& p1,
                       const typename Kernel::Point_3& p2,
                       double distance,
                       PointOutputIterator out)
{
  typename Kernel::Compute_squared_distance_3 squared_distance;

  const double d_p0p1 = to_double(approximate_sqrt(squared_distance(p0, p1)));
  const double d_p0p2 = to_double(approximate_sqrt(squared_distance(p0, p2)));

  const double n = (std::max)(std::ceil(d_p0p1 / distance),
                              std::ceil(d_p0p2 / distance));

  for(double i=1; i<n; ++i)
  {
    for(double j=1; j<n-i; ++j)
    {
      const double c0=(1-(i+j)/n), c1=i/n, c2=j/n;
      *out++ = typename Kernel::Point_3(p0.x()*c0 + p1.x()*c1 + p2.x()*c2,
                                        p0.y()*c0 + p1.y()*c1 + p2.y()*c2,
                                        p0.z()*c0 + p1.z()*c1 + p2.z()*c2);
    }
  }

  return out;
}

#if defined(CGAL_LINKED_WITH_TBB)
template <class Kernel, class AABB_tree, class PointRange>
struct Distance_computation
{
  typedef typename Kernel::FT FT;
  typedef typename PointRange::const_iterator::value_type Point_3;

  const AABB_tree& tree;
  const PointRange& sample_points;
  Point_3 initial_hint;
  FT sq_distance;

  //constructor
  Distance_computation(const AABB_tree& tree,
                       const Point_3& p,
                       const PointRange& sample_points)
    : tree(tree),
      sample_points(sample_points),
      initial_hint(p),
      sq_distance(-1)
  {}

  //split constructor
  Distance_computation(Distance_computation& s, tbb::split)
    : tree(s.tree),
      sample_points(s.sample_points),
      initial_hint(s.initial_hint),
      sq_distance(-1)
  {}

  void operator()(const tbb::blocked_range<std::size_t>& range)
  {
    Point_3 hint = initial_hint;
    FT sq_hdist = 0;
    typename Kernel_traits<Point_3>::Kernel::Compute_squared_distance_3 squared_distance;

    for(std::size_t i = range.begin(); i != range.end(); ++i)
    {
      hint = tree.closest_point(*(sample_points.begin() + i), hint);
      FT sq_d = squared_distance(hint,*(sample_points.begin() + i));
      if(sq_d > sq_hdist)
        sq_hdist = sq_d;
    }

    if(sq_hdist > sq_distance)
      sq_distance = sq_hdist;
  }

  void join(Distance_computation& rhs) { sq_distance = (std::max)(rhs.sq_distance, sq_distance); }
};
#endif

template <class Concurrency_tag,
          class PointRange,
          class AABBTree,
          class Kernel>
double max_distance_to_mesh_impl(const PointRange& sample_points,
                                 const AABBTree& tree,
                                 typename Kernel::Point_3 hint, // intentional copy
                                 const Kernel& k)
{
  using FT = typename Kernel::FT;

#if !defined(CGAL_LINKED_WITH_TBB)
<<<<<<< HEAD
  CGAL_static_assertion_msg (!(std::is_convertible<Concurrency_tag, Parallel_tag>::value),
=======
  static_assert (!(boost::is_convertible<Concurrency_tag, Parallel_tag>::value),
>>>>>>> cce3dfd0
                             "Parallel_tag is enabled but TBB is unavailable.");
#else
  if(std::is_convertible<Concurrency_tag,Parallel_tag>::value)
  {
    Distance_computation<Kernel, AABBTree, PointRange> f(tree, hint, sample_points);
    tbb::parallel_reduce(tbb::blocked_range<std::size_t>(0, sample_points.size()), f);
    return to_double(approximate_sqrt(f.sq_distance));
  }
  else
#endif
  {
    FT sq_hdist = 0;
    typename Kernel::Compute_squared_distance_3 squared_distance = k.compute_squared_distance_3_object();

    for(const typename Kernel::Point_3& pt : sample_points)
    {
      hint = tree.closest_point(pt, hint);
      FT sq_d = squared_distance(hint, pt);
      if(sq_d > sq_hdist)
        sq_hdist = sq_d;
    }

    return to_double(approximate_sqrt(sq_hdist));
  }
}

template<typename PointOutputIterator,
         typename GeomTraits,
         typename NamedParameters,
         typename TriangleIterator,
         typename Randomizer,
         typename Creator,
         typename Derived>
struct Triangle_structure_sampler_base
{
  const NamedParameters np;
  GeomTraits gt;
  PointOutputIterator& out;

  Triangle_structure_sampler_base(PointOutputIterator& out,
                                  const NamedParameters& np)
    : np(np), out(out)
  {}

  void sample_points();
  double get_squared_minimum_edge_length();
  template<typename Tr>
  double get_tr_area(const Tr&);

  template<typename Tr>
  std::array<typename GeomTraits::Point_3, 3> get_tr_points(const Tr& tr);

  void ms_edges_sample(const std::size_t& nb_points_per_edge,
                       const std::size_t& nb_pts_l_u);
  void ru_edges_sample();
  void internal_sample_triangles(double, bool, bool);

  Randomizer get_randomizer();
  std::pair<TriangleIterator, TriangleIterator> get_range();
  std::size_t get_points_size();

  void procede()
  {
    using parameters::choose_parameter;
    using parameters::get_parameter;
    using parameters::is_default_parameter;

    gt = choose_parameter<GeomTraits>(get_parameter(np, internal_np::geom_traits));

    bool use_rs = choose_parameter(get_parameter(np, internal_np::random_uniform_sampling), true);
    bool use_gs = choose_parameter(get_parameter(np, internal_np::grid_sampling), false);
    bool use_ms = choose_parameter(get_parameter(np, internal_np::monte_carlo_sampling), false);

    if(use_gs || use_ms)
    {
      if(is_default_parameter<NamedParameters, internal_np::random_uniform_sampling_t>::value)
        use_rs = false;
    }

    bool smpl_vrtcs = choose_parameter(get_parameter(np, internal_np::do_sample_vertices), true);
    bool smpl_dgs = choose_parameter(get_parameter(np, internal_np::do_sample_edges), true);
    bool smpl_fcs = choose_parameter(get_parameter(np, internal_np::do_sample_faces), true);
    double nb_pts_a_u = choose_parameter(get_parameter(np, internal_np::nb_points_per_area_unit), 0.);
    double nb_pts_l_u = choose_parameter(get_parameter(np, internal_np::nb_points_per_distance_unit), 0.);

    // sample vertices
    if(smpl_vrtcs)
      static_cast<Derived*>(this)->sample_points();

    // grid sampling
    if(use_gs)
    {
      double grid_spacing_ = choose_parameter(get_parameter(np, internal_np::grid_spacing), 0.);

      // set grid spacing to the shortest edge length
      if(grid_spacing_ == 0.)
        grid_spacing_ = std::sqrt(static_cast<Derived*>(this)->get_squared_minimum_edge_length());

      static_cast<Derived*>(this)->internal_sample_triangles(grid_spacing_, smpl_fcs, smpl_dgs);
    }

    // monte carlo sampling
    if(use_ms)
    {
      double min_sq_edge_length = (std::numeric_limits<double>::max)();

      std::size_t nb_points_per_face =
          choose_parameter(get_parameter(np, internal_np::number_of_points_per_face), 0);

      std::size_t nb_points_per_edge =
          choose_parameter(get_parameter(np, internal_np::number_of_points_per_edge), 0);

      if((nb_points_per_face == 0 && nb_pts_a_u == 0.) ||
         (nb_points_per_edge == 0 && nb_pts_l_u == 0.))
      {
        min_sq_edge_length = static_cast<Derived*>(this)->get_squared_minimum_edge_length();
      }

      // sample faces
      if(smpl_fcs)
      {
        // set default value
        if(nb_points_per_face == 0 && nb_pts_a_u == 0.)
          nb_pts_a_u = 2. / min_sq_edge_length;

        for(const auto& tr : make_range(static_cast<Derived*>(this)->get_range()))
        {
          std::size_t nb_points = nb_points_per_face;
          if(nb_points == 0)
          {
            nb_points = (std::max)(
                  static_cast<std::size_t>(
                    std::ceil(static_cast<Derived*>(this)->get_tr_area(tr))
                    *nb_pts_a_u), std::size_t(1));
          }

          // extract triangle face points
          std::array<typename GeomTraits::Point_3, 3> points = static_cast<Derived*>(this)->get_tr_points(tr);

          Random_points_in_triangle_3<typename GeomTraits::Point_3, Creator> g(points[0], points[1], points[2]);
          out = std::copy_n(g, nb_points, out);
        }
      }

      // sample edges
      if(smpl_dgs)
        static_cast<Derived*>(this)->ms_edges_sample(nb_points_per_edge, nb_pts_l_u);
    }

    // random uniform sampling
    if(use_rs)
    {
      // sample faces
      if(smpl_fcs)
      {
        std::size_t nb_points
            = choose_parameter(get_parameter(np, internal_np::number_of_points_on_faces), 0);

        typename Derived::Randomizer g = static_cast<Derived*>(this)->get_randomizer();
        if(nb_points == 0)
        {
          if(nb_pts_a_u == 0.)
            nb_points = static_cast<Derived*>(this)->get_points_size();
          else
            nb_points = static_cast<std::size_t>(std::ceil(g.sum_of_weights()*nb_pts_a_u));
        }
        out = std::copy_n(g, nb_points, out);
      }

      // sample edges
      if(smpl_dgs)
        static_cast<Derived*>(this)->ru_edges_sample(nb_pts_l_u,nb_pts_a_u);
    }
  }
};

} // namespace internal

template <class Kernel,
          class FaceRange,
          class TriangleMesh,
          class VertexPointMap,
          class PointOutputIterator>
PointOutputIterator
sample_triangles(const FaceRange& triangles,
                 const TriangleMesh& tm,
                 VertexPointMap vpm,
                 double distance,
                 PointOutputIterator out,
                 bool sample_faces,
                 bool sample_edges,
                 bool add_vertices)
{
  typedef typename boost::property_traits<VertexPointMap>::reference Point_ref;
  typedef typename Kernel::Vector_3 Vector_3;

  typedef typename boost::graph_traits<TriangleMesh>::vertex_descriptor vertex_descriptor;
  typedef typename boost::graph_traits<TriangleMesh>::halfedge_descriptor halfedge_descriptor;
  typedef typename boost::graph_traits<TriangleMesh>::edge_descriptor edge_descriptor;
  typedef typename boost::graph_traits<TriangleMesh>::face_descriptor face_descriptor;

  std::unordered_set<edge_descriptor> sampled_edges;
  std::unordered_set<vertex_descriptor> endpoints;

  for(face_descriptor fd : triangles)
  {
    // sample edges but skip endpoints
    halfedge_descriptor hd = halfedge(fd, tm);
    for(int i=0;i<3; ++i)
    {
      if(sample_edges && sampled_edges.insert(edge(hd, tm)).second)
      {
        Point_ref p0 = get(vpm, source(hd, tm));
        Point_ref p1 = get(vpm, target(hd, tm));
        typename Kernel::Compute_squared_distance_3 squared_distance;
        const double d_p0p1 = to_double(approximate_sqrt(squared_distance(p0, p1)));

        const double nb_pts = std::ceil(d_p0p1 / distance);
        const Vector_3 step_vec =  typename Kernel::Construct_scaled_vector_3()(
          typename Kernel::Construct_vector_3()(p0, p1),
          typename Kernel::FT(1)/typename Kernel::FT(nb_pts));
        for(double i=1; i<nb_pts; ++i)
        {
          *out++=typename Kernel::Construct_translated_point_3()(p0,
            typename Kernel::Construct_scaled_vector_3()(step_vec ,
              typename Kernel::FT(i)));
        }
      }

      //add endpoints once
      if(add_vertices && endpoints.insert(target(hd, tm)).second)
        *out++ = get(vpm, target(hd, tm));

      hd = next(hd, tm);
    }

    // sample triangles
    if(sample_faces)
    {
      Point_ref p0 = get(vpm, source(hd, tm));
      Point_ref p1 = get(vpm, target(hd, tm));
      Point_ref p2 = get(vpm, target(next(hd, tm), tm));
      out = internal::triangle_grid_sampling<Kernel>(p0, p1, p2, distance, out);
    }
  }
  return out;
}

namespace internal {

template<typename Mesh,
         typename PointOutputIterator,
         typename GeomTraits,
         typename Creator,
         typename Vpm,
         typename NamedParameters>
struct Triangle_structure_sampler_for_triangle_mesh
    : Triangle_structure_sampler_base<PointOutputIterator,
                                      GeomTraits,
                                      NamedParameters,
                                      typename boost::graph_traits<Mesh>::face_iterator,
                                      Random_points_in_triangle_mesh_3<Mesh, Vpm, Creator>,
                                      Creator,
                                      Triangle_structure_sampler_for_triangle_mesh<Mesh,
                                                                                   PointOutputIterator,
                                                                                   GeomTraits,
                                                                                   Creator,
                                                                                   Vpm,
                                                                                   NamedParameters> >
{
  typedef Triangle_structure_sampler_for_triangle_mesh<Mesh,
                                                       PointOutputIterator,
                                                       GeomTraits,
                                                       Creator, Vpm,
                                                       NamedParameters>     Self;
  typedef Triangle_structure_sampler_base<PointOutputIterator,
                                          GeomTraits,
                                          NamedParameters,
                                          typename boost::graph_traits<Mesh>::face_iterator,
                                          Random_points_in_triangle_mesh_3<Mesh, Vpm, Creator>,
                                          Creator,
                                          Self>                             Base;

  typedef typename boost::graph_traits<Mesh>::halfedge_descriptor           halfedge_descriptor;
  typedef typename boost::graph_traits<Mesh>::edge_descriptor               edge_descriptor;
  typedef typename boost::graph_traits<Mesh>::face_descriptor               face_descriptor;

  typedef typename GeomTraits::FT                                           FT;

  typedef Random_points_in_triangle_mesh_3<Mesh, Vpm,Creator>               Randomizer;
  typedef typename boost::graph_traits<Mesh>::face_iterator                 TriangleIterator;

  Vpm pmap;
  double min_sq_edge_length;
  const Mesh& tm;
  CGAL::Random rnd;

  Triangle_structure_sampler_for_triangle_mesh(const Mesh& m,
                                               PointOutputIterator& out,
                                               const NamedParameters& np)
    : Base(out, np), tm(m)
  {
    using parameters::choose_parameter;
    using parameters::get_parameter;
    using parameters::is_default_parameter;

    CGAL_assertion(!is_empty(tm));

    pmap = choose_parameter(get_parameter(np, internal_np::vertex_point),
                            get_const_property_map(vertex_point, tm));

    if(!(is_default_parameter<NamedParameters, internal_np::random_seed_t>::value))
      rnd = CGAL::Random(choose_parameter(get_parameter(np, internal_np::random_seed),0));

    min_sq_edge_length = (std::numeric_limits<double>::max)();
  }

  std::pair<TriangleIterator, TriangleIterator> get_range()
  {
    return std::make_pair(faces(tm).begin(), faces(tm).end());
  }

  void sample_points()
  {
    Property_map_to_unary_function<Vpm> unary(pmap);
    this->out = std::copy(boost::make_transform_iterator(std::begin(vertices(tm)), unary),
                          boost::make_transform_iterator(std::end(vertices(tm)), unary),
                          this->out);
  }

  double get_squared_minimum_edge_length()
  {
    typedef typename boost::graph_traits<Mesh>::edge_descriptor edge_descriptor;

    if(min_sq_edge_length != (std::numeric_limits<double>::max)())
      return min_sq_edge_length;

    FT m_sq_el = min_sq_edge_length;
    for(edge_descriptor ed : edges(tm))
    {
      const FT sq_el = this->gt.compute_squared_distance_3_object()(get(pmap, source(ed, tm)),
                                                                    get(pmap, target(ed, tm)));

      if(sq_el < m_sq_el)
        m_sq_el = sq_el;
    }

    min_sq_edge_length = to_double(m_sq_el);
    return min_sq_edge_length;
  }

  double get_tr_area(const typename boost::graph_traits<Mesh>::face_descriptor& tr)
  {
    return to_double(face_area(tr, tm, parameters::geom_traits(this->gt)));
  }

  template<typename Tr>//tr = face_descriptor here
  std::array<typename GeomTraits::Point_3, 3> get_tr_points(const Tr& tr)
  {
    std::array<typename GeomTraits::Point_3, 3> points;
    halfedge_descriptor hd(halfedge(tr,tm));
    for(int i=0; i<3; ++i)
    {
      points[i] = get(pmap, target(hd, tm));
      hd = next(hd, tm);
    }
    return points;
  }

  void ms_edges_sample(std::size_t nb_points_per_edge,
                       double nb_pts_l_u)
  {
    typename GeomTraits::Compute_squared_distance_3 squared_distance = this->gt.compute_squared_distance_3_object();

    if(nb_points_per_edge == 0 && nb_pts_l_u == 0.)
      nb_pts_l_u = 1. / std::sqrt(min_sq_edge_length);

    for(edge_descriptor ed : edges(tm))
    {
      std::size_t nb_points = nb_points_per_edge;
      if(nb_points == 0)
      {
        nb_points = (std::max)(
          static_cast<std::size_t>(std::ceil(std::sqrt(to_double(
           squared_distance(get(pmap, source(ed, tm)),
                            get(pmap, target(ed, tm))))) * nb_pts_l_u)),
          std::size_t(1));
      }

      // now do the sampling of the edge
      Random_points_on_segment_3<typename GeomTraits::Point_3, Creator>
        g(get(pmap, source(ed,tm)), get(pmap, target(ed, tm)));
      this->out = std::copy_n(g, nb_points, this->out);
    }
  }

  void ru_edges_sample(double nb_pts_l_u,
                       double nb_pts_a_u)
  {
    using parameters::choose_parameter;
    using parameters::get_parameter;

    std::size_t nb_points = choose_parameter(get_parameter(this->np, internal_np::number_of_points_on_edges), 0);
    Random_points_on_edge_list_graph_3<Mesh, Vpm, Creator> g(tm, pmap);
    if(nb_points == 0)
    {
      if(nb_pts_l_u == 0)
        nb_points = num_vertices(tm);
      else
        nb_points = static_cast<std::size_t>(std::ceil(g.mesh_length() * nb_pts_a_u));
    }

    this->out = std::copy_n(g, nb_points, this->out);
  }

  Randomizer get_randomizer()
  {
    return Randomizer(tm, pmap, rnd);
  }

  void internal_sample_triangles(double grid_spacing_, bool smpl_fcs, bool smpl_dgs)
  {
    this->out = sample_triangles<GeomTraits>(faces(tm), tm, pmap, grid_spacing_,
                                             this->out, smpl_fcs, smpl_dgs, false);
  }

  std::size_t get_points_size()
  {
    return num_vertices(tm);
  }
};

template<typename PointRange,
         typename TriangleRange,
         typename PointOutputIterator,
         typename GeomTraits,
         typename Creator,
         typename NamedParameters>
struct Triangle_structure_sampler_for_triangle_soup
    : Triangle_structure_sampler_base<PointOutputIterator,
                                      GeomTraits,
                                      NamedParameters,
                                      typename TriangleRange::const_iterator,
                                      Random_points_in_triangle_soup<PointRange,
                                                                     typename TriangleRange::value_type,
                                                                     Creator>,
                                      Creator,
                                      Triangle_structure_sampler_for_triangle_soup<PointRange,
                                                                                   TriangleRange,
                                                                                   PointOutputIterator,
                                                                                   GeomTraits,
                                                                                   Creator,
                                                                                   NamedParameters> >
{
  typedef typename TriangleRange::value_type                                TriangleType;
  typedef Triangle_structure_sampler_for_triangle_soup<PointRange,
                                                       TriangleRange,
                                                       PointOutputIterator,
                                                       GeomTraits,
                                                       Creator,
                                                       NamedParameters>     Self;

  typedef Triangle_structure_sampler_base<PointOutputIterator,
                                          GeomTraits,
                                          NamedParameters,
                                          typename TriangleRange::const_iterator,
                                          Random_points_in_triangle_soup<PointRange, TriangleType, Creator>,
                                          Creator,
                                          Self>                             Base;

  typedef typename GeomTraits::FT                                           FT;
  typedef typename GeomTraits::Point_3                                      Point_3;

  typedef Random_points_in_triangle_soup<PointRange, TriangleType, Creator> Randomizer;
  typedef typename TriangleRange::const_iterator                            TriangleIterator;

  double min_sq_edge_length;
  const PointRange& points;
  const TriangleRange& triangles;
  Random rnd;

  Triangle_structure_sampler_for_triangle_soup(const PointRange& pts,
                                               const TriangleRange& trs,
                                               PointOutputIterator& out,
                                               const NamedParameters& np)
    : Base(out, np), points(pts), triangles(trs)
  {
    using parameters::choose_parameter;
    using parameters::get_parameter;
    using parameters::is_default_parameter;

    min_sq_edge_length = (std::numeric_limits<double>::max)();
    if(!(is_default_parameter<NamedParameters, internal_np::random_seed_t>::value))
      rnd = CGAL::Random(choose_parameter(get_parameter(np, internal_np::random_seed),0));
  }

  std::pair<TriangleIterator, TriangleIterator> get_range()
  {
    return std::make_pair(triangles.begin(), triangles.end());
  }

  void sample_points()
  {
    this->out = std::copy(points.begin(), points.end(), this->out);
  }

  double get_squared_minimum_edge_length()
  {
    if(min_sq_edge_length != (std::numeric_limits<double>::max)())
      return min_sq_edge_length;

    FT m_sq_el = min_sq_edge_length;
    for(const auto& tr : triangles)
    {
      for(std::size_t i = 0; i< 3; ++i)
      {
        const Point_3& a = points[tr[i]];
        const Point_3& b = points[tr[(i+1)%3]];

        const FT sq_el = this->gt.compute_squared_distance_3_object()(a, b);
        if(sq_el < m_sq_el)
          m_sq_el = sq_el;
      }
    }

    min_sq_edge_length = to_double(m_sq_el);
    return min_sq_edge_length;
  }

  template<typename Tr>
  double get_tr_area(const Tr& tr)
  {
    // Kernel_3::Compute_area_3 uses `sqrt()`
    return to_double(approximate_sqrt(
                       this->gt.compute_squared_area_3_object()(
                         points[tr[0]], points[tr[1]], points[tr[2]])));
  }

  template<typename Tr>
  std::array<Point_3, 3> get_tr_points(const Tr& tr)
  {
    std::array<Point_3, 3> points;
    for(int i=0; i<3; ++i)
      points[i] = this->points[tr[i]];

    return points;
  }

  void ms_edges_sample(std::size_t, double)
  {
    // don't sample edges in soup.
  }

  void ru_edges_sample(double, double)
  {
    // don't sample edges in soup.
  }

  Randomizer get_randomizer()
  {
    return Randomizer(triangles, points, rnd);
  }

  void internal_sample_triangles(double distance, bool, bool)
  {
    for(const auto& tr : triangles)
    {
      const Point_3& p0 = points[tr[0]];
      const Point_3& p1 = points[tr[1]];
      const Point_3& p2 = points[tr[2]];

      this->out = internal::triangle_grid_sampling<GeomTraits>(p0, p1, p2, distance, this->out);
    }
  }

  std::size_t get_points_size()
  {
    return points.size();
  }
};

} // namespace internal

/** \ingroup PMP_distance_grp
 *
 * generates points on `tm` and outputs them to `out`; the sampling method
 * is selected using named parameters.
 *
 * @tparam TriangleMesh a model of the concepts `EdgeListGraph` and `FaceListGraph`
 * @tparam PointOutputIterator a model of `OutputIterator`
 *  holding objects of the same point type as
 *  the value type of the point type associated to the mesh `tm`, i.e. the value type of the vertex
 *  point map property map, if provided, or the value type of the internal point property map otherwise
 * @tparam NamedParameters a sequence of \ref bgl_namedparameters "Named Parameters"
 *
 * @param tm the triangle mesh to be sampled
 * @param out output iterator to be filled with sample points
 * @param np an optional sequence of \ref bgl_namedparameters "Named Parameters" among the ones listed below
 *
 * \cgalNamedParamsBegin
 *   \cgalParamNBegin{vertex_point_map}
 *     \cgalParamDescription{a property map associating points to the vertices of `tm`}
 *     \cgalParamType{a class model of `ReadablePropertyMap` with `boost::graph_traits<TriangleMesh>::%vertex_descriptor`
 *                    as key type and `%Point_3` as value type}
 *     \cgalParamDefault{`boost::get(CGAL::vertex_point, tm)`}
 *     \cgalParamExtra{If this parameter is omitted, an internal property map for `CGAL::vertex_point_t`
 *                     must be available in `TriangleMesh`.}
 *   \cgalParamNEnd
 *
 *   \cgalParamNBegin{geom_traits}
 *     \cgalParamDescription{an instance of a geometric traits class}
 *     \cgalParamType{a class model of `PMPDistanceTraits`}
 *     \cgalParamDefault{a \cgal Kernel deduced from the point type, using `CGAL::Kernel_traits`}
 *     \cgalParamExtra{The geometric traits class must be compatible with the vertex point type.}
 *   \cgalParamNEnd
 *
 *   \cgalParamNBegin{random_seed}
 *     \cgalParamDescription{a value to seed the random number generator}
 *     \cgalParamType{unsigned int}
 *     \cgalParamDefault{a value generated with `std::time()`}
 *   \cgalParamNEnd
 *
 *   \cgalParamNBegin{use_random_uniform_sampling}
 *     \cgalParamDescription{If `true` is passed, points are generated uniformly at random on faces and/or edges of `tm`.
                             If `do_sample_faces` is `true`, random points will be iteratively generated uniformly at random in the triangle of a face
                             selected with probability proportional to its area. If `do_sample_edges` is `true`, random points will be iteratively generated uniformly at random in the segment of an edge
                             selected with probability proportional to its length.}
 *     \cgalParamType{Boolean}
 *     \cgalParamType{`true`}
 *     \cgalParamExtra{For faces, the number of sample points is the value passed to the named
 *                     parameter `number_of_points_on_faces`. If not set,
 *                     the value passed to the named parameter `number_of_points_per_area_unit`
 *                     is multiplied by the area of `tm` to get the number of sample points.
 *                     If none of these parameters is set, the number of points sampled is `num_vertices(tm)`.
 *                     For edges, the number of the number of sample points is the value passed to the named
 *                     parameter `number_of_points_on_edges`. If not set,
 *                     the value passed to the named parameter `number_of_points_per_distance_unit`
 *                     is multiplied by the sum of the length of edges of `tm` to get the number of sample points.
 *                     If none of these parameters is set, the number of points sampled is `num_vertices(tm)`.}
 *   \cgalParamNEnd
 *
 *   \cgalParamNBegin{use_grid_sampling}
 *     \cgalParamDescription{If `true` is passed, points are generated on a grid in each triangle,
 *                           with a minimum of one point per triangle.}
 *     \cgalParamType{Boolean}
 *     \cgalParamDefault{`false`}
 *     \cgalParamExtra{The distance between two consecutive points in the grid is that of the length
 *                     of the smallest non-null edge of `tm` or the value passed to the named parameter
 *                     `grid_spacing`. Edges are also split using the same distance, if requested.}
 *   \cgalParamNEnd
 *
 *   \cgalParamNBegin{use_monte_carlo_sampling}
 *     \cgalParamDescription{if `true` is passed, points are generated randomly in each triangle and/or on each edge.}
 *     \cgalParamType{Boolean}
 *     \cgalParamDefault{`false`}
 *     \cgalParamExtra{For faces, the number of points per triangle is the value passed to the named
 *                     parameter `number_of_points_per_face`. If not set, the value passed
 *                     to the named parameter `number_of_points_per_area_unit` is
 *                     used to pick a number of points per face proportional to the triangle
 *                     area with a minimum of one point per face. If none of these parameters
 *                     is set, 2 divided by the square of the length of the smallest non-null
 *                     edge of `tm` is used as if it was passed to
 *                     `number_of_points_per_area_unit`.
 *                     For edges, the number of points per edge is the value passed to the named
 *                     parameter `number_of_points_per_edge`. If not set, the value passed
 *                     to the named parameter `number_of_points_per_distance_unit` is
 *                     used to pick a number of points per edge proportional to the length of
 *                     the edge with a minimum of one point per face. If none of these parameters
 *                     is set, 1 divided by the length of the smallest non-null edge of `tm`
 *                     is used as if it was passed to `number_of_points_per_distance_unit`.}
 *   \cgalParamNEnd
 *
 *   \cgalParamNBegin{do_sample_vertices}
 *     \cgalParamDescription{If `true` is passed, the vertices of `tm` are part of the sample.}
 *     \cgalParamType{Boolean}
 *     \cgalParamDefault{`true`}
 *   \cgalParamNEnd
 *
 *   \cgalParamNBegin{do_sample_edges}
 *     \cgalParamDescription{If `true` is passed, edges of `tm` are sampled.}
 *     \cgalParamType{Boolean}
 *     \cgalParamDefault{`true`}
 *   \cgalParamNEnd
 *
 *   \cgalParamNBegin{do_sample_faces}
 *     \cgalParamDescription{If `true` is passed, faces of `tm` are sampled.}
 *     \cgalParamType{Boolean}
 *     \cgalParamDefault{`true`}
 *   \cgalParamNEnd
 *
 *   \cgalParamNBegin{grid_spacing}
 *     \cgalParamDescription{a value used as the grid spacing for the grid sampling method}
 *     \cgalParamType{double}
 *     \cgalParamDefault{the length of the shortest, non-degenerate edge of `tm`}
 *   \cgalParamNEnd
 *
 *   \cgalParamNBegin{number_of_points_on_edges}
 *     \cgalParamDescription{a value used for the random sampling method as the number of points to pick exclusively on edges}
 *     \cgalParamType{unsigned int}
 *     \cgalParamDefault{`num_vertices(tm)` or a value based on `nb_points_per_distance_unit`, if it is defined}
 *   \cgalParamNEnd
 *
 *   \cgalParamNBegin{number_of_points_on_faces}
 *     \cgalParamDescription{a value used for the random sampling method as the number of points to pick on the surface}
 *     \cgalParamType{unsigned int}
 *     \cgalParamDefault{`num_vertices(tm)` or a value based on `nb_points_per_area_unit`, if it is defined}
 *   \cgalParamNEnd
 *
 *   \cgalParamNBegin{number_of_points_per_distance_unit}
 *     \cgalParamDescription{a value used for the random sampling and the Monte Carlo sampling methods to
 *                           respectively determine the total number of points on edges and the number of points per edge}
 *     \cgalParamType{double}
 *     \cgalParamDefault{`1` divided by the length of the shortest, non-degenerate edge of `tm`}
 *   \cgalParamNEnd
 *
 *   \cgalParamNBegin{number_of_points_per_edge}
 *     \cgalParamDescription{a value used by the Monte-Carlo sampling method as the number of points per edge to pick}
 *     \cgalParamType{unsigned int}
 *     \cgalParamDefault{`0`}
 *   \cgalParamNEnd
 *
 *   \cgalParamNBegin{number_of_points_per_area_unit}
 *     \cgalParamDescription{a value used for the random sampling and the Monte Carlo sampling methods to
 *                           respectively determine the total number of points inside faces and the number of points per face}
 *     \cgalParamType{double}
 *     \cgalParamDefault{`2` divided by the squared length of the shortest, non-degenerate edge of `tm`}
 *   \cgalParamNEnd
 *
 *   \cgalParamNBegin{number_of_points_per_face}
 *     \cgalParamDescription{a value used by the Monte-Carlo sampling method as the number of points per face to pick}
 *     \cgalParamType{unsigned int}
 *     \cgalParamDefault{`0`}
 *   \cgalParamNEnd
 * \cgalNamedParamsEnd
 *
 * @see `CGAL::Polygon_mesh_processing::sample_triangle_soup()`
 */
template<class PointOutputIterator, class TriangleMesh,
         class NamedParameters = parameters::Default_named_parameters>
PointOutputIterator
sample_triangle_mesh(const TriangleMesh& tm,
                     PointOutputIterator out,
                     const NamedParameters& np = parameters::default_values())
{
  typedef typename GetGeomTraits<TriangleMesh, NamedParameters>::type             GeomTraits;
  typedef typename GetVertexPointMap<TriangleMesh, NamedParameters>::const_type   Vpm;

  CGAL_precondition(!is_empty(tm) && is_triangle_mesh(tm));

  internal::Triangle_structure_sampler_for_triangle_mesh<
      TriangleMesh,
      PointOutputIterator,
      GeomTraits,
      Creator_uniform_3<typename GeomTraits::FT, typename GeomTraits::Point_3>,
      Vpm,
      NamedParameters> performer(tm, out, np);
  performer.procede();

  return performer.out;
}

/** \ingroup PMP_distance_grp
 *
 * generates points on a triangle soup and puts them to `out`; the sampling method
 * is selected using named parameters.
 *
 * @tparam PointRange a model of the concept `RandomAccessContainer` whose value type is the point type.
 * @tparam TriangleRange a model of the concept `RandomAccessContainer`
 *                      whose `value_type` is itself a model of the concept `RandomAccessContainer`
 *                      whose `value_type` is an unsigned integral value.
 * @tparam PointOutputIterator a model of `OutputIterator` holding objects of the same type as `PointRange`'s value type
 * @tparam NamedParameters a sequence of \ref bgl_namedparameters "Named Parameters"
 *
 * @param points the points of the soup
 * @param triangles a `TriangleRange` containing the triangles of the soup to be sampled
 * @param out output iterator to be filled with sample points
 * @param np an optional sequence of \ref bgl_namedparameters "Named Parameters" among the ones listed below
 *
 * \cgalNamedParamsBegin
 *   \cgalParamNBegin{geom_traits}
 *     \cgalParamDescription{an instance of a geometric traits class}
 *     \cgalParamType{a class model of `PMPDistanceTraits`}
 *     \cgalParamDefault{a \cgal Kernel deduced from the point type, using `CGAL::Kernel_traits`}
 *     \cgalParamExtra{The geometric traits class must be compatible with the point range's point type.}
 *   \cgalParamNEnd
 *
 *   \cgalParamNBegin{random_seed}
 *     \cgalParamDescription{a value to seed the random number generator}
 *     \cgalParamType{unsigned int}
 *     \cgalParamDefault{a value generated with `std::time()`}
 *   \cgalParamNEnd
 *
 *   \cgalParamNBegin{use_random_uniform_sampling}
 *     \cgalParamDescription{If `true` is passed, points are generated in a random and uniform way
 *                           over the triangles of the soup.}
 *     \cgalParamType{Boolean}
 *     \cgalParamType{`true`}
 *     \cgalParamExtra{The number of sample points is the value passed to the named
 *                     parameter `number_of_points_on_faces`. If not set,
 *                     the value passed to the named parameter `number_of_points_per_area_unit`
 *                     is multiplied by the area of the soup to get the number of sample points.
 *                     If none of these parameters is set, the number of points sampled is `points.size()`.}
 *   \cgalParamNEnd
 *
 *   \cgalParamNBegin{use_grid_sampling}
 *     \cgalParamDescription{If `true` is passed, points are generated on a grid in each triangle,
 *                           with a minimum of one point per triangle.}
 *     \cgalParamType{Boolean}
 *     \cgalParamDefault{`false`}
 *     \cgalParamExtra{The distance between two consecutive points in the grid is that of the length
 *                     of the smallest non-null edge of the soup or the value passed to the named parameter
 *                     `grid_spacing`.}
 *   \cgalParamNEnd
 * *   \cgalParamNBegin{use_monte_carlo_sampling}
 *     \cgalParamDescription{if `true` is passed, points are generated randomly in each triangle.}
 *     \cgalParamType{Boolean}
 *     \cgalParamDefault{`false`}
 *     \cgalParamExtra{The number of points per triangle is the value passed to the named
 *                     parameter `number_of_points_per_face`. If not set, the value passed
 *                     to the named parameter `number_of_points_per_area_unit` is
 *                     used to pick a number of points per face proportional to the triangle
 *                     area with a minimum of one point per face. If none of these parameters
 *                     is set, the number of points per area unit is set to 2 divided
 *                     by the square of the length of the smallest non-null edge of the soup.}
 *   \cgalParamNEnd
 *
 *   \cgalParamNBegin{do_sample_vertices}
 *     \cgalParamDescription{If `true` is passed, the points of `points` are part of the sample.}
 *     \cgalParamType{Boolean}
 *     \cgalParamDefault{`true`}
 *   \cgalParamNEnd
 *
 *   \cgalParamNBegin{do_sample_faces}
 *     \cgalParamDescription{If `true` is passed, faces of the soup are sampled.}
 *     \cgalParamType{Boolean}
 *     \cgalParamDefault{`true`}
 *   \cgalParamNEnd
 *
 *   \cgalParamNBegin{grid_spacing}
 *     \cgalParamDescription{a value used as the grid spacing for the grid sampling method}
 *     \cgalParamType{double}
 *     \cgalParamDefault{the length of the shortest, non-degenerate edge of the soup}
 *   \cgalParamNEnd
 *
 *   \cgalParamNBegin{number_of_points_on_faces}
 *     \cgalParamDescription{a value used for the random sampling method as the number of points to pick on the surface}
 *     \cgalParamType{unsigned int}
 *     \cgalParamDefault{`points.size()` or a value based on `nb_points_per_area_unit`, if it is defined}
 *   \cgalParamNEnd
 *
 *   \cgalParamNBegin{number_of_points_per_face}
 *     \cgalParamDescription{a value used by the Monte-Carlo sampling method as the number of points per face to pick}
 *     \cgalParamType{unsigned int}
 *     \cgalParamDefault{`0`}
 *   \cgalParamNEnd
 *
 *   \cgalParamNBegin{number_of_points_per_area_unit}
 *     \cgalParamDescription{a value used for the random sampling and the Monte Carlo sampling methods to
 *                           respectively determine the total number of points inside faces and the number of points per face}
 *     \cgalParamType{double}
 *     \cgalParamDefault{`2` divided by the squared length of the shortest, non-degenerate edge of the soup}
 *   \cgalParamNEnd
 * \cgalNamedParamsEnd
 *
 * \attention Contrary to `sample_triangle_mesh()`, this method does not allow to sample edges.
 *
 * @see `CGAL::Polygon_mesh_processing::sample_triangle_mesh()`
 */
template<class PointOutputIterator,
         class TriangleRange,
         class PointRange,
         class NamedParameters = parameters::Default_named_parameters>
PointOutputIterator
sample_triangle_soup(const PointRange& points,
                     const TriangleRange& triangles,
                     PointOutputIterator out,
                     const NamedParameters& np = parameters::default_values())
{
  typedef typename PointRange::value_type         Point_3;
  typedef typename Kernel_traits<Point_3>::Kernel GeomTraits;

  static_assert(std::is_same<Point_3, typename GeomTraits::Point_3>::value, "Wrong point type.");

  CGAL_precondition(!triangles.empty());

  internal::Triangle_structure_sampler_for_triangle_soup<
      PointRange,
      TriangleRange,
      PointOutputIterator,
      GeomTraits,
      Creator_uniform_3<typename GeomTraits::FT, typename GeomTraits::Point_3>,
      NamedParameters> performer(points, triangles, out, np);
  performer.procede();

  return performer.out;
}

/**
 * \ingroup PMP_distance_grp
 *
 * returns the distance to `tm` of the point from `points` that is the furthest from `tm`.
 *
 * @tparam PointRange a range of `Point_3`, model of `Range`. Its iterator type is `RandomAccessIterator`.
 * @tparam TriangleMesh a model of the concepts `EdgeListGraph` and `FaceListGraph`
 * @tparam NamedParameters a sequence of \ref bgl_namedparameters "Named Parameters"
 *
 * @param points the range of points of interest
 * @param tm the triangle mesh to compute the distance to
 * @param np an optional sequence of \ref bgl_namedparameters "Named Parameters" among the ones listed below
 *
 * \cgalNamedParamsBegin
 *   \cgalParamNBegin{vertex_point_map}
 *     \cgalParamDescription{a property map associating points to the vertices of `tm`}
 *     \cgalParamType{a class model of `ReadablePropertyMap` with `boost::graph_traits<TriangleMesh>::%vertex_descriptor`
 *                    as key type and `%Point_3` as value type}
 *     \cgalParamDefault{`boost::get(CGAL::vertex_point, tm)`}
 *     \cgalParamExtra{If this parameter is omitted, an internal property map for `CGAL::vertex_point_t`
 *                     must be available in `TriangleMesh`.}
 *   \cgalParamNEnd
 *
 *   \cgalParamNBegin{geom_traits}
 *     \cgalParamDescription{an instance of a geometric traits class}
 *     \cgalParamType{a class model of `PMPDistanceTraits`}
 *     \cgalParamDefault{a \cgal Kernel deduced from the point type, using `CGAL::Kernel_traits`}
 *     \cgalParamExtra{The geometric traits class must be compatible with the vertex point type.}
 *   \cgalParamNEnd
 * \cgalNamedParamsEnd
 *
 * @pre `tm` is a non-empty triangle mesh and `points` is not empty.
 */
template< class Concurrency_tag,
          class TriangleMesh,
          class PointRange,
          class NamedParameters = parameters::Default_named_parameters>
double max_distance_to_triangle_mesh(const PointRange& points,
                                     const TriangleMesh& tm,
                                     const NamedParameters& np = parameters::default_values())
{
  CGAL_precondition(!is_empty(tm) && is_triangle_mesh(tm));

  using parameters::choose_parameter;
  using parameters::get_parameter;

  typedef typename GetGeomTraits<TriangleMesh, NamedParameters>::type             GeomTraits;
  typedef typename GeomTraits::Point_3                                            Point_3;

  GeomTraits gt = choose_parameter<GeomTraits>(get_parameter(np, internal_np::geom_traits));

  typedef typename GetVertexPointMap<TriangleMesh, NamedParameters>::const_type  VPM;
  VPM vpm = choose_parameter(get_parameter(np, internal_np::vertex_point),
                             get_const_property_map(vertex_point, tm));

#ifdef CGAL_HAUSDORFF_DEBUG
  std::cout << "Nb sample points " << points.size() << "\n";
#endif

  std::vector<Point_3> points_cpy(std::begin(points), std::end(points));
  spatial_sort(points_cpy.begin(), points_cpy.end());

  typedef AABB_face_graph_triangle_primitive<TriangleMesh, VPM> Primitive;
  typedef AABB_traits<GeomTraits, Primitive> Tree_traits;
  typedef AABB_tree<Tree_traits> Tree;

  Tree_traits tgt/*(gt)*/;
  Tree tree(tgt);
  tree.insert(faces(tm).first, faces(tm).second, tm, vpm);

  const Point_3& hint = get(vpm, *vertices(tm).first);

  return internal::max_distance_to_mesh_impl<Concurrency_tag>(points_cpy, tree, hint, gt);
}

/**
 * \ingroup PMP_distance_grp
 *
 * computes the approximate Hausdorff distance from `tm1` to `tm2` by returning
 * the distance of the farthest point from `tm2` amongst a sampling of `tm1`
 * generated with the function `sample_triangle_mesh()` with
 * `tm1` and `np1` as parameter.
 *
 * A parallel version is provided and requires the executable to be
 * linked against the <a href="https://github.com/oneapi-src/oneTBB">Intel TBB library</a>.
 * To control the number of threads used, the user may use the `tbb::task_scheduler_init` class.
 * See the <a href="https://software.intel.com/content/www/us/en/develop/documentation/onetbb-documentation/top.html">TBB documentation</a>
 * for more details.
 *
 * @tparam Concurrency_tag enables sequential versus parallel algorithm.
 *                         Possible values are `Sequential_tag`, `Parallel_tag`, and `Parallel_if_available_tag`.
 * @tparam TriangleMesh a model of the concepts `EdgeListGraph` and `FaceListGraph`
 * @tparam NamedParameters1 a sequence of \ref bgl_namedparameters "Named Parameters" for `tm1`
 * @tparam NamedParameters2 a sequence of \ref bgl_namedparameters "Named Parameters" for `tm2`
 *
 * @param tm1 the triangle mesh that will be sampled
 * @param tm2 the triangle mesh to compute the distance to
 * @param np1 an optional sequence of \ref bgl_namedparameters "Named Parameters" forwarded to `sample_triangle_mesh()`
 * @param np2 an optional sequence of \ref bgl_namedparameters "Named Parameters" among the ones listed below
 *
 * \cgalNamedParamsBegin
 *   \cgalParamNBegin{vertex_point_map}
 *     \cgalParamDescription{a property map associating points to the vertices of `tm2`}
 *     \cgalParamType{a class model of `ReadablePropertyMap` with `boost::graph_traits<TriangleMesh>::%vertex_descriptor`
 *                    as key type and `%Point_3` as value type}
 *     \cgalParamDefault{`boost::get(CGAL::vertex_point, tm2)`}
 *     \cgalParamExtra{If this parameter is omitted, an internal property map for `CGAL::vertex_point_t`
 *                     must be available in `TriangleMesh`.}
 *   \cgalParamNEnd
 * \cgalNamedParamsEnd
 *
 * @pre `tm1` and `tm2` are non-empty triangle meshes.
 */
template< class Concurrency_tag,
          class TriangleMesh,
          class NamedParameters1 = parameters::Default_named_parameters,
          class NamedParameters2 = parameters::Default_named_parameters>
double approximate_Hausdorff_distance(const TriangleMesh& tm1,
                                      const TriangleMesh& tm2,
                                      const NamedParameters1& np1 = parameters::default_values(),
                                      const NamedParameters2& np2 = parameters::default_values())
{
  typedef typename GetGeomTraits<TriangleMesh, NamedParameters1>::type GeomTraits;
  typedef typename GeomTraits::Point_3 Point_3;

  CGAL_precondition(!is_empty(tm1) && is_triangle_mesh(tm1));
  CGAL_precondition(!is_empty(tm2) && is_triangle_mesh(tm2));

  std::vector<Point_3> sample_points;
  sample_triangle_mesh(tm1, std::back_inserter(sample_points), np1);

  return max_distance_to_triangle_mesh<Concurrency_tag>(sample_points, tm2, np2);
}

/**
 * \ingroup PMP_distance_grp
 *
 * returns the approximate symmetric Hausdorff distance between `tm1` and `tm2`,
 * that is the maximum of `approximate_Hausdorff_distance(tm1, tm2, np1, np2)`
 * and `approximate_Hausdorff_distance(tm2, tm1, np2, np1)`.
 *
 * See the function `approximate_Hausdorff_distance()` for a complete description of the parameters
 * and requirements.
 */
template <class Concurrency_tag,
          class TriangleMesh,
          class NamedParameters1 = parameters::Default_named_parameters,
          class NamedParameters2 = parameters::Default_named_parameters>
double approximate_symmetric_Hausdorff_distance(const TriangleMesh& tm1,
                                                const TriangleMesh& tm2,
                                                const NamedParameters1& np1 = parameters::default_values(),
                                                const NamedParameters2& np2 = parameters::default_values())
{
  return (std::max)(approximate_Hausdorff_distance<Concurrency_tag>(tm1,tm2,np1,np2),
                    approximate_Hausdorff_distance<Concurrency_tag>(tm2,tm1,np2,np1));
}

/*!
 *\ingroup PMP_distance_grp
 *
 * returns an approximation of the distance between `points` and the point lying on `tm` that is the farthest from `points`.
 *
 * @tparam PointRange a range of `Point_3`, model of `Range`
 * @tparam TriangleMesh a model of the concept `FaceListGraph`
 * @tparam NamedParameters a sequence of \ref bgl_namedparameters "Named Parameters"
 *
 * @param tm a triangle mesh
 * @param points a range of points
 * @param precision for each triangle of `tm`, the distance of its farthest point from `points` is bounded.
 *                  A triangle is subdivided into sub-triangles so that the difference of its distance bounds
 *                  is smaller than `precision`. `precision` must be strictly positive to avoid infinite loops.
 * @param np an optional sequence of \ref bgl_namedparameters "Named Parameters" among the ones listed below
 *
 * \cgalNamedParamsBegin
 *   \cgalParamNBegin{vertex_point_map}
 *     \cgalParamDescription{a property map associating points to the vertices of `tm`}
 *     \cgalParamType{a class model of `ReadablePropertyMap` with `boost::graph_traits<TriangleMesh>::%vertex_descriptor`
 *                    as key type and `%Point_3` as value type}
 *     \cgalParamDefault{`boost::get(CGAL::vertex_point, tm)`}
 *     \cgalParamExtra{If this parameter is omitted, an internal property map for `CGAL::vertex_point_t`
 *                     must be available in `TriangleMesh`.}
 *   \cgalParamNEnd
 *
 *   \cgalParamNBegin{geom_traits}
 *     \cgalParamDescription{an instance of a geometric traits class}
 *     \cgalParamType{a class model of `PMPDistanceTraits`}
 *     \cgalParamDefault{a \cgal Kernel deduced from the point type, using `CGAL::Kernel_traits`}
 *     \cgalParamExtra{The geometric traits class must be compatible with the vertex point type.}
 *   \cgalParamNEnd
 * \cgalNamedParamsEnd
 *
 * @pre `tm` is a non-empty triangle mesh and `points` is not empty.
 */
template< class TriangleMesh,
          class PointRange,
          class NamedParameters = parameters::Default_named_parameters>
double approximate_max_distance_to_point_set(const TriangleMesh& tm,
                                             const PointRange& points,
                                             const double precision,
                                             const NamedParameters& np = parameters::default_values())
{
  CGAL_precondition(!is_empty(tm) && is_triangle_mesh(tm));
  CGAL_precondition(!points.empty());

  typedef typename GetGeomTraits<TriangleMesh, NamedParameters>::type GeomTraits;

  typedef typename boost::graph_traits<TriangleMesh>::halfedge_descriptor halfedge_descriptor;
  typedef typename boost::graph_traits<TriangleMesh>::face_descriptor face_descriptor;

  typedef Orthogonal_k_neighbor_search<Search_traits_3<GeomTraits> > Knn;
  typedef typename Knn::Tree Tree;
  Tree tree(points.begin(), points.end());
  CRefiner<GeomTraits> ref;
  for(face_descriptor f : faces(tm))
  {
    typename GeomTraits::Point_3 points[3];
    halfedge_descriptor hd(halfedge(f,tm));
    for(int i=0; i<3; ++i)
    {
      points[i] = get(parameters::choose_parameter(parameters::get_parameter(np, internal_np::vertex_point),
                                                   get_const_property_map(vertex_point, tm)),
                      target(hd, tm));
      hd = next(hd, tm);
    }
    ref.add(points[0], points[1], points[2], tree);
  }

  return to_double(ref.refine(precision, tree));
}

////////////////////////////////////////////////////////////////////////

// Use this def in order to get back the parallel version of the one-sided Hausdorff code!
// #define USE_PARALLEL_BEHD

namespace internal {

template <class Kernel,
          class TriangleMesh1,
          class TriangleMesh2,
          class VPM1,
          class VPM2,
          class NamedParameters1,
          class NamedParameters2,
          class TM1Tree,
          class TM2Tree,
          class FaceHandle1,
          class FaceHandle2>
std::pair<typename Kernel::FT, bool>
preprocess_bounded_error_squared_Hausdorff_distance_impl(const TriangleMesh1& tm1,
                                                         const TriangleMesh2& tm2,
                                                         const bool compare_meshes,
                                                         const VPM1 vpm1,
                                                         const VPM2 vpm2,
                                                         const bool is_one_sided_distance,
                                                         const NamedParameters1& np1,
                                                         const NamedParameters2& np2,
                                                         TM1Tree& tm1_tree,
                                                         TM2Tree& tm2_tree,
                                                         std::vector<FaceHandle1>& tm1_only,
                                                         std::vector<FaceHandle2>& tm2_only)
{
  using FT = typename Kernel::FT;

#ifdef CGAL_HAUSDORFF_DEBUG
  using Timer = CGAL::Real_timer;
  Timer timer;
  timer.start();
  std::cout << "* preprocessing begin ...." << std::endl;
  std::cout.precision(17);
#endif

  // Compute the max value that is used as infinity value for the given meshes.
  // In our case, it is twice the length of the diagonal of the bbox of two input meshes.
  const Bbox_3 bbox1 = bbox(tm1);
  const Bbox_3 bbox2 = bbox(tm2);
  const Bbox_3 bb = bbox1 + bbox2;
  const FT sq_dist =   square(bb.xmax() - bb.xmin())
                     + square(bb.ymax() - bb.ymin())
                     + square(bb.zmax() - bb.zmin());

  FT infinity_value = FT(4) * sq_dist;
  CGAL_assertion(infinity_value >= FT(0));

  // Compare meshes and build trees.
  tm1_only.clear();
  tm2_only.clear();
  std::vector<std::pair<FaceHandle1, FaceHandle2> > common;

  const auto faces1 = faces(tm1);
  const auto faces2 = faces(tm2);

  CGAL_precondition(faces1.size() > 0);
  CGAL_precondition(faces2.size() > 0);

  // Compare meshes.
  bool rebuild = false;
  if(compare_meshes) // exact check
  {
    match_faces(tm1, tm2, std::back_inserter(common),
                std::back_inserter(tm1_only), std::back_inserter(tm2_only), np1, np2);

#ifdef CGAL_HAUSDORFF_DEBUG
    std::cout << "-   common: " <<   common.size() << std::endl;
    std::cout << "- tm1 only: " << tm1_only.size() << std::endl;
    std::cout << "- tm2 only: " << tm2_only.size() << std::endl;
#endif

    if(is_one_sided_distance) // one-sided distance
    {
      if(tm1_only.size() > 0) // create TM1 and and full TM2
      {
        tm1_tree.insert(tm1_only.begin(), tm1_only.end(), tm1, vpm1);
        tm2_tree.insert(faces2.begin(), faces2.end(), tm2, vpm2);
      }
      else // do not create trees
      {
        CGAL_assertion(tm1_only.size() == 0);
        infinity_value = FT(-1);
      }
    }
    else // symmetric distance
    {
      if(tm1_only.size() == 0 && tm2_only.size() == 0) // do not create trees
      {
        infinity_value = FT(-1);
      }
      else if(common.size() == 0)  // create full TM1 and TM2
      {
        tm1_tree.insert(faces1.begin(), faces1.end(), tm1, vpm1);
        tm2_tree.insert(faces2.begin(), faces2.end(), tm2, vpm2);
      }
      else if(tm1_only.size() == 0) // create TM2 and full TM1
      {
        CGAL_assertion(tm2_only.size() > 0);
        CGAL_assertion(tm2_only.size() < faces2.size());
        tm1_tree.insert(faces1.begin(), faces1.end(), tm1, vpm1);
        tm2_tree.insert(tm2_only.begin(), tm2_only.end(), tm2, vpm2);
      }
      else if(tm2_only.size() == 0) // create TM1 and full TM2
      {
        CGAL_assertion(tm1_only.size() > 0);
        CGAL_assertion(tm1_only.size() < faces1.size());
        tm1_tree.insert(tm1_only.begin(), tm1_only.end(), tm1, vpm1);
        tm2_tree.insert(faces2.begin(), faces2.end(), tm2, vpm2);
      }
      else // create TM1 and full TM2 and set tag to rebuild them later
      {
        CGAL_assertion(tm1_only.size() > 0);
        CGAL_assertion(tm1_only.size() < faces1.size());
        tm1_tree.insert(tm1_only.begin(), tm1_only.end(), tm1, vpm1);
        tm2_tree.insert(faces2.begin(), faces2.end(), tm2, vpm2);
        rebuild = true;
      }
    }
  }
  else // create full TM1 and TM2
  {
    tm1_tree.insert(faces1.begin(), faces1.end(), tm1, vpm1);
    tm2_tree.insert(faces2.begin(), faces2.end(), tm2, vpm2);
  }

#ifdef CGAL_HAUSDORFF_DEBUG
  timer.stop();
  std::cout << "* .... end preprocessing" << std::endl;
  std::cout << "* preprocessing time (sec.): " << timer.time() << std::endl;
#endif

  return std::make_pair(infinity_value, rebuild);
}

template <class Kernel,
          class TriangleMesh1,
          class TriangleMesh2,
          class VPM1,
          class VPM2,
          class TM1Tree,
          class TM2Tree,
          class OutputIterator>
typename Kernel::FT
bounded_error_squared_Hausdorff_distance_impl(const TriangleMesh1& tm1,
                                              const TriangleMesh2& tm2,
                                              const VPM1 vpm1,
                                              const VPM2 vpm2,
                                              const TM1Tree& tm1_tree,
                                              const TM2Tree& tm2_tree,
                                              const typename Kernel::FT error_bound,
                                              const typename Kernel::FT sq_initial_bound,
                                              const typename Kernel::FT sq_distance_bound,
                                              const typename Kernel::FT infinity_value,
                                              OutputIterator& out)
{
  using FT = typename Kernel::FT;
  using Point_3 = typename Kernel::Point_3;
  using Triangle_3 = typename Kernel::Triangle_3;

#ifdef CGAL_HAUSDORFF_DEBUG
  std::cout << " -- Bounded Hausdorff --" << std::endl;
  std::cout << "error bound: " << error_bound << std::endl;
  std::cout << "initial bound: " << sq_initial_bound << " (" << approximate_sqrt(sq_initial_bound) << ")" << std::endl;
  std::cout << "distance bound: " << sq_distance_bound << " (" << approximate_sqrt(sq_distance_bound) << ")" << std::endl;
  std::cout << "inf val: " << infinity_value << " (" << approximate_sqrt(infinity_value) << ")" << std::endl;
#endif

  using TM1_hd_traits = Hausdorff_primitive_traits_tm1<Point_3, Kernel, TriangleMesh1, TriangleMesh2, VPM1, VPM2>;
  using TM2_hd_traits = Hausdorff_primitive_traits_tm2<Triangle_3, Kernel, TriangleMesh1, TriangleMesh2, VPM2>;

  using Face_handle_1 = typename boost::graph_traits<TriangleMesh1>::face_descriptor;
  using Face_handle_2 = typename boost::graph_traits<TriangleMesh2>::face_descriptor;

  using Candidate = Candidate_triangle<Kernel, Face_handle_1, Face_handle_2>;

  CGAL_precondition(sq_initial_bound >= square(FT(error_bound)));
  CGAL_precondition(sq_distance_bound != FT(0)); // value is -1 if unused
  CGAL_precondition(tm1_tree.size() > 0);
  CGAL_precondition(tm2_tree.size() > 0);

  // First, we apply culling.
#ifdef CGAL_HAUSDORFF_DEBUG
  using Timer = CGAL::Real_timer;
  Timer timer;
  timer.start();
  std::cout << "- applying culling" << std::endl;
  std::cout.precision(17);
#endif

  // Build traversal traits for tm1_tree.
  TM1_hd_traits traversal_traits_tm1(tm2_tree, tm1, tm2, vpm1, vpm2,
                                     infinity_value, sq_initial_bound, sq_distance_bound);

  // Find candidate triangles in TM1, which might realise the Hausdorff bound.
  // We build a sorted structure while collecting the candidates.
  const Point_3 stub(0, 0, 0); // dummy point given as query since it is not needed

  tm1_tree.traversal_with_priority(stub, traversal_traits_tm1);
  auto& candidate_triangles = traversal_traits_tm1.get_candidate_triangles();
  Global_bounds<Kernel, Face_handle_1, Face_handle_2> global_bounds = traversal_traits_tm1.get_global_bounds();

#ifdef CGAL_HAUSDORFF_DEBUG
  std::cout << "- bounds post traversal: " << global_bounds.lower << " " << global_bounds.upper << std::endl;
  std::cout << "- number of candidate triangles: " << candidate_triangles.size() << std::endl;
  const FT culling_rate = FT(100) - (FT(candidate_triangles.size()) / FT(tm1_tree.size()) * FT(100));
  std::cout << "- culling rate: " << culling_rate << "%" << std::endl;

  timer.stop();
  std::cout << "* culling (sec.): " << timer.time() << std::endl;
#endif

  CGAL_assertion(global_bounds.lower >= FT(0));
  CGAL_assertion(global_bounds.upper >= global_bounds.lower);
  CGAL_assertion(global_bounds.lpair.first != boost::graph_traits<TriangleMesh1>::null_face());
  CGAL_assertion(global_bounds.lpair.second != boost::graph_traits<TriangleMesh2>::null_face());
  CGAL_assertion(global_bounds.upair.first != boost::graph_traits<TriangleMesh1>::null_face());
  CGAL_assertion(global_bounds.upair.second != boost::graph_traits<TriangleMesh2>::null_face());

  // If we already reached the user-defined max distance bound, we quit.
  if(traversal_traits_tm1.early_exit())
  {
#ifdef CGAL_HAUSDORFF_DEBUG
    std::cout << "Quitting early (TM1 traversal): temporary distance " << global_bounds.lower
              << " is already greater than user-defined bound " << sq_distance_bound << std::endl;
#endif

    CGAL_assertion(global_bounds.lower > sq_distance_bound);
    return global_bounds.lower;
  }

  // Second, we apply subdivision.
#ifdef CGAL_HAUSDORFF_DEBUG
  timer.reset();
  std::cout << "- applying subdivision" << std::endl;
  timer.start();
  std::size_t explored_candidates_count = 0;
#endif

  // See Section 5.1 in the paper.
  while(!candidate_triangles.empty())
  {
#ifdef CGAL_HAUSDORFF_DEBUG_PP
    std::cout << "===" << std::endl;
    std::cout << candidate_triangles.size() << " candidates" << std::endl;
    std::cout << "- infinity_value: " << infinity_value << std::endl;
    std::cout << "- error_bound: " << error_bound << std::endl;
    std::cout << "- sq_initial_bound: " << sq_initial_bound << std::endl;
    std::cout << "- sq_distance_bound: " << sq_distance_bound << std::endl;
    std::cout << "- global_bounds.lower: " << global_bounds.lower << std::endl;
    std::cout << "- global_bounds.upper: " << global_bounds.upper << std::endl;
    std::cout << "- diff = " << CGAL::approximate_sqrt(global_bounds.upper) -
                                CGAL::approximate_sqrt(global_bounds.lower) << ", below bound? "
              << ((CGAL::approximate_sqrt(global_bounds.upper) -
                   CGAL::approximate_sqrt(global_bounds.lower)) <= error_bound) << std::endl;
#endif

    CGAL_assertion(global_bounds.lower >= FT(0));
    CGAL_assertion(global_bounds.upper >= global_bounds.lower);

    // @todo could cache those sqrts
    if(CGAL::approximate_sqrt(global_bounds.upper) - CGAL::approximate_sqrt(global_bounds.lower) <= error_bound)
      break;

    // Check if we can early quit.
    if(is_positive(sq_distance_bound)) // empty distance bound is FT(-1)
    {
      const bool early_quit = (sq_distance_bound <= global_bounds.lower);
      if(early_quit)
      {
#ifdef CGAL_HAUSDORFF_DEBUG
        std::cout << "Quitting early with lower bound: " << global_bounds.lower << std::endl;
#endif
        break;
      }
    }

    const Candidate triangle_and_bounds = candidate_triangles.top();
    candidate_triangles.pop();

    // Only process the triangle if it can contribute to the Hausdorff distance,
    // i.e. if its upper bound is higher than the currently known best lower bound
    // and the difference between the bounds to be obtained is larger than the
    // user-given error.
    const auto& triangle_bounds = triangle_and_bounds.bounds;

#ifdef CGAL_HAUSDORFF_DEBUG_PP
    std::cout << "Candidate:" << std::endl;
    std::cout << triangle_and_bounds.triangle.vertex(0) << std::endl;
    std::cout << triangle_and_bounds.triangle.vertex(1) << std::endl;
    std::cout << triangle_and_bounds.triangle.vertex(2) << std::endl;
    std::cout << "triangle_bounds.lower: " << triangle_bounds.lower << std::endl;
    std::cout << "triangle_bounds.upper: " << triangle_bounds.upper << std::endl;
    std::cout << "- diff = " << CGAL::approximate_sqrt(triangle_bounds.upper) -
                                CGAL::approximate_sqrt(triangle_bounds.lower) << ", below bound? "
              << ((CGAL::approximate_sqrt(triangle_bounds.upper) -
                   CGAL::approximate_sqrt(triangle_bounds.lower)) <= error_bound) << std::endl;
#endif

    CGAL_assertion(triangle_bounds.lower >= FT(0));
    CGAL_assertion(triangle_bounds.upper >= triangle_bounds.lower);

    // @todo implement the enclosing-based end criterion (Section 5.1, optional step for TM1 & TM2 closed)

    // Might have been a good candidate when added to the queue, but rendered useless by later insertions
    if(triangle_bounds.upper < global_bounds.lower)
    {
#ifdef CGAL_HAUSDORFF_DEBUG_PP
      std::cout << "Upper bound is lower than global.lower" << std::endl;
#endif
      continue;
    }

    if((CGAL::approximate_sqrt(triangle_bounds.upper) - CGAL::approximate_sqrt(triangle_bounds.lower)) <= error_bound)
    {
#ifdef CGAL_HAUSDORFF_DEBUG_PP
      std::cout << "Candidate triangle bounds are tight enough: " << triangle_bounds.lower << " " << triangle_bounds.upper << std::endl;
#endif
      continue;
    }

#ifdef CGAL_HAUSDORFF_DEBUG
    ++explored_candidates_count;
#endif

    // Triangle to be subdivided
    const Triangle_3& triangle_for_subdivision = triangle_and_bounds.triangle;
    const Point_3& v0 = triangle_for_subdivision.vertex(0);
    const Point_3& v1 = triangle_for_subdivision.vertex(1);
    const Point_3& v2 = triangle_for_subdivision.vertex(2);

    // Stopping condition: All three vertices of the triangle are projected onto the same triangle in TM2.
    const auto closest_triangle_v0 = tm2_tree.closest_point_and_primitive(v0);
    const auto closest_triangle_v1 = tm2_tree.closest_point_and_primitive(v1);
    const auto closest_triangle_v2 = tm2_tree.closest_point_and_primitive(v2);
    CGAL_assertion(closest_triangle_v0.second != boost::graph_traits<TriangleMesh2>::null_face());
    CGAL_assertion(closest_triangle_v1.second != boost::graph_traits<TriangleMesh2>::null_face());
    CGAL_assertion(closest_triangle_v2.second != boost::graph_traits<TriangleMesh2>::null_face());

    if((closest_triangle_v0.second == closest_triangle_v1.second) &&
       (closest_triangle_v1.second == closest_triangle_v2.second))
    {
#ifdef CGAL_HAUSDORFF_DEBUG_PP
      std::cout << "Projects onto the same TM2 face" << std::endl;
#endif

      // The upper bound of this triangle is the actual Hausdorff distance of
      // the triangle to the second mesh. Use it as new global lower bound.
      // Here, we update the reference to the realizing triangle as this is the best current guess.
      global_bounds.lower = triangle_bounds.upper;
      global_bounds.lpair.second = triangle_bounds.tm2_uface;

      continue;
    }

    // Subdivide the triangle into four smaller triangles.
    const Point_3 v01 = CGAL::midpoint(v0, v1);
    const Point_3 v02 = CGAL::midpoint(v0, v2);
    const Point_3 v12 = CGAL::midpoint(v1, v2);
    const std::array<Triangle_3, 4> sub_triangles = { Triangle_3(v0, v01, v02), Triangle_3(v1 , v01, v12),
                                                      Triangle_3(v2, v02, v12), Triangle_3(v01, v02, v12) };

    // Send each of the four triangles to culling on B
    for(std::size_t i=0; i<4; ++i)
    {
      // Call culling on B with the single triangle found.
#ifdef CGAL_HAUSDORFF_DEBUG_PP
      std::cout << "\nSubface #" << i << "\n"
                << "Geometry: " << sub_triangles[i] << std::endl;
#endif

      // Checking as in during TM1 culling is expensive

      // @todo? For each sub-triangle `ts1` that has a vertex of `v` of the triangle `t1` being subdivided,
      // we have a lower bound on `h(ts1, TM2)` because:
      //  h_t1_lower = max_{vi in t1} min_{t2 in TM2} d(vi, t2)
      // and
      //  h_ts1_lower = max_{vi in ts1} min_{t2 in TM2} d(vi, t2) > min_{t2 in TM2} d(v, t2)
      // But:
      // - we don't keep that in memory (not very hard to change, simply put `m_hi_lower`
      //   from the TM2 traversal traits into the candidate
      // - what's the point? TM2 culling is performed on the local upper bound, so is there
      //   a benefit from providing this value?
      //
      // (We also have that error_bound is a lower bound.)
      const Bbox_3 sub_t1_bbox = sub_triangles[i].bbox();

      // The lower bound is:
      //   h_lower(t1, TM2) := max_{v in t1} min_{t2 in TM2} d(v, t2)

      // The upper bound is:
      //   h_upper(t1, TM2) := min_{t2 in TM2} max_{v in t1} d(v, t2)
      // The value max_{p in t1} d(p, t2) is realized at a vertex of t1.
      // Thus, when splitting t1 into four subtriangles, the distance at the three new vertices
      // is smaller than max_{v in t1} d(v, t2)
      // Thus, subdivision can only decrease the min, and the upper bound.
      Local_bounds<Kernel, Face_handle_1, Face_handle_2> bounds(triangle_bounds.upper);

      // Ensure 'uface' is initialized in case the upper bound is not changed by the subdivision
      bounds.tm2_uface = triangle_bounds.tm2_uface;

      TM2_hd_traits traversal_traits_tm2(sub_t1_bbox, tm2, vpm2, bounds, global_bounds, infinity_value);
      tm2_tree.traversal_with_priority(sub_triangles[i], traversal_traits_tm2);

      // Update global lower Hausdorff bound according to the obtained local bounds.
      const auto& sub_triangle_bounds = traversal_traits_tm2.get_local_bounds();

#ifdef CGAL_HAUSDORFF_DEBUG_PP
      std::cout << "Subdivided triangle bounds: " << sub_triangle_bounds.lower << " " << sub_triangle_bounds.upper << std::endl;
#endif

      CGAL_assertion(sub_triangle_bounds.lower >= FT(0));
      CGAL_assertion(sub_triangle_bounds.upper >= sub_triangle_bounds.lower);
      CGAL_assertion(sub_triangle_bounds.tm2_lface != boost::graph_traits<TriangleMesh2>::null_face());
      CGAL_assertion(sub_triangle_bounds.tm2_uface != boost::graph_traits<TriangleMesh2>::null_face());

      // The global lower bound is the max of the per-face lower bounds
      if(sub_triangle_bounds.lower > global_bounds.lower)
      {
        global_bounds.lower = sub_triangle_bounds.lower;
        global_bounds.lpair.first = triangle_and_bounds.tm1_face;
        global_bounds.lpair.second = sub_triangle_bounds.tm2_lface;
      }

      // The global upper bound is:
      //   max_{query in TM1} min_{primitive in TM2} max_{v in query} (d(v, primitive))
      // which can go down, so it is only recomputed once splitting is finished,
      // using the top value of the PQ

      candidate_triangles.emplace(sub_triangles[i], sub_triangle_bounds, triangle_and_bounds.tm1_face);
    }

    // Update global upper Hausdorff bound after subdivision.
    const Candidate& top_candidate = candidate_triangles.top();
    const FT current_upmost = top_candidate.bounds.upper;
#ifdef CGAL_HAUSDORFF_DEBUG_PP
    std::cout << "global_bounds.lower = " << global_bounds.lower << std::endl;
    std::cout << "global_bounds.upper = " << global_bounds.upper << std::endl;
    std::cout << "current upper bound = " << current_upmost << std::endl;
#endif

    CGAL_assertion(is_positive(current_upmost));

    if(current_upmost < global_bounds.lower)
    {
#ifdef CGAL_HAUSDORFF_DEBUG_PP
      std::cout << "Top of the queue is lower than the lowest!" << std::endl;
#endif

      global_bounds.upper = global_bounds.lower; // not really needed since lower is returned but doesn't hurt
      global_bounds.upair.first = global_bounds.lpair.first;
      global_bounds.upair.second = global_bounds.lpair.second;

      break;
    }

    CGAL_assertion(current_upmost >= global_bounds.lower);

    global_bounds.upper = current_upmost;
    global_bounds.upair.first = top_candidate.tm1_face;
    global_bounds.upair.second = top_candidate.bounds.tm2_uface;

#ifdef CGAL_HAUSDORFF_DEBUG_PP
    std::cout << "Global bounds post subdi: " << global_bounds.lower << " " << global_bounds.upper << std::endl;
#endif

    CGAL_assertion(global_bounds.lower >= FT(0));
    CGAL_assertion(global_bounds.upper >= global_bounds.lower);
  }

#ifdef CGAL_HAUSDORFF_DEBUG
  timer.stop();
  std::cout << "* subdivision (sec.): " << timer.time() << std::endl;
  std::cout << "Explored " << explored_candidates_count << " candidates" << std::endl;
  std::cout << "Final global bounds: " << global_bounds.lower << " " << global_bounds.upper << std::endl;
  std::cout << "Final global bounds (sqrt): " << CGAL::approximate_sqrt(global_bounds.lower) << " "
                                              << CGAL::approximate_sqrt(global_bounds.upper) << std::endl;
  std::cout << "Difference: " << CGAL::approximate_sqrt(global_bounds.upper) -
                                 CGAL::approximate_sqrt(global_bounds.lower) << std::endl;
#endif

  CGAL_assertion(global_bounds.lower >= FT(0));
  CGAL_assertion(global_bounds.upper >= global_bounds.lower);
  CGAL_assertion(CGAL::approximate_sqrt(global_bounds.upper) - CGAL::approximate_sqrt(global_bounds.lower) <= error_bound);

  // Get realizing triangles.
  CGAL_assertion(global_bounds.lpair.first != boost::graph_traits<TriangleMesh1>::null_face());
  CGAL_assertion(global_bounds.lpair.second != boost::graph_traits<TriangleMesh2>::null_face());
  CGAL_assertion(global_bounds.upair.first != boost::graph_traits<TriangleMesh1>::null_face());
  CGAL_assertion(global_bounds.upair.second != boost::graph_traits<TriangleMesh2>::null_face());

  // Output face pairs, which realize the Hausdorff distance.
  *out++ = global_bounds.lpair;
  *out++ = global_bounds.upair;

  // Return the lower bound because if the correct value is in [0; lower_bound[, the result
  // must still be within the error bound (we have set lower_bound to error_bound initially)
  return global_bounds.lower;
}

#if defined(CGAL_LINKED_WITH_TBB) && defined(CGAL_METIS_ENABLED) && defined(USE_PARALLEL_BEHD)

template<class TriangleMesh, class VPM, class TMTree>
struct Triangle_mesh_wrapper
{
  const TriangleMesh& tm; const VPM& vpm;
  const bool is_tm2; TMTree& tm_tree;
  Triangle_mesh_wrapper(const TriangleMesh& tm, const VPM& vpm,
                        const bool is_tm2, TMTree& tm_tree)
    : tm(tm), vpm(vpm), is_tm2(is_tm2), tm_tree(tm_tree)
  { }

  void build_tree()
  {
    tm_tree.insert(faces(tm).begin(), faces(tm).end(), tm, vpm);
    tm_tree.build();
    if(is_tm2)
      tm_tree.accelerate_distance_queries();
    else
      tm_tree.do_not_accelerate_distance_queries();
  }
};

template<class TM1Wrapper, class TM2Wrapper>
struct Bounded_error_preprocessing
{
#ifdef CGAL_HAUSDORFF_DEBUG
  using Timer = CGAL::Real_timer;
#endif
  std::vector<boost::any>& tm_wrappers;

  // Constructor.
  Bounded_error_preprocessing(std::vector<boost::any>& tm_wrappers)
    : tm_wrappers(tm_wrappers)
  { }

  // Split constructor.
  Bounded_error_preprocessing(Bounded_error_preprocessing& s, tbb::split)
    : tm_wrappers(s.tm_wrappers)
  { }

  bool is_tm1_wrapper(const boost::any& operand) const { return operand.type() == typeid(TM1Wrapper); }
  bool is_tm2_wrapper(const boost::any& operand) const { return operand.type() == typeid(TM2Wrapper); }

  // TODO: make AABB tree build parallel!
  void operator()(const tbb::blocked_range<std::size_t>& range)
  {
#ifdef CGAL_HAUSDORFF_DEBUG
    Timer timer;
    timer.reset();
    timer.start();
    std::cout.precision(17);
#endif

    for(std::size_t i = range.begin(); i != range.end(); ++i)
    {
      CGAL_assertion(i < tm_wrappers.size());
      auto& tm_wrapper = tm_wrappers[i];
      if(is_tm1_wrapper(tm_wrapper))
      {
        TM1Wrapper& object = boost::any_cast<TM1Wrapper&>(tm_wrapper);
        object.build_tree();
      }
      else if(is_tm2_wrapper(tm_wrapper))
      {
        TM2Wrapper& object = boost::any_cast<TM2Wrapper&>(tm_wrapper);
        object.build_tree();
      }
      else
      {
        CGAL_assertion_msg(false, "Error: wrong boost any type!");
      }
    }

#ifdef CGAL_HAUSDORFF_DEBUG
    timer.stop();
    std::cout << "* time operator() preprocessing (sec.): " << timer.time() << std::endl;
#endif
  }

  void join(Bounded_error_preprocessing&) { }
};

template <class TriangleMesh1,
          class TriangleMesh2,
          class VPM1,
          class VPM2,
          class TM1Tree,
          class TM2Tree,
          class Kernel>
struct Bounded_error_squared_distance_computation
{
  using FT = typename Kernel::FT;
#ifdef CGAL_HAUSDORFF_DEBUG
  using Timer = CGAL::Real_timer;
#endif

  const std::vector<TriangleMesh1>& tm1_parts;
  const TriangleMesh2& tm2;
  const double error_bound;
  const VPM1 vpm1; const VPM2 vpm2;
  const FT infinity_value;
  const FT sq_initial_bound;
  const std::vector<TM1Tree>& tm1_trees;
  const TM2Tree& tm2_tree;
  FT sq_hdist;

  // Constructor.
  Bounded_error_squared_distance_computation(const std::vector<TriangleMesh1>& tm1_parts,
                                             const TriangleMesh2& tm2,
                                             const double error_bound,
                                             const VPM1 vpm1, const VPM2 vpm2,
                                             const FT infinity_value,
                                             const FT sq_initial_bound,
                                             const std::vector<TM1Tree>& tm1_trees,
                                             const TM2Tree& tm2_tree)
    : tm1_parts(tm1_parts), tm2(tm2),
      error_bound(error_bound),
      vpm1(vpm1), vpm2(vpm2),
      infinity_value(infinity_value), sq_initial_bound(sq_initial_bound),
      tm1_trees(tm1_trees), tm2_tree(tm2_tree),
      sq_hdist(-1)
  {
    CGAL_assertion(tm1_parts.size() == tm1_trees.size());
  }

  // Split constructor.
  Bounded_error_squared_distance_computation(Bounded_error_squared_distance_computation& s, tbb::split)
    : tm1_parts(s.tm1_parts), tm2(s.tm2),
      error_bound(s.error_bound),
      vpm1(s.vpm1), vpm2(s.vpm2),
      infinity_value(s.infinity_value), sq_initial_bound(s.sq_initial_bound),
      tm1_trees(s.tm1_trees), tm2_tree(s.tm2_tree),
      sq_hdist(-1)
  {
    CGAL_assertion(tm1_parts.size() == tm1_trees.size());
  }

  void operator()(const tbb::blocked_range<std::size_t>& range)
  {
#ifdef CGAL_HAUSDORFF_DEBUG
    Timer timer;
    timer.reset();
    timer.start();
    std::cout.precision(17);
#endif

    FT sq_dist = FT(-1);
    auto stub = CGAL::Emptyset_iterator();

    for(std::size_t i = range.begin(); i != range.end(); ++i)
    {
      CGAL_assertion(i < tm1_parts.size());
      CGAL_assertion(i < tm1_trees.size());
      const auto& tm1 = tm1_parts[i];
      const auto& tm1_tree = tm1_trees[i];

      // TODO: add distance_bound (now it is FT(-1)) in case we use parallel
      // for checking if two meshes are close.
      const FT sqd = bounded_error_squared_Hausdorff_distance_impl<Kernel>(
                       tm1, tm2, vpm1, vpm2, tm1_tree, tm2_tree,
                       error_bound, sq_initial_bound, FT(-1) /*sq_distance_bound*/, infinity_value,
                       stub);
      if(sqd > sq_dist)
        sq_dist = sqd;
    }

    if(sq_dist > sq_hdist)
      sq_hdist = sq_dist;

#ifdef CGAL_HAUSDORFF_DEBUG
    timer.stop();
    std::cout << "* time operator() computation (sec.): " << timer.time() << std::endl;
#endif
  }

  void join(Bounded_error_squared_distance_computation& rhs)
  {
    sq_hdist = (CGAL::max)(rhs.sq_hdist, sq_hdist);
  }
};

#endif // defined(CGAL_LINKED_WITH_TBB) && defined(CGAL_METIS_ENABLED)

template <class Concurrency_tag,
          class Kernel,
          class TriangleMesh1,
          class TriangleMesh2,
          class VPM1,
          class VPM2,
          class NamedParameters1,
          class NamedParameters2,
          class OutputIterator>
typename Kernel::FT
bounded_error_squared_one_sided_Hausdorff_distance_impl(const TriangleMesh1& tm1,
                                                        const TriangleMesh2& tm2,
                                                        const typename Kernel::FT error_bound,
                                                        const typename Kernel::FT sq_distance_bound,
                                                        const bool compare_meshes,
                                                        const VPM1 vpm1,
                                                        const VPM2 vpm2,
                                                        const NamedParameters1& np1,
                                                        const NamedParameters2& np2,
                                                        OutputIterator& out)
{
#if !defined(CGAL_LINKED_WITH_TBB) || !defined(CGAL_METIS_ENABLED)
<<<<<<< HEAD
  CGAL_static_assertion_msg(!(std::is_convertible<Concurrency_tag, CGAL::Parallel_tag>::value),
=======
  static_assert(!(boost::is_convertible<Concurrency_tag, CGAL::Parallel_tag>::value),
>>>>>>> cce3dfd0
                            "Parallel_tag is enabled but at least TBB or METIS is unavailable.");
#endif

  using FT = typename Kernel::FT;

  using TM1 = TriangleMesh1;
  using TM2 = TriangleMesh2;

  using TM1_primitive = AABB_face_graph_triangle_primitive<TM1, VPM1>;
  using TM2_primitive = AABB_face_graph_triangle_primitive<TM2, VPM2>;

  using TM1_traits = AABB_traits<Kernel, TM1_primitive>;
  using TM2_traits = AABB_traits<Kernel, TM2_primitive>;

  using TM1_tree = AABB_tree<TM1_traits>;
  using TM2_tree = AABB_tree<TM2_traits>;

  using Face_handle_1 = typename boost::graph_traits<TM1>::face_descriptor;
  using Face_handle_2 = typename boost::graph_traits<TM2>::face_descriptor;

  // This is parallel version: we split the tm1 into parts, build trees for all parts, and
  // run in parallel all BHD computations. The final distance is obtained by taking the max
  // between BHDs computed for these parts with respect to tm2.
  // This is off by default because the parallel version does not show much of runtime improvement.
  // The slowest part is building AABB trees and this is what should be accelerated in the future.
#if defined(CGAL_LINKED_WITH_TBB) && defined(CGAL_METIS_ENABLED) && defined(USE_PARALLEL_BEHD)
  using TMF           = CGAL::Face_filtered_graph<TM1>;
  using TMF_primitive = AABB_face_graph_triangle_primitive<TMF, VPM1>;
  using TMF_traits    = AABB_traits<Kernel, TMF_primitive>;
  using TMF_tree      = AABB_tree<TMF_traits>;
  using TM1_wrapper   = Triangle_mesh_wrapper<TMF, VPM1, TMF_tree>;
  using TM2_wrapper   = Triangle_mesh_wrapper<TM2, VPM2, TM2_tree>;

  std::vector<TMF> tm1_parts;
  std::vector<TMF_tree> tm1_trees;
  std::vector<boost::any> tm_wrappers;
#endif // defined(CGAL_LINKED_WITH_TBB) && defined(CGAL_METIS_ENABLED)

#ifdef CGAL_HAUSDORFF_DEBUG
  using Timer = CGAL::Real_timer;
  Timer timer;
  std::cout.precision(17);
#endif

  TM1_tree tm1_tree;
  TM2_tree tm2_tree;

  FT infinity_value = FT(-1);

#if defined(CGAL_LINKED_WITH_TBB) && defined(CGAL_METIS_ENABLED) && defined(USE_PARALLEL_BEHD)
  // TODO: add to NP!
  const int nb_cores = 4;
  const std::size_t min_nb_faces_to_split = 100; // TODO: increase this number?
 #ifdef CGAL_HAUSDORFF_DEBUG
  std::cout << "* num cores: " << nb_cores << std::endl;
 #endif

  if(std::is_convertible<Concurrency_tag, CGAL::Parallel_tag>::value &&
     nb_cores > 1 &&
     faces(tm1).size() >= min_nb_faces_to_split)
  {
    // (0) -- Compute infinity value.
 #ifdef CGAL_HAUSDORFF_DEBUG
    timer.reset();
    timer.start();
 #endif

    const Bbox_3 bbox1 = bbox(tm1);
    const Bbox_3 bbox2 = bbox(tm2);
    const Bbox_3 bb = bbox1 + bbox2;
    const FT sq_dist =   square(bb.xmax() - bb.xmin())
                       + square(bb.ymax() - bb.ymin())
                       + square(bb.zmax() - bb.zmin());
    infinity_value = FT(4) * sq_dist;
    CGAL_assertion(infinity_value >= FT(0));

 #ifdef CGAL_HAUSDORFF_DEBUG
    timer.stop();
    const double time0 = timer.time();
    std::cout << "- computing infinity (sec.): " << time0 << std::endl;
 #endif

    // (1) -- Create partition of tm1.
 #ifdef CGAL_HAUSDORFF_DEBUG
    timer.reset();
    timer.start();
 #endif

    using Face_property_tag = CGAL::dynamic_face_property_t<int>;
    auto face_pid_map = get(Face_property_tag(), tm1);
    CGAL::METIS::partition_graph(tm1, nb_cores, CGAL::parameters::face_partition_id_map(face_pid_map));

 #ifdef CGAL_HAUSDORFF_DEBUG
    timer.stop();
    const double time1 = timer.time();
    std::cout << "- computing partition time (sec.): " << time1 << std::endl;
 #endif

    // (2) -- Create a filtered face graph for each part.
 #ifdef CGAL_HAUSDORFF_DEBUG
    timer.reset();
    timer.start();
 #endif

    tm1_parts.reserve(nb_cores);
    for(int i = 0; i < nb_cores; ++i)
    {
      tm1_parts.emplace_back(tm1, i, face_pid_map);
      // TODO: why is it triggered sometimes?
      // CGAL_assertion(tm1_parts.back().is_selection_valid());
 #ifdef CGAL_HAUSDORFF_DEBUG
      std::cout << "- part " << i << " size: " << tm1_parts.back().number_of_faces() << std::endl;
 #endif
    }

    CGAL_assertion(tm1_parts.size() == nb_cores);
 #ifdef CGAL_HAUSDORFF_DEBUG
    timer.stop();
    const double time2 = timer.time();
    std::cout << "- creating graphs time (sec.): " << time2 << std::endl;
 #endif

    // (3) -- Preprocess all input data.
 #ifdef CGAL_HAUSDORFF_DEBUG
    timer.reset();
    timer.start();
 #endif

    tm1_trees.resize(tm1_parts.size());
    tm_wrappers.reserve(tm1_parts.size() + 1);
    for(std::size_t i = 0; i < tm1_parts.size(); ++i)
      tm_wrappers.push_back(TM1_wrapper(tm1_parts[i], vpm1, false, tm1_trees[i]));

    tm_wrappers.push_back(TM2_wrapper(tm2, vpm2, true, tm2_tree));
    CGAL_assertion(tm_wrappers.size() == tm1_parts.size() + 1);

    Bounded_error_preprocessing<TM1_wrapper, TM2_wrapper> bep(tm_wrappers);
    tbb::parallel_reduce(tbb::blocked_range<std::size_t>(0, tm_wrappers.size()), bep);

 #ifdef CGAL_HAUSDORFF_DEBUG
    timer.stop();
    const double time3 = timer.time();
    std::cout << "- creating trees time (sec.) " << time3 << std::endl;
 #endif

 #ifdef CGAL_HAUSDORFF_DEBUG
    // Final timing
    std::cout << "* preprocessing parallel time (sec.) " << time0 + time1 + time2 + time3 << std::endl;
 #endif

  } else // sequential version
#endif // defined(CGAL_LINKED_WITH_TBB) && defined(CGAL_METIS_ENABLED)
  {
#ifdef CGAL_HAUSDORFF_DEBUG
    timer.reset();
    timer.start();
    std::cout << "* preprocessing sequential version " << std::endl;
#endif

    bool rebuild = false;
    std::vector<Face_handle_1> tm1_only;
    std::vector<Face_handle_2> tm2_only;
    std::tie(infinity_value, rebuild) =
        preprocess_bounded_error_squared_Hausdorff_distance_impl<Kernel>(
          tm1, tm2, compare_meshes, vpm1, vpm2, true /*is_one_sided_distance*/, np1, np2,
          tm1_tree, tm2_tree, tm1_only, tm2_only);

    CGAL_assertion(!rebuild);

    if(infinity_value >= FT(0))
    {
      tm1_tree.build();
      tm2_tree.build();
      tm1_tree.do_not_accelerate_distance_queries();
      tm2_tree.accelerate_distance_queries();
    }

#ifdef CGAL_HAUSDORFF_DEBUG
    timer.stop();
    std::cout << "* preprocessing sequential time (sec.) " << timer.time() << std::endl;
#endif
  }

#ifdef CGAL_HAUSDORFF_DEBUG
  std::cout << "* infinity_value: " << infinity_value << std::endl;
#endif

  if(is_negative(infinity_value))
  {
#ifdef CGAL_HAUSDORFF_DEBUG
    std::cout << "* culling rate: 100%" << std::endl;
#endif
    const auto face1 = *(faces(tm1).begin());
    const auto face2 = *(faces(tm2).begin());
    *out++ = std::make_pair(face1, face2);
    *out++ = std::make_pair(face1, face2);
    return 0.; // TM1 is part of TM2 so the distance is zero
  }

  CGAL_assertion(infinity_value > FT(0));
  CGAL_assertion(error_bound >= 0.);

  const FT sq_initial_bound = square(FT(error_bound));
  FT sq_hdist = FT(-1);

#ifdef CGAL_HAUSDORFF_DEBUG
  timer.reset();
  timer.start();
#endif

#if defined(CGAL_LINKED_WITH_TBB) && defined(CGAL_METIS_ENABLED) && defined(USE_PARALLEL_BEHD)
  if(std::is_convertible<Concurrency_tag, CGAL::Parallel_tag>::value &&
     nb_cores > 1 &&
     faces(tm1).size() >= min_nb_faces_to_split)
  {
#ifdef CGAL_HAUSDORFF_DEBUG
    std::cout << "* executing parallel version " << std::endl;
#endif

    using Comp = Bounded_error_squared_distance_computation<TMF, TM2, VPM1, VPM2, TMF_tree, TM2_tree, Kernel>;

    Comp bedc(tm1_parts, tm2, error_bound, vpm1, vpm2,
              infinity_value, sq_initial_bound, tm1_trees, tm2_tree);
    tbb::parallel_reduce(tbb::blocked_range<std::size_t>(0, tm1_parts.size()), bedc);

    sq_hdist = bedc.sq_hdist;
  }
  else // sequential version
#endif // defined(CGAL_LINKED_WITH_TBB) && defined(CGAL_METIS_ENABLED)
  {
#ifdef CGAL_HAUSDORFF_DEBUG
    std::cout << "* executing sequential version" << std::endl;
#endif
    sq_hdist = bounded_error_squared_Hausdorff_distance_impl<Kernel>(
                 tm1, tm2, vpm1, vpm2, tm1_tree, tm2_tree,
                 error_bound, sq_initial_bound, sq_distance_bound, infinity_value, out);
  }

#ifdef CGAL_HAUSDORFF_DEBUG
  timer.stop();
  std::cout << "* squared distance " << sq_hdist << std::endl;
  std::cout << "* distance " << approximate_sqrt(sq_hdist) << std::endl;
  std::cout << "* computation time (sec.) " << timer.time() << std::endl;
#endif

  CGAL_postcondition(sq_hdist >= FT(0));

  return sq_hdist;
}

template <class Concurrency_tag,
          class Kernel,
          class TriangleMesh1,
          class TriangleMesh2,
          class VPM1,
          class VPM2,
          class NamedParameters1,
          class NamedParameters2,
          class OutputIterator1,
          class OutputIterator2>
typename Kernel::FT
bounded_error_squared_symmetric_Hausdorff_distance_impl(const TriangleMesh1& tm1,
                                                        const TriangleMesh2& tm2,
                                                        const typename Kernel::FT error_bound,
                                                        const typename Kernel::FT sq_distance_bound,
                                                        const bool compare_meshes,
                                                        const VPM1 vpm1,
                                                        const VPM2 vpm2,
                                                        const NamedParameters1& np1,
                                                        const NamedParameters2& np2,
                                                        OutputIterator1& out1,
                                                        OutputIterator2& out2)
{
#if !defined(CGAL_LINKED_WITH_TBB) || !defined(CGAL_METIS_ENABLED)
<<<<<<< HEAD
  CGAL_static_assertion_msg(!(std::is_convertible<Concurrency_tag, CGAL::Parallel_tag>::value),
=======
  static_assert(!(boost::is_convertible<Concurrency_tag, CGAL::Parallel_tag>::value),
>>>>>>> cce3dfd0
                            "Parallel_tag is enabled but at least TBB or METIS is unavailable.");
#endif

  // Optimized version.
  // -- We compare meshes only if it is required.
  // -- We first build trees and rebuild them only if it is required.
  // -- We provide better initial lower bound in the second call to the Hausdorff distance.
  using FT = typename Kernel::FT;

  using TM1_primitive = AABB_face_graph_triangle_primitive<TriangleMesh1, VPM1>;
  using TM2_primitive = AABB_face_graph_triangle_primitive<TriangleMesh2, VPM2>;

  using TM1_traits = AABB_traits<Kernel, TM1_primitive>;
  using TM2_traits = AABB_traits<Kernel, TM2_primitive>;

  using TM1_tree = AABB_tree<TM1_traits>;
  using TM2_tree = AABB_tree<TM2_traits>;

  using Face_handle_1 = typename boost::graph_traits<TriangleMesh1>::face_descriptor;
  using Face_handle_2 = typename boost::graph_traits<TriangleMesh2>::face_descriptor;

  std::vector<Face_handle_1> tm1_only;
  std::vector<Face_handle_2> tm2_only;

  const FT sq_error_bound = square(FT(error_bound));
  FT infinity_value = FT(-1);

  // All trees below are built and/or accelerated lazily.
  TM1_tree tm1_tree;
  TM2_tree tm2_tree;
  bool rebuild = false;
  std::tie(infinity_value, rebuild) = preprocess_bounded_error_squared_Hausdorff_distance_impl<Kernel>(
    tm1, tm2, compare_meshes, vpm1, vpm2, false /*is_one_sided_distance*/, np1, np2,
    tm1_tree, tm2_tree, tm1_only, tm2_only);

  if(is_negative(infinity_value))
  {
#ifdef CGAL_HAUSDORFF_DEBUG
    std::cout.precision(17);
    std::cout << "* culling rate: 100%" << std::endl;
#endif
    const auto face1 = *(faces(tm1).begin());
    const auto face2 = *(faces(tm2).begin());
    *out1++ = std::make_pair(face1, face2);
    *out1++ = std::make_pair(face1, face2);
    *out2++ = std::make_pair(face2, face1);
    *out2++ = std::make_pair(face2, face1);

    return 0.; // TM1 and TM2 are equal so the distance is zero
  }

  CGAL_assertion(is_positive(infinity_value));

  // Compute the first one-sided distance.
  FT sq_initial_bound = sq_error_bound;
  FT sq_dista = sq_error_bound;

  if(!compare_meshes || (compare_meshes && tm1_only.size() > 0))
  {
    sq_dista = bounded_error_squared_Hausdorff_distance_impl<Kernel>(
                 tm1, tm2, vpm1, vpm2, tm1_tree, tm2_tree,
                 error_bound, sq_initial_bound, sq_distance_bound, infinity_value, out1);
  }

  // In case this is true, we need to rebuild trees in order to accelerate
  // computations for the second call.
  if(rebuild)
  {
    CGAL_assertion(compare_meshes);
    tm1_tree.clear();
    tm2_tree.clear();
    CGAL_assertion(tm2_only.size() > 0);
    CGAL_assertion(tm2_only.size() < faces(tm2).size());
    tm1_tree.insert(faces(tm1).begin(), faces(tm1).end(), tm1, vpm1);
    tm2_tree.insert(tm2_only.begin(), tm2_only.end(), tm2, vpm2);
  }

  // Compute the second one-sided distance.
  sq_initial_bound = sq_dista; // @todo we should better test this optimization!
  FT sq_distb = sq_error_bound;

  if(!compare_meshes || (compare_meshes && tm2_only.size() > 0))
  {
    sq_distb = bounded_error_squared_Hausdorff_distance_impl<Kernel>(
                 tm2, tm1, vpm2, vpm1, tm2_tree, tm1_tree,
                 error_bound, sq_initial_bound, sq_distance_bound, infinity_value, out2);
  }

  return (CGAL::max)(sq_dista, sq_distb);
}

template<class Kernel, class TM2_tree>
typename Kernel::FT recursive_hausdorff_subdivision(const typename Kernel::Point_3& p0,
                                                    const typename Kernel::Point_3& p1,
                                                    const typename Kernel::Point_3& p2,
                                                    const TM2_tree& tm2_tree,
                                                    const typename Kernel::FT sq_error_bound)
{
  using FT = typename Kernel::FT;
  using Point_3 = typename Kernel::Point_3;

  // If all edge lengths of the triangle are below the error bound,
  // return the maximum of the distances of the three points to TM2 (via TM2_tree).
  const FT max_squared_edge_length = (CGAL::max)((CGAL::max)(CGAL::squared_distance(p0, p1),
                                                             CGAL::squared_distance(p0, p2)),
                                                             CGAL::squared_distance(p1, p2));

  if(max_squared_edge_length < sq_error_bound)
  {
    return (CGAL::max)((CGAL::max)(CGAL::squared_distance(p0, tm2_tree.closest_point(p0)),
                                   CGAL::squared_distance(p1, tm2_tree.closest_point(p1))),
                                   CGAL::squared_distance(p2, tm2_tree.closest_point(p2)));
  }

  // Else subdivide the triangle and proceed recursively.
  const Point_3 p01 = midpoint(p0, p1);
  const Point_3 p02 = midpoint(p0, p2);
  const Point_3 p12 = midpoint(p1, p2);

  return (CGAL::max)(
           (CGAL::max)(recursive_hausdorff_subdivision<Kernel>( p0, p01, p02, tm2_tree, sq_error_bound),
                       recursive_hausdorff_subdivision<Kernel>( p1, p01, p12, tm2_tree, sq_error_bound)),
           (CGAL::max)(recursive_hausdorff_subdivision<Kernel>( p2, p02, p12, tm2_tree, sq_error_bound),
                       recursive_hausdorff_subdivision<Kernel>(p01, p02, p12, tm2_tree, sq_error_bound)));
}

template <class Concurrency_tag,
          class Kernel,
          class TriangleMesh1,
          class TriangleMesh2,
          class VPM1,
          class VPM2>
typename Kernel::FT
bounded_error_squared_Hausdorff_distance_naive_impl(const TriangleMesh1& tm1,
                                                    const TriangleMesh2& tm2,
                                                    const typename Kernel::FT sq_error_bound,
                                                    const VPM1 vpm1,
                                                    const VPM2 vpm2)
{
  using FT = typename Kernel::FT;
  using Point_3 = typename Kernel::Point_3;
  using Triangle_3 = typename Kernel::Triangle_3;

  using TM2_primitive = AABB_face_graph_triangle_primitive<TriangleMesh2, VPM2>;
  using TM2_traits = AABB_traits<Kernel, TM2_primitive>;
  using TM2_tree = AABB_tree<TM2_traits>;

  using TM1_face_to_triangle_map = Triangle_from_face_descriptor_map<TriangleMesh1, VPM1>;

  FT sq_lower_bound = FT(0);

  // Build an AABB tree on tm2.
  TM2_tree tm2_tree(faces(tm2).begin(), faces(tm2).end(), tm2, vpm2);
  tm2_tree.build();
  tm2_tree.accelerate_distance_queries();

  // Build a map to obtain actual triangles from the face descriptors of tm1.
  const TM1_face_to_triangle_map face_to_triangle_map(&tm1, vpm1);

  // Iterate over the faces of TM1.
  for(const auto& face : faces(tm1))
  {
    // Get the vertices of the face and pass them on to a recursive method.
    const Triangle_3 triangle = get(face_to_triangle_map, face);
    const Point_3& v0 = triangle.vertex(0);
    const Point_3& v1 = triangle.vertex(1);
    const Point_3& v2 = triangle.vertex(2);

    // Recursively process the current triangle to obtain a lower bound on its Hausdorff distance.
    const FT sq_triangle_bound = recursive_hausdorff_subdivision<Kernel>(v0, v1, v2, tm2_tree, sq_error_bound);

    // Store the largest lower bound.
    if(sq_triangle_bound > sq_lower_bound)
      sq_lower_bound = sq_triangle_bound;
  }

  return to_double(approximate_sqrt(sq_lower_bound));
}

} // namespace internal

/**
 * \ingroup PMP_distance_grp
 *
 * returns an estimate on the Hausdorff distance between `tm1` and `tm2` that
 * is at most `error_bound` away from the actual Hausdorff distance between
 * the two given meshes.
 *
 * @tparam Concurrency_tag enables sequential versus parallel algorithm.
 *                         Possible values are `Sequential_tag` and `Parallel_tag`.
 *                         Currently, the parallel version is not implemented and the
 *                         sequential version is always used whatever tag is chosen!
 *
 * @tparam TriangleMesh1 a model of the concept `FaceListGraph`
 * @tparam TriangleMesh2 a model of the concept `FaceListGraph`
 *
 * @tparam NamedParameters a sequence of \ref bgl_namedparameters "Named Parameters"
 *
 * @param tm1 a triangle mesh
 * @param tm2 another triangle mesh
 *
 * @param error_bound a maximum bound by which the Hausdorff distance estimate is
 *                    allowed to deviate from the actual Hausdorff distance.
 *
 * @param np1 an optional sequence of \ref bgl_namedparameters "Named Parameters" among the ones listed below
 * @param np2 an optional sequence of \ref bgl_namedparameters "Named Parameters" among the ones listed below
 *
 * \cgalNamedParamsBegin
 *   \cgalParamNBegin{vertex_point_map}
 *     \cgalParamDescription{a property map associating points to the vertices of `tmX`}
 *     \cgalParamType{a class model of `ReadablePropertyMap` with `boost::graph_traits<TriangleMeshX>::%vertex_descriptor`
 *                    as key type and `%Point_3` as value type}
 *     \cgalParamDefault{`boost::get(CGAL::vertex_point, tmX)`}
 *     \cgalParamExtra{If this parameter is omitted, an internal property map for `CGAL::vertex_point_t`
 *                     must be available in `TriangleMeshX`.}
 *   \cgalParamNEnd
 *   \cgalParamNBegin{match_faces}
 *     \cgalParamDescription{a boolean tag that turns on the preprocessing step that filters out all faces
 *                           which belong to both meshes and hence do not contribute to the final distance}
 *     \cgalParamType{Boolean}
 *     \cgalParamDefault{true}
 *     \cgalParamExtra{Both `np1` and `np2` must have this tag set to `true` in order to activate this preprocessing.}
 *   \cgalParamNEnd
 * \cgalNamedParamsEnd
 *
 * @pre `tm1` and `tm2` are non-empty triangle meshes.
 *
 * @return the one-sided Hausdorff distance
 */
template <class Concurrency_tag,
          class TriangleMesh1,
          class TriangleMesh2,
          class NamedParameters1 = parameters::Default_named_parameters,
          class NamedParameters2 = parameters::Default_named_parameters>
double bounded_error_Hausdorff_distance(const TriangleMesh1& tm1,
                                        const TriangleMesh2& tm2,
                                        const double error_bound = 0.0001,
                                        const NamedParameters1& np1 = parameters::default_values(),
                                        const NamedParameters2& np2 = parameters::default_values())
{
  using Traits = typename GetGeomTraits<TriangleMesh1, NamedParameters1>::type;
  using FT = typename Traits::FT;

  using parameters::choose_parameter;
  using parameters::get_parameter;

  CGAL_precondition(!is_empty(tm1) && is_triangle_mesh(tm1));
  CGAL_precondition(!is_empty(tm2) && is_triangle_mesh(tm2));

  const auto vpm1 = choose_parameter(get_parameter(np1, internal_np::vertex_point),
                                     get_const_property_map(vertex_point, tm1));
  const auto vpm2 = choose_parameter(get_parameter(np2, internal_np::vertex_point),
                                     get_const_property_map(vertex_point, tm2));

  const bool match_faces1 = choose_parameter(get_parameter(np1, internal_np::match_faces), true);
  const bool match_faces2 = choose_parameter(get_parameter(np2, internal_np::match_faces), true);
  const bool match_faces = match_faces1 && match_faces2;

  auto out = choose_parameter(get_parameter(np1, internal_np::output_iterator),
                              CGAL::Emptyset_iterator());

  CGAL_precondition(error_bound >= 0.);

  const FT sq_hdist = internal::bounded_error_squared_one_sided_Hausdorff_distance_impl<Concurrency_tag, Traits>(
        tm1, tm2, error_bound, FT(-1) /*distance threshold*/, match_faces, vpm1, vpm2, np1, np2, out);

  return to_double(approximate_sqrt(sq_hdist));
}

/**
 * \ingroup PMP_distance_grp
 *
 * returns the the symmetric Hausdorff distance, that is
 * the maximum of `bounded_error_Hausdorff_distance(tm1, tm2, error_bound, np1, np2)`
 * and `bounded_error_Hausdorff_distance(tm2, tm1, error_bound, np2, np1)`.
 *
 * This function optimizes all internal calls to shared data structures in order to
 * speed up the computation.
 *
 * See the function `CGAL::Polygon_mesh_processing::bounded_error_Hausdorff_distance()`
 * for a complete description of the parameters and requirements.
 */
template <class Concurrency_tag,
          class TriangleMesh1,
          class TriangleMesh2,
          class NamedParameters1 = parameters::Default_named_parameters,
          class NamedParameters2 = parameters::Default_named_parameters>
double bounded_error_symmetric_Hausdorff_distance(const TriangleMesh1& tm1,
                                                  const TriangleMesh2& tm2,
                                                  const double error_bound,
                                                  const NamedParameters1& np1 = parameters::default_values(),
                                                  const NamedParameters2& np2 = parameters::default_values())
{
  using Traits = typename GetGeomTraits<TriangleMesh1, NamedParameters1>::type;
  using FT = typename Traits::FT;

  using parameters::choose_parameter;
  using parameters::get_parameter;

  CGAL_precondition(!is_empty(tm1) && is_triangle_mesh(tm1));
  CGAL_precondition(!is_empty(tm2) && is_triangle_mesh(tm2));

  const auto vpm1 = choose_parameter(get_parameter(np1, internal_np::vertex_point),
                                     get_const_property_map(vertex_point, tm1));
  const auto vpm2 = choose_parameter(get_parameter(np2, internal_np::vertex_point),
                                     get_const_property_map(vertex_point, tm2));

  const bool match_faces1 = choose_parameter(get_parameter(np1, internal_np::match_faces), true);
  const bool match_faces2 = choose_parameter(get_parameter(np2, internal_np::match_faces), true);
  const bool match_faces = match_faces1 && match_faces2;

  // TODO: should we return a union of these realizing triangles?
  auto out1 = choose_parameter(get_parameter(np1, internal_np::output_iterator),
                               CGAL::Emptyset_iterator());
  auto out2 = choose_parameter(get_parameter(np2, internal_np::output_iterator),
                               CGAL::Emptyset_iterator());

  CGAL_precondition(error_bound >= 0.);

  const FT sq_hdist = internal::bounded_error_squared_symmetric_Hausdorff_distance_impl<Concurrency_tag, Traits>(
    tm1, tm2, error_bound, FT(-1) /*distance_threshold*/, match_faces, vpm1, vpm2, np1, np2, out1, out2);

  return to_double(approximate_sqrt(sq_hdist));
}

/**
 * \ingroup PMP_distance_grp
 *
 * \brief returns `true` if the Hausdorff distance between two meshes is larger than
 * the user-defined max distance, otherwise it returns `false`.
 *
 * The distance used to compute the proximity of the meshes is the bounded-error Hausdorff distance.
 * Instead of computing the full distance and checking it against the user-provided
 * value, this function returns early if certain criteria show that the meshes
 * do not satisfy the provided `distance_bound`.
 *
 * See the function `CGAL::Polygon_mesh_processing::bounded_error_Hausdorff_distance()`
 * for a complete description of the parameters and requirements. The following extra named parameter
 * is available for `np1`:
 *
 * \cgalNamedParamsBegin
 *   \cgalParamNBegin{use_one_sided_hausdorff}
 *     \cgalParamDescription{a boolean tag indicating if the one-sided Hausdorff distance should be used.}
 *     \cgalParamType{Boolean}
 *     \cgalParamDefault{`true`}
 *     \cgalParamExtra{If this tag is set to `false`, the symmetric Hausdorff distance is used.}
 *   \cgalParamNEnd
 * \cgalNamedParamsEnd
 */
template< class Concurrency_tag,
          class TriangleMesh1,
          class TriangleMesh2,
          class NamedParameters1 = parameters::Default_named_parameters,
          class NamedParameters2 = parameters::Default_named_parameters>
bool is_Hausdorff_distance_larger(const TriangleMesh1& tm1,
                                  const TriangleMesh2& tm2,
                                  const double distance_bound,
                                  const double error_bound,
                                  const NamedParameters1& np1 = parameters::default_values(),
                                  const NamedParameters2& np2 = parameters::default_values())
{
  using Traits = typename GetGeomTraits<TriangleMesh1, NamedParameters1>::type;
  using FT = typename Traits::FT;

  using parameters::choose_parameter;
  using parameters::get_parameter;

  CGAL_precondition(!is_empty(tm1) && is_triangle_mesh(tm1));
  CGAL_precondition(!is_empty(tm2) && is_triangle_mesh(tm2));

  if(distance_bound <= 0.)
    return true;

  const auto vpm1 = choose_parameter(get_parameter(np1, internal_np::vertex_point),
                                     get_const_property_map(vertex_point, tm1));
  const auto vpm2 = choose_parameter(get_parameter(np2, internal_np::vertex_point),
                                     get_const_property_map(vertex_point, tm2));

  const bool match_faces1 = choose_parameter(get_parameter(np1, internal_np::match_faces), true);
  const bool match_faces2 = choose_parameter(get_parameter(np2, internal_np::match_faces), true);
  const bool match_faces = match_faces1 && match_faces2;
  const bool use_one_sided = choose_parameter(get_parameter(np1, internal_np::use_one_sided_hausdorff), true);

  CGAL_precondition(error_bound >= 0.);
  CGAL_precondition(distance_bound > 0.);

  const FT sq_distance_bound = square(FT(distance_bound));

  auto stub = CGAL::Emptyset_iterator();

  FT sq_hdist = FT(-1);
  if(use_one_sided)
  {
    sq_hdist = internal::bounded_error_squared_one_sided_Hausdorff_distance_impl<Concurrency_tag, Traits>(
      tm1, tm2, error_bound, sq_distance_bound, match_faces, vpm1, vpm2, np1, np2, stub);
  }
  else
  {
    sq_hdist = internal::bounded_error_squared_symmetric_Hausdorff_distance_impl<Concurrency_tag, Traits>(
      tm1, tm2, error_bound, sq_distance_bound, match_faces, vpm1, vpm2, np1, np2, stub, stub);
  }

#ifdef CGAL_HAUSDORFF_DEBUG
  std::cout.precision(17);
  std::cout << "- fin distance: " << approximate_sqrt(sq_hdist) << std::endl;
  std::cout << "- max distance: " << distance_bound << std::endl;
#endif

  return (sq_hdist > sq_distance_bound);
}

// Implementation of the naive Bounded Error Hausdorff distance.
template <class Concurrency_tag,
          class TriangleMesh1,
          class TriangleMesh2,
          class NamedParameters1 = parameters::Default_named_parameters,
          class NamedParameters2 = parameters::Default_named_parameters>
double bounded_error_Hausdorff_distance_naive(const TriangleMesh1& tm1,
                                              const TriangleMesh2& tm2,
                                              const double error_bound,
                                              const NamedParameters1& np1 = parameters::default_values(),
                                              const NamedParameters2& np2 = parameters::default_values())
{
  using Traits = typename GetGeomTraits<TriangleMesh1, NamedParameters1>::type;
  using FT = typename Traits::FT;

  using parameters::choose_parameter;
  using parameters::get_parameter;

  CGAL_precondition(!is_empty(tm1) && is_triangle_mesh(tm1));
  CGAL_precondition(!is_empty(tm2) && is_triangle_mesh(tm2));

  const auto vpm1 = choose_parameter(get_parameter(np1, internal_np::vertex_point),
                                     get_const_property_map(vertex_point, tm1));
  const auto vpm2 = choose_parameter(get_parameter(np2, internal_np::vertex_point),
                                     get_const_property_map(vertex_point, tm2));

  CGAL_precondition(error_bound >= 0.);

  const FT sq_hdist = internal::bounded_error_squared_Hausdorff_distance_naive_impl<Concurrency_tag, Traits>(
           tm1, tm2, error_bound, vpm1, vpm2);

  return to_double(approximate_sqrt(sq_hdist));
}

} // namespace Polygon_mesh_processing
} // namespace CGAL

#endif //CGAL_POLYGON_MESH_PROCESSING_DISTANCE_H<|MERGE_RESOLUTION|>--- conflicted
+++ resolved
@@ -155,11 +155,7 @@
   using FT = typename Kernel::FT;
 
 #if !defined(CGAL_LINKED_WITH_TBB)
-<<<<<<< HEAD
-  CGAL_static_assertion_msg (!(std::is_convertible<Concurrency_tag, Parallel_tag>::value),
-=======
-  static_assert (!(boost::is_convertible<Concurrency_tag, Parallel_tag>::value),
->>>>>>> cce3dfd0
+  static_assert (!(std::is_convertible<Concurrency_tag, Parallel_tag>::value),
                              "Parallel_tag is enabled but TBB is unavailable.");
 #else
   if(std::is_convertible<Concurrency_tag,Parallel_tag>::value)
@@ -1999,12 +1995,8 @@
                                                         OutputIterator& out)
 {
 #if !defined(CGAL_LINKED_WITH_TBB) || !defined(CGAL_METIS_ENABLED)
-<<<<<<< HEAD
-  CGAL_static_assertion_msg(!(std::is_convertible<Concurrency_tag, CGAL::Parallel_tag>::value),
-=======
-  static_assert(!(boost::is_convertible<Concurrency_tag, CGAL::Parallel_tag>::value),
->>>>>>> cce3dfd0
-                            "Parallel_tag is enabled but at least TBB or METIS is unavailable.");
+  static_assert(!std::is_convertible<Concurrency_tag, CGAL::Parallel_tag>::value,
+                                      "Parallel_tag is enabled but at least TBB or METIS is unavailable.");
 #endif
 
   using FT = typename Kernel::FT;
@@ -2278,12 +2270,8 @@
                                                         OutputIterator2& out2)
 {
 #if !defined(CGAL_LINKED_WITH_TBB) || !defined(CGAL_METIS_ENABLED)
-<<<<<<< HEAD
-  CGAL_static_assertion_msg(!(std::is_convertible<Concurrency_tag, CGAL::Parallel_tag>::value),
-=======
-  static_assert(!(boost::is_convertible<Concurrency_tag, CGAL::Parallel_tag>::value),
->>>>>>> cce3dfd0
-                            "Parallel_tag is enabled but at least TBB or METIS is unavailable.");
+  static_assert(!std::is_convertible<Concurrency_tag, CGAL::Parallel_tag>::value,
+                "Parallel_tag is enabled but at least TBB or METIS is unavailable.");
 #endif
 
   // Optimized version.
