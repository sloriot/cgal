/*!
\defgroup pmp_namedparameters Named Parameters for Polygon Mesh Processing
\ingroup PkgPolygonMeshProcessingRef

In this package, all functions optional parameters are implemented as BGL optional
named parameters (see \ref BGLNamedParameters for more information on how to use them).
Since the parameters of the various polygon mesh processing functions defined
in this package are redundant, their long descriptions are centralized below.
The sequence of named parameters starts with `CGAL::parameters::`.
`CGAL::parameters::all_default()` can be used to indicate
that default values of optional named parameters  shall be used.

In the following, we assume that the following types are provided as template parameters
of polygon mesh processing functions and classes. Note that, for some of these functions,
the type is more specific:
<ul>
<li>`PolygonMesh` is a model of the concept `FaceGraph`</li>.
<li>`GeomTraits` a geometric traits class in which constructions are performed and
     predicates evaluated. Everywhere in this package, a \cgal `Kernel` fulfills the requirements.</li>
</ul>

The following named parameters, offered by the package \ref PkgBGL
(see \ref bgl_namedparameters), are used in this package:

\cgalNPTableBegin
\cgalNPBegin{vertex_point_map} \anchor PMP_vertex_point_map
is the property map with the points associated to the vertices of the polygon mesh `pmesh`.\n
<b>Type:</b> a class model of `ReadablePropertyMap` with
`boost::graph_traits<PolygonMesh>::%vertex_descriptor` as key type and
`GeomTraits::Point_3` as value type. \n
<b>Default:</b> \code boost::get(CGAL::vertex_point, pmesh) \endcode
\cgalNPEnd

\cgalNPBegin{vertex_index_map} \anchor PMP_vertex_index_map
is the property map containing the index of each vertex of the input polygon mesh.\n
<b>Type:</b> a class model of `ReadablePropertyMap` with
`boost::graph_traits<PolygonMesh>::%vertex_descriptor` as key type and the value type
\code typename boost::property_traits<typename boost::property_map<PolygonMesh, CGAL::vertex_index_t>::type>::value_type \endcode
<b>Default:</b> \code boost::get(CGAL::vertex_index, pmesh)\endcode
\cgalNPEnd

\cgalNPBegin{face_index_map} \anchor PMP_face_index_map
is the property map containing the index of each face of the input polygon mesh.\n
<b>Type:</b> a class model of `ReadablePropertyMap` with
`boost::graph_traits<PolygonMesh>::%face_descriptor` as key type and the value type:
\code typename boost::property_traits<typename boost::property_map<PolygonMesh, CGAL::face_index_t>::type>::value_type \endcode
<b>Default:</b> \code boost::get(CGAL::face_index, pmesh)\endcode
If this internal property map exists, its values must be initialized.
\cgalNPEnd

\cgalNPBegin{edge_is_constrained_map} \anchor PMP_edge_is_constrained_map
is the property map containing information about edges of the input polygon mesh
being marked or not. In `isotropic_remeshing()` and `connected_components()`,
the marked edges are constrained.\n
<b>Type:</b> a class model of `ReadWritePropertyMap` with
`boost::graph_traits<PolygonMesh>::%edge_descriptor` as key type and
`bool` as value type. It must be default constructible.\n
<b>Default:</b> a default property map where no edge is constrained
\cgalNPEnd
\cgalNPTableEnd

In addition to these named parameters, this package offers the following named parameters:

\cgalNPTableBegin
\cgalNPBegin{geom_traits} \anchor PMP_geom_traits
is the geometric traits instance used for the mesh processing operation.\n
<b>Type:</b> a Geometric traits class.\n
<b>Default</b>:
\code typename CGAL::Kernel_traits<
        typename boost::property_traits<
          typename boost::property_map<PolygonMesh, CGAL::vertex_point_t>::type>::value_type>::Kernel \endcode
\cgalNPEnd

\cgalNPBegin{vertex_incident_patches_map} \anchor PMP_vertex_incident_patches_map
is the property map containing the surface patches incident to each vertex of the input polygon mesh.\n
<b>Type:</b> a class model of `LvaluePropertyMap` with
`boost::graph_traits<PolygonMesh>::%vertex_descriptor` as key type. Its value type
must be a container of `boost::property_traits<PatchIdMap>::%value_type` and have a function `insert()`.
A `std::set` or a `boost::unordered_set` are recommended, as a patch index may be
inserted several times.\n
<b>Default:</b> \code boost::get(CGAL::vertex_incident_patches_t, pmesh)\endcode
\cgalNPEnd

\cgalNPBegin{vertex_feature_degree_map} \anchor PMP_vertex_feature_degree_map
is the property map containing the number of feature edges being incident to the vertices of the polygon mesh `pmesh`.\n
<b>Type:</b> a class model of `ReadWritePropertyMap` with
`boost::graph_traits<PolygonMesh>::%vertex_descriptor` as key type and
`int` as value type. It must be default constructible.\n
<b>Default:</b> \code boost::get(CGAL::vertex_feature_degree_t(), pmesh) \endcode
\cgalNPEnd

\cgalNPBegin{vertex_is_constrained_map} \anchor PMP_vertex_is_constrained_map
is the property map containing information about vertices of the input polygon mesh being constrained or not.
Constrained vertices may be replaced by new vertices, but the number and location
of vertices remain unchanged.\n
<b>Type:</b> a class model of `ReadWritePropertyMap` with
`boost::graph_traits<PolygonMesh>::%vertex_descriptor` as key type and
`bool` as value type. It must be default constructible.\n
<b>Default:</b> a default property map where no vertex is constrained is provided.
\cgalNPEnd

\cgalNPBegin{face_patch_map} \anchor PMP_face_patch_map
is a property map containing information about faces.
It is particularly well-suited for preserving surface patch IDs,
or face colors.
The edges at the interface between surface patches are treated similarly
to the ones of `edge_is_constrained_map`.\n
<b>Type:</b> a class model of `ReadWritePropertyMap` with
`boost::graph_traits<PolygonMesh>::%face_descriptor` as key type and
the desired property, model of `CopyConstructible` as value type.\n
<b>Default:</b> a default property map where each face is associated with the ID of
the connected component it belongs to. Connected components are
computed with respect to the constrained edges listed in the property map
`edge_is_constrained_map`
\cgalNPEnd

\cgalNPBegin{first_index} \anchor PMP_first_index
is the index of the first surface patch.\n
<b>Type:</b> `std::size_t`\n
<b>Default:</b> 1
\cgalNPEnd

\cgalNPBegin{density_control_factor} \anchor PMP_density_control_factor
controls the density of the mesh generated by refinement, with larger values causing denser refinements.
The density of vertices in the refined region is this factor times higher than before refinement.\n
<b>Type:</b> floating scalar value\n
<b>Default:</b> `CGAL::sqrt(2)`
\cgalNPEnd

\cgalNPBegin{fairing_continuity} \anchor PMP_fairing_continuity
controls the tangential continuity of the output surface in `fair()`.
The possible values are 0, 1 and 2, refering to the  C<sup>0</sup>, C<sup>1</sup>
and C<sup>2</sup> continuity.\n
<b>Type:</b> \c unsigned \c int between 0 and 2\n
<b>Default:</b> `1`
\cgalNPEnd

\cgalNPBegin{sparse_linear_solver} \anchor PMP_sparse_linear_solver
is the solver used.\n
<b>Type:</b> a class model of `SparseLinearAlgebraWithFactorTraits_d`.\n
<b>Default:</b> if \ref thirdpartyEigen "Eigen" 3.2 (or greater) is available and
`CGAL_EIGEN3_ENABLED` is defined, then the following overload of `Eigen_solver_traits`
is provided as default value:\n
in `fair()`:\n
\code CGAL::Eigen_solver_traits<Eigen::SparseLU<CGAL::Eigen_sparse_matrix<double>::EigenType, Eigen::COLAMDOrdering<int> > > \endcode
in `smooth_shape()`:\n
\code CGAL::Eigen_solver_traits<Eigen::BiCGSTAB<CGAL::Eigen_sparse_matrix<double>::EigenType, Eigen::IncompleteLUT<double> > > \endcode
\cgalNPEnd

\cgalNPBegin{number_of_iterations} \anchor PMP_number_of_iterations
is the number of iterations of the sequence of iterations performed in `isotropic_remeshing()`.\n
<b>Type:</b> \c unsigned \c int \n
<b>Default:</b> `1`
\cgalNPEnd

\cgalNPBegin{protect_constraints} \anchor PMP_protect_constraints
enables the protection of constraints listed by \ref PMP_edge_is_constrained_map
"edge_is_constrained_map" and boundary edges
in `isotropic_remeshing()`. If `true`, constraint edges cannot be modified at all
during the remeshing process.\n
<b>Type:</b> `bool` \n
<b>Default:</b> `false`
\cgalNPEnd

\cgalNPBegin{collapse_constraints} \anchor PMP_collapse_constraints
enables the collapse of constraints listed by \ref PMP_edge_is_constrained_map
"edge_is_constrained_map" and boundary edges
in `isotropic_remeshing()`. If `false`, constraint edges cannot be collapsed
during the remeshing process.\n
<b>Type:</b> `bool` \n
<b>Default:</b> `true`
\cgalNPEnd

\cgalNPBegin{relax_constraints} \anchor PMP_relax_constraints
enables the tangential relaxation step in `isotropic_remeshing()`
to be performed on vertices that are endpoints of constraints listed
by \ref PMP_edge_is_constrained_map "edge_is_constrained_map", and boundary edges.
The vertices move along the constrained polylines they belong to.
Corners (i.e. vertices incident to more than 2 constraints, and vertices listed in
\ref PMP_vertex_is_constrained_map "vertex_is_constrained_map") are not allowed
to move at all.
If \ref PMP_protect_constraints "protect_constraints" is
set to `true`, this parameter is ignored.\n
<b>Type:</b> `bool` \n
<b>Default:</b> `true`
\cgalNPEnd

\cgalNPBegin{number_of_relaxation_steps} \anchor PMP_number_of_relaxation_steps
is the number of iterations of tangential relaxation that are performed at each iteration
of `isotropic_remeshing()`. A larger number of relaxation steps lead to
a more isotropic mesh.\n
<b>Type:</b> \c unsigned \c int \n
<b>Default:</b> `1`
\cgalNPEnd

\cgalNPBegin{use_delaunay_triangulation} \anchor PMP_use_delaunay_triangulation
enables the use of the Delaunay triangulation facet search space for hole filling functions.
If no valid triangulation can be found in this search space, the algorithm falls back to the
non-Delaunay triangulations search space to find a solution.\n
<b>Type:</b> `bool` \n
<b>Default:</b> `true`
\cgalNPEnd

\cgalNPBegin{use_random_uniform_sampling} \anchor PMP_use_random_uniform_sampling
is a parameter used in `sample_triangle_mesh()` to indicate that the points are picked
in a random uniform way.\n
<b>Type:</b> `bool` \n
<b>Default:</b> `true`
\cgalNPEnd

\cgalNPBegin{use_grid_sampling} \anchor PMP_use_grid_sampling
is a parameter used in `sample_triangle_mesh()` to indicate that the points are picked
on a grid in each face.\n
<b>Type:</b> `bool` \n
<b>Default:</b> `false`
\cgalNPEnd

\cgalNPBegin{use_monte_carlo_sampling} \anchor PMP_use_monte_carlo_sampling
is a parameter used in `sample_triangle_mesh()` to indicate that the points are picked
using a Monte-Carlo approach.\n
<b>Type:</b> `bool` \n
<b>Default:</b> `false`
\cgalNPEnd

\cgalNPBegin{sample_edges} \anchor PMP_sample_edges
is a parameter used in `sample_triangle_mesh()` to indicate if a dedicated sampling
of edges is done.\n
<b>Type:</b> `bool` \n
<b>Default:</b> `true`
\cgalNPEnd

\cgalNPBegin{sample_vertices} \anchor PMP_sample_vertices
is a parameter used in `sample_triangle_mesh()` to indicate that triangle vertices are
copied in the output iterator.\n
<b>Type:</b> `bool` \n
<b>Default:</b> `true`
\cgalNPEnd

\cgalNPBegin{sample_faces} \anchor PMP_sample_faces
is a parameter used in `sample_triangle_mesh()` to indicate if the interior of faces
is considered for the sampling.\n
<b>Type:</b> `bool` \n
<b>Default:</b> `true`
\cgalNPEnd

\cgalNPBegin{number_of_points_on_faces} \anchor PMP_number_of_points_on_faces
is a parameter used in `sample_triangle_mesh()` to set the number of points picked
using the random uniform method on faces.\n
<b>Type:</b> `std::size_t` \n
<b>Default:</b> `0`
\cgalNPEnd

\cgalNPBegin{number_of_points_on_edges} \anchor PMP_number_of_points_on_edges
is a parameter used in `sample_triangle_mesh()` to set the number of points picked
using the random uniform method on edges.\n
<b>Type:</b> `std::size_t` \n
<b>Default:</b> `0`
\cgalNPEnd

\cgalNPBegin{number_of_points_per_face} \anchor PMP_number_of_points_per_face
is a parameter used in `sample_triangle_mesh()` to set the number of points picked
per face using the Monte-Carlo method.\n
<b>Type:</b> `std::size_t` \n
<b>Default:</b> `0`
\cgalNPEnd

\cgalNPBegin{number_of_points_per_edge} \anchor PMP_number_of_points_per_edge
is a parameter used in `sample_triangle_mesh()` to set the number of points picked
per edge using the Monte-Carlo method.\n
<b>Type:</b> `std::size_t` \n
<b>Default:</b> `0`
\cgalNPEnd

\cgalNPBegin{grid_spacing} \anchor PMP_grid_spacing
is a parameter used in `sample_triangle_mesh()` to set the grid spacing when using
the grid sampling method.\n
<b>Type:</b> `double` \n
<b>Default:</b> `0`
\cgalNPEnd

\cgalNPBegin{number_of_points_per_area_unit} \anchor PMP_number_of_points_per_area_unit
is a parameter used in `sample_triangle_mesh()` to set the number of points per
area unit to be picked up in faces for the random uniform sampling and
Monte-Carlo methods.\n
<b>Type:</b> `double` \n
<b>Default:</b> `0`
\cgalNPEnd

\cgalNPBegin{number_of_points_per_distance_unit} \anchor PMP_number_of_points_per_distance_unit
is a parameter used in `sample_triangle_mesh()` to set the number of points per
distance unit to be picked up on edges for the random uniform sampling and
Monte-Carlo methods.\n
<b>Type:</b> `double` \n
<b>Default:</b> `0`
\cgalNPEnd

\cgalNPBegin{do_project} \anchor PMP_do_project
is a parameter used in `random_perturbation()` to set whether vertices are re-projected
to the input surface after their geometric perturbation.\n
<b>Type:</b> `bool` \n
<b>Default:</b> `true`
\cgalNPEnd

\cgalNPBegin{random_seed} \anchor PMP_random_seed
is a parameter used in `random_perturbation()` to choose a seed to initialize
the random number generator `CGAL::Random()`.
If this parameter is not provided, the perturbation is not deterministic
(i.e. not reproducible from one run to the other).\n
<b>Type:</b> `unsigned int` \n
<b>Default:</b> the random number generator is initialized with `CGAL::Random()`
\cgalNPEnd

\cgalNPBegin{outward_orientation} \anchor PMP_outward_orientation
Parameter used in orientation functions to choose between an outward or inward orientation.
\n
<b>Type:</b> `bool` \n
<b>Default:</b> `true`

\cgalNPBegin{do_overlap_test_of_bounded_sides} \anchor PMP_do_overlap_test_of_bounded_sides
Parameter used in intersection test functions to indicate whether overlapping tests of bounded sides
of close meshes are done in addition to surface intersection tests.
\n
<b>Type:</b> `bool` \n
<b>Default:</b> `false`
\cgalNPEnd

\cgalNPBegin{projection_functor} \anchor PMP_projection_functor
Parameter used in `isotropic_remeshing()` to specify an alternative vertex projection method.
\n
<b>Type:</b> Unary function object with vertex descriptor as argument type. \n
<b>Default:</b> A function object projecting vertices on the input surface.
\cgalNPEnd

\cgalNPBegin{apply_per_connected_component} \anchor PMP_apply_per_connected_component
Parameter used to indicate whether an algorithm should consider each connected component 
of a mesh independently.\n
<b>Type:</b> `bool` \n
<b>Default:</b> `false`
\cgalNPEnd

\cgalNPBegin{visitor} \anchor PMP_visitor
Parameter used to pass a visitor class to a function. Its type and behavior depend on the visited function.
\n
<b>Type:</b> `A class` \n
<b>Default:</b> Specific to the function visited
\cgalNPEnd

\cgalNPBegin{throw_on_self_intersection} \anchor PMP_throw_on_self_intersection
Parameter used in corefinement-related functions to make the functions throw an exception in
case some faces involved in the intersection of the input are self-intersecting
and make the operation impossible with the current version of the code.
\n
<b>Type:</b> `bool` \n
<b>Default:</b> `false`
\cgalNPEnd

\cgalNPBegin{clip_volume} \anchor PMP_clip_volume
Parameter used in `clip()` functions to clip a volume rather than a surface.
\n
<b>Type:</b> `bool` \n
<b>Default:</b> `false`
\cgalNPEnd

\cgalNPBegin{use_compact_clipper} \anchor PMP_use_compact_clipper
Parameter used in `clip()` functions to indicate whether the boundary of the clipper
should be considered as part of the clipping volume or not.
\n
<b>Type:</b> `bool` \n
<b>Default:</b> `true`
\cgalNPEnd

\cgalNPBegin{output_iterator} \anchor PMP_output_iterator
Parameter to pass an output iterator.
\n
\b Type : a model of `OutputIterator` \n
\b Default : `#CGAL::Emptyset_iterator`
\cgalNPEnd

\cgalNPBegin{erase_all_duplicates} \anchor PMP_erase_all_duplicates
Parameter used in the function `merge_duplicate_polygons_in_polygon_soup()` to indicate,
when multiple faces are duplicates, whether all the duplicate faces should be removed
or if one (arbitrarily chosen) face should be kept.
\n
<b>Type:</b> `bool` \n
<b>Default:</b> `false`
\cgalNPEnd

\cgalNPBegin{require_same_orientation} \anchor PMP_require_same_orientation
Parameter used in the function `merge_duplicate_polygons_in_polygon_soup()` to indicate
if orientation should matter when determining whether two faces are duplicates.
\n
<b>Type:</b> `bool` \n
<b>Default:</b> `false`
\cgalNPEnd

\cgalNPBegin{snapping_tolerance} \anchor PMP_snapping_tolerance
Parameter used in the function `locate_in_face()` to to snap barycentric coordinates. Depending on the geometric traits used,
the computation of the barycentric coordinates might be an inexact construction, thus leading
to sometimes surprising values (e.g. a triplet `[0.5, 0.5, -1-e17]` for a point at the middle
of an edge). The coordinates will be snapped towards `0` and `1` if the difference is smaller than the tolerance value, while
still ensuring that the total sum of the coordinates is `1`.
\n
<b>Type:</b> `Kernel::FT` \n
<b>Default:</b> `0`
\cgalNPEnd

\cgalNPBegin{use_angle_smoothing} \anchor PMP_use_angle_smoothing
Parameter used in the function `smooth_mesh()` to indicate if angle-based smoothing should be used.
When this type of smoothing is used, the algorithm attempts to equalize angles incident to each vertex.
\n
<b>Type:</b> `bool` \n
<b>Default:</b> `true`
\cgalNPEnd

\cgalNPBegin{use_area_smoothing} \anchor PMP_use_area_smoothing
Parameter used in the function `smooth_mesh()` to indicate if area-based smoothing should be used.
When this type of smoothing is used, the algorithm attempts to equalize the areas of the triangles
incident to each vertex. Since this can create elongated triangles, a second phase uses Delaunay-based
flips to recover good shapes, unless specified otherwise (see below).
\n
<b>Type:</b> `bool` \n
<b>Default:</b> `true`
\cgalNPEnd

\cgalNPBegin{use_Delaunay_flips} \anchor PMP_use_Delaunay_flips
Parameter used in the function `smooth_mesh()` to indicate if Delaunay-based flips should be used
after area-based smoothing has been performed. A user wishing to preserve combinatorial information
can set this parameter to `false`, but the mesh might have elongated elements.
\n
<b>Type:</b> `bool` \n
<b>Default:</b> `true`
\cgalNPEnd

\cgalNPBegin{use_safety_constraints} \anchor PMP_use_safety_constraints
Parameter used in the function `smooth_mesh()` to indicate if some sanity checks should be used to decide
if the move of a vertex should be applied or rejected. These sanity checks consists of checking that
no face incident to the vertex becomes inverted and that the minimum angle of the incident faces
is not decreased by the move.
\n
<b>Type:</b> `bool` \n
<b>Default:</b> `true`
\cgalNPEnd

\cgalNPBegin{face_size_map} \anchor PMP_face_size_map
Parameter used in the functions `keep_large_connected_components()` and
`keep_largest_connected_components()` to pass a property map that gives the size of a face when
evaluating the size of a connected component (which is defined as the sum of the sizes of its faces).
\n
<b>Type:</b> a class model of `ReadablePropertyMap` with
`boost::graph_traits<PolygonMesh>::%face_descriptor` as key type and
a value type supporting construction from `0`, `operator+=()`, and comparison operators. \n
<b>Default:</b> `CGAL::Constant_property_map<face_descriptor, std::size_t>` with value `1`
\cgalNPEnd

<<<<<<< HEAD
\cgalNPBegin{area_threshold} \anchor PMP_area_threshold
Parameter used in the function `remove_connected_components_of_negligible_size()`
to pass a threshold value such that all connected components with an area smaller
than this value are removed from the mesh.
\n
<b>Type:</b> `Kernel::FT` \n
<b>Default:</b> The square of one percent of the length of the diagonal of the bounding box of the mesh.
\cgalNPEnd

\cgalNPBegin{volume_threshold} \anchor PMP_volume_threshold
Parameter used in the function `remove_connected_components_of_negligible_size()`
to pass a threshold value such that all (closed) connected components with a volume smaller
than this value are removed from the mesh.
\n
<b>Type:</b> `Kernel::FT` \n
<b>Default:</b> The third power of one percent of the length of the diagonal of the bounding box of the mesh.
\cgalNPEnd

=======

\cgalNPBegin{dry_run} \anchor PMP_dry_run
Parameter used in the function `keep_large_connected_components()`
to tell the function not to alter the input, only to return the number of connected components
that would be removed.

\n
<b>Type:</b> `bool` \n
<b>Default:</b> `false`
\cgalNPEnd
>>>>>>> 10f53f85
\cgalNPTableEnd

*/<|MERGE_RESOLUTION|>--- conflicted
+++ resolved
@@ -452,7 +452,6 @@
 <b>Default:</b> `CGAL::Constant_property_map<face_descriptor, std::size_t>` with value `1`
 \cgalNPEnd
 
-<<<<<<< HEAD
 \cgalNPBegin{area_threshold} \anchor PMP_area_threshold
 Parameter used in the function `remove_connected_components_of_negligible_size()`
 to pass a threshold value such that all connected components with an area smaller
@@ -471,7 +470,6 @@
 <b>Default:</b> The third power of one percent of the length of the diagonal of the bounding box of the mesh.
 \cgalNPEnd
 
-=======
 
 \cgalNPBegin{dry_run} \anchor PMP_dry_run
 Parameter used in the function `keep_large_connected_components()`
@@ -482,7 +480,7 @@
 <b>Type:</b> `bool` \n
 <b>Default:</b> `false`
 \cgalNPEnd
->>>>>>> 10f53f85
+
 \cgalNPTableEnd
 
 */