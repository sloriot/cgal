--- conflicted
+++ resolved
@@ -336,13 +336,8 @@
 \cgalNPBegin{visitor} \anchor PMP_visitor
 Parameter used to pass a visitor class to a function. Its type and behavior depend on the visited function.
 \n
-<<<<<<< HEAD
-\b Type : `A class` \n
-\b Default : Specific to the function visited
-=======
 <b>Type:</b> `A class` \n
 <b>Default:</b> Specific to the function visited
->>>>>>> 11015420
 \cgalNPEnd
 
 \cgalNPBegin{throw_on_self_intersection} \anchor PMP_throw_on_self_intersection
@@ -369,13 +364,13 @@
 <b>Default:</b> `true`
 \cgalNPEnd
 
-<<<<<<< HEAD
 \cgalNPBegin{output_iterator} \anchor PMP_output_iterator
 Parameter to pass an output iterator.
 \n
 \b Type : a model of `OutputIterator` \n
 \b Default : `Emptyset_iterator`
-=======
+\cgalNPEnd
+
 \cgalNPBegin{erase_all_duplicates} \anchor PMP_erase_all_duplicates
 Parameter used in the function `merge_duplicate_polygons_in_polygon_soup()` to indicate,
 when multiple faces are duplicates, whether all the duplicate faces should be removed
@@ -391,7 +386,6 @@
 \n
 <b>Type:</b> `bool` \n
 <b>Default:</b> `false`
->>>>>>> 11015420
 \cgalNPEnd
 
 \cgalNPTableEnd
