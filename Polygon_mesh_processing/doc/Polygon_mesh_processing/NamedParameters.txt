/*!
\defgroup pmp_namedparameters Named Parameters for Polygon Mesh Processing
\ingroup PkgPolygonMeshProcessingRef

In this package, all functions optional parameters are implemented as BGL optional
named parameters (see \ref BGLNamedParameters for more information on how to use them).
Since the parameters of the various polygon mesh processing functions defined
in this package are redundant, their long descriptions are centralized below.
The sequence of named parameters starts with `CGAL::parameters::`.
`CGAL::parameters::all_default()` can be used to indicate
that default values of optional named parameters  shall be used.

In the following, we assume that the following types are provided as template parameters
of polygon mesh processing functions and classes. Note that, for some of these functions,
the type is more specific:
<ul>
<li>`PolygonMesh` is a model of the concept `FaceGraph`</li>.
<li>`GeomTraits` a geometric traits class in which constructions are performed and
     predicates evaluated. Everywhere in this package, a \cgal `Kernel` fulfills the requirements.</li>
</ul>

The following named parameters, offered by the package \ref PkgBGL
(see \ref bgl_namedparameters), are used in this package:

\cgalNPTableBegin
\cgalNPBegin{vertex_point_map} \anchor PMP_vertex_point_map
is the property map with the points associated to the vertices of the polygon mesh `pmesh`.\n
<b>Type:</b> a class model of `ReadablePropertyMap` with
`boost::graph_traits<PolygonMesh>::%vertex_descriptor` as key type and
`GeomTraits::Point_3` as value type. \n
<b>Default:</b> \code boost::get(CGAL::vertex_point, pmesh) \endcode
\cgalNPEnd

\cgalNPBegin{vertex_index_map} \anchor PMP_vertex_index_map
is the property map containing the index of each vertex of the input polygon mesh.\n
<b>Type:</b> a class model of `ReadablePropertyMap` with
`boost::graph_traits<PolygonMesh>::%vertex_descriptor` as key type and the value type
\code typename boost::property_traits<typename boost::property_map<PolygonMesh, CGAL::vertex_index_t>::type>::value_type \endcode
<b>Default:</b> \code boost::get(CGAL::vertex_index, pmesh)\endcode
\cgalNPEnd

\cgalNPBegin{face_index_map} \anchor PMP_face_index_map
is the property map containing the index of each face of the input polygon mesh.\n
<b>Type:</b> a class model of `ReadablePropertyMap` with
`boost::graph_traits<PolygonMesh>::%face_descriptor` as key type and the value type:
\code typename boost::property_traits<typename boost::property_map<PolygonMesh, CGAL::face_index_t>::type>::value_type \endcode
<b>Default:</b> \code boost::get(CGAL::face_index, pmesh)\endcode
If this internal property map exists, its values must be initialized.
\cgalNPEnd

\cgalNPBegin{edge_is_constrained_map} \anchor PMP_edge_is_constrained_map
is the property map containing information about edges of the input polygon mesh
being marked or not. In `isotropic_remeshing()` and `connected_components()`,
the marked edges are constrained.\n
<b>Type:</b> a class model of `ReadWritePropertyMap` with
`boost::graph_traits<PolygonMesh>::%edge_descriptor` as key type and
`bool` as value type. It must be default constructible.\n
<b>Default:</b> a default property map where no edge is constrained
\cgalNPEnd
\cgalNPTableEnd

In addition to these named parameters, this package offers the following named parameters:

\cgalNPTableBegin
\cgalNPBegin{geom_traits} \anchor PMP_geom_traits
is the geometric traits instance used for the mesh processing operation.\n
<b>Type:</b> a Geometric traits class.\n
<b>Default</b>:
\code typename CGAL::Kernel_traits<
        typename boost::property_traits<
          typename boost::property_map<PolygonMesh, CGAL::vertex_point_t>::type>::value_type>::Kernel \endcode
\cgalNPEnd

\cgalNPBegin{vertex_incident_patches_map} \anchor PMP_vertex_incident_patches_map
is the property map containing the surface patches incident to each vertex of the input polygon mesh.\n
<b>Type:</b> a class model of `LvaluePropertyMap` with
`boost::graph_traits<PolygonMesh>::%vertex_descriptor` as key type. Its value type
must be a container of `boost::property_traits<PatchIdMap>::%value_type` and have a function `insert()`.
A `std::set` or a `boost::unordered_set` are recommended, as a patch index may be
inserted several times.\n
<b>Default:</b> \code boost::get(CGAL::vertex_incident_patches_t, pmesh)\endcode
\cgalNPEnd

\cgalNPBegin{vertex_feature_degree_map} \anchor PMP_vertex_feature_degree_map
is the property map containing the number of feature edges being incident to the vertices of the polygon mesh `pmesh`.\n
<b>Type:</b> a class model of `ReadWritePropertyMap` with
`boost::graph_traits<PolygonMesh>::%vertex_descriptor` as key type and
`int` as value type. It must be default constructible.\n
<b>Default:</b> \code boost::get(CGAL::vertex_feature_degree_t(), pmesh) \endcode
\cgalNPEnd

\cgalNPBegin{vertex_is_constrained_map} \anchor PMP_vertex_is_constrained_map
is the property map containing information about vertices of the input polygon mesh being constrained or not.
Constrained vertices may be replaced by new vertices, but the number and location
of vertices remain unchanged.\n
<b>Type:</b> a class model of `ReadWritePropertyMap` with
`boost::graph_traits<PolygonMesh>::%vertex_descriptor` as key type and
`bool` as value type. It must be default constructible.\n
<b>Default:</b> a default property map where no vertex is constrained is provided.
\cgalNPEnd

\cgalNPBegin{face_patch_map} \anchor PMP_face_patch_map
is a property map containing information about faces.
It is particularly well-suited for preserving surface patch IDs,
or face colors.
The edges at the interface between surface patches are treated similarly
to the ones of `edge_is_constrained_map`.\n
<b>Type:</b> a class model of `ReadWritePropertyMap` with
`boost::graph_traits<PolygonMesh>::%face_descriptor` as key type and
the desired property, model of `CopyConstructible` as value type.\n
<b>Default:</b> a default property map where each face is associated with the ID of
the connected component it belongs to. Connected components are
computed with respect to the constrained edges listed in the property map
`edge_is_constrained_map`
\cgalNPEnd

\cgalNPBegin{first_index} \anchor PMP_first_index
is the index of the first surface patch.\n
<b>Type:</b> `std::size_t`\n
<b>Default:</b> 1
\cgalNPEnd

\cgalNPBegin{density_control_factor} \anchor PMP_density_control_factor
controls the density of the mesh generated by refinement, with larger values causing denser refinements.
The density of vertices in the refined region is this factor times higher than before refinement.\n
<b>Type:</b> floating scalar value\n
<b>Default:</b> `CGAL::sqrt(2)`
\cgalNPEnd

\cgalNPBegin{fairing_continuity} \anchor PMP_fairing_continuity
controls the tangential continuity of the output surface in `fair()`.
The possible values are 0, 1 and 2, refering to the  C<sup>0</sup>, C<sup>1</sup>
and C<sup>2</sup> continuity.\n
<b>Type:</b> \c unsigned \c int between 0 and 2\n
<b>Default:</b> `1`
\cgalNPEnd

\cgalNPBegin{sparse_linear_solver} \anchor PMP_sparse_linear_solver
is the solver used.\n
<b>Type:</b> a class model of `SparseLinearAlgebraWithFactorTraits_d`.\n
<b>Default:</b> if \ref thirdpartyEigen "Eigen" 3.2 (or greater) is available and
`CGAL_EIGEN3_ENABLED` is defined, then the following overload of `Eigen_solver_traits`
is provided as default value:\n
in `fair()`:\n
\code CGAL::Eigen_solver_traits<Eigen::SparseLU<CGAL::Eigen_sparse_matrix<double>::EigenType, Eigen::COLAMDOrdering<int> > > \endcode
in `smooth_shape()`:\n
\code CGAL::Eigen_solver_traits<Eigen::BiCGSTAB<CGAL::Eigen_sparse_matrix<double>::EigenType, Eigen::IncompleteLUT<double> > > \endcode
\cgalNPEnd

\cgalNPBegin{number_of_iterations} \anchor PMP_number_of_iterations
is the number of iterations of the sequence of iterations performed in `isotropic_remeshing()`.\n
<b>Type:</b> \c unsigned \c int \n
<b>Default:</b> `1`
\cgalNPEnd

\cgalNPBegin{protect_constraints} \anchor PMP_protect_constraints
enables the protection of constraints listed by \ref PMP_edge_is_constrained_map
"edge_is_constrained_map" and boundary edges
in `isotropic_remeshing()`. If `true`, constraint edges cannot be modified at all
during the remeshing process.\n
<b>Type:</b> `bool` \n
<b>Default:</b> `false`
\cgalNPEnd

\cgalNPBegin{collapse_constraints} \anchor PMP_collapse_constraints
enables the collapse of constraints listed by \ref PMP_edge_is_constrained_map
"edge_is_constrained_map" and boundary edges
in `isotropic_remeshing()`. If `false`, constraint edges cannot be collapsed
during the remeshing process.\n
<b>Type:</b> `bool` \n
<b>Default:</b> `true`
\cgalNPEnd

\cgalNPBegin{relax_constraints} \anchor PMP_relax_constraints
enables the tangential relaxation step in `isotropic_remeshing()`
to be performed on vertices that are endpoints of constraints listed
by \ref PMP_edge_is_constrained_map "edge_is_constrained_map", and boundary edges.
The vertices move along the constrained polylines they belong to.
Corners (i.e. vertices incident to more than 2 constraints, and vertices listed in
\ref PMP_vertex_is_constrained_map "vertex_is_constrained_map") are not allowed
to move at all.
If \ref PMP_protect_constraints "protect_constraints" is
set to `true`, this parameter is ignored.\n
<b>Type:</b> `bool` \n
<b>Default:</b> `true`
\cgalNPEnd

\cgalNPBegin{number_of_relaxation_steps} \anchor PMP_number_of_relaxation_steps
is the number of iterations of tangential relaxation that are performed at each iteration
of `isotropic_remeshing()`. A larger number of relaxation steps lead to
a more isotropic mesh.\n
<b>Type:</b> \c unsigned \c int \n
<b>Default:</b> `1`
\cgalNPEnd

\cgalNPBegin{use_delaunay_triangulation} \anchor PMP_use_delaunay_triangulation
enables the use of the Delaunay triangulation facet search space for hole filling functions.
If no valid triangulation can be found in this search space, the algorithm falls back to the
non-Delaunay triangulations search space to find a solution.\n
<b>Type:</b> `bool` \n
<b>Default:</b> `true`
\cgalNPEnd

\cgalNPBegin{use_random_uniform_sampling} \anchor PMP_use_random_uniform_sampling
is a parameter used in `sample_triangle_mesh()` to indicate that the points are picked
in a random uniform way.\n
<b>Type:</b> `bool` \n
<b>Default:</b> `true`
\cgalNPEnd

\cgalNPBegin{use_grid_sampling} \anchor PMP_use_grid_sampling
is a parameter used in `sample_triangle_mesh()` to indicate that the points are picked
on a grid in each face.\n
<b>Type:</b> `bool` \n
<b>Default:</b> `false`
\cgalNPEnd

\cgalNPBegin{use_monte_carlo_sampling} \anchor PMP_use_monte_carlo_sampling
is a parameter used in `sample_triangle_mesh()` to indicate that the points are picked
using a Monte-Carlo approach.\n
<b>Type:</b> `bool` \n
<b>Default:</b> `false`
\cgalNPEnd

\cgalNPBegin{sample_edges} \anchor PMP_sample_edges
is a parameter used in `sample_triangle_mesh()` to indicate if a dedicated sampling
of edges is done.\n
<b>Type:</b> `bool` \n
<b>Default:</b> `true`
\cgalNPEnd

\cgalNPBegin{sample_vertices} \anchor PMP_sample_vertices
is a parameter used in `sample_triangle_mesh()` to indicate that triangle vertices are
copied in the output iterator.\n
<b>Type:</b> `bool` \n
<b>Default:</b> `true`
\cgalNPEnd

\cgalNPBegin{sample_faces} \anchor PMP_sample_faces
is a parameter used in `sample_triangle_mesh()` to indicate if the interior of faces
is considered for the sampling.\n
<b>Type:</b> `bool` \n
<b>Default:</b> `true`
\cgalNPEnd

\cgalNPBegin{number_of_points_on_faces} \anchor PMP_number_of_points_on_faces
is a parameter used in `sample_triangle_mesh()` to set the number of points picked
using the random uniform method on faces.\n
<b>Type:</b> `std::size_t` \n
<b>Default:</b> `0`
\cgalNPEnd

\cgalNPBegin{number_of_points_on_edges} \anchor PMP_number_of_points_on_edges
is a parameter used in `sample_triangle_mesh()` to set the number of points picked
using the random uniform method on edges.\n
<b>Type:</b> `std::size_t` \n
<b>Default:</b> `0`
\cgalNPEnd

\cgalNPBegin{number_of_points_per_face} \anchor PMP_number_of_points_per_face
is a parameter used in `sample_triangle_mesh()` to set the number of points picked
per face using the Monte-Carlo method.\n
<b>Type:</b> `std::size_t` \n
<b>Default:</b> `0`
\cgalNPEnd

\cgalNPBegin{number_of_points_per_edge} \anchor PMP_number_of_points_per_edge
is a parameter used in `sample_triangle_mesh()` to set the number of points picked
per edge using the Monte-Carlo method.\n
<b>Type:</b> `std::size_t` \n
<b>Default:</b> `0`
\cgalNPEnd

\cgalNPBegin{grid_spacing} \anchor PMP_grid_spacing
is a parameter used in `sample_triangle_mesh()` to set the grid spacing when using
the grid sampling method.\n
<b>Type:</b> `double` \n
<b>Default:</b> `0`
\cgalNPEnd

\cgalNPBegin{number_of_points_per_area_unit} \anchor PMP_number_of_points_per_area_unit
is a parameter used in `sample_triangle_mesh()` to set the number of points per
area unit to be picked up in faces for the random uniform sampling and
Monte-Carlo methods.\n
<b>Type:</b> `double` \n
<b>Default:</b> `0`
\cgalNPEnd

\cgalNPBegin{number_of_points_per_distance_unit} \anchor PMP_number_of_points_per_distance_unit
is a parameter used in `sample_triangle_mesh()` to set the number of points per
distance unit to be picked up on edges for the random uniform sampling and
Monte-Carlo methods.\n
<b>Type:</b> `double` \n
<b>Default:</b> `0`
\cgalNPEnd

\cgalNPBegin{do_project} \anchor PMP_do_project
is a parameter used in `random_perturbation()` to set whether vertices are re-projected
to the input surface after their geometric perturbation.\n
<b>Type:</b> `bool` \n
<b>Default:</b> `true`
\cgalNPEnd

\cgalNPBegin{random_seed} \anchor PMP_random_seed
is a parameter used in `random_perturbation()` to choose a seed to initialize
the random number generator `CGAL::Random()`.
If this parameter is not provided, the perturbation is not deterministic
(i.e. not reproducible from one run to the other).\n
<b>Type:</b> `unsigned int` \n
<b>Default:</b> the random number generator is initialized with `CGAL::Random()`
\cgalNPEnd

\cgalNPBegin{outward_orientation} \anchor PMP_outward_orientation
Parameter used in orientation functions to choose between an outward or inward orientation.
\n
<b>Type:</b> `bool` \n
<b>Default:</b> `true`

\cgalNPBegin{do_overlap_test_of_bounded_sides} \anchor PMP_do_overlap_test_of_bounded_sides
Parameter used in intersection test functions to indicate whether overlapping tests of bounded sides
of close meshes are done in addition to surface intersection tests.
\n
<b>Type:</b> `bool` \n
<b>Default:</b> `false`
\cgalNPEnd

\cgalNPBegin{projection_functor} \anchor PMP_projection_functor
Parameter used in `isotropic_remeshing()` to specify an alternative vertex projection method.
\n
<b>Type:</b> Unary function object with vertex descriptor as argument type. \n
<b>Default:</b> A function object projecting vertices on the input surface.
\cgalNPEnd

\cgalNPBegin{apply_per_connected_component} \anchor PMP_apply_per_connected_component
Parameter used to indicate whether an algorithm should consider each connected component
of a mesh independently.\n
<b>Type:</b> `bool` \n
<b>Default:</b> `false`
\cgalNPEnd

\cgalNPBegin{visitor} \anchor PMP_visitor
Parameter used to pass a visitor class to a function. Its type and behavior depend on the visited function.
\n
<b>Type:</b> `A class` \n
<b>Default:</b> Specific to the function visited
\cgalNPEnd

\cgalNPBegin{throw_on_self_intersection} \anchor PMP_throw_on_self_intersection
Parameter used in corefinement-related functions to make the functions throw an exception in
case some faces involved in the intersection of the input are self-intersecting
and make the operation impossible with the current version of the code.
\n
<b>Type:</b> `bool` \n
<b>Default:</b> `false`
\cgalNPEnd

\cgalNPBegin{clip_volume} \anchor PMP_clip_volume
Parameter used in `clip()` functions to clip a volume rather than a surface.
\n
<b>Type:</b> `bool` \n
<b>Default:</b> `false`
\cgalNPEnd

\cgalNPBegin{use_compact_clipper} \anchor PMP_use_compact_clipper
Parameter used in `clip()` functions to indicate whether the boundary of the clipper
should be considered as part of the clipping volume or not.
\n
<b>Type:</b> `bool` \n
<b>Default:</b> `true`
\cgalNPEnd

\cgalNPBegin{output_iterator} \anchor PMP_output_iterator
Parameter to pass an output iterator.
\n
\b Type : a model of `OutputIterator` \n
\b Default : `#CGAL::Emptyset_iterator`
\cgalNPEnd

\cgalNPBegin{erase_all_duplicates} \anchor PMP_erase_all_duplicates
Parameter used in the function `merge_duplicate_polygons_in_polygon_soup()` to indicate,
when multiple faces are duplicates, whether all the duplicate faces should be removed
or if one (arbitrarily chosen) face should be kept.
\n
<b>Type:</b> `bool` \n
<b>Default:</b> `false`
\cgalNPEnd

\cgalNPBegin{require_same_orientation} \anchor PMP_require_same_orientation
Parameter used in the function `merge_duplicate_polygons_in_polygon_soup()` to indicate
if orientation should matter when determining whether two faces are duplicates.
\n
<b>Type:</b> `bool` \n
<b>Default:</b> `false`
\cgalNPEnd

\cgalNPBegin{snapping_tolerance} \anchor PMP_snapping_tolerance
Parameter used in the function `locate_in_face()` to to snap barycentric coordinates. Depending on the geometric traits used,
the computation of the barycentric coordinates might be an inexact construction, thus leading
to sometimes surprising values (e.g. a triplet `[0.5, 0.5, -1-e17]` for a point at the middle
of an edge). The coordinates will be snapped towards `0` and `1` if the difference is smaller than the tolerance value, while
still ensuring that the total sum of the coordinates is `1`.
\n
<b>Type:</b> `Kernel::FT` \n
<b>Default:</b> `0`
\cgalNPEnd

\cgalNPBegin{use_angle_smoothing_t} \anchor PMP_use_angle_smoothing
Parameter used in the function `smooth_mesh()` to indicate if angle-based smoothing should be used.
When this type of smoothing is used, the algorithm attempts to equalize angles incident to each vertex.

\n
<b>Type:</b> `bool` \n
<b>Default:</b> `true`
\cgalNPEnd

\cgalNPBegin{use_area_smoothing_t} \anchor PMP_use_area_smoothing
Parameter used in the function `smooth_mesh()` to indicate if area-based smoothing should be used.
When this type of smoothing is used, the algorithm attempts to equalize the areas of the triangles
incident to each vertex. Since this can create elongated triangles, a second phase uses Delaunay-based
flips to recover good shapes, unless specified otherwise (see below).

\n
<b>Type:</b> `bool` \n
<b>Default:</b> `true`
\cgalNPEnd

<<<<<<< HEAD
\cgalNPBegin{do_orientation_tests} \anchor PMP_do_orientation_tests
Parameter used in `volume_connected_components()` to indicate if surface orientation test
must be done to decide of the belonging of a surface connected component to a volume.
\n
\b Type : `bool` \n
\b Default value is `true`
\cgalNPEnd

\cgalNPBegin{do_self_intersection_tests} \anchor PMP_do_self_intersection_tests
Parameter used in `volume_connected_components()` to indicate if the input triangle mesh
might contains self-intersections that must be taken into account while detecting volume
connected components.
\n
\b Type : `bool` \n
\b Default value is `false`
\cgalNPEnd

\cgalNPBegin{error_codes} \anchor PMP_error_codes
a reference to a vector holding the classification of a volume connected component identified by its id.
The size of the vector is exactly the number of volume connected components and the
object at position `k` in the vector correspond to the classification of the volume connected component
assigned the id `k`.
\n
\b Type: a `reference_wrapper` (either from `boost` or the standard library)
         over an object of type `std::vector<Volume_error_code>` \n
\b Default: None
\cgalNPEnd

\cgalNPBegin{face_connected_component_map} \anchor PMP_face_connected_component_map
a property map that will contain for each face the id
of its surface connected component in the range
`[0, number of connected components - 1[`.
\n
<b>Type:</b> a class model of `WritablePropertyMap` with
`boost::graph_traits<PolygonMesh>::%face_descriptor` as key type and `std::size_t` as value type\n
\b Default: None
\cgalNPEnd

\cgalNPBegin{volume_inclusions} \anchor PMP_volume_inclusions
a reference to a vector holding vector of id of surface connected components.
The size of the vector is exactly the number of surface connected components of the triangle mesh considered
The vector at position `k` contains the id of each surface connected components
that is the first intersected by a ray with source on the surface connected component `k`
and directed outside the finite volume enclosed by the surface connected component `k`.
\n
\b Type: a `reference_wrapper` (either from `boost` or the standard library)
         over an object of type `std::vector< std::vector<std::size_t> >` \n
\b Default: None
=======
\cgalNPBegin{use_Delaunay_flips_t} \anchor PMP_use_Delaunay_flips
Parameter used in the function `smooth_mesh()` to indicate if Delaunay-based flips should be used
after area-based smoothing has been performed. A user wishing to preserve combinatorial information
can set this parameter to `false`, but the mesh might have elongated elements.

\n
<b>Type:</b> `bool` \n
<b>Default:</b> `true`
\cgalNPEnd

\cgalNPBegin{use_safety_constraints} \anchor PMP_use_safety_constraints
Parameter used in the function `smooth_mesh()` to indicate if some sanity checks should be used to decide
if the move of a vertex should be applied or rejected. These sanity checks consists of checking that
no face incident to the vertex becomes inverted and that the minimum angle of the incident faces
is not decreased by the move.

\n
<b>Type:</b> `bool` \n
<b>Default:</b> `true`
\cgalNPEnd

\cgalNPBegin{face_size_map} \anchor PMP_face_size_map
Parameter used in the functions `keep_large_connected_components()` and
`keep_largest_connected_components()` to pass a property map that gives the size of a face when
evaluating the size of a connected component (which is defined as the sum of the sizes of its faces).

\n
<b>Type:</b> a class model of `ReadablePropertyMap` with
`boost::graph_traits<PolygonMesh>::%face_descriptor` as key type and
a value type supporting construction from `0`, `operator+=()`, and comparison operators. \n
<b>Default:</b> `CGAL::Constant_property_map<face_descriptor, std::size_t>` with value `1`
>>>>>>> 7feb524d
\cgalNPEnd

\cgalNPTableEnd

*/<|MERGE_RESOLUTION|>--- conflicted
+++ resolved
@@ -424,7 +424,6 @@
 <b>Default:</b> `true`
 \cgalNPEnd
 
-<<<<<<< HEAD
 \cgalNPBegin{do_orientation_tests} \anchor PMP_do_orientation_tests
 Parameter used in `volume_connected_components()` to indicate if surface orientation test
 must be done to decide of the belonging of a surface connected component to a volume.
@@ -473,7 +472,8 @@
 \b Type: a `reference_wrapper` (either from `boost` or the standard library)
          over an object of type `std::vector< std::vector<std::size_t> >` \n
 \b Default: None
-=======
+\cgalNPEnd
+
 \cgalNPBegin{use_Delaunay_flips_t} \anchor PMP_use_Delaunay_flips
 Parameter used in the function `smooth_mesh()` to indicate if Delaunay-based flips should be used
 after area-based smoothing has been performed. A user wishing to preserve combinatorial information
@@ -505,7 +505,6 @@
 `boost::graph_traits<PolygonMesh>::%face_descriptor` as key type and
 a value type supporting construction from `0`, `operator+=()`, and comparison operators. \n
 <b>Default:</b> `CGAL::Constant_property_map<face_descriptor, std::size_t>` with value `1`
->>>>>>> 7feb524d
 \cgalNPEnd
 
 \cgalNPTableEnd
