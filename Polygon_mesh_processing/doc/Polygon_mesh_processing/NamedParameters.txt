--- conflicted
+++ resolved
@@ -326,14 +326,13 @@
 <b>Default:</b> A function object projecting vertices on the input surface.
 \cgalNPEnd
 
-<<<<<<< HEAD
 \cgalNPBegin{apply_per_connected_component} \anchor PMP_apply_per_connected_component
 Parameter used to indicate whether an algorithm should consider each connected component 
 of a mesh independently.\n
 \b Type : `bool` \n
 \b Default value is `false`
 \cgalNPEnd
-=======
+
 \cgalNPBegin{visitor} \anchor PMP_visitor
 Parameter used to pass a visitor class to a function. Its type and behavior depend on the visited function.
 \n
@@ -366,7 +365,6 @@
 \cgalNPEnd
 
 
->>>>>>> 6d89662e
 \cgalNPTableEnd
 
 */