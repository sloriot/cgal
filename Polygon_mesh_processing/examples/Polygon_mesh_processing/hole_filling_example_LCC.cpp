#include <CGAL/Exact_predicates_inexact_constructions_kernel.h>
#include <CGAL/boost/graph/graph_traits_Linear_cell_complex_for_combinatorial_map.h>
#include <CGAL/Linear_cell_complex_constructors.h>

#include <CGAL/Polygon_mesh_processing/triangulate_hole.h>
#include <CGAL/Polygon_mesh_processing/IO/polygon_mesh_io.h>

#include <iostream>
#include <fstream>
#include <vector>

typedef CGAL::Exact_predicates_inexact_constructions_kernel                              Kernel;
typedef Kernel::Point_3                                                                  Point;
typedef CGAL::Linear_cell_complex_traits<3, Kernel>                                      MyTraits;
typedef CGAL::Linear_cell_complex_for_bgl_combinatorial_map_helper<2, 3, MyTraits>::type LCC;

typedef boost::graph_traits<LCC>::vertex_descriptor                                      vertex_descriptor;
typedef boost::graph_traits<LCC>::halfedge_descriptor                                    halfedge_descriptor;
typedef boost::graph_traits<LCC>::face_descriptor                                        face_descriptor;

namespace PMP = CGAL::Polygon_mesh_processing;

int main(int argc, char* argv[])
{
  const char* filename = (argc > 1) ? argv[1] : "data/mech-holes-shark.off";

  LCC mesh;
<<<<<<< HEAD
  if(!PMP::read_polygon_mesh(filename, mesh))
=======
  if(!PMP::IO::read_polygon_mesh(filename, mesh))
>>>>>>> cf69d322
  {
    std::cerr << "Invalid input." << std::endl;
    return 1;
  }

  // Incrementally fill the holes
  unsigned int nb_holes = 0;
  for ( halfedge_descriptor h : halfedges(mesh))
  {
    if(is_border(h,mesh))
    {
      std::vector<face_descriptor>  patch_facets;
      std::vector<vertex_descriptor> patch_vertices;
      bool success = std::get<0>(PMP::triangulate_refine_and_fair_hole(mesh,
                                                                       h,
                                                                       std::back_inserter(patch_facets),
                                                                       std::back_inserter(patch_vertices),
                                                                       PMP::parameters::vertex_point_map(get(CGAL::vertex_point, mesh))
                                                                                       .geom_traits(Kernel())));

      std::cout << "* Number of facets in constructed patch: " << patch_facets.size() << std::endl;
      std::cout << "  Number of vertices in constructed patch: " << patch_vertices.size() << std::endl;
      std::cout << "  Is fairing successful: " << success << std::endl;
      ++nb_holes;
    }
  }

  std::cout << std::endl;
  std::cout << nb_holes << " holes have been filled" << std::endl;

  std::ofstream out("filled_LCC.off");
  out.precision(17);
<<<<<<< HEAD
  CGAL::write_OFF(out, mesh);
=======
  CGAL::IO::write_OFF(out, mesh);
>>>>>>> cf69d322

  return 0;
}<|MERGE_RESOLUTION|>--- conflicted
+++ resolved
@@ -25,11 +25,7 @@
   const char* filename = (argc > 1) ? argv[1] : "data/mech-holes-shark.off";
 
   LCC mesh;
-<<<<<<< HEAD
-  if(!PMP::read_polygon_mesh(filename, mesh))
-=======
   if(!PMP::IO::read_polygon_mesh(filename, mesh))
->>>>>>> cf69d322
   {
     std::cerr << "Invalid input." << std::endl;
     return 1;
@@ -62,11 +58,7 @@
 
   std::ofstream out("filled_LCC.off");
   out.precision(17);
-<<<<<<< HEAD
-  CGAL::write_OFF(out, mesh);
-=======
   CGAL::IO::write_OFF(out, mesh);
->>>>>>> cf69d322
 
   return 0;
 }