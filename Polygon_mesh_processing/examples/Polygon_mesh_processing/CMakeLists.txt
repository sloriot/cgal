# Created by the script cgal_create_CMakeLists
# This is the CMake script for compiling a set of CGAL applications.

cmake_minimum_required(VERSION 3.1...3.15)
project(Polygon_mesh_processing_Examples)

# CGAL and its components
<<<<<<< HEAD
find_package(CGAL REQUIRED)
=======
find_package( CGAL QUIET COMPONENTS  )

if ( NOT CGAL_FOUND )

  message(STATUS "This project requires the CGAL library, and will not be compiled.")
  return()

endif()
>>>>>>> 2d4c2543

# Boost and its components
find_package(Boost REQUIRED)

if(NOT Boost_FOUND)

  message(
    STATUS "This project requires the Boost library, and will not be compiled.")

  return()

endif()

find_package(OpenMesh QUIET)

if(OpenMesh_FOUND)
  include(UseOpenMesh)
else()
  message(STATUS "Examples that use OpenMesh will not be compiled.")
endif()

# include for local directory

# include for local package
find_package(Eigen3 3.2.0) #(requires 3.2.0 or greater)
include(CGAL_Eigen3_support)

# Creating entries for all .cpp/.C files with "main" routine
# ##########################################################

<<<<<<< HEAD
create_single_source_cgal_program("hausdorff_distance_remeshing_example.cpp")

if(TARGET CGAL::Eigen3_support)
  create_single_source_cgal_program("hole_filling_example.cpp")
  target_link_libraries(hole_filling_example PUBLIC CGAL::Eigen3_support)
  create_single_source_cgal_program("hole_filling_example_SM.cpp")
  target_link_libraries(hole_filling_example_SM PUBLIC CGAL::Eigen3_support)
  create_single_source_cgal_program("refine_fair_example.cpp")
  target_link_libraries(refine_fair_example PUBLIC CGAL::Eigen3_support)
  create_single_source_cgal_program("shape_smoothing_example.cpp")
  target_link_libraries(shape_smoothing_example PUBLIC CGAL::Eigen3_support)
  create_single_source_cgal_program("hole_filling_example_LCC.cpp")
  target_link_libraries(hole_filling_example_LCC PUBLIC CGAL::Eigen3_support)
  create_single_source_cgal_program("mesh_smoothing_example.cpp")
  target_link_libraries(mesh_smoothing_example PUBLIC CGAL::Eigen3_support)
=======
find_package( TBB )
create_single_source_cgal_program( "hausdorff_distance_remeshing_example.cpp")
create_single_source_cgal_program( "hausdorff_bounded_error_distance_example.cpp")
if( TBB_FOUND )
  CGAL_target_use_TBB(hausdorff_distance_remeshing_example)
  CGAL_target_use_TBB(hausdorff_bounded_error_distance_example)
else()
  message( STATUS "NOTICE: Intel TBB was not found. hausdorff_distance_example will use sequential code." )
>>>>>>> 2d4c2543
endif()

create_single_source_cgal_program( "polyhedral_envelope.cpp" )
create_single_source_cgal_program( "polyhedral_envelope_of_triangle_soup.cpp" )
create_single_source_cgal_program( "polyhedral_envelope_mesh_containment.cpp" )
create_single_source_cgal_program( "self_intersections_example.cpp" )
create_single_source_cgal_program( "stitch_borders_example.cpp" )
create_single_source_cgal_program( "compute_normals_example_Polyhedron.cpp"  CXX_FEATURES cxx_range_for )
create_single_source_cgal_program( "compute_normals_example.cpp" CXX_FEATURES cxx_range_for cxx_auto_type )
create_single_source_cgal_program( "point_inside_example.cpp")
create_single_source_cgal_program( "triangulate_faces_example.cpp")
create_single_source_cgal_program( "triangulate_faces_split_visitor_example.cpp")
create_single_source_cgal_program( "connected_components_example.cpp")
create_single_source_cgal_program( "face_filtered_graph_example.cpp")
create_single_source_cgal_program( "orient_polygon_soup_example.cpp")
create_single_source_cgal_program( "triangulate_polyline_example.cpp")
create_single_source_cgal_program( "mesh_slicer_example.cpp")
#create_single_source_cgal_program( "remove_degeneracies_example.cpp")
create_single_source_cgal_program("isotropic_remeshing_example.cpp")
create_single_source_cgal_program("isotropic_remeshing_of_patch_example.cpp")
create_single_source_cgal_program("surface_mesh_intersection.cpp")
create_single_source_cgal_program("corefinement_SM.cpp")
create_single_source_cgal_program("corefinement_consecutive_bool_op.cpp")
create_single_source_cgal_program("corefinement_difference_remeshed.cpp")
create_single_source_cgal_program("corefinement_mesh_union.cpp")
create_single_source_cgal_program(
  "corefinement_mesh_union_and_intersection.cpp")
create_single_source_cgal_program("corefinement_mesh_union_with_attributes.cpp")
create_single_source_cgal_program("corefinement_polyhedron_union.cpp")
create_single_source_cgal_program("random_perturbation_SM_example.cpp")
create_single_source_cgal_program("corefinement_LCC.cpp")
create_single_source_cgal_program("detect_features_example.cpp")
create_single_source_cgal_program("volume_connected_components.cpp")
create_single_source_cgal_program("manifoldness_repair_example.cpp")
create_single_source_cgal_program("repair_polygon_soup_example.cpp")
create_single_source_cgal_program("locate_example.cpp")
create_single_source_cgal_program("orientation_pipeline_example.cpp")
#create_single_source_cgal_program( "self_snapping_example.cpp")
#create_single_source_cgal_program( "snapping_example.cpp")

if(OpenMesh_FOUND)

  create_single_source_cgal_program("compute_normals_example_OM.cpp")
  target_link_libraries(compute_normals_example_OM
                        PRIVATE ${OPENMESH_LIBRARIES})

  if(TARGET CGAL::Eigen3_support)
    create_single_source_cgal_program("hole_filling_example_OM.cpp")
    target_link_libraries(hole_filling_example_OM PRIVATE CGAL::Eigen3_support
                                                          ${OPENMESH_LIBRARIES})
  endif()

  create_single_source_cgal_program("point_inside_example_OM.cpp")
  target_link_libraries(point_inside_example_OM PRIVATE ${OPENMESH_LIBRARIES})

  create_single_source_cgal_program("stitch_borders_example_OM.cpp")
  target_link_libraries(stitch_borders_example_OM PRIVATE ${OPENMESH_LIBRARIES})

  #create_single_source_cgal_program( "remove_degeneracies_example.cpp")
  #target_link_libraries( remove_degeneracies_example PRIVATE ${OPENMESH_LIBRARIES} )

<<<<<<< HEAD
  create_single_source_cgal_program("triangulate_faces_example_OM.cpp")
  target_link_libraries(triangulate_faces_example_OM
                        PRIVATE ${OPENMESH_LIBRARIES})
endif(OpenMesh_FOUND)

find_package(TBB)
include(CGAL_TBB_support)
if(TARGET CGAL::TBB_support)
  target_link_libraries(self_intersections_example PUBLIC CGAL::TBB_support)
  target_link_libraries(hausdorff_distance_remeshing_example
                        PUBLIC CGAL::TBB_support)

  create_single_source_cgal_program("corefinement_parallel_union_meshes.cpp")
  target_link_libraries(corefinement_parallel_union_meshes PUBLIC CGAL::TBB_support)
else()
  message(
    STATUS "NOTICE: Intel TBB was not found. Sequential code will be used.")
endif()

find_package(Ceres QUIET)
if(TARGET ceres)
  target_compile_definitions(mesh_smoothing_example
                             PRIVATE CGAL_PMP_USE_CERES_SOLVER)
  target_link_libraries(mesh_smoothing_example PRIVATE ceres)
endif(TARGET ceres)
=======
create_single_source_cgal_program( "triangulate_faces_example_OM.cpp")
target_link_libraries( triangulate_faces_example_OM PRIVATE ${OPENMESH_LIBRARIES} )
endif(OpenMesh_FOUND)
>>>>>>> 2d4c2543
<|MERGE_RESOLUTION|>--- conflicted
+++ resolved
@@ -5,18 +5,7 @@
 project(Polygon_mesh_processing_Examples)
 
 # CGAL and its components
-<<<<<<< HEAD
 find_package(CGAL REQUIRED)
-=======
-find_package( CGAL QUIET COMPONENTS  )
-
-if ( NOT CGAL_FOUND )
-
-  message(STATUS "This project requires the CGAL library, and will not be compiled.")
-  return()
-
-endif()
->>>>>>> 2d4c2543
 
 # Boost and its components
 find_package(Boost REQUIRED)
@@ -47,8 +36,8 @@
 # Creating entries for all .cpp/.C files with "main" routine
 # ##########################################################
 
-<<<<<<< HEAD
 create_single_source_cgal_program("hausdorff_distance_remeshing_example.cpp")
+create_single_source_cgal_program( "hausdorff_bounded_error_distance_example.cpp")
 
 if(TARGET CGAL::Eigen3_support)
   create_single_source_cgal_program("hole_filling_example.cpp")
@@ -63,16 +52,6 @@
   target_link_libraries(hole_filling_example_LCC PUBLIC CGAL::Eigen3_support)
   create_single_source_cgal_program("mesh_smoothing_example.cpp")
   target_link_libraries(mesh_smoothing_example PUBLIC CGAL::Eigen3_support)
-=======
-find_package( TBB )
-create_single_source_cgal_program( "hausdorff_distance_remeshing_example.cpp")
-create_single_source_cgal_program( "hausdorff_bounded_error_distance_example.cpp")
-if( TBB_FOUND )
-  CGAL_target_use_TBB(hausdorff_distance_remeshing_example)
-  CGAL_target_use_TBB(hausdorff_bounded_error_distance_example)
-else()
-  message( STATUS "NOTICE: Intel TBB was not found. hausdorff_distance_example will use sequential code." )
->>>>>>> 2d4c2543
 endif()
 
 create_single_source_cgal_program( "polyhedral_envelope.cpp" )
@@ -134,7 +113,6 @@
   #create_single_source_cgal_program( "remove_degeneracies_example.cpp")
   #target_link_libraries( remove_degeneracies_example PRIVATE ${OPENMESH_LIBRARIES} )
 
-<<<<<<< HEAD
   create_single_source_cgal_program("triangulate_faces_example_OM.cpp")
   target_link_libraries(triangulate_faces_example_OM
                         PRIVATE ${OPENMESH_LIBRARIES})
@@ -146,6 +124,9 @@
   target_link_libraries(self_intersections_example PUBLIC CGAL::TBB_support)
   target_link_libraries(hausdorff_distance_remeshing_example
                         PUBLIC CGAL::TBB_support)
+  target_link_libraries(hausdorff_bounded_error_distance_example
+                        PUBLIC CGAL::TBB_support)
+
 
   create_single_source_cgal_program("corefinement_parallel_union_meshes.cpp")
   target_link_libraries(corefinement_parallel_union_meshes PUBLIC CGAL::TBB_support)
@@ -159,9 +140,4 @@
   target_compile_definitions(mesh_smoothing_example
                              PRIVATE CGAL_PMP_USE_CERES_SOLVER)
   target_link_libraries(mesh_smoothing_example PRIVATE ceres)
-endif(TARGET ceres)
-=======
-create_single_source_cgal_program( "triangulate_faces_example_OM.cpp")
-target_link_libraries( triangulate_faces_example_OM PRIVATE ${OPENMESH_LIBRARIES} )
-endif(OpenMesh_FOUND)
->>>>>>> 2d4c2543
+endif(TARGET ceres)