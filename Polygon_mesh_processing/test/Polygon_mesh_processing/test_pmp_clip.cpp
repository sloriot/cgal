--- conflicted
+++ resolved
@@ -53,65 +53,6 @@
               params::face_index_map(custom_face_index_map_2));
     assert(CGAL::is_closed(tm1));
   }
-<<<<<<< HEAD
-
-  // test with a iso-cuboid
-  {
-    TriangleMesh tm1;
-    std::ifstream("data-coref/elephant.off") >> tm1;
-    K::Iso_cuboid_3 iso_cuboid(K::Point_3(0,0,0), K::Point_3(0.4, 0.6, 0.4));
-
-    auto custom_face_index_map_1 = get(CGAL::dynamic_face_property_t<std::size_t>(), tm1);
-    CGAL::BGL::internal::initialize_face_index_map(custom_face_index_map_1, tm1);
-
-    PMP::clip(tm1, iso_cuboid, params::clip_volume(true).face_index_map(custom_face_index_map_1));
-    assert(CGAL::is_closed(tm1));
-  }
-
-  // test with a plane
-  {
-    TriangleMesh tm1;
-    std::ifstream("data-coref/cube.off") >> tm1;
-    K::Plane_3 plane(0, 0, 1, -1);
-
-    PMP::clip(tm1, plane, params::clip_volume(true));
-    assert(CGAL::is_closed(tm1));
-  }
-
-  {
-    TriangleMesh tm1;
-    std::ifstream("data-coref/cube.off") >> tm1;
-    K::Plane_3 plane(0, 0, 1, -1);
-
-    PMP::clip(tm1, plane, params::clip_volume(false).use_compact_clipper(false));
-    assert(!CGAL::is_closed(tm1));
-  }
-
-  {
-    TriangleMesh tm1;
-    std::ifstream("data-coref/cube.off") >> tm1;
-    K::Plane_3 plane(0, 0, 1, -1);
-
-    PMP::clip(tm1, plane, params::clip_volume(false).use_compact_clipper(true));
-    assert(CGAL::is_closed(tm1));
-  }
-
-  {
-    TriangleMesh tm1;
-    std::ifstream("data-coref/cube.off") >> tm1;
-
-    PMP::clip(tm1, K::Plane_3(-0.236474, 0.437732, 0.867451, -0.838791), params::clip_volume(true));
-    assert(CGAL::is_closed(tm1));
-    assert(!CGAL::is_empty(tm1));
-  }
-
-  {
-    TriangleMesh tm1;
-    std::ifstream("data-coref/cube.off") >> tm1;
-
-    PMP::clip(tm1, K::Plane_3(0, 0, 1, 2));
-    assert(CGAL::is_empty(tm1));
-=======
 
   // test with a iso-cuboid
   {
@@ -499,362 +440,10 @@
       CGAL::Euler::remove_face(halfedge(*std::prev(faces(tm1).end()),tm1),tm1);
     PMP::clip(tm1, K::Plane_3(-1,0,0,2));
     assert(vertices(tm1).size() == 7);
->>>>>>> 6d2ada80
-  }
-
-  {
-    TriangleMesh tm1;
-<<<<<<< HEAD
-    std::ifstream("data-coref/cube.off") >> tm1;
-
-    PMP::clip(tm1, K::Plane_3(0, 0, 1, -2));
-    assert(!CGAL::is_empty(tm1));
-  }
-
-  // clipping with identity
-  {
-    TriangleMesh tm1, tm2;
-    std::ifstream("data-coref/cube.off") >> tm1;
-    std::ifstream("data-coref/cube.off") >> tm2;
-
-    auto custom_face_index_map_1 = get(CGAL::dynamic_face_property_t<std::size_t>(), tm1);
-    CGAL::BGL::internal::initialize_face_index_map(custom_face_index_map_1, tm1);
-    auto custom_face_index_map_2 = get(CGAL::dynamic_face_property_t<std::size_t>(), tm2);
-    CGAL::BGL::internal::initialize_face_index_map(custom_face_index_map_2, tm2);
-
-    PMP::clip(tm1, tm2,
-              params::clip_volume(true)
-                     .use_compact_clipper(true)
-                     .face_index_map(custom_face_index_map_1),
-              params::face_index_map(custom_face_index_map_2));
-    assert(num_vertices(tm1) == 8);
-  }
-
-  {
-    TriangleMesh tm1, tm2;
-    std::ifstream("data-coref/cube.off") >> tm1;
-    std::ifstream("data-coref/cube.off") >> tm2;
-
-    auto custom_face_index_map_1 = get(CGAL::dynamic_face_property_t<std::size_t>(), tm1);
-    CGAL::BGL::internal::initialize_face_index_map(custom_face_index_map_1, tm1);
-    auto custom_face_index_map_2 = get(CGAL::dynamic_face_property_t<std::size_t>(), tm2);
-    CGAL::BGL::internal::initialize_face_index_map(custom_face_index_map_2, tm2);
-
-    PMP::clip(tm1, tm2,
-              params::clip_volume(false)
-                     .use_compact_clipper(false)
-                     .face_index_map(custom_face_index_map_1),
-              params::face_index_map(custom_face_index_map_2));
-    assert(CGAL::is_empty(tm1));
-  }
-
-  {
-    TriangleMesh tm1, tm2;
-    std::ifstream("data-coref/cube.off") >> tm1;
-    std::ifstream("data-coref/cube.off") >> tm2;
-
-    auto custom_face_index_map_1 = get(CGAL::dynamic_face_property_t<std::size_t>(), tm1);
-    CGAL::BGL::internal::initialize_face_index_map(custom_face_index_map_1, tm1);
-    auto custom_face_index_map_2 = get(CGAL::dynamic_face_property_t<std::size_t>(), tm2);
-    CGAL::BGL::internal::initialize_face_index_map(custom_face_index_map_2, tm2);
-
-    PMP::clip(tm1, tm2,
-              params::clip_volume(false)
-                     .use_compact_clipper(true)
-                     .face_index_map(custom_face_index_map_1),
-              params::face_index_map(custom_face_index_map_2));
-    assert(num_vertices(tm1) == 8);
-  }
-
-  {
-    TriangleMesh tm1, tm2;
-    std::ifstream("data-coref/cube.off") >> tm1;
-    std::ifstream("data-coref/cube.off") >> tm2;
-
-    auto custom_face_index_map_1 = get(CGAL::dynamic_face_property_t<std::size_t>(), tm1);
-    CGAL::BGL::internal::initialize_face_index_map(custom_face_index_map_1, tm1);
-    auto custom_face_index_map_2 = get(CGAL::dynamic_face_property_t<std::size_t>(), tm2);
-    CGAL::BGL::internal::initialize_face_index_map(custom_face_index_map_2, tm2);
-
-    PMP::transform(K::Aff_transformation_3(CGAL::TRANSLATION, K::Vector_3(1,0,0)), tm2);
-    PMP::clip(tm1, tm2,
-              params::clip_volume(false)
-                     .use_compact_clipper(false)
-                     .face_index_map(custom_face_index_map_1),
-              params::face_index_map(custom_face_index_map_2));
-    assert(CGAL::is_empty(tm1));
-  }
-
-  {
-    TriangleMesh tm1, tm2;
-    std::ifstream("data-coref/cube.off") >> tm1;
-    std::ifstream("data-coref/cube.off") >> tm2;
-
-    auto custom_face_index_map_1 = get(CGAL::dynamic_face_property_t<std::size_t>(), tm1);
-    CGAL::BGL::internal::initialize_face_index_map(custom_face_index_map_1, tm1);
-    auto custom_face_index_map_2 = get(CGAL::dynamic_face_property_t<std::size_t>(), tm2);
-    CGAL::BGL::internal::initialize_face_index_map(custom_face_index_map_2, tm2);
-
-    PMP::transform(K::Aff_transformation_3(CGAL::TRANSLATION, K::Vector_3(1,0,0)), tm2);
-    PMP::clip(tm1, tm2,
-              params::clip_volume(false)
-                     .use_compact_clipper(true)
-                     .face_index_map(custom_face_index_map_1),
-              params::face_index_map(custom_face_index_map_2));
-    assert(vertices(tm1).size() == 4);
-  }
-
-  // test orientation + patch without input vertex
-  {
-    TriangleMesh tm1, tm2;
-    std::ifstream("data-coref/cube.off") >> tm1;
-
-    CGAL::make_tetrahedron(K::Point_3(0.53, -1.3, 0.2),
-                           K::Point_3(0.53, 1.1, 0.2),
-                           K::Point_3(0.53, -1.3, 0.4),
-                           K::Point_3(0.73, -1.3, 0.2),
-                           tm2);
-
-    auto custom_face_index_map_1 = get(CGAL::dynamic_face_property_t<std::size_t>(), tm1);
-    CGAL::BGL::internal::initialize_face_index_map(custom_face_index_map_1, tm1);
-    auto custom_face_index_map_2 = get(CGAL::dynamic_face_property_t<std::size_t>(), tm2);
-    CGAL::BGL::internal::initialize_face_index_map(custom_face_index_map_2, tm2);
-
-    PMP::clip(tm1, tm2,
-              params::clip_volume(false)
-                     .face_index_map(custom_face_index_map_1),
-              params::face_index_map(custom_face_index_map_2));
-    assert(vertices(tm1).size() == 6);
-  }
-
-  {
-    TriangleMesh tm1, tm2;
-    std::ifstream("data-coref/cube.off") >> tm1;
-
-    CGAL::make_tetrahedron(K::Point_3(0.53, -1.3, 0.2),
-                           K::Point_3(0.53, 1.1, 0.2),
-                           K::Point_3(0.53, -1.3, 0.4),
-                           K::Point_3(0.73, -1.3, 0.2),
-                           tm2);
-    PMP::reverse_face_orientations(tm2);
-
-    auto custom_face_index_map_1 = get(CGAL::dynamic_face_property_t<std::size_t>(), tm1);
-    CGAL::BGL::internal::initialize_face_index_map(custom_face_index_map_1, tm1);
-    auto custom_face_index_map_2 = get(CGAL::dynamic_face_property_t<std::size_t>(), tm2);
-    CGAL::BGL::internal::initialize_face_index_map(custom_face_index_map_2, tm2);
-
-    PMP::clip(tm1, tm2,
-              params::clip_volume(false)
-                     .face_index_map(custom_face_index_map_1),
-              params::face_index_map(custom_face_index_map_2));
-    assert(vertices(tm1).size() == 6+8);
-  }
-
-  // clip meshes with intersection polyline opened
-  {
-    TriangleMesh tm1;
-    make_triangle( K::Point_3(0, 0, 0), K::Point_3(0, 4, 0), K::Point_3(4, 0, 0), tm1 );
-    PMP::clip(tm1, K::Plane_3(1, 0, 0, -2));
-    assert(vertices(tm1).size() == 4);
-  }
-
-  {
-    TriangleMesh tm1;
-    make_triangle( K::Point_3(0, 0, 0), K::Point_3(0, 4, 0), K::Point_3(4, 0, 0), tm1 );
-    PMP::clip(tm1, K::Plane_3(-1, 0, 0, 2));
-    assert(vertices(tm1).size() == 3);
-  }
-
-  // test with clipper on border edge
-  {
-    TriangleMesh tm1;
-    make_triangle( K::Point_3(0, 0, 0), K::Point_3(0, 1, 0), K::Point_3(1, 0, 0), tm1 );
-    PMP::clip(tm1, K::Plane_3(0, 1, 0 , 0));
-    assert(vertices(tm1).size() == 0);
-  }
-
-  {
-    TriangleMesh tm1;
-    make_triangle( K::Point_3(0, 0, 0), K::Point_3(0, 1, 0), K::Point_3(1, 0, 0), tm1 );
-    PMP::clip(tm1, K::Plane_3(0, -1, 0 , 0));
-    assert(vertices(tm1).size() == 4);
-  }
-
-  // test with clipper on border edge: full triangle
-  {
-    TriangleMesh tm1;
-    make_triangle( K::Point_3(0, 0, 0), K::Point_3(0, 4, 0), K::Point_3(4, 0, 0), tm1 );
-    PMP::clip(tm1, K::Plane_3(0, 0, 1, 0), params::use_compact_clipper(true));
-    assert(vertices(tm1).size()!=0);
-  }
-
-  {
-    TriangleMesh tm1;
-    make_triangle( K::Point_3(0, 0, 0), K::Point_3(0, 4, 0), K::Point_3(4, 0, 0), tm1 );
-    PMP::clip(tm1, K::Plane_3(0, 0, 1, 0), params::use_compact_clipper(false));
-    assert(vertices(tm1).size() == 0);
-  }
-
-  // test tangencies
-  {
-    TriangleMesh tm1;
-    make_triangle( K::Point_3(0, 0, 0), K::Point_3(0, 2, 0), K::Point_3(1, 1, 0), tm1 );
-    PMP::clip(tm1, K::Plane_3(1, 0, 0, -1));
-    assert(vertices(tm1).size() == 3);
-  }
-
-  {
-    TriangleMesh tm1;
-    make_triangle( K::Point_3(0, 0, 0), K::Point_3(0, 2, 0), K::Point_3(1, 1, 0), tm1 );
-    PMP::clip(tm1, K::Plane_3(-1, 0, 0, 1));
-    assert(vertices(tm1).size() == 0);
-  }
-
-  {
-    TriangleMesh tm1, tm2;
-    make_triangle( K::Point_3(0.5, 0, 0.5), K::Point_3(1, 0.5, 0.5), K::Point_3(0.5, 1, 0.5), tm1 );
-    std::ifstream("data-coref/cube.off") >> tm2;
-
-    auto custom_face_index_map_1 = get(CGAL::dynamic_face_property_t<std::size_t>(), tm1);
-    CGAL::BGL::internal::initialize_face_index_map(custom_face_index_map_1, tm1);
-    auto custom_face_index_map_2 = get(CGAL::dynamic_face_property_t<std::size_t>(), tm2);
-    CGAL::BGL::internal::initialize_face_index_map(custom_face_index_map_2, tm2);
-
-    PMP::clip(tm1, tm2,
-              params::face_index_map(custom_face_index_map_1),
-              params::face_index_map(custom_face_index_map_2));
-    assert(vertices(tm1).size() == 3);
-  }
-
-  {
-    TriangleMesh tm1, tm2;
-    make_triangle( K::Point_3(0.5, 0, 0.5), K::Point_3(1, 0.5, 0.5), K::Point_3(0.5, 1, 0.5), tm1 );
-    std::ifstream("data-coref/cube.off") >> tm2;
-
-    auto custom_face_index_map_1 = get(CGAL::dynamic_face_property_t<std::size_t>(), tm1);
-    CGAL::BGL::internal::initialize_face_index_map(custom_face_index_map_1, tm1);
-    auto custom_face_index_map_2 = get(CGAL::dynamic_face_property_t<std::size_t>(), tm2);
-    CGAL::BGL::internal::initialize_face_index_map(custom_face_index_map_2, tm2);
-
-    PMP::reverse_face_orientations(tm2);
-    PMP::clip(tm1, tm2,
-              params::face_index_map(custom_face_index_map_1),
-              params::face_index_map(custom_face_index_map_2));
-    assert(vertices(tm1).size() == 0);
-  }
-
-  // test combinaison of use_compact_clipper and clip_volume
-  {
-    TriangleMesh tm1;
-    std::ifstream("data-coref/cube.off") >> tm1;
-
-    //  -> closed mesh, true/true
-    PMP::clip(tm1, K::Plane_3(-1,0,0,0), params::use_compact_clipper(true).clip_volume(true));
-    assert(faces(tm1).size() == 12);
-    assert(CGAL::is_closed(tm1));
-
-    //  -> closed mesh, false/true
-    PMP::clip(tm1, K::Plane_3(-1,0,0,0), params::use_compact_clipper(false).clip_volume(true));
-    assert(faces(tm1).size() == 12);
-    assert(CGAL::is_closed(tm1));
-
-    //  -> closed mesh, true/false
-    PMP::clip(tm1, K::Plane_3(-1,0,0,0), params::use_compact_clipper(true).clip_volume(false));
-    assert(faces(tm1).size() == 12);
-    assert(CGAL::is_closed(tm1));
-
-    //  -> closed mesh, false/false
-    PMP::clip(tm1, K::Plane_3(1,0,0,-1), params::use_compact_clipper(false).clip_volume(false));
-    assert(faces(tm1).size() == 10);
-    assert(!CGAL::is_closed(tm1));
-
-    // -> open mesh true/true
-    PMP::clip(tm1, K::Plane_3(-1,0,0,0), params::use_compact_clipper(true).clip_volume(true));
-    assert(faces(tm1).size() == 10);
-
-    // -> open mesh true/false
-    PMP::clip(tm1, K::Plane_3(-1,0,0,0), params::use_compact_clipper(true).clip_volume(false));
-    assert(faces(tm1).size() == 10);
-
-    // -> open mesh false/false
-    PMP::clip(tm1, K::Plane_3(-1,0,0,0), params::use_compact_clipper(false).clip_volume(false));
-    assert(faces(tm1).size() == 8);
-
-    // -> open mesh false/true
-    PMP::clip(tm1, K::Plane_3(0,-1,0,0), params::use_compact_clipper(false).clip_volume(true));
-    assert(faces(tm1).size() == 6);
-  }
-
-  // test special case
-  {
-    TriangleMesh tm1, tm2;
-    std::ifstream("data-clip/tm_1.off") >> tm2;
-    std::ifstream("data-clip/clipper_1.off") >> tm2;
-
-    auto custom_face_index_map_1 = get(CGAL::dynamic_face_property_t<std::size_t>(), tm1);
-    CGAL::BGL::internal::initialize_face_index_map(custom_face_index_map_1, tm1);
-    auto custom_face_index_map_2 = get(CGAL::dynamic_face_property_t<std::size_t>(), tm2);
-    CGAL::BGL::internal::initialize_face_index_map(custom_face_index_map_2, tm2);
-
-    PMP::clip(tm1, tm2,
-              params::face_index_map(custom_face_index_map_1),
-              params::face_index_map(custom_face_index_map_2));
-    assert(is_valid_polygon_mesh(tm1));
-  }
-
-  // non-manifold border vertices
-  {
-    TriangleMesh tm1;
-    std::stringstream ss;
-    ss << "OFF\n 5 2 0\n 0 0 0\n2 0 0\n4 0 0\n4 1 0\n0 1 0\n3 0 1 4\n3 1 2 3\n";
-    ss >> tm1;
-    PMP::clip(tm1, K::Plane_3(-1,0,0,2));
-    assert(vertices(tm1).size() == 3);
-  }
-
-  {
-    TriangleMesh tm1;
-    std::stringstream ss;
-    ss << "OFF\n 7 4 0\n 0 0 0\n2 0 0\n4 0 0\n4 1 0\n0 1 0\n3 1 0\n 1 1 0\n3 0 1 4\n3 1 2 3\n3 1 5 6\n3 1 3 5\n";
-    ss >> tm1;
-    CGAL::Euler::remove_face(halfedge(*std::prev(faces(tm1).end()),tm1),tm1);
-    PMP::clip(tm1, K::Plane_3(-1,0,0,2));
-    assert(vertices(tm1).size() == 6);
-  }
-
-  {
-    TriangleMesh tm1;
-    std::stringstream ss;
-    ss << "OFF\n 9 7 0\n 0 0 0\n2 0 0\n4 0 0\n4 1 0\n0 1 0\n3 1 0\n 1 1 0\n3 -1 0\n1 -1 0\n3 0 1 4\n3 1 2 3\n3 1 5 6\n3 1 8 7\n3 1 3 5\n3 1 6 4\n3 1 0 8\n";
-    ss >> tm1;
-    for (int i=0;i<3;++i)
-      CGAL::Euler::remove_face(halfedge(*std::prev(faces(tm1).end()),tm1),tm1);
-    PMP::clip(tm1, K::Plane_3(-1,0,0,2));
-    assert(vertices(tm1).size() == 7);
-  }
-
-  {
-    TriangleMesh tm1;
-    std::stringstream ss;
-    ss << "OFF\n 9 7 0\n 0 0 0\n2 0 0\n4 0 0\n4 1 0\n0 1 0\n3 1 0\n 1 1 0\n3 -1 0\n1 -1 0\n3 0 1 4\n3 1 2 3\n3 1 5 6\n3 1 8 7\n3 1 3 5\n3 1 6 4\n3 1 0 8\n";
-    ss >> tm1;
-    for (int i=0;i<3;++i)
-      CGAL::Euler::remove_face(halfedge(*std::prev(faces(tm1).end()),tm1),tm1);
-    PMP::clip(tm1, K::Plane_3(0,1,0,0));
-    assert(vertices(tm1).size() == 3);
-  }
-
-  {
-    TriangleMesh tm1;
-    std::stringstream ss;
-    ss << "OFF\n 9 7 0\n 0 0 0\n2 0 0\n4 0 0\n4 1 0\n0 1 0\n3 1 0\n 1 1 0\n3 -1 0\n1 -1 0\n3 0 1 4\n3 1 2 3\n3 1 5 6\n3 1 8 7\n3 1 3 5\n3 1 6 4\n3 1 0 8\n";
-    ss >> tm1;
-    for (int i=0;i<3;++i)
-      CGAL::Euler::remove_face(halfedge(*std::prev(faces(tm1).end()),tm1),tm1);
-    PMP::clip(tm1, K::Plane_3(0,-1,0,0));
-    assert(vertices(tm1).size() == 7);
-  }
-=======
+  }
+
+  {
+    TriangleMesh tm1;
     std::stringstream ss;
     ss << "OFF\n 9 7 0\n 0 0 0\n2 0 0\n4 0 0\n4 1 0\n0 1 0\n3 1 0\n 1 1 0\n3 -1 0\n1 -1 0\n3 0 1 4\n3 1 2 3\n3 1 5 6\n3 1 8 7\n3 1 3 5\n3 1 6 4\n3 1 0 8\n";
     ss >> tm1;
@@ -995,7 +584,6 @@
   CGAL::clear(tm1);
   CGAL::clear(tm2);
   meshes.clear();
->>>>>>> 6d2ada80
 }
 
 int main()
@@ -1023,10 +611,3 @@
   return EXIT_SUCCESS;
 }
 
-<<<<<<< HEAD
-  std::cout << "Done!" << std::endl;
-
-  return EXIT_SUCCESS;
-}
-=======
->>>>>>> 6d2ada80
