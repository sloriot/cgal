#include <CGAL/Exact_predicates_inexact_constructions_kernel.h>
#include <CGAL/Surface_mesh.h>

#include <CGAL/Polygon_mesh_processing/self_intersections.h>
#include <fstream>
#include <CGAL/Polygon_mesh_processing/repair_degeneracies.h>
#include <CGAL/Polyhedral_envelope.h>
#include <CGAL/Polygon_mesh_processing/measure.h>

#include <iostream>
#include <vector>

typedef CGAL::Exact_predicates_inexact_constructions_kernel K;
typedef CGAL::Surface_mesh<K::Point_3> Mesh;

typedef boost::graph_traits<Mesh>::halfedge_descriptor halfedge_descriptor;
typedef boost::graph_traits<Mesh>::edge_descriptor     edge_descriptor;
typedef boost::graph_traits<Mesh>::face_descriptor     face_descriptor;

namespace PMP = CGAL::Polygon_mesh_processing;
namespace params = CGAL::parameters;

typedef CGAL::Polyhedral_envelope<K> Envelope;

void general_test(std::string filename)
{
  std::cout << "Removing caps/needles no extra parameters\n";
  std::ifstream input(filename);

  Mesh mesh;
  if (!input || !(input >> mesh) || !CGAL::is_triangle_mesh(mesh)) {
    std::cerr << "Not a valid input file." << std::endl;
    exit(EXIT_FAILURE);
  }

  std::cout << "  Input mesh has " << edges(mesh).size() << " edges\n";
  if (PMP::does_self_intersect(mesh))
    std::cout << "  Input mesh has self-intersections\n";

  PMP::remove_almost_degenerate_faces(mesh,
                                      params::cap_threshold(std::cos(160. / 180 * CGAL_PI))
                                             .needle_threshold(4)
                                             .collapse_length_threshold(0.14));


  CGAL::IO::write_polygon_mesh("cleaned_mesh.off", mesh, CGAL::parameters::stream_precision(17));

  std::cout << "  Output mesh has " << edges(mesh).size() << " edges\n";
  if (PMP::does_self_intersect(mesh))
    std::cout << "  Output mesh has self-intersections\n";
}

void test_with_envelope(std::string filename, double eps)
{
  std::cout << "Removing caps/needles with envelope, epsilon = " << eps << "\n";
  std::ifstream input(filename);

  Mesh mesh, bk;
  if (!input || !(input >> mesh) || !CGAL::is_triangle_mesh(mesh)) {
    std::cerr << "Not a valid input file." << std::endl;
    exit(EXIT_FAILURE);
  }

  if (PMP::does_self_intersect(mesh))
    std::cout << "  Input mesh has self-intersections\n";

  // first a test where nothing should be done
  struct No_modification_allowed
  {
    bool operator()(K::Point_3, K::Point_3, K::Point_3) const { return false; }
  };
  No_modification_allowed no_modif;
  const std::size_t nbv = vertices(mesh).size();
  PMP::remove_almost_degenerate_faces(mesh,
                                      params::cap_threshold(std::cos(160. / 180 * CGAL_PI))
                                             .needle_threshold(4)
                                             .collapse_length_threshold(0.14)
                                             .filter(no_modif));
  assert(nbv == vertices(mesh).size());

  // now the real test with a fixed envelope
  std::cout << "Using fixed envelope\n";
  std::cout << "  Input mesh has " << edges(mesh).size() << " edges\n";
  bk=mesh;
  Envelope envelope(mesh, eps);
  PMP::remove_almost_degenerate_faces(mesh,
                                      params::cap_threshold(std::cos(160. / 180 * CGAL_PI))
                                             .needle_threshold(4)
                                             .collapse_length_threshold(0.14)
                                             .filter(std::ref(envelope)));

  CGAL::IO::write_polygon_mesh("cleaned_mesh_with_envelope.off", mesh, CGAL::parameters::stream_precision(17));

  std::cout << "  Output mesh has " << edges(mesh).size() << " edges\n";
  if (PMP::does_self_intersect(mesh))
    std::cout << "  Output mesh has self-intersections\n";


  // now the real test with an iterative envelope
  mesh=bk;
  std::cout << "Using iteratively created fixed envelope\n";
  std::cout << "  Input mesh has " << edges(mesh).size() << " edges\n";
  auto create_envelope = [&](const std::vector<Mesh::Face_index>& frange) -> Envelope
                          {
                            return Envelope(frange, mesh, eps);
                          };
  std::function<Envelope(const std::vector<Mesh::Face_index>&)> filter(create_envelope);
  PMP::remove_almost_degenerate_faces(mesh,
                                      params::cap_threshold(std::cos(160. / 180 * CGAL_PI))
                                             .needle_threshold(4)
                                             .collapse_length_threshold(0.14)
                                             .filter(filter));

  CGAL::IO::write_polygon_mesh("cleaned_mesh_with_iterative_envelope.off", mesh, CGAL::parameters::stream_precision(17));

  std::cout << "  Output mesh has " << edges(mesh).size() << " edges\n";
  if (PMP::does_self_intersect(mesh))
    std::cout << "  Output mesh has self-intersections\n";
}

bool same_meshes(const Mesh& m1, const Mesh& m2)
{
  std::size_t c=0, m1_only=0, m2_only=0;
  PMP::match_faces(m1, m2, CGAL::Counting_output_iterator(&c)
                         , CGAL::Counting_output_iterator(&m1_only)
                         , CGAL::Counting_output_iterator(&m2_only));
  return m1_only==0 && m2_only==0;
}
void test_parameters_on_pig(std::string filename)
{
  std::ifstream input(filename);

  Mesh mesh, bk;
  if (!input || !(input >> mesh) || !CGAL::is_triangle_mesh(mesh)) {
    std::cerr << "Not a valid input file." << std::endl;
    exit(EXIT_FAILURE);
  }
<<<<<<< HEAD

  bk=mesh;

  PMP::experimental::remove_almost_degenerate_faces(mesh,
                                                    std::cos(160. / 180 * CGAL_PI),
                                                    4,
                                                    9999 /*no_constraints*/);
  assert(vertices(mesh).size()!=vertices(bk).size());

  mesh=bk;
  PMP::experimental::remove_almost_degenerate_faces(mesh,
                                                    std::cos(160. / 180 * CGAL_PI),
                                                    4,
                                                    0.000000000000001); // no-collapse but flips
=======

  bk=mesh;

  PMP::remove_almost_degenerate_faces(mesh,
                                      params::cap_threshold(std::cos(160. / 180 * CGAL_PI))
                                             .needle_threshold(4));
  assert(vertices(mesh).size()!=vertices(bk).size());

  mesh=bk;
  PMP::remove_almost_degenerate_faces(mesh,
                                      params::cap_threshold(std::cos(160. / 180 * CGAL_PI))
                                             .needle_threshold(4)
                                             .collapse_length_threshold(0.000000000000001)); // no-collapse but flips
>>>>>>> 01f8f1bc
  assert(vertices(mesh).size()==vertices(bk).size());
  assert(!same_meshes(mesh,bk));

  mesh=bk;
<<<<<<< HEAD
  PMP::experimental::remove_almost_degenerate_faces(mesh,
                                                    std::cos(160. / 180 * CGAL_PI),
                                                    4,
                                                    0.000000000000001,
                                                    CGAL::parameters::flip_triangle_height_threshold(0.000000000000001)); // no-collapse and no flip
=======
  PMP::remove_almost_degenerate_faces(mesh,
                                      params::cap_threshold(std::cos(160. / 180 * CGAL_PI))
                                             .needle_threshold(4)
                                             .collapse_length_threshold(0.000000000000001)
                                             .flip_triangle_height_threshold(0.000000000000001)); // no-collapse and no flip
>>>>>>> 01f8f1bc
  assert(vertices(mesh).size()==vertices(bk).size());
  assert(same_meshes(mesh,bk));
}

int main(int argc, char** argv)
{
  const std::string filename = (argc > 1) ? argv[1] : CGAL::data_file_path("meshes/pig.off");

  general_test(filename);
  if (argc==2)
    test_with_envelope(filename, 0.01);
  else
    if (argc==3)
      test_with_envelope(filename, atof(argv[2]));

  // only run that test with pig.off
  if (argc==1)
    test_parameters_on_pig(filename);

  return 0;
}<|MERGE_RESOLUTION|>--- conflicted
+++ resolved
@@ -135,22 +135,6 @@
     std::cerr << "Not a valid input file." << std::endl;
     exit(EXIT_FAILURE);
   }
-<<<<<<< HEAD
-
-  bk=mesh;
-
-  PMP::experimental::remove_almost_degenerate_faces(mesh,
-                                                    std::cos(160. / 180 * CGAL_PI),
-                                                    4,
-                                                    9999 /*no_constraints*/);
-  assert(vertices(mesh).size()!=vertices(bk).size());
-
-  mesh=bk;
-  PMP::experimental::remove_almost_degenerate_faces(mesh,
-                                                    std::cos(160. / 180 * CGAL_PI),
-                                                    4,
-                                                    0.000000000000001); // no-collapse but flips
-=======
 
   bk=mesh;
 
@@ -164,24 +148,15 @@
                                       params::cap_threshold(std::cos(160. / 180 * CGAL_PI))
                                              .needle_threshold(4)
                                              .collapse_length_threshold(0.000000000000001)); // no-collapse but flips
->>>>>>> 01f8f1bc
   assert(vertices(mesh).size()==vertices(bk).size());
   assert(!same_meshes(mesh,bk));
 
   mesh=bk;
-<<<<<<< HEAD
-  PMP::experimental::remove_almost_degenerate_faces(mesh,
-                                                    std::cos(160. / 180 * CGAL_PI),
-                                                    4,
-                                                    0.000000000000001,
-                                                    CGAL::parameters::flip_triangle_height_threshold(0.000000000000001)); // no-collapse and no flip
-=======
   PMP::remove_almost_degenerate_faces(mesh,
                                       params::cap_threshold(std::cos(160. / 180 * CGAL_PI))
                                              .needle_threshold(4)
                                              .collapse_length_threshold(0.000000000000001)
                                              .flip_triangle_height_threshold(0.000000000000001)); // no-collapse and no flip
->>>>>>> 01f8f1bc
   assert(vertices(mesh).size()==vertices(bk).size());
   assert(same_meshes(mesh,bk));
 }
