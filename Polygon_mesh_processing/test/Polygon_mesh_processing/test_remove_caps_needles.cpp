--- conflicted
+++ resolved
@@ -38,11 +38,7 @@
                                                     0.14);
 
 
-<<<<<<< HEAD
-  CGAL::write_polygon_mesh("cleaned_mesh.off", mesh, CGAL::parameters::stream_precision(17));
-=======
   CGAL::IO::write_polygon_mesh("cleaned_mesh.off", mesh, CGAL::parameters::stream_precision(17));
->>>>>>> cf69d322
 
   std::cout << "Output mesh has " << edges(mesh).size() << " edges\n";
   if (PMP::does_self_intersect(mesh))
