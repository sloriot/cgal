--- conflicted
+++ resolved
@@ -30,30 +30,18 @@
 find_package(TBB)
 include(CGAL_TBB_support)
 
-<<<<<<< HEAD
-if(TARGET CGAL::Eigen_support)
-  # Creating entries for all .cpp/.C files with "main" routine
-  # ##########################################################
-  create_single_source_cgal_program("fairing_test.cpp")
-  target_link_libraries(fairing_test PUBLIC CGAL::Eigen_support)
-  create_single_source_cgal_program(
-    "triangulate_hole_Polyhedron_3_no_delaunay_test.cpp")
-  target_link_libraries(triangulate_hole_Polyhedron_3_no_delaunay_test
-                        PUBLIC CGAL::Eigen_support)
-  create_single_source_cgal_program("triangulate_hole_Polyhedron_3_test.cpp")
-  target_link_libraries(triangulate_hole_Polyhedron_3_test
-                        PUBLIC CGAL::Eigen_support)
-=======
-if (TARGET CGAL::Eigen3_support)
+if(TARGET CGAL::Eigen3_support)
   # Creating entries for all .cpp/.C files with "main" routine
   # ##########################################################
   create_single_source_cgal_program("fairing_test.cpp")
   target_link_libraries(fairing_test PUBLIC CGAL::Eigen3_support)
-  create_single_source_cgal_program("triangulate_hole_Polyhedron_3_no_delaunay_test.cpp" )
-  target_link_libraries(triangulate_hole_Polyhedron_3_no_delaunay_test PUBLIC CGAL::Eigen3_support)
+  create_single_source_cgal_program(
+    "triangulate_hole_Polyhedron_3_no_delaunay_test.cpp")
+  target_link_libraries(triangulate_hole_Polyhedron_3_no_delaunay_test
+                        PUBLIC CGAL::Eigen3_support)
   create_single_source_cgal_program("triangulate_hole_Polyhedron_3_test.cpp")
-  target_link_libraries(triangulate_hole_Polyhedron_3_test PUBLIC CGAL::Eigen3_support)
->>>>>>> eecb0053
+  target_link_libraries(triangulate_hole_Polyhedron_3_test
+                        PUBLIC CGAL::Eigen3_support)
   create_single_source_cgal_program("test_shape_smoothing.cpp")
   target_link_libraries(test_shape_smoothing PUBLIC CGAL::Eigen3_support)
 
@@ -134,12 +122,8 @@
 endif()
 
 find_package(Ceres QUIET)
-<<<<<<< HEAD
 
-if(TARGET ceres AND TARGET CGAL::Eigen_support)
-=======
 if(TARGET ceres AND TARGET CGAL::Eigen3_support)
->>>>>>> eecb0053
   target_compile_definitions( test_mesh_smoothing PRIVATE CGAL_PMP_USE_CERES_SOLVER )
   target_link_libraries( test_mesh_smoothing PUBLIC CGAL::Eigen3_support PRIVATE ceres )
 
