// Copyright (c) 1999-2004,2006-2009,2013-2015,2017  INRIA Sophia-Antipolis (France).
// All rights reserved.
//
// This file is part of CGAL (www.cgal.org).
// You can redistribute it and/or modify it under the terms of the GNU
// General Public License as published by the Free Software Foundation,
// either version 3 of the License, or (at your option) any later version.
//
// Licensees holding a valid commercial license may use this file in
// accordance with the commercial license agreement provided with the software.
//
// This file is provided AS IS with NO WARRANTY OF ANY KIND, INCLUDING THE
// WARRANTY OF DESIGN, MERCHANTABILITY AND FITNESS FOR A PARTICULAR PURPOSE.
//
// Author(s)     : Monique Teillaud <Monique.Teillaud@inria.fr>
//                 Aymeric Pelle <Aymeric.Pelle@sophia.inria.fr>
//                 Mael Rouxel-Labbé

#ifndef CGAL_PERIODIC_3_REGULAR_TRIANGULATION_3_H
#define CGAL_PERIODIC_3_REGULAR_TRIANGULATION_3_H

#include <CGAL/license/Periodic_3_triangulation_3.h>

// Needed by remove to fill the hole.
#include <CGAL/internal/Periodic_3_regular_triangulation_remove_traits_3.h>

#include <CGAL/Periodic_3_triangulation_3.h>
#include <CGAL/Regular_triangulation_vertex_base_3.h>
#include <CGAL/Regular_triangulation_cell_base_3.h>
#include <CGAL/internal/Has_nested_type_Bare_point.h>

#include <CGAL/enum.h>
#include <CGAL/Regular_triangulation_3.h>
#include <CGAL/spatial_sort.h>
#include <CGAL/utility.h>

#include <boost/property_map/function_property_map.hpp>
#include <boost/mpl/if.hpp>
#include <boost/mpl/identity.hpp>
#include <boost/unordered_set.hpp>

#include <algorithm>
#include <cstdlib>
#include <functional>
#include <iterator>
#include <list>
#include <map>
#include <vector>
#include <utility>

namespace CGAL
{
template < class Gt,
           class Tds =
             Triangulation_data_structure_3 <
               Regular_triangulation_vertex_base_3<Gt,
                 Periodic_3_triangulation_ds_vertex_base_3<> >,
               Regular_triangulation_cell_base_3<Gt,
                 Periodic_3_triangulation_ds_cell_base_3<> >
             >
         >
class Periodic_3_regular_triangulation_3
  : public Periodic_3_triangulation_3<Gt, Tds>
{
  typedef Periodic_3_regular_triangulation_3<Gt, Tds>             Self;

public:
  typedef Periodic_3_triangulation_3<Gt, Tds>      Tr_Base;

  typedef Gt                                       Geometric_traits;
  typedef Geometric_traits                         Geom_traits;
  typedef Tds                                      Triangulation_data_structure;

  typedef typename Gt::FT                          FT;

  typedef typename Tr_Base::Periodic_segment_3             Periodic_segment_3;
  typedef typename Tr_Base::Periodic_triangle_3            Periodic_triangle_3;
  typedef typename Tr_Base::Periodic_tetrahedron_3         Periodic_tetrahedron_3;
  typedef typename Tr_Base::Periodic_segment               Periodic_segment;
  typedef typename Tr_Base::Periodic_triangle              Periodic_triangle;
  typedef typename Tr_Base::Periodic_tetrahedron           Periodic_tetrahedron;
  typedef typename Tr_Base::Periodic_tetrahedron_iterator  Periodic_tetrahedron_iterator;

  typedef typename Tr_Base::Vertex_handle          Vertex_handle;
  typedef typename Tr_Base::Cell_handle            Cell_handle;

  typedef typename Tr_Base::Vertex                 Vertex;
  typedef typename Tr_Base::Edge                   Edge;
  typedef typename Tr_Base::Facet                  Facet;
  typedef typename Tr_Base::Cell                   Cell;

  typedef typename Tr_Base::Vertex_iterator        Vertex_iterator;
  typedef typename Tr_Base::Edge_iterator          Edge_iterator;
  typedef typename Tr_Base::Facet_iterator         Facet_iterator;
  typedef typename Tr_Base::Facet_circulator       Facet_circulator;
  typedef typename Tr_Base::Cell_iterator          Cell_iterator;
  typedef typename Tr_Base::Cell_circulator        Cell_circulator;

  typedef typename Tr_Base::All_vertices_iterator  All_vertices_iterator;
  typedef typename Tr_Base::All_edges_iterator     All_edges_iterator;
  typedef typename Tr_Base::All_facets_iterator    All_facets_iterator;
  typedef typename Tr_Base::All_cells_iterator     All_cells_iterator;

  typedef typename Tr_Base::size_type              size_type;
  typedef typename Tr_Base::difference_type        difference_type;
  typedef typename Tr_Base::Locate_type            Locate_type;

  typedef typename Tr_Base::Offset                 Offset;
  typedef typename Tr_Base::Iso_cuboid             Iso_cuboid;
  typedef typename Tr_Base::Covering_sheets        Covering_sheets;

  // Traits are not supposed to define "Bare_point", but checking for backward compatibility
  typedef typename boost::mpl::eval_if_c<
    internal::Has_nested_type_Bare_point<Gt>::value,
    typename internal::Bare_point_type<Gt>,
    boost::mpl::identity<typename Gt::Point_3>
  >::type                                          Bare_point;
  typedef typename Gt::Weighted_point_3            Weighted_point;

  typedef std::pair<Bare_point, Offset>            Periodic_bare_point;
  typedef std::pair<Weighted_point, Offset>        Periodic_weighted_point;

  typedef typename Gt::Segment_3                   Segment;
  typedef typename Gt::Triangle_3                  Triangle;
  typedef typename Gt::Tetrahedron_3               Tetrahedron;

  typedef typename Gt::Object_3                    Object;

  //Tag to distinguish Delaunay from Regular triangulations
  typedef Tag_true                                 Weighted_tag;

#ifndef CGAL_CFG_USING_BASE_MEMBER_BUG_2
  using Tr_Base::cw;
  using Tr_Base::ccw;
  using Tr_Base::domain;
  using Tr_Base::geom_traits;
  using Tr_Base::int_to_off;
  using Tr_Base::is_1_cover;
  using Tr_Base::is_virtual;
  using Tr_Base::mirror_vertex;
  using Tr_Base::number_of_vertices;
  using Tr_Base::number_of_edges;
  using Tr_Base::number_of_facets;
  using Tr_Base::number_of_cells;
  using Tr_Base::number_of_sheets;
  using Tr_Base::next_around_edge;
  using Tr_Base::orientation;
  using Tr_Base::point;
  using Tr_Base::set_offsets;
  using Tr_Base::swap;
  using Tr_Base::tds;
  using Tr_Base::vertex_triple_index;
  using Tr_Base::vertices_begin;
  using Tr_Base::vertices_end;
  using Tr_Base::edges_begin;
  using Tr_Base::edges_end;
  using Tr_Base::facets_begin;
  using Tr_Base::facets_end;
<<<<<<< HEAD
  using Tr_Base::cells_begin;
  using Tr_Base::cells_end;
=======
  using Tr_Base::tds;
  using Tr_Base::next_around_edge;
  using Tr_Base::vertex_triple_index;
  using Tr_Base::mirror_vertex;
  using Tr_Base::orientation;
  using Tr_Base::swap;
  using Tr_Base::is_1_cover;
  using Tr_Base::is_virtual;
  using Tr_Base::set_offsets;
  using Tr_Base::point;
  using Tr_Base::construct_periodic_point;
>>>>>>> 52d52723
#endif

  // For strict-ansi compliance
  using Tr_Base::combine_offsets;
  using Tr_Base::draw_dual;
  using Tr_Base::find_conflicts;
  using Tr_Base::get_offset;
  using Tr_Base::get_original_vertex;
  using Tr_Base::get_location_offset;
  using Tr_Base::adjacent_vertices;
  using Tr_Base::incident_edges;
  using Tr_Base::incident_facets;
  using Tr_Base::incident_cells;
  using Tr_Base::is_valid_conflict;
  using Tr_Base::locate;
  using Tr_Base::neighbor_offset;
  using Tr_Base::periodic_point;
#ifndef CGAL_NO_STRUCTURAL_FILTERING
  using Tr_Base::inexact_locate;
#endif

private:
  struct Cell_handle_hash
    : public std::unary_function<Cell_handle, std::size_t>
  {
    std::size_t operator()(const Cell_handle& ch) const {
      return boost::hash<typename Cell_handle::pointer>()(&*ch);
    }
  };

  boost::unordered_set<Cell_handle, Cell_handle_hash> cells_with_too_big_orthoball;

  class Cover_manager
  {
    Periodic_3_regular_triangulation_3& tr;

public:
    Cover_manager (Periodic_3_regular_triangulation_3& tr)
      : tr(tr)
    { }

    void create_initial_triangulation() {
      tr.create_initial_triangulation();
    }

    template <class CellIt>
    void delete_unsatisfying_elements(const CellIt begin, const CellIt end) {
      tr.delete_cells_with_too_big_orthoball(begin, end);
    }

    template <class CellIt>
    void insert_unsatisfying_elements(Vertex_handle v, const CellIt begin, const CellIt end) {
      tr.insert_cells_with_too_big_orthoball(v, begin, end);
    }

    bool can_be_converted_to_1_sheet () const {
      return tr.can_be_converted_to_1_sheet();
    }

    bool update_cover_data_during_management (Cell_handle new_ch, const std::vector<Cell_handle>& new_cells) {
      return tr.update_cover_data_during_management(new_ch, new_cells);
    }
  };

public:
  /** @name Creation */ //@{
  Periodic_3_regular_triangulation_3 (const Iso_cuboid& domain = Iso_cuboid(0, 0, 0, 1, 1, 1),
                                      const Geometric_traits& gt = Geometric_traits())
    : Tr_Base(domain, gt)
  { }

  // copy constructor duplicates vertices and cells
  Periodic_3_regular_triangulation_3 (const Periodic_3_regular_triangulation_3& tr)
    : Tr_Base(tr)
  {
    if(is_1_cover())
      tds() = tr.tds();
    else
      this->copy_multiple_covering(tr);

    CGAL_triangulation_expensive_postcondition(*this == tr);
    CGAL_triangulation_expensive_postcondition( is_valid() );
  }

  template < typename InputIterator >
  Periodic_3_regular_triangulation_3(InputIterator first, InputIterator last,
                                     const Iso_cuboid& domain = Iso_cuboid(0,0,0,1,1,1),
                                     const Geometric_traits& gt = Geometric_traits(),
                                     bool is_large_point_set = false)
    : Tr_Base(domain, gt)
  {
    insert(first, last, is_large_point_set);
  }

  void copy_multiple_covering(const Periodic_3_regular_triangulation_3& tr)
  {
    // Write the respective offsets in the vertices to make them
    // automatically copy with the tds.
    for(Vertex_iterator vit = tr.vertices_begin(); vit != tr.vertices_end(); ++vit) {
      vit->set_offset(tr.get_offset(vit));
    }

    // copy the tds
    tds() = tr.tds();

    // make a list of all vertices that belong to the original
    // domain and initialize the basic structure of
    // virtual_vertices_reverse
    std::list<Vertex_handle> vlist;
    for(Vertex_iterator vit = vertices_begin(); vit != vertices_end(); ++vit) {
      if(vit->offset() == Offset()) {
        vlist.push_back(vit);
        this->virtual_vertices_reverse.insert(
          std::make_pair(vit,std::vector<Vertex_handle>(26)));
        CGAL_triangulation_assertion(this->virtual_vertices_reverse.find(vit)
                                       ->second.size() == 26);
      }
    }

    // Iterate over all vertices that are not in the original domain
    // and construct the respective entries to virtual_vertices and
    // virtual_vertices_reverse
    for(Vertex_iterator vit2 = vertices_begin();
         vit2 != vertices_end(); ++vit2) {
      if(vit2->offset() != Offset()) {
        typename std::list<Vertex_handle>::iterator vlist_it
            = std::find_if(vlist.begin(), vlist.end(),
                           typename Tr_Base::Finder(this,vit2->point()));
        Offset off = vit2->offset();
        this->virtual_vertices.insert(std::make_pair(vit2,
                                        std::make_pair(*vlist_it,off)));
        this->virtual_vertices_reverse.find(*vlist_it)
          ->second[9*off[0]+3*off[1]+off[2]-1]=vit2;
        CGAL_triangulation_assertion(get_offset(vit2) == off);
      }
    }

    // Cleanup vertex offsets
    for(Vertex_iterator vit = vertices_begin();
         vit != vertices_end(); ++vit)
      vit->clear_offset();
    for(Vertex_iterator vit = tr.vertices_begin();
         vit != tr.vertices_end(); ++vit)
      vit->clear_offset();

    insert_cells_with_too_big_orthoball(tr.cells_begin(), tr.cells_end());
  }

  Periodic_3_regular_triangulation_3 operator= (Periodic_3_regular_triangulation_3 tr)
  {
    tr.swap(*this);
    return *this;
  }

  void swap(Periodic_3_regular_triangulation_3&tr)
  {
    std::swap(cells_with_too_big_orthoball, tr.cells_with_too_big_orthoball);
    Tr_Base::swap(tr);
  }

  void create_initial_triangulation()
  {
    CGAL_triangulation_assertion( cells_with_too_big_orthoball.empty() );

    for(Cell_iterator iter = cells_begin(), end_iter = cells_end(); iter != end_iter; ++iter)
      cells_with_too_big_orthoball.insert(iter);
  }

  template <class CellIt>
  void delete_cells_with_too_big_orthoball(CellIt begin, const CellIt end)
  {
    for(; begin != end; ++begin)
    {
      typename boost::unordered_set<Cell_handle>::iterator iter = cells_with_too_big_orthoball.find(*begin);
      if(iter != cells_with_too_big_orthoball.end())
      {
        cells_with_too_big_orthoball.erase(iter);
      }
    }
  }

  CGAL::Comparison_result compare_orthsphere_radius_to_threshold (
      const Periodic_weighted_point& p0, const Periodic_weighted_point& p1,
      const Periodic_weighted_point& p2, const Periodic_weighted_point& p3,
      const FT threshold) const
  {
    return geom_traits().compare_weighted_squared_radius_3_object()(
             p0.first,  p1.first,  p2.first,  p3.first,
             p0.second, p1.second, p2.second, p3.second,
             threshold);
  }

  CGAL::Comparison_result compare_orthsphere_radius_to_threshold (Cell_handle cell,
                                                                  const FT threshold) const
  {
    Periodic_weighted_point p0 = periodic_point(cell, 0);
    Periodic_weighted_point p1 = periodic_point(cell, 1);
    Periodic_weighted_point p2 = periodic_point(cell, 2);
    Periodic_weighted_point p3 = periodic_point(cell, 3);

    return compare_orthsphere_radius_to_threshold(p0, p1, p2, p3, threshold);
  }

  template <class CellIt>
  void insert_cells_with_too_big_orthoball(Vertex_handle /*v*/, CellIt begin, const CellIt end)
  {
    FT threshold = FT(0.015625) * (domain().xmax()-domain().xmin()) * (domain().xmax()-domain().xmin());
    for(; begin != end; ++begin)
    {
      if(compare_orthsphere_radius_to_threshold(*begin, threshold) != CGAL::SMALLER)
      {
        cells_with_too_big_orthoball.insert(*begin);
      }
    }
  }

  void insert_cells_with_too_big_orthoball(Cell_iterator begin, Cell_iterator end)
  {
    FT threshold = FT(0.015625) * (domain().xmax()-domain().xmin()) * (domain().xmax()-domain().xmin());
    for(; begin != end; ++begin)
    {
      if(compare_orthsphere_radius_to_threshold(begin, threshold) != CGAL::SMALLER)
      {
        cells_with_too_big_orthoball.insert(begin);
      }
    }
  }

  bool can_be_converted_to_1_sheet () const
  {
    return cells_with_too_big_orthoball.empty();
  }

  bool update_cover_data_during_management (Cell_handle new_ch, const std::vector<Cell_handle>& new_cells)
  {
    bool result = false;
    FT threshold = FT(0.015625) * (domain().xmax() - domain().xmin()) * (domain().xmax() - domain().xmin());

    if(compare_orthsphere_radius_to_threshold(new_ch, threshold) != CGAL::SMALLER)
    {
      if(is_1_cover())
      {
        tds().delete_cells(new_cells.begin(), new_cells.end());
        this->convert_to_27_sheeted_covering();
        result = true;
      }
      else
      {
        cells_with_too_big_orthoball.insert(new_ch);
      }
    }

    return result;
  }

  virtual void update_cover_data_after_converting_to_27_sheeted_covering ()
  {
    FT threshold = FT(0.015625) * (domain().xmax()-domain().xmin()) * (domain().xmax() - domain().xmin());
    for(Cell_iterator iter = cells_begin(), end_iter = cells_end(); iter != end_iter; ++iter)
    {
      if(compare_orthsphere_radius_to_threshold(iter, threshold) != CGAL::SMALLER)
      {
        cells_with_too_big_orthoball.insert(iter);
      }
    }
  }

  // in the regular setting, there is nothing to do since we use `cells_with_too_big_orthoball`
  // instead of an edge length threshold
  virtual void update_cover_data_after_setting_domain () {}

  // the function below is used in `convert_to_1_sheeted_covering()` of P3T3
  // but only makes sense for regular triangulations.
  virtual void gather_cell_hidden_points(const Cell_handle cit,
                                         std::vector<Weighted_point>& hidden_points)
  {
    std::copy(cit->hidden_points_begin(), cit->hidden_points_end(),
              std::back_inserter(hidden_points));
  }

  virtual void reinsert_hidden_points_after_converting_to_1_sheeted(const std::vector<Weighted_point>& hidden_points)
  {
    typename std::vector<Weighted_point>::const_iterator wpv_it = hidden_points.begin();
    typename std::vector<Weighted_point>::const_iterator wpv_end = hidden_points.end();

    while(wpv_it != wpv_end)
      insert(*wpv_it++);
  }

  /** @name Insertion */ //@{
  Vertex_handle insert(const Weighted_point& point,
                       Cell_handle start = Cell_handle())
  {
    Conflict_tester tester(point, this);
    Point_hider hider(this);
    Cover_manager cover_manager(*this);
    CGAL_triangulation_precondition(point.weight() >= 0);
    CGAL_triangulation_precondition_msg
    (
      point.weight() < ( FT(0.015625) * (domain().xmax()-domain().xmin()) * (domain().xmax()-domain().xmin()) ),
     "point.weight() < 1/64 * domain_size * domain_size"
    );
    return Tr_Base::insert_in_conflict(point, start, tester, hider, cover_manager);
  }

  Vertex_handle insert(const Weighted_point& point,
                       Locate_type lt, Cell_handle c,
                       int li, int lj)
  {
    Conflict_tester tester(point, this);
    Point_hider hider(this);
    Cover_manager cover_manager(*this);
    CGAL_triangulation_precondition(point.weight() >= 0);
    CGAL_triangulation_precondition_msg
    (
      point.weight() < ( FT(0.015625) * (domain().xmax()-domain().xmin()) * (domain().xmax()-domain().xmin()) ),
      "point.weight() < 1/64 * domain_size * domain_size"
    );
    return Tr_Base::insert_in_conflict(point,lt,c,li,lj, tester,hider,cover_manager);
  }

  template < class InputIterator >
  std::ptrdiff_t insert(InputIterator first, InputIterator last,
                        bool is_large_point_set = false)
  {
    if(first == last)
      return 0;

    CGAL_triangulation_precondition_code
    (
      bool precondition_is_satisfied = true;
      FT upper_bound = FT(0.015625) * (domain().xmax()-domain().xmin()) * (domain().xmax()-domain().xmin());
      for(InputIterator pc_first = first, pc_last = last; pc_first != pc_last; ++pc_first)
      {
        if(pc_first->weight() < FT(0) || pc_first->weight() >= upper_bound)
        {
          precondition_is_satisfied = false;
          break;
        }
      }
    )

    CGAL_triangulation_precondition_msg
    (
      precondition_is_satisfied,
      "0 <= point.weight() < 1/64 * domain_size * domain_size"
    );

    size_type n = number_of_vertices();
    // The heuristic discards the existing triangulation so it can only be
    // applied to empty triangulations.
    if(n != 0)
      is_large_point_set = false;

    std::vector<Weighted_point> points(first, last);
    std::random_shuffle(points.begin(), points.end());
    Cell_handle hint;
    std::vector<Vertex_handle> dummy_points_vhs, double_vertices;
    std::vector<Weighted_point> dummy_points;
    typename std::vector<Weighted_point>::iterator pbegin = points.begin();
    if(is_large_point_set)
    {
      dummy_points_vhs = insert_dummy_points();
      dummy_points.reserve(dummy_points_vhs.size());
      for(typename std::vector<Vertex_handle>::iterator iter = dummy_points_vhs.begin(), end_iter = dummy_points_vhs.end(); iter != end_iter; ++iter)
        dummy_points.push_back((*iter)->point());
    }
    else
    {
      while(!is_1_cover())
      {
        insert(*pbegin);
        ++pbegin;
        if(pbegin == points.end())
          return number_of_vertices() - n;
      }
    }

    // Spatial sorting can only be applied to bare points, so we need an adaptor
    typedef typename Geom_traits::Construct_point_3 Construct_point_3;
    typedef typename boost::result_of<const Construct_point_3(const Weighted_point&)>::type Ret;
    typedef boost::function_property_map<Construct_point_3, Weighted_point, Ret> fpmap;
    typedef CGAL::Spatial_sort_traits_adapter_3<Geom_traits, fpmap> Search_traits_3;

    spatial_sort(pbegin, points.end(),
                 Search_traits_3(
                   boost::make_function_property_map<Weighted_point, Ret, Construct_point_3>(
                       geom_traits().construct_point_3_object()), geom_traits()));

    Conflict_tester tester(*pbegin, this);
    Point_hider hider(this);
    Cover_manager cover_manager(*this);
    double_vertices = Tr_Base::insert_in_conflict(pbegin, points.end(), hint, tester, hider, cover_manager);

    if(is_large_point_set)
    {
      for(unsigned int i = 0; i < dummy_points_vhs.size(); ++i)
      {
        bool is_hidden = false;
        for(Cell_iterator iter = this->cells_begin(); iter != this->cells_end(); ++iter)
        {
          typename Cell::Point_iterator it = std::find(iter->hidden_points_begin(), iter->hidden_points_end(), dummy_points[i]);
          if(it != iter->hidden_points_end())
          {
            is_hidden = true;
            iter->unhide_point(it);
          }
        }
        if(!is_hidden)
          if(std::find(double_vertices.begin(), double_vertices.end(), dummy_points_vhs[i]) == double_vertices.end())
            remove(dummy_points_vhs[i]);
      }
    }

    return number_of_vertices() - n;
  }
//@}

  void remove(Vertex_handle v)
  {
    typedef CGAL::Periodic_3_regular_triangulation_remove_traits_3< Gt > P3removeT;
    typedef CGAL::Regular_triangulation_3< P3removeT > Euclidean_triangulation;
    typedef Vertex_remover< Euclidean_triangulation > Remover;
    P3removeT remove_traits(domain());
    Euclidean_triangulation tmp(remove_traits);
    Remover remover(this, tmp);
    Conflict_tester ct(this);
    Cover_manager cover_manager(*this);

    Tr_Base::remove(v, remover, ct, cover_manager);

    // Re-insert the points that v was hiding.
    for(typename Remover::Hidden_points_iterator hi = remover.hidden_points_begin();
        hi != remover.hidden_points_end(); ++hi)
    {
      insert(*hi);
    }

    CGAL_triangulation_expensive_assertion(is_valid());
  }

public:
   /** @name Wrapping the traits */ //@{
  bool less_power_distance (const Bare_point &p, const Weighted_point &q, const Weighted_point &r)  const
  {
    return geom_traits().compare_power_distance_3_object()(p, q, r) == SMALLER;
  }

  bool less_power_distance (const Bare_point &p, const Weighted_point &q, const Weighted_point &r,
                            const Offset &o1, const Offset &o2, const Offset &o3)  const
  {
    return geom_traits().compare_power_distance_3_object()(p, q, r, o1, o2, o3) == SMALLER;
  }

  Bare_point construct_weighted_circumcenter(const Weighted_point &p, const Weighted_point &q,
                                             const Weighted_point &r) const
  {
    return geom_traits().construct_weighted_circumcenter_3_object()(p,q,r);
  }
  Bare_point construct_weighted_circumcenter(const Weighted_point &p, const Weighted_point &q,
                                             const Weighted_point &r,
                                             const Offset& o1, const Offset& o2,
                                             const Offset& o3) const
  {
    return geom_traits().construct_weighted_circumcenter_3_object()(p,q,r,o1,o2,o3);
  }
  Bare_point construct_weighted_circumcenter (const Weighted_point &p, const Weighted_point &q,
                                              const Weighted_point &r, const Weighted_point &s) const
  {
    return geom_traits().construct_weighted_circumcenter_3_object()(p,q,r,s);
  }
  Bare_point construct_weighted_circumcenter (const Weighted_point &p, const Weighted_point &q,
                                              const Weighted_point &r, const Weighted_point &s,
                                              const Offset& o1, const Offset& o2,
                                              const Offset& o3, const Offset& o4) const
  {
    return geom_traits().construct_weighted_circumcenter_3_object()(p,q,r,s, o1,o2,o3,o4);
  }

  Comparison_result compare_distance(const Bare_point &p, const Weighted_point &q,
                                     const Weighted_point &r) const {
    return geom_traits().compare_power_distance_3_object()(p, q, r);
  }
  Comparison_result compare_distance(const Bare_point& p, const Weighted_point& q,
                                     const Weighted_point& r,
                                     const Offset &o_p, const Offset &o_q,
                                     const Offset &o_r) const {
    return geom_traits().compare_power_distance_3_object()(p, q, r, o_p, o_q, o_r);
  }

  Oriented_side power_test(const Weighted_point &p, const Weighted_point &q) const
  {
    CGAL_triangulation_precondition(this->equal(p, q));
    return geom_traits().power_side_of_oriented_power_sphere_3_object()(p, q);
  }
  Oriented_side power_test(const Weighted_point &p, const Weighted_point &q,
                           const Weighted_point &r, const Weighted_point &s,
                           const Weighted_point &t,
                           const Offset &o_p, const Offset &o_q,
                           const Offset &o_r, const Offset &o_s,
                           const Offset &o_t) const
  {
    return geom_traits().power_side_of_oriented_power_sphere_3_object()(
             p, q, r, s, t, o_p, o_q, o_r, o_s, o_t);
  }

<<<<<<< HEAD
=======
  Weighted_point construct_weighted_point(const Weighted_point& p, const Offset &o) const
  {
    return geom_traits().construct_weighted_point_3_object()(p, o);
  }
  Weighted_point construct_weighted_point(const Periodic_weighted_point& pp) const
  {
    return construct_weighted_point(pp.first, pp.second);
  }

  // overload the base construct_periodic_point for weighted points
  Periodic_weighted_point construct_periodic_point(const Weighted_point& p) const
  {
    const Bare_point& bp = geom_traits().construct_point_3_object()(p);
    const Periodic_bare_point pbp = Tr_Base::construct_periodic_point(bp);
    return std::make_pair(geom_traits().construct_weighted_point_3_object()(
                            pbp.first, p.weight()),
                          pbp.second);
  }

public:
  Weighted_point point(const Periodic_weighted_point& pp) const
  {
    // calls the base function with the correct (weighted) point functor
    return point(pp, geom_traits().construct_weighted_point_3_object());
  }

  Weighted_point point(Cell_handle c, int idx) const
  {
    // calls the base function with the correct (weighted) point functor
    return point(c, idx, geom_traits().construct_weighted_point_3_object());
  }

public:
>>>>>>> 52d52723
  Oriented_side side_of_oriented_power_sphere(const Weighted_point &p, const Weighted_point &q,
                                              const Weighted_point &r, const Weighted_point &s,
                                              const Weighted_point &t,
                                              const Offset &o_p, const Offset &o_q,
                                              const Offset &o_r, const Offset &o_s,
                                              const Offset &o_t) const
  {
    return power_test(p,q,r,s,t,o_p,o_q,o_r,o_s,o_t);
  }

  Bounded_side side_of_power_sphere(const Cell_handle& c, const Weighted_point& p,
                                    const Offset & offset = Offset(),
                                    bool perturb = false) const
  {
    Bounded_side bs = ON_UNBOUNDED_SIDE;
    int i = 0;
    // TODO: optimize which copies to check depending on the offsets in
    // the cell.
    while(bs == ON_UNBOUNDED_SIDE && i<8) {
      bs = _side_of_power_sphere(c,p,combine_offsets(offset,int_to_off(i)),perturb);
      i++;
    }
    return bs;
  }

  Bounded_side _side_of_power_sphere(const Cell_handle& c, const Weighted_point& p,
                                     const Offset & offset = Offset(),
                                     bool perturb = false) const;

  Weighted_point construct_weighted_point(const Weighted_point& p, const Offset &o) const
  {
    return geom_traits().construct_weighted_point_3_object()(p, o);
  }
  Weighted_point construct_weighted_point(const Periodic_weighted_point& pp) const
  {
    return construct_weighted_point(pp.first, pp.second);
  }

public:
  /** @name Geometric access functions */
  /// @{

  // The following point() functions return canonical points, that is points
  // within the base domain.

  Weighted_point point(const Periodic_weighted_point& pp) const
  {
    return point(pp, geom_traits().construct_weighted_point_3_object());
  }

  Weighted_point point(Vertex_handle v) const
  {
    return point(v, geom_traits().construct_weighted_point_3_object());
  }

  Weighted_point point(Cell_handle c, int idx) const
  {
    return point(c, idx, geom_traits().construct_weighted_point_3_object());
  }

  // end of geometric functions
  /// @}

#define CGAL_INCLUDE_FROM_PERIODIC_3_REGULAR_TRIANGULATION_3_H
#include <CGAL/internal/Periodic_3_regular_triangulation_dummy_288.h>
#undef CGAL_INCLUDE_FROM_PERIODIC_3_REGULAR_TRIANGULATION_3_H

  Vertex_handle nearest_power_vertex(const Bare_point& p, Cell_handle start) const
  {
    if(number_of_vertices() == 0)
      return Vertex_handle();

    Locate_type lt;
    int li, lj;

    typename Gt::Construct_weighted_point_3 p2wp =
      geom_traits().construct_weighted_point_3_object();
    Cell_handle c = locate(p2wp(p), lt, li, lj, start);
    if(lt == Tr_Base::VERTEX)
      return c->vertex(li);
    const Conflict_tester tester(p2wp(p), this);
    Offset o = combine_offsets(Offset(), get_location_offset(tester, c));

    // - start with the closest vertex from the located cell.
    // - repeatedly take the nearest of its incident vertices if any
    // - if not, we're done.
    Vertex_handle nearest = nearest_vertex_in_cell(c, p, o);
    std::vector<Vertex_handle> vs;
    vs.reserve(32);
    while(true)
    {
      Vertex_handle tmp = nearest;
      Offset tmp_off = get_min_dist_offset(p, o, tmp);
      adjacent_vertices(nearest, std::back_inserter(vs));
      for(typename std::vector<Vertex_handle>::const_iterator vsit = vs.begin(); vsit != vs.end(); ++vsit)
        tmp = (compare_distance(p, tmp->point(), (*vsit)->point(),
                                o, tmp_off, get_min_dist_offset(p, o, *vsit))
                 == SMALLER) ? tmp : *vsit;
      if(tmp == nearest)
        break;
      vs.clear();
      nearest = tmp;
    }

    return get_original_vertex(nearest);
  }

  Offset get_min_dist_offset(const Bare_point& p, const Offset & o,
                             const Vertex_handle vh) const {
    Offset mdo = get_offset(vh);
    Offset min_off = Offset(0,0,0);
    min_off = (compare_distance(p,vh->point(),vh->point(),
      o,combine_offsets(mdo,min_off),combine_offsets(mdo,Offset(0,0,1)))
        == SMALLER ? min_off : Offset(0,0,1) );
    min_off = (compare_distance(p,vh->point(),vh->point(),
      o,combine_offsets(mdo,min_off),combine_offsets(mdo,Offset(0,1,0)))
        == SMALLER ? min_off : Offset(0,1,0) );
    min_off = (compare_distance(p,vh->point(),vh->point(),
      o,combine_offsets(mdo,min_off),combine_offsets(mdo,Offset(0,1,1)))
        == SMALLER ? min_off : Offset(0,1,1) );
    min_off = (compare_distance(p,vh->point(),vh->point(),
      o,combine_offsets(mdo,min_off),combine_offsets(mdo,Offset(1,0,0)))
        == SMALLER ? min_off : Offset(1,0,0) );
    min_off = (compare_distance(p,vh->point(),vh->point(),
      o,combine_offsets(mdo,min_off),combine_offsets(mdo,Offset(1,0,1)))
        == SMALLER ? min_off : Offset(1,0,1) );
    min_off = (compare_distance(p,vh->point(),vh->point(),
      o,combine_offsets(mdo,min_off),combine_offsets(mdo,Offset(1,1,0)))
        == SMALLER ? min_off : Offset(1,1,0) );
    min_off = (compare_distance(p,vh->point(),vh->point(),
      o,combine_offsets(mdo,min_off),combine_offsets(mdo,Offset(1,1,1)))
        == SMALLER ? min_off : Offset(1,1,1) );
    return combine_offsets(mdo,min_off);
  }

  Vertex_handle nearest_vertex_in_cell(const Cell_handle& c, const Bare_point& p,
                                       const Offset & o) const
  {
    CGAL_triangulation_precondition(number_of_vertices() != 0);
    Vertex_handle nearest = c->vertex(0);
    for(int i=1; i<4; i++) {
      nearest = (compare_distance(p,nearest->point(),c->vertex(i)->point(),
        o,get_offset(c,c->index(nearest)),get_offset(c,i)) == SMALLER) ?
        nearest : c->vertex(i);
    }
    return nearest;
  }

  size_type number_of_hidden_points () const
  {
    size_type count = 0;
    for(Cell_iterator iter = cells_begin(), end_iter = cells_end(); iter != end_iter; ++iter)
      count += std::distance(iter->hidden_points_begin(), iter->hidden_points_end());
    return count;
  }

  bool is_valid(bool verbose = false, int level = 0) const;
  bool is_valid(Cell_handle c, bool verbose = false, int level = 0) const;

protected:
  // Protected, because inheritors(e.g. periodic triangulation for meshing)
  // of the class Periodic_3_Delaunay_triangulation_3 use this class
  class Conflict_tester;

private:
  class Point_hider;

#ifndef CGAL_CFG_OUTOFLINE_TEMPLATE_MEMBER_DEFINITION_BUG
  template <class TriangulationR3> struct Vertex_remover;
#else
  template <class TriangulationR3>
  struct Vertex_remover
  {
    typedef TriangulationR3      Triangulation_R3;

    typedef typename std::vector<Weighted_point>::iterator Hidden_points_iterator;

    typedef Triple < Vertex_handle, Vertex_handle, Vertex_handle > Vertex_triple;

    typedef typename Triangulation_R3::Triangulation_data_structure TDSE;
    typedef typename Triangulation_R3::Cell_handle        CellE_handle;
    typedef typename Triangulation_R3::Vertex_handle      VertexE_handle;
    typedef typename Triangulation_R3::Facet              FacetE;
    typedef typename Triangulation_R3::Finite_cells_iterator Finite_cellsE_iterator;

    typedef Triple< VertexE_handle, VertexE_handle, VertexE_handle >
    VertexE_triple;

    typedef std::map<Vertex_triple,Facet> Vertex_triple_Facet_map;
    typedef std::map<Vertex_triple, FacetE> Vertex_triple_FacetE_map;
    typedef typename Vertex_triple_FacetE_map::iterator
    Vertex_triple_FacetE_map_it;

    Vertex_remover(const Self *t, Triangulation_R3 &tmp_) : _t(t),tmp(tmp_) {}

    const Self *_t;
    Triangulation_R3 &tmp;

    void add_hidden_points(Cell_handle ch) {
      std::copy(ch->hidden_points_begin(), ch->hidden_points_end(),
    std::back_inserter(hidden));
    }

    Hidden_points_iterator hidden_points_begin() {
      return hidden.begin();
    }
    Hidden_points_iterator hidden_points_end() {
      return hidden.end();
    }
    //private:
    // The removal of v may un-hide some points,
    // Space functions output them.
    std::vector<Weighted_point> hidden;
  };
#endif //CGAL_CFG_OUTOFLINE_TEMPLATE_MEMBER_DEFINITION_BUG

public:
  Periodic_bare_point periodic_weighted_circumcenter(Cell_handle c) const {
    return Tr_Base::periodic_circumcenter(c,
      geom_traits().construct_weighted_circumcenter_3_object());
  }

  /** @name Voronoi diagram */ //@{
  Bare_point dual(Cell_handle c) const {
    return Tr_Base::construct_point(periodic_weighted_circumcenter(c));
  }

  bool canonical_dual_segment(Cell_handle c, int i, Periodic_segment_3& ps) const {
    return Tr_Base::canonical_dual_segment(c, i, ps,
      geom_traits().construct_weighted_circumcenter_3_object());
  }

  Periodic_segment_3 dual(const Facet & f) const {
    return dual( f.first, f.second );
  }

  Periodic_segment_3 dual(Cell_handle c, int i) const{
    Periodic_segment_3 ps;
    canonical_dual_segment(c,i,ps);
    return ps;
  }

  template <class OutputIterator>
  OutputIterator dual(const Edge & e, OutputIterator points) const {
    return Tr_Base::dual(e.first, e.second, e.third, points);
  }

  template <class OutputIterator>
  OutputIterator dual(Cell_handle c, int i, int j,
      OutputIterator points) const {
    Tr_Base::dual(c, i, j, points, geom_traits().construct_weighted_circumcenter_3_object());
    return points;
  }

  template <class OutputIterator>
  OutputIterator dual(Vertex_handle v, OutputIterator points) const {
    Tr_Base::dual(v, points, geom_traits().construct_weighted_circumcenter_3_object());
    return points;
  }

  template <class Stream>
  Stream& draw_dual(Stream& os) const {
    return Tr_Base::draw_dual(os, geom_traits().construct_weighted_circumcenter_3_object());
  }

  /// Volume computations
  FT dual_volume(Vertex_handle v) const {
    return Tr_Base::dual_volume(v, geom_traits().construct_weighted_circumcenter_3_object());
  }

  /// Centroid computations
  Bare_point dual_centroid(Vertex_handle v) const {
    return Tr_Base::dual_centroid(
             v, geom_traits().construct_weighted_circumcenter_3_object());
  }
//@}

  template <class OutputIteratorBoundaryFacets, class OutputIteratorCells>
  std::pair<OutputIteratorBoundaryFacets, OutputIteratorCells>
  find_conflicts(const Weighted_point &p, Cell_handle c,
                 OutputIteratorBoundaryFacets bfit, OutputIteratorCells cit) const
  {
    Triple<OutputIteratorBoundaryFacets,OutputIteratorCells,Emptyset_iterator>
      t = find_conflicts(p, c, bfit, cit, Emptyset_iterator());
    return std::make_pair(t.first, t.second);
  }

  template <class OutputIteratorBoundaryFacets, class OutputIteratorCells,
            class OutputIteratorInternalFacets>
  Triple<OutputIteratorBoundaryFacets, OutputIteratorCells,
         OutputIteratorInternalFacets>
  find_conflicts(const Weighted_point &p, Cell_handle c,
                 OutputIteratorBoundaryFacets bfit, OutputIteratorCells cit,
                 OutputIteratorInternalFacets ifit) const;

  /// Returns the vertices on the boundary of the conflict hole.
  template <class OutputIterator>
  OutputIterator vertices_in_conflict(const Weighted_point&p, Cell_handle c,
                                      OutputIterator res) const;

  inline bool
  is_extensible_triangulation_in_1_sheet_h1() const
  {
    if(!is_1_cover())
      return can_be_converted_to_1_sheet();
    return is_extensible_triangulation_in_1_sheet_h2();
  }

  inline bool
  is_extensible_triangulation_in_1_sheet_h2() const
  {
    FT threshold = FT(0.015625) * (domain().xmax()-domain().xmin()) * (domain().xmax()-domain().xmin());

    for(Periodic_tetrahedron_iterator tit = this->periodic_tetrahedra_begin(Tr_Base::UNIQUE);
        tit != this->periodic_tetrahedra_end(Tr_Base::UNIQUE); ++tit)
    {
      if(compare_orthsphere_radius_to_threshold(tit->at(0), tit->at(1),
                                                 tit->at(2), tit->at(3),
                                                 threshold) != CGAL::SMALLER)
        return false;
    }
    return true;
  }
};

template < class Gt, class Tds >
template <class OutputIterator>
OutputIterator
Periodic_3_regular_triangulation_3<Gt,Tds>::vertices_in_conflict(
    const Weighted_point&p, Cell_handle c, OutputIterator res) const
{
  if(number_of_vertices() == 0)
    return res;

  // Get the facets on the boundary of the hole.
  std::vector<Facet> facets;
  find_conflicts(p, c, std::back_inserter(facets), Emptyset_iterator());

  // Then extract uniquely the vertices.
  std::set<Vertex_handle> vertices;
  for(typename std::vector<Facet>::const_iterator i = facets.begin();
       i != facets.end(); ++i) {
    vertices.insert(i->first->vertex((i->second+1)&3));
    vertices.insert(i->first->vertex((i->second+2)&3));
    vertices.insert(i->first->vertex((i->second+3)&3));
  }

  return std::copy(vertices.begin(), vertices.end(), res);
}

template < class Gt, class Tds >
template <class OutputIteratorBoundaryFacets, class OutputIteratorCells,
          class OutputIteratorInternalFacets>
Triple<OutputIteratorBoundaryFacets, OutputIteratorCells,
       OutputIteratorInternalFacets>
Periodic_3_regular_triangulation_3<Gt,Tds>::find_conflicts(
    const Weighted_point& p, Cell_handle c,
    OutputIteratorBoundaryFacets bfit,
    OutputIteratorCells cit,
    OutputIteratorInternalFacets ifit) const
{
  CGAL_triangulation_precondition(number_of_vertices() != 0);

  std::vector<Facet> facets;
  facets.reserve(64);
  std::vector<Cell_handle> cells;
  cells.reserve(32);

  Conflict_tester tester(p, this);
  Triple<typename std::back_insert_iterator<std::vector<Facet> >,
         typename std::back_insert_iterator<std::vector<Cell_handle> >,
         OutputIteratorInternalFacets> tit =
           Tr_Base::find_conflicts(c, tester,
                                   make_triple(std::back_inserter(facets),
                                               std::back_inserter(cells),
                                               ifit));
  ifit = tit.third;

  // Reset the conflict flag on the boundary.
  for(typename std::vector<Facet>::iterator fit=facets.begin();
  fit != facets.end(); ++fit) {
    fit->first->neighbor(fit->second)->tds_data().clear();
    *bfit++ = *fit;
  }

  // Reset the conflict flag in the conflict cells.
  for(typename std::vector<Cell_handle>::iterator ccit=cells.begin();
      ccit != cells.end(); ++ccit) {
    (*ccit)->tds_data().clear();
    *cit++ = *ccit;
  }

  for(typename std::vector<Vertex_handle>::iterator
      voit = this->v_offsets.begin(); voit != this->v_offsets.end(); ++voit) {
    (*voit)->clear_offset();
  }

  this->v_offsets.clear();

  return make_triple(bfit, cit, ifit);
}

template < class Gt, class Tds >
Bounded_side Periodic_3_regular_triangulation_3<Gt,Tds>::
_side_of_power_sphere(const Cell_handle &c, const Weighted_point &q,
                      const Offset &offset, bool perturb ) const
{
  Weighted_point p0 = c->vertex(0)->point(),
                 p1 = c->vertex(1)->point(),
                 p2 = c->vertex(2)->point(),
                 p3 = c->vertex(3)->point();
  Offset o0 = this->get_offset(c,0),
         o1 = this->get_offset(c,1),
         o2 = this->get_offset(c,2),
         o3 = this->get_offset(c,3),
         oq = offset;

  CGAL_triangulation_precondition( orientation(p0, p1, p2, p3, o0, o1, o2, o3) == POSITIVE );

  Oriented_side os = ON_NEGATIVE_SIDE;
  os = side_of_oriented_power_sphere(p0, p1, p2, p3, q, o0, o1, o2, o3, oq);

  if(os != ON_ORIENTED_BOUNDARY || !perturb)
    return (Bounded_side) os;

  // We are now in a degenerate case => we do a symbolic perturbation.
  // We sort the points lexicographically.
  Periodic_weighted_point pts[5] = {std::make_pair(p0,o0), std::make_pair(p1,o1),
                                    std::make_pair(p2,o2), std::make_pair(p3,o3),
                                    std::make_pair(q,oq)};
  const Periodic_weighted_point *points[5] ={&pts[0],&pts[1],&pts[2],&pts[3],&pts[4]};

  std::sort(points, points+5, typename Tr_Base::Perturbation_order(this));

  // We successively look whether the leading monomial, then 2nd monomial
  // of the determinant has non null coefficient.
  for(int i=4; i>1; --i) {
    if(points[i] == &pts[4]) {
      CGAL_triangulation_assertion(orientation(p0, p1, p2, p3, o0, o1, o2, o3)
          == POSITIVE);
      // since p0 p1 p2 p3 are non coplanar and positively oriented
      return ON_UNBOUNDED_SIDE;
    }
    Orientation o;
    if(points[i] == &pts[3] &&
        (o = orientation(p0, p1, p2, q, o0, o1, o2, oq)) != COPLANAR ) {
      return (Bounded_side) o;
    }
    if(points[i] == &pts[2] &&
        (o = orientation(p0, p1, q, p3, o0, o1, oq, o3)) != COPLANAR ) {
      return (Bounded_side) o;
    }
    if(points[i] == &pts[1] &&
        (o = orientation(p0, q, p2, p3, o0, oq, o2, o3)) != COPLANAR ) {
      return (Bounded_side) o;
    }
    if(points[i] == &pts[0] &&
        (o = orientation(q, p1, p2 ,p3, oq, o1, o2, o3)) != COPLANAR ) {
      return (Bounded_side) o;
    }
  }

  CGAL_triangulation_assertion(false);
  return ON_UNBOUNDED_SIDE;
}

template < class Gt, class Tds >
bool
Periodic_3_regular_triangulation_3<Gt,Tds>::
is_valid(bool verbose, int level) const
{
  if(!Tr_Base::is_valid(verbose, level)) {
    if(verbose)
      std::cerr << "Regular: invalid base" << std::endl;
    return false;
  }

  Conflict_tester tester(this);
  if(!is_valid_conflict(tester, verbose, level)) {
    if(verbose)
      std::cerr << "Regular: conflict problems" << std::endl;
    return false;
  }

  if(verbose)
    std::cerr << "Regular valid triangulation" << std::endl;
  return true;
}

template < class GT, class TDS >
bool
Periodic_3_regular_triangulation_3<GT,TDS>::
is_valid(Cell_handle ch, bool verbose, int level) const
{
  bool error = false;
  if(!Tr_Base::is_valid(ch, verbose, level)) {
    error = true;
    if(verbose) {
      std::cerr << "geometrically invalid cell" << std::endl;
      for(int i=0; i<4; i++ )
        std::cerr << ch->vertex(i)->point() << ", ";
      std::cerr << std::endl;
    }
  }

  for(Vertex_iterator vit = vertices_begin(); vit != vertices_end(); ++ vit) {
    const Periodic_weighted_point& pwp = periodic_point(vit);
    for(int i=-1; i<=1; i++) {
      for(int j=-1; j<=1; j++) {
        for(int k=-1; k<=1; k++) {
          const Periodic_weighted_point& ofpwp = std::make_pair(pwp.first,
                                                                pwp.second + Offset(i,j,k));
          if(periodic_point(ch,0) == ofpwp
              || periodic_point(ch,1) == ofpwp
              || periodic_point(ch,2) == ofpwp
              || periodic_point(ch,3) == ofpwp)
            continue;
          if(_side_of_power_sphere(ch, ofpwp.first, ofpwp.second, true)
              != ON_UNBOUNDED_SIDE) {
            error = true;
            if(verbose) {
              std::cerr << "Regular invalid cell" << std::endl;
              for(int i=0; i<4; i++) {
                Periodic_weighted_point pp = periodic_point(ch, i);
                std::cerr <<"("<<pp.first <<","<<pp.second<< "), ";
              }
              std::cerr << std::endl;
            }
          }
        }
      }
    }
  }
  return !error;
}

template < class GT, class Tds >
class Periodic_3_regular_triangulation_3<GT,Tds>::Conflict_tester
{
  // stores a pointer to the triangulation,
  // a point, and an offset
  const Self* t;
  Weighted_point p;
  // stores the offset of a point in 27-cover
  mutable Offset o;

public:
  /// Constructor
  Conflict_tester(const Self* _t) : t(_t), p(Weighted_point()) { }
  Conflict_tester(const Weighted_point& pt, const Self *_t) : t(_t), p(pt) { }

  /** The functor
    *
    * gives true if the circumcircle of c contains p
    */
  bool operator()(const Cell_handle c, const Offset& off) const {
    return (t->_side_of_power_sphere(c, p, t->combine_offsets(o, off), true)
             == ON_BOUNDED_SIDE);
  }

  bool operator()(const Cell_handle c, const Weighted_point& pt,
                  const Offset& off) const {
    return (t->_side_of_power_sphere(c, pt, o + off, true) == ON_BOUNDED_SIDE);
  }

  int compare_weight(const Weighted_point& p, const Weighted_point& q) const {
    return t->power_test(p, q);
  }

  bool test_initial_cell(Cell_handle c, const Offset& off) const {
    return (operator()(c, off));
  }

  void set_point(const Weighted_point& _p) {
    p = _p;
  }

  void set_offset(const Offset& off) const {
    o = off;
  }

  const Offset& get_offset() const {
    return o;
  }

  const Weighted_point& point() const {
    return p;
  }

};

template < class GT, class Tds>
class Periodic_3_regular_triangulation_3<GT,Tds>::Point_hider
{
  Self* t;
  mutable std::vector<Vertex_handle> vertices;
  mutable std::vector<Weighted_point> hidden_points;
  mutable bool is_original_cube;

public:
  Point_hider(Self* tr) : t(tr), is_original_cube(false) { }

  void set_original_cube (bool b) const {
    is_original_cube = b;
  }

  template <class InputIterator>
  inline void set_vertices(InputIterator start, InputIterator end) const
  {
    while(start != end) {
      std::copy((*start)->hidden_points_begin(),
                (*start)->hidden_points_end(),
                std::back_inserter(hidden_points));

      for(int i=0; i<=3; i++) {
        Vertex_handle v = (*start)->vertex(i);
        if(v->cell() != Cell_handle()) {
          vertices.push_back(v);
          v->set_cell(Cell_handle());
        }
      }
      start ++;
    }
  }

  inline void reinsert_vertices(Vertex_handle v)
  {
    Locate_type lt = Locate_type();
    int li=0, lj=0;

    Cell_handle hc = v->cell();
    for(typename std::vector<Vertex_handle>::iterator
        vi = vertices.begin(); vi != vertices.end(); ++vi) {
      if((*vi)->cell() != Cell_handle())
        continue;
      if(is_original_cube) {
        hc = t->locate((*vi)->point(), lt, li, lj, hc);
        hc->hide_point((*vi)->point());
      }
      t->delete_vertex(*vi);
    }
    vertices.clear();
      for(typename std::vector<Weighted_point>::iterator
          hp = hidden_points.begin(); hp != hidden_points.end(); ++hp) {
        hc = t->locate(*hp, lt, li, lj, hc);
        hc->hide_point(*hp);
      }
      hidden_points.clear();
  }

  inline Vertex_handle replace_vertex(Cell_handle c, int index, const Weighted_point& p)
  {
    Vertex_handle v = c->vertex(index);
    c->hide_point(v->point());
    v->set_point(p);
    return v;
  }

  inline void hide_point(Cell_handle c, const Weighted_point& p)
  {
    if(is_original_cube)
      c->hide_point(p);
  }

//  inline void hide(Weighted_point&, Cell_handle ) const  // useless?
//  {
//    CGAL_triangulation_assertion(false);
//  }
//
//  inline void do_hide(const Weighted_point&, Cell_handle ) const // useless?
//  {
//    CGAL_triangulation_assertion(false);
//  }

//  template < class Tester >
//  inline bool replace_vertex(const Weighted_point&, Vertex_handle, const Tester&) const // useless?
//  {
//    return true;
//  }
//
//  template <class Conflict_tester>
//  inline void hide_points(Vertex_handle,
//                          const Conflict_tester &)
//  {
//    // No points to hide in the Delaunay triangulation.
//  }
};

#ifndef CGAL_CFG_OUTOFLINE_TEMPLATE_MEMBER_DEFINITION_BUG
template <class GT, class Tds>
template <class TriangulationR3>
struct Periodic_3_regular_triangulation_3<GT,Tds>::Vertex_remover
{
  typedef TriangulationR3                                Triangulation_R3;

  typedef typename std::vector<Weighted_point>::iterator Hidden_points_iterator;

  typedef Triple < Vertex_handle, Vertex_handle, Vertex_handle > Vertex_triple;

  typedef typename Triangulation_R3::Triangulation_data_structure TDSE;
  typedef typename Triangulation_R3::Cell_handle                  CellE_handle;
  typedef typename Triangulation_R3::Vertex_handle                VertexE_handle;
  typedef typename Triangulation_R3::Facet                        FacetE;
  typedef typename Triangulation_R3::Finite_cells_iterator        Finite_cellsE_iterator;

  typedef Triple<VertexE_handle, VertexE_handle, VertexE_handle>  VertexE_triple;

  typedef std::map<Vertex_triple,Facet> Vertex_triple_Facet_map;
  typedef std::map<Vertex_triple, FacetE> Vertex_triple_FacetE_map;
  typedef typename Vertex_triple_FacetE_map::iterator
  Vertex_triple_FacetE_map_it;

  Vertex_remover(const Self* t, Triangulation_R3& tmp_) : _t(t),tmp(tmp_) {}

  const Self* _t;
  Triangulation_R3 &tmp;

  void add_hidden_points(Cell_handle ch) {
    std::copy(ch->hidden_points_begin(), ch->hidden_points_end(),
              std::back_inserter(hidden));
  }

  Hidden_points_iterator hidden_points_begin() {
    return hidden.begin();
  }
  Hidden_points_iterator hidden_points_end() {
    return hidden.end();
  }
  private:
  // The removal of v may un-hide some points,
  // Space functions output them.
  std::vector<Weighted_point> hidden;
};
#endif //CGAL_CFG_OUTOFLINE_TEMPLATE_MEMBER_DEFINITION_BUG

template < class GT, class TDS >
std::istream &
operator>> (std::istream& is, Periodic_3_regular_triangulation_3<GT, TDS>& tr)
{
  typedef Periodic_3_regular_triangulation_3<GT,TDS>   P3RT3;
  typedef typename P3RT3::Tr_Base                      Tr_Base;

  is >> static_cast<Tr_Base&>(tr);

  tr.insert_cells_with_too_big_orthoball(tr.cells_begin(), tr.cells_end());

  CGAL_triangulation_expensive_assertion( tr.is_valid() );
  return is;
}

} // namespace CGAL

#endif<|MERGE_RESOLUTION|>--- conflicted
+++ resolved
@@ -156,22 +156,9 @@
   using Tr_Base::edges_end;
   using Tr_Base::facets_begin;
   using Tr_Base::facets_end;
-<<<<<<< HEAD
   using Tr_Base::cells_begin;
   using Tr_Base::cells_end;
-=======
-  using Tr_Base::tds;
-  using Tr_Base::next_around_edge;
-  using Tr_Base::vertex_triple_index;
-  using Tr_Base::mirror_vertex;
-  using Tr_Base::orientation;
-  using Tr_Base::swap;
-  using Tr_Base::is_1_cover;
-  using Tr_Base::is_virtual;
-  using Tr_Base::set_offsets;
-  using Tr_Base::point;
   using Tr_Base::construct_periodic_point;
->>>>>>> 52d52723
 #endif
 
   // For strict-ansi compliance
@@ -678,42 +665,6 @@
              p, q, r, s, t, o_p, o_q, o_r, o_s, o_t);
   }
 
-<<<<<<< HEAD
-=======
-  Weighted_point construct_weighted_point(const Weighted_point& p, const Offset &o) const
-  {
-    return geom_traits().construct_weighted_point_3_object()(p, o);
-  }
-  Weighted_point construct_weighted_point(const Periodic_weighted_point& pp) const
-  {
-    return construct_weighted_point(pp.first, pp.second);
-  }
-
-  // overload the base construct_periodic_point for weighted points
-  Periodic_weighted_point construct_periodic_point(const Weighted_point& p) const
-  {
-    const Bare_point& bp = geom_traits().construct_point_3_object()(p);
-    const Periodic_bare_point pbp = Tr_Base::construct_periodic_point(bp);
-    return std::make_pair(geom_traits().construct_weighted_point_3_object()(
-                            pbp.first, p.weight()),
-                          pbp.second);
-  }
-
-public:
-  Weighted_point point(const Periodic_weighted_point& pp) const
-  {
-    // calls the base function with the correct (weighted) point functor
-    return point(pp, geom_traits().construct_weighted_point_3_object());
-  }
-
-  Weighted_point point(Cell_handle c, int idx) const
-  {
-    // calls the base function with the correct (weighted) point functor
-    return point(c, idx, geom_traits().construct_weighted_point_3_object());
-  }
-
-public:
->>>>>>> 52d52723
   Oriented_side side_of_oriented_power_sphere(const Weighted_point &p, const Weighted_point &q,
                                               const Weighted_point &r, const Weighted_point &s,
                                               const Weighted_point &t,
@@ -750,6 +701,16 @@
   Weighted_point construct_weighted_point(const Periodic_weighted_point& pp) const
   {
     return construct_weighted_point(pp.first, pp.second);
+  }
+
+  // overload the base construct_periodic_point for weighted points
+  Periodic_weighted_point construct_periodic_point(const Weighted_point& p) const
+  {
+    const Bare_point& bp = geom_traits().construct_point_3_object()(p);
+    const Periodic_bare_point pbp = Tr_Base::construct_periodic_point(bp);
+    return std::make_pair(geom_traits().construct_weighted_point_3_object()(
+                            pbp.first, p.weight()),
+                          pbp.second);
   }
 
 public:
