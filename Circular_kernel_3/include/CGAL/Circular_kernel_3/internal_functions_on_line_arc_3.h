--- conflicted
+++ resolved
@@ -90,54 +90,54 @@
 
       typename Intersection_traits<SK, Line_3, Line_3>::result_type o = 
         SK().intersect_3_object()(l1.supporting_line(),
-                                  l2.supporting_line());
+        l2.supporting_line());
 
       if(!o)
         return res;
 
       if(const Point_3* inters_p = CGAL::internal::intersect_get<Point_3>(o)) {
           Circular_arc_point_3 p = *inters_p;
-          if(!SK().has_on_3_object()(l1,p,true)) return res;
-          if(!SK().has_on_3_object()(l2,p,true)) return res;
+        if(!SK().has_on_3_object()(l1,p,true)) return res;
+        if(!SK().has_on_3_object()(l2,p,true)) return res;
           *res++ = CGAL::internal::intersection_return<SK, Line_arc_3, Line_arc_3>(std::make_pair(p,1u));
       } else if(const Line_3* inters_l = CGAL::internal::intersect_get<Line_3>(o)) {
         if(SK().compare_xyz_3_object()(l1.lower_xyz_extremity(), 
                                        l2.lower_xyz_extremity()) < 0) {
-          int comparison = 
+	  int comparison = 
             SK().compare_xyz_3_object()(l2.lower_xyz_extremity(),
                                         l1.higher_xyz_extremity());
-          if(comparison < 0) {
-            if(SK().compare_xyz_3_object()(l1.higher_xyz_extremity(), 
+	  if(comparison < 0) {
+	    if(SK().compare_xyz_3_object()(l1.higher_xyz_extremity(), 
                                            l2.higher_xyz_extremity()) <= 0) {
               *res++ = CGAL::internal::intersection_return<SK, Line_arc_3, Line_arc_3>
-                (Line_arc_3(l1.supporting_line(),
+	        (Line_arc_3(l1.supporting_line(),
                             l2.lower_xyz_extremity(),
                             l1.higher_xyz_extremity()));
-            } else {
+	    } else {
               *res++ = CGAL::internal::intersection_return<SK, Line_arc_3, Line_arc_3>(l2);
-            }
-          } else if (comparison == 0) {
+	    }
+	  } else if (comparison == 0) {
             *res++ = CGAL::internal::intersection_return<SK, Line_arc_3, Line_arc_3>(std::make_pair(l2.lower_xyz_extremity(),1u));
-          }
-        } 
+	  } 
+        }
         else {
-          int comparison = 
+	  int comparison = 
             SK().compare_xyz_3_object()(l1.lower_xyz_extremity(),
                                         l2.higher_xyz_extremity());
-          if(comparison < 0) {
-            if(SK().compare_xyz_3_object()(l1.higher_xyz_extremity(),
+	  if(comparison < 0){
+	    if(SK().compare_xyz_3_object()(l1.higher_xyz_extremity(),
                                            l2.higher_xyz_extremity()) <= 0) {
               *res++ = CGAL::internal::intersection_return<SK, Line_arc_3, Line_arc_3>(l1);
-            } else {
+	    } else {
               *res++ = CGAL::internal::intersection_return<SK, Line_arc_3, Line_arc_3>
-                (Line_arc_3(l1.supporting_line(), 
+	        (Line_arc_3(l1.supporting_line(), 
                             l1.lower_xyz_extremity(), 
                             l2.higher_xyz_extremity() ));
-            }
-          }
-          else if (comparison == 0){
+	    }
+	  }
+	  else if (comparison == 0){
             *res++ = CGAL::internal::intersection_return<SK, Line_arc_3, Line_arc_3>(std::make_pair(l1.lower_xyz_extremity(),1u));
-          }
+	  }
         }
       }
       return res;
@@ -152,11 +152,8 @@
       typedef typename SK::Point_3 Point_3;
       typedef typename SK::Circular_arc_point_3 Circular_arc_point_3;
       typedef typename SK::Line_3 Line_3;
-<<<<<<< HEAD
-=======
       typedef typename SK::Line_arc_3 Line_arc_3;
       typedef typename Intersection_traits<SK, Line_3, Line_arc_3>::result_type result_type;
->>>>>>> d1c531a1
 
       typename Intersection_traits<SK,Line_3, Line_3>::result_type o = 
         SK().intersect_3_object()(l, la.supporting_line());
@@ -194,7 +191,7 @@
       if(solutions.size() == 1) {
         const Solution* sol = CGAL::internal::intersect_get<Solution>(solutions[0]);
         if(SK().has_on_3_object()(l,(*sol).first,true))
-          *res++ = solutions[0];
+           *res++ = solutions[0];
       } else {
          const Solution* sol1 = CGAL::internal::intersect_get<Solution>(solutions[0]);
          const Solution* sol2 = CGAL::internal::intersect_get<Solution>(solutions[1]);
@@ -224,7 +221,7 @@
       if(solutions.size() == 1) {
         const Solution* sol = CGAL::internal::intersect_get<Solution>(solutions[0]);
         if(SK().has_on_3_object()(l,(*sol).first,true))
-          *res++ = solutions[0];
+           *res++ = solutions[0];
       } else {
          const Solution* sol1 = CGAL::internal::intersect_get<Solution>(solutions[0]);
          const Solution* sol2 = CGAL::internal::intersect_get<Solution>(solutions[1]);
@@ -255,7 +252,7 @@
         return res;
       if(sol = CGAL::internal::intersect_get<Point_3>(o)) {
         if(!SK().has_on_3_object()(l,*sol)) return res;
-        Circular_arc_point_3 point = sol;
+      Circular_arc_point_3 point = sol;
         *res++ = result_type(std::make_pair(point,1u));
       }
       return res;
