--- conflicted
+++ resolved
@@ -45,11 +45,7 @@
     Rep () : first(), second() { }
     Rep (const Sphere_3& s, const Plane_3& p) : first(s), second(p) { }
   };
-<<<<<<< HEAD
-  
-=======
-
->>>>>>> 1b88e815
+
   typedef typename R_::template Handle<Rep>::type  Base;
   Base base;  
 
