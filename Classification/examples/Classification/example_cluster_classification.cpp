#if defined (_MSC_VER) && !defined (_WIN64)
#pragma warning(disable:4244) // boost::number_distance::distance()
                              // converts 64 to 32 bits integers
#endif

#include <cstdlib>
#include <fstream>
#include <iostream>
#include <string>

#include <boost/function_output_iterator.hpp>

#include <CGAL/Simple_cartesian.h>
#include <CGAL/Classification.h>
#include <CGAL/Point_set_3.h>
#include <CGAL/Point_set_3/IO.h>
#include <CGAL/jet_estimate_normals.h>
#include <CGAL/Shape_detection/Region_growing.h>
#include <CGAL/Real_timer.h>

<<<<<<< HEAD
#ifdef CGAL_LINKED_WITH_TBB
typedef CGAL::Parallel_tag   Concurrency_tag;
#else
typedef CGAL::Sequential_tag Concurrency_tag;
#endif
=======
typedef CGAL::Parallel_if_available_tag Concurrency_tag;
>>>>>>> 194cdcf5

typedef CGAL::Simple_cartesian<double> Kernel;
typedef Kernel::Point_3                Point;
typedef Kernel::Iso_cuboid_3           Iso_cuboid_3;

typedef CGAL::Point_set_3<Point> Point_set;

typedef Point_set::Point_map                   Pmap;
typedef Point_set::Vector_map                  Vmap;
typedef Point_set::Property_map<int>           Imap;
typedef Point_set::Property_map<unsigned char> UCmap;

<<<<<<< HEAD

typedef CGAL::Shape_detection::Point_set::Sphere_neighbor_query<Kernel, Point_set, Pmap>                Neighbor_query;
typedef CGAL::Shape_detection::Point_set::Least_squares_plane_fit_region<Kernel, Point_set, Pmap, Vmap> Region_type;
typedef CGAL::Shape_detection::Region_growing<Point_set, Neighbor_query, Region_type>                   Region_growing;

=======

typedef CGAL::Shape_detection::Point_set::Sphere_neighbor_query<Kernel, Point_set, Pmap>                Neighbor_query;
typedef CGAL::Shape_detection::Point_set::Least_squares_plane_fit_region<Kernel, Point_set, Pmap, Vmap> Region_type;
typedef CGAL::Shape_detection::Region_growing<Point_set, Neighbor_query, Region_type>                   Region_growing;

>>>>>>> 194cdcf5
namespace Classification = CGAL::Classification;

typedef Classification::Label_handle   Label_handle;
typedef Classification::Feature_handle Feature_handle;
typedef Classification::Label_set      Label_set;
typedef Classification::Feature_set    Feature_set;

typedef Classification::Local_eigen_analysis                                 Local_eigen_analysis;
typedef Classification::Point_set_feature_generator<Kernel, Point_set, Pmap> Feature_generator;
typedef Classification::Cluster<Point_set, Pmap>                             Cluster;

int main (int argc, char** argv)
{
  std::string filename        = "data/b9.ply";
  std::string filename_config = "data/b9_clusters_config.gz";
  
  if (argc > 1)
    filename = argv[1];
  if (argc > 2)
    filename_config = argv[2];

  std::ifstream in (filename.c_str(), std::ios::binary);
  Point_set pts;

  std::cerr << "Reading input" << std::endl;
  in >> pts;

  std::cerr << "Estimating normals" << std::endl;
  CGAL::Real_timer t;
  t.start();
  pts.add_normal_map();
  CGAL::jet_estimate_normals<Concurrency_tag> (pts, 12);
  t.stop();
  std::cerr << "Done in " << t.time() << " second(s)" << std::endl;
  t.reset();

  Feature_set pointwise_features;
  
  std::cerr << "Generating pointwise features" << std::endl;
  t.start();
  Feature_generator generator (pts, pts.point_map(), 5); // using 5 scales
  
#ifdef CGAL_LINKED_WITH_TBB
  pointwise_features.begin_parallel_additions();
#endif
  
  generator.generate_point_based_features (pointwise_features);
  generator.generate_normal_based_features (pointwise_features, pts.normal_map());

#ifdef CGAL_LINKED_WITH_TBB
  pointwise_features.end_parallel_additions();
#endif
  
  t.stop();
  std::cerr << "Done in " << t.time() << " second(s)" << std::endl;

  ///////////////////////////////////////////////////////////////////
  //! [Cluster]
  
  std::cerr << "Detecting planes and creating clusters" << std::endl;
  t.start();
  
  const double search_sphere_radius  = 1.0;
  const double max_distance_to_plane = 1.0;
  const double max_accepted_angle    = 25.0;
  const std::size_t min_region_size  = 10;

  Neighbor_query neighbor_query (
    pts, 
    search_sphere_radius, 
    pts.point_map());
  Region_type region_type (
    pts, 
    max_distance_to_plane, max_accepted_angle, min_region_size,
    pts.point_map(), pts.normal_map());
  Region_growing region_growing (
    pts, neighbor_query, region_type);

  std::vector<Cluster> clusters;
  region_growing.detect
    (boost::make_function_output_iterator
     ([&](const std::vector<std::size_t>& region) -> void {
        
        // Create a new cluster.
        Classification::Cluster<Point_set, Pmap> cluster (pts, pts.point_map());
        for (const std::size_t idx : region) 
          cluster.insert(idx);
        clusters.push_back(cluster);
      }));

  t.stop();
  std::cerr << clusters.size() << " clusters created in "
            << t.time() << " second(s)" << std::endl;
  t.reset();

  //! [Cluster]
  ///////////////////////////////////////////////////////////////////
  
  std::cerr << "Computing cluster features" << std::endl;
  
  ///////////////////////////////////////////////////////////////////
  //! [Eigen]
  
  Local_eigen_analysis eigen = Local_eigen_analysis::create_from_point_clusters (clusters);

  //! [Eigen]
  ///////////////////////////////////////////////////////////////////

  t.start();
  
  ///////////////////////////////////////////////////////////////////
  //! [Features]
  
  Feature_set features;
  
#ifdef CGAL_LINKED_WITH_TBB
  features.begin_parallel_additions();
#endif

  // First, compute means of features.
  for (std::size_t i = 0; i < pointwise_features.size(); ++ i)
    features.add<Classification::Feature::Cluster_mean_of_feature> (clusters, pointwise_features[i]);

#ifdef CGAL_LINKED_WITH_TBB
  features.end_parallel_additions();
  features.begin_parallel_additions();
#endif

  // Then, compute variances of features (and remaining cluster features).
  for (std::size_t i = 0; i < pointwise_features.size(); ++ i)
    features.add<Classification::Feature::Cluster_variance_of_feature> (clusters,
                                                                        pointwise_features[i], // i^th feature
                                                                        features[i]);          // mean of i^th feature

  features.add<Classification::Feature::Cluster_size> (clusters);
  features.add<Classification::Feature::Cluster_vertical_extent> (clusters);
  
  for (std::size_t i = 0; i < 3; ++ i)
    features.add<Classification::Feature::Eigenvalue> (clusters, eigen, (unsigned int)(i));
  
#ifdef CGAL_LINKED_WITH_TBB
  features.end_parallel_additions();
#endif
  
  //! [Features]
  ///////////////////////////////////////////////////////////////////
  
  t.stop();
  
  // Add types.
  Label_set labels;
  Label_handle ground     = labels.add ("ground");
  Label_handle vegetation = labels.add ("vegetation");
  Label_handle roof       = labels.add ("roof");

  std::vector<int> label_indices(clusters.size(), -1);
  
  std::cerr << "Using ETHZ Random Forest Classifier" << std::endl;
  Classification::ETHZ_random_forest_classifier classifier (labels, features);
  
  std::cerr << "Loading configuration" << std::endl;
  std::ifstream in_config (filename_config, std::ios_base::in | std::ios_base::binary);
  classifier.load_configuration (in_config);

  std::cerr << "Classifying" << std::endl;
  t.reset();
  t.start();
  Classification::classify<Concurrency_tag> (clusters, labels, classifier, label_indices);
  t.stop();
  
  std::cerr << "Classification done in " << t.time() << " second(s)" << std::endl;
  return EXIT_SUCCESS;
}<|MERGE_RESOLUTION|>--- conflicted
+++ resolved
@@ -18,15 +18,7 @@
 #include <CGAL/Shape_detection/Region_growing.h>
 #include <CGAL/Real_timer.h>
 
-<<<<<<< HEAD
-#ifdef CGAL_LINKED_WITH_TBB
-typedef CGAL::Parallel_tag   Concurrency_tag;
-#else
-typedef CGAL::Sequential_tag Concurrency_tag;
-#endif
-=======
 typedef CGAL::Parallel_if_available_tag Concurrency_tag;
->>>>>>> 194cdcf5
 
 typedef CGAL::Simple_cartesian<double> Kernel;
 typedef Kernel::Point_3                Point;
@@ -39,19 +31,11 @@
 typedef Point_set::Property_map<int>           Imap;
 typedef Point_set::Property_map<unsigned char> UCmap;
 
-<<<<<<< HEAD
 
 typedef CGAL::Shape_detection::Point_set::Sphere_neighbor_query<Kernel, Point_set, Pmap>                Neighbor_query;
 typedef CGAL::Shape_detection::Point_set::Least_squares_plane_fit_region<Kernel, Point_set, Pmap, Vmap> Region_type;
 typedef CGAL::Shape_detection::Region_growing<Point_set, Neighbor_query, Region_type>                   Region_growing;
 
-=======
-
-typedef CGAL::Shape_detection::Point_set::Sphere_neighbor_query<Kernel, Point_set, Pmap>                Neighbor_query;
-typedef CGAL::Shape_detection::Point_set::Least_squares_plane_fit_region<Kernel, Point_set, Pmap, Vmap> Region_type;
-typedef CGAL::Shape_detection::Region_growing<Point_set, Neighbor_query, Region_type>                   Region_growing;
-
->>>>>>> 194cdcf5
 namespace Classification = CGAL::Classification;
 
 typedef Classification::Label_handle   Label_handle;
