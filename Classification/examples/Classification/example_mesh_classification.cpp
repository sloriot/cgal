--- conflicted
+++ resolved
@@ -40,15 +40,9 @@
     filename_config = argv[2];
 
   Mesh mesh;
-<<<<<<< HEAD
-  if(!CGAL::read_polygon_mesh(filename, mesh,
-                              // the PLY reader expects a binary file by default
-                              CGAL::parameters::use_binary_mode(false)))
-=======
   if(!CGAL::IO::read_polygon_mesh(filename, mesh,
                                   // the PLY reader expects a binary file by default
                                   CGAL::parameters::use_binary_mode(false)))
->>>>>>> cf69d322
   {
     std::cerr << "Invalid input." << std::endl;
     return 1;
