--- conflicted
+++ resolved
@@ -70,15 +70,9 @@
   std::vector<Point> pts;
 
   std::cerr << "Reading input" << std::endl;
-<<<<<<< HEAD
-  if (!(CGAL::read_points(filename, std::back_inserter(pts),
-                          // the PLY reader expects a binary file by default
-                          CGAL::parameters::use_binary_mode(false))))
-=======
   if (!(CGAL::IO::read_points(filename, std::back_inserter(pts),
                               // the PLY reader expects a binary file by default
                               CGAL::parameters::use_binary_mode(false))))
->>>>>>> cf69d322
   {
     std::cerr << "Error: cannot read " << filename << std::endl;
     return EXIT_FAILURE;
