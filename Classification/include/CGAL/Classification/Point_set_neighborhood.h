// Copyright (c) 2017 GeometryFactory Sarl (France).
// All rights reserved.
//
// This file is part of CGAL (www.cgal.org).
//
// $URL$
// $Id$
// SPDX-License-Identifier: GPL-3.0-or-later OR LicenseRef-Commercial
//
// Author(s)     : Simon Giraudot

#ifndef CGAL_CLASSIFICATION_POINT_SET_NEIGHBORHOOD_H
#define CGAL_CLASSIFICATION_POINT_SET_NEIGHBORHOOD_H

#include <CGAL/license/Classification.h>

#include <vector>

#include <CGAL/boost/iterator/counting_iterator.hpp>

#include <CGAL/Search_traits_3.h>
#include <CGAL/Fuzzy_sphere.h>
#include <CGAL/Orthogonal_k_neighbor_search.h>
#include <CGAL/centroid.h>
#include <CGAL/grid_simplify_point_set.h>
#include <CGAL/squared_distance_3.h>

#include <CGAL/Classification/Image.h>


namespace CGAL {

namespace Classification {

  /*!
    \ingroup PkgClassificationPointSet

    \brief Class that precomputes spatial searching structures for an
    input point set and gives access to the local neighborhood of a
    point as a set of indices.

    It allows the user to generate models of `NeighborQuery` based on
    a fixed range neighborhood or on a fixed K number of neighbors. In
    addition, the spatial searching structures can be computed on a
    simplified version of the point set to allow for neighbor queries
    at a higher scale.

    \tparam GeomTraits is a model of \cgal Kernel.
    \tparam PointRange model of `ConstRange`. Its iterator type is
    `RandomAccessIterator` and its value type is the key type of
    `PointMap`.
    \tparam PointMap model of `ReadablePropertyMap` whose key
    type is the value type of the iterator of `PointRange` and value type
    is `GeomTraits::Point_3`.
  */
template <typename GeomTraits, typename PointRange, typename PointMap>
class Point_set_neighborhood
{
  using FT = typename GeomTraits::FT;
  using Point = typename GeomTraits::Point_3;

  class My_point_property_map{
    const PointRange* input;
    PointMap point_map;

  public:
    using value_type = typename boost::property_traits<PointMap>::value_type;
    using reference = typename boost::property_traits<PointMap>::reference;
    using key_type = std::uint32_t;
    using category = typename boost::property_traits<PointMap>::category;
    My_point_property_map () { }
    My_point_property_map (const PointRange *input, PointMap point_map)
      : input (input), point_map (point_map) { }
    friend reference get (const My_point_property_map& ppmap, key_type i)
    { return get(ppmap.point_map, *(ppmap.input->begin()+std::size_t(i))); }
  };

  using Search_traits_3 = Search_traits_3<GeomTraits>;
  using Search_traits =  Search_traits_adapter<std::uint32_t, My_point_property_map, Search_traits_3>;
  using Splitter = Sliding_midpoint<Search_traits>;
  using Distance = Distance_adapter<std::uint32_t, My_point_property_map, Euclidean_distance<Search_traits_3> >;
  using Tree = Kd_tree<Search_traits, Splitter, Tag_true, Tag_true>;
  using Sphere = Fuzzy_sphere<Search_traits>;
  using Knn = Orthogonal_k_neighbor_search<Search_traits, Distance, Splitter, Tree>;

  std::shared_ptr<Tree> m_tree;
  Distance m_distance;

public:

  /*!
    Functor that computes the neighborhood of an input point with a
    fixed number of neighbors.

    \cgalModels CGAL::Classification::NeighborQuery

    \sa Point_set_neighborhood
  */
  class K_neighbor_query
  {
  public:
    using value_type = typename Point_set_neighborhood::Point; ///<
  private:
    const Point_set_neighborhood& neighborhood;
    unsigned int k;
  public:
    /*!
      \brief constructs a K neighbor query object.
      \param neighborhood point set neighborhood object.
      \param k number of neighbors per query.
    */
    K_neighbor_query (const Point_set_neighborhood& neighborhood, unsigned int k)
      : neighborhood (neighborhood), k(k) { }

    /// \cond SKIP_IN_MANUAL
    template <typename OutputIterator>
    OutputIterator operator() (const value_type& query, OutputIterator output) const
    {
      neighborhood.k_neighbors (query, k, output);
      return output;
    }
    /// \endcond
  };

  /*!
    Functor that computes the neighborhood of an input point defined
    as the points lying in a sphere of fixed radius centered at the
    input point.

    \cgalModels CGAL::Classification::NeighborQuery

    \sa Point_set_neighborhood
  */
  class Sphere_neighbor_query
  {
  public:
    using value_type = typename Point_set_neighborhood::Point; ///<
  private:
    const Point_set_neighborhood& neighborhood;
    float radius;
  public:
    /*!
      \brief constructs a range neighbor query object.
      \param neighborhood point set neighborhood object.
      \param radius radius of the neighbor query sphere.
    */
    Sphere_neighbor_query (const Point_set_neighborhood& neighborhood, float radius)
      : neighborhood (neighborhood), radius(radius) { }

    /// \cond SKIP_IN_MANUAL
    template <typename OutputIterator>
    OutputIterator operator() (const value_type& query, OutputIterator output) const
    {
      neighborhood.sphere_neighbors (query, radius, output);
      return output;
    }
    /// \endcond
  };

  /// \cond SKIP_IN_MANUAL
  friend class K_neighbor_query;
  friend class Sphere_neighbor_query;

  Point_set_neighborhood () { }
  /// \endcond

  /// \name Constructors
  /// @{

  /*!
    \brief constructs a neighborhood object based on the input range.

    \tparam ConcurrencyTag enables sequential versus parallel
    algorithm. Possible values are `Sequential_tag`, `Parallel_tag`,
    and `Parallel_if_available_tag`. If no tag is provided,
    `Parallel_if_available_tag` is used.

    \param input point range.
    \param point_map property map to access the input points.
  */
  template <typename ConcurrencyTag>
  Point_set_neighborhood (const PointRange& input,
<<<<<<< HEAD
                          PointMap point_map,
                          const ConcurrencyTag&)
    : m_tree (nullptr)
  {
    init<ConcurrencyTag> (input, point_map);
  }

  /// \cond SKIP_IN_MANUAL
  Point_set_neighborhood (const PointRange& input, PointMap point_map)
    : m_tree (nullptr)
=======
                          PointMap point_map)
>>>>>>> 93d64d10
  {
    init<Parallel_if_available_tag> (input, point_map);
  }

  template <typename ConcurrencyTag>
  void init (const PointRange& input, PointMap point_map)
  {
    My_point_property_map pmap (&input, point_map);
    m_tree = std::make_shared<Tree>
      (boost::counting_iterator<std::uint32_t> (0),
       boost::counting_iterator<std::uint32_t> (std::uint32_t(input.size())),
       Splitter(),
       Search_traits (pmap));
    m_distance = Distance (pmap);
    m_tree->template build<ConcurrencyTag>();
  }
  /// \endcond

  /*!
    \brief constructs a simplified neighborhood object based on the input range.

    This method first computes a simplified version of the input point
    set by voxelization: a 3D grid is defined and for each subset
    present in one cell, only the point closest to the centroid of
    this subset is used.

    \tparam ConcurrencyTag enables sequential versus parallel
    algorithm. Possible values are `Sequential_tag`, `Parallel_tag`,
    and `Parallel_if_available_tag`. If no tag is provided,
    `Parallel_if_available_tag` is used.

    \param input input range.
    \param point_map property map to access the input points.
    \param voxel_size size of the cells of the 3D grid used for simplification.
  */
  template <typename ConcurrencyTag>
  Point_set_neighborhood (const PointRange& input,
                          PointMap point_map,
                          float voxel_size,
                          const ConcurrencyTag&)
    : m_tree (nullptr)
  {
    init<ConcurrencyTag> (input, point_map, voxel_size);
  }

  /// \cond SKIP_IN_MANUAL
  Point_set_neighborhood (const PointRange& input,
                          PointMap point_map,
                          float voxel_size)
  {
    init<Parallel_if_available_tag> (input, point_map, voxel_size);
  }

  template <typename ConcurrencyTag>
  void init (const PointRange& input, PointMap point_map, float voxel_size)
  {
    // First, simplify
    std::vector<std::uint32_t> indices;
    My_point_property_map pmap (&input, point_map);
    voxelize_point_set(input.size(), indices, pmap, voxel_size);

    m_tree = std::make_shared<Tree> (indices.begin(), indices.end(),
                                     Splitter(),
                                     Search_traits (pmap));
    m_distance = Distance (pmap);
    m_tree->template build<ConcurrencyTag>();
  }
  /// \endcond

  /// @}

  /// \name Queries
  /// @{

  /*!
    \brief returns a neighbor query object with fixed number of neighbors `k`.
  */
  K_neighbor_query k_neighbor_query (const unsigned int k) const
  {
    return K_neighbor_query (*this, k);
  }

  /*!
    \brief returns a neighbor query object with fixed radius `radius`.
  */
  Sphere_neighbor_query sphere_neighbor_query (const float radius) const
  {
    return Sphere_neighbor_query (*this, radius);
  }

  /// @}

private:

  template <typename OutputIterator>
  void sphere_neighbors (const Point& query, const FT radius_neighbors, OutputIterator output) const
  {
    CGAL_assertion (m_tree != nullptr);
    Sphere fs (query, radius_neighbors, 0, m_tree->traits());
    m_tree->search (output, fs);
  }

  template <typename OutputIterator>
  void k_neighbors (const Point& query, const unsigned int k, OutputIterator output) const
  {
    CGAL_assertion (m_tree != nullptr);
    Knn search (*m_tree, query, k, 0, true, m_distance);
    for (typename Knn::iterator it = search.begin(); it != search.end(); ++ it)
      *(output ++) = it->first;
  }

  template <typename Map>
  void voxelize_point_set (std::size_t nb_pts, std::vector<std::uint32_t>& indices, Map point_map,
                           float voxel_size)
  {
    std::map<Point, std::vector<std::uint32_t> > grid;

    for (std::uint32_t i = 0; i < nb_pts; ++ i)
    {
      const Point& p = get(point_map, i);
      Point ref (std::floor(p.x() / voxel_size),
                 std::floor(p.y() / voxel_size),
                 std::floor(p.z() / voxel_size));
      typename std::map<Point, std::vector<std::uint32_t> >::iterator it;
      boost::tie (it, boost::tuples::ignore)
        = grid.insert (std::make_pair (ref, std::vector<std::uint32_t>()));
      it->second.push_back (i);
    }

    for (typename std::map<Point, std::vector<std::uint32_t> >::iterator
           it = grid.begin(); it != grid.end(); ++ it)
    {
      const std::vector<std::uint32_t>& pts = it->second;
      Point centroid = CGAL::centroid (CGAL::make_transform_iterator_from_property_map
                                       (pts.begin(), point_map),
                                       CGAL::make_transform_iterator_from_property_map
                                       (pts.end(), point_map));
      std::uint32_t chosen = 0;
      float min_dist = (std::numeric_limits<float>::max)();
      for (std::size_t i = 0; i < pts.size(); ++ i)
      {
        float dist = float(CGAL::squared_distance(get(point_map, pts[i]), centroid));
        if (dist < min_dist)
        {
          min_dist = dist;
          chosen = pts[i];
        }
      }
      indices.push_back (chosen);
    }
  }
};


}

}


#endif // CGAL_CLASSIFICATION_POINT_SET_POINT_SET_NEIGHBORHOOD_H<|MERGE_RESOLUTION|>--- conflicted
+++ resolved
@@ -180,7 +180,6 @@
   */
   template <typename ConcurrencyTag>
   Point_set_neighborhood (const PointRange& input,
-<<<<<<< HEAD
                           PointMap point_map,
                           const ConcurrencyTag&)
     : m_tree (nullptr)
@@ -191,9 +190,6 @@
   /// \cond SKIP_IN_MANUAL
   Point_set_neighborhood (const PointRange& input, PointMap point_map)
     : m_tree (nullptr)
-=======
-                          PointMap point_map)
->>>>>>> 93d64d10
   {
     init<Parallel_if_available_tag> (input, point_map);
   }
