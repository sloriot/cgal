--- conflicted
+++ resolved
@@ -180,12 +180,8 @@
     std::vector<int> gt;
     std::vector<float> ft;
 
-<<<<<<< HEAD
-    for (std::size_t i = 0; i < ground_truth.size(); ++ i)
-=======
     std::size_t idx = 0;
     for (const auto& ig : ground_truth)
->>>>>>> 50b2e325
     {
       int g = int(ig);
       if (g != -1)
