// Copyright (c) 2017 GeometryFactory Sarl (France).
// All rights reserved.
//
// This file is part of CGAL (www.cgal.org).
//
// $URL$
// $Id$
// SPDX-License-Identifier: GPL-3.0-or-later OR LicenseRef-Commercial
//
// Author(s)     : Simon Giraudot

#ifndef CGAL_CLASSIFICATION_LABEL_H
#define CGAL_CLASSIFICATION_LABEL_H

#include <CGAL/license/Classification.h>
#include <CGAL/IO/Color.h>

<<<<<<< HEAD
=======
#include <string>
>>>>>>> cf69d322
#include <memory>

namespace CGAL {

namespace Classification {

/// \cond SKIP_IN_MANUAL
class Label_set;
/// \endcond

/*!
\ingroup PkgClassificationLabel

\brief %Classification label (for example: vegetation, ground, etc.).

\note Labels should always be constructed from a `CGAL::Classification::Label_set` object.
*/
class Label
{
private:

  std::string m_name;
  std::size_t m_index;
  std::size_t m_standard_index;
<<<<<<< HEAD
  CGAL::Color m_color;
=======
  CGAL::IO::Color m_color;
>>>>>>> cf69d322

  friend Label_set;

public:

  /// \cond SKIP_IN_MANUAL
  // Undocumented: Labels should be created by the set
  Label (std::string name, std::size_t index, std::size_t standard_index,
<<<<<<< HEAD
         const CGAL::Color& color)
=======
         const CGAL::IO::Color& color)
>>>>>>> cf69d322
    : m_name (name), m_index (index), m_standard_index (standard_index)
    , m_color (color)
  { }
  /// \endcond

  /// \name Access
  /// @{

  /*!
    returns the name of the classification label (\a e.g. vegetation).
  */
  const std::string& name() const { return m_name; }

  /*!
    returns the index of the classification label in the label set.

    \note This index cannot be changed by the user and is handled directly by the label set.
  */
  std::size_t index() const { return m_index; }

  /*!
    returns the standard index of the classification label (\a e.g. index in the ASPRS standard).

    \note This index is purely user-oriented and is not used by the classification algorithms.
  */
  std::size_t standard_index() const { return m_standard_index; }

  /*!
    returns the color used to represent the label.

    \note The color is purely user-oriented and is not used by the
    classification algorithms. It is not to be confused with a color
    attribute embedded in a data set which _can_ be used (see
    `Color_channel`).
  */
<<<<<<< HEAD
  const CGAL::Color& color() const { return m_color; }
=======
  const CGAL::IO::Color& color() const { return m_color; }
>>>>>>> cf69d322

  /// @}

  /// \name Modification
  /// @{

  void set_name (const std::string& name) { m_name = name; }
  void set_standard_index(std::size_t idx) { m_standard_index = idx; }
<<<<<<< HEAD
  void set_color (const Color& color) { m_color = color; }
=======
  void set_color (const IO::Color& color) { m_color = color; }
>>>>>>> cf69d322

  /// @}
};

#ifdef DOXYGEN_RUNNING
/*!
  \ingroup PkgClassificationLabel

  \brief %Handle to a classification `Label`.

  \cgalModels Handle
*/
class Label_handle { };
#else
typedef std::shared_ptr<Label> Label_handle;
#endif

} // namespace Classification

} // namespace CGAL

#endif // CGAL_CLASSIFICATION_LABEL_H<|MERGE_RESOLUTION|>--- conflicted
+++ resolved
@@ -15,10 +15,7 @@
 #include <CGAL/license/Classification.h>
 #include <CGAL/IO/Color.h>
 
-<<<<<<< HEAD
-=======
 #include <string>
->>>>>>> cf69d322
 #include <memory>
 
 namespace CGAL {
@@ -43,11 +40,7 @@
   std::string m_name;
   std::size_t m_index;
   std::size_t m_standard_index;
-<<<<<<< HEAD
-  CGAL::Color m_color;
-=======
   CGAL::IO::Color m_color;
->>>>>>> cf69d322
 
   friend Label_set;
 
@@ -56,11 +49,7 @@
   /// \cond SKIP_IN_MANUAL
   // Undocumented: Labels should be created by the set
   Label (std::string name, std::size_t index, std::size_t standard_index,
-<<<<<<< HEAD
-         const CGAL::Color& color)
-=======
          const CGAL::IO::Color& color)
->>>>>>> cf69d322
     : m_name (name), m_index (index), m_standard_index (standard_index)
     , m_color (color)
   { }
@@ -96,11 +85,7 @@
     attribute embedded in a data set which _can_ be used (see
     `Color_channel`).
   */
-<<<<<<< HEAD
-  const CGAL::Color& color() const { return m_color; }
-=======
   const CGAL::IO::Color& color() const { return m_color; }
->>>>>>> cf69d322
 
   /// @}
 
@@ -109,11 +94,7 @@
 
   void set_name (const std::string& name) { m_name = name; }
   void set_standard_index(std::size_t idx) { m_standard_index = idx; }
-<<<<<<< HEAD
-  void set_color (const Color& color) { m_color = color; }
-=======
   void set_color (const IO::Color& color) { m_color = color; }
->>>>>>> cf69d322
 
   /// @}
 };
