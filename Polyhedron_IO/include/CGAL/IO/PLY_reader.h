// Copyright (c) 2017 GeometryFactory
//
// This file is part of CGAL (www.cgal.org)
//
// $URL$
// $Id$
// SPDX-License-Identifier: LGPL-3.0-or-later OR LicenseRef-Commercial
//
// Author(s)     : Simon Giraudot

#ifndef CGAL_IO_PLY_READER_H
#define CGAL_IO_PLY_READER_H

#include <CGAL/IO/PLY.h>

namespace CGAL{

  namespace internal
  {
    template <typename Integer, class Polygon_3, class Color_rgb>
    bool
    read_PLY_faces (std::istream& in,
                    internal::PLY::PLY_element& element,
                    std::vector< Polygon_3 >& polygons,
                    std::vector< Color_rgb >& fcolors,
                    const char* vertex_indices_tag)
    {
      bool has_colors = false;
      std::string rtag = "r", gtag = "g", btag = "b";
      if ((element.has_property<boost::uint8_t>("red") || element.has_property<boost::uint8_t>("r")) &&
          (element.has_property<boost::uint8_t>("green") || element.has_property<boost::uint8_t>("g")) &&
          (element.has_property<boost::uint8_t>("blue") || element.has_property<boost::uint8_t>("b")))
      {
        has_colors = true;
        if (element.has_property<boost::uint8_t>("red"))
        {
          rtag = "red"; gtag = "green"; btag = "blue";
        }
      }

      for (std::size_t j = 0; j < element.number_of_items(); ++ j)
      {
        for (std::size_t k = 0; k < element.number_of_properties(); ++ k)
        {
          internal::PLY::PLY_read_number* property = element.property(k);
          property->get (in);

          if (in.fail())
            return false;
        }

        std::tuple<std::vector<Integer>, boost::uint8_t, boost::uint8_t, boost::uint8_t> new_face;

        if (has_colors)
        {
          PLY::process_properties (element, new_face,
                                   std::make_pair (CGAL::make_nth_of_tuple_property_map<0>(new_face),
                                                   PLY_property<std::vector<Integer> >(vertex_indices_tag)),
                                   std::make_pair (CGAL::make_nth_of_tuple_property_map<1>(new_face),
                                                   PLY_property<boost::uint8_t>(rtag.c_str())),
                                   std::make_pair (CGAL::make_nth_of_tuple_property_map<2>(new_face),
                                                   PLY_property<boost::uint8_t>(gtag.c_str())),
                                   std::make_pair (CGAL::make_nth_of_tuple_property_map<3>(new_face),
                                                   PLY_property<boost::uint8_t>(btag.c_str())));

          fcolors.push_back (Color_rgb (get<1>(new_face), get<2>(new_face), get<3>(new_face)));
        }
        else
          PLY::process_properties (element, new_face,
                                   std::make_pair (CGAL::make_nth_of_tuple_property_map<0>(new_face),
                                                   PLY_property<std::vector<Integer> >(vertex_indices_tag)));

        polygons.push_back (Polygon_3(get<0>(new_face).size()));
        for (std::size_t i = 0; i < get<0>(new_face).size(); ++ i)
          polygons.back()[i] = std::size_t(get<0>(new_face)[i]);
      }

      return true;
    }

  }


  template <class Point_3, class Polygon_3>
  bool
  read_PLY( std::istream& in,
            std::vector< Point_3 >& points,
            std::vector< Polygon_3 >& polygons,
            bool /* verbose */ = false)
  {
    if(!in)
    {
      std::cerr << "Error: cannot open file" << std::endl;
      return false;
    }

    internal::PLY::PLY_reader reader;

    if (!(reader.init (in)))
    {
      in.setstate(std::ios::failbit);
      return false;
    }

    for (std::size_t i = 0; i < reader.number_of_elements(); ++ i)
    {
      internal::PLY::PLY_element& element = reader.element(i);

      if (element.name() == "vertex" || element.name() == "vertices")
      {
        for (std::size_t j = 0; j < element.number_of_items(); ++ j)
        {
          for (std::size_t k = 0; k < element.number_of_properties(); ++ k)
          {
            internal::PLY::PLY_read_number* property = element.property(k);
            property->get (in);

            if (in.fail())
              return false;
          }

          Point_3 new_vertex;

          internal::PLY::process_properties (element, new_vertex,
                                             make_ply_point_reader (CGAL::Identity_property_map<Point_3>()));
<<<<<<< HEAD
      
          points.push_back (new_vertex);
=======

          points.push_back (get<0>(new_vertex));
>>>>>>> fc18d4c3
        }
      }
      else if (element.name() == "face" || element.name() == "faces")
      {
        std::vector<CGAL::Color> dummy;

        if (element.has_property<std::vector<boost::int32_t> > ("vertex_indices"))
          internal::read_PLY_faces<boost::int32_t> (in, element, polygons, dummy, "vertex_indices");
        else if (element.has_property<std::vector<boost::uint32_t> > ("vertex_indices"))
          internal::read_PLY_faces<boost::uint32_t> (in, element, polygons, dummy, "vertex_indices");
        else if (element.has_property<std::vector<boost::int32_t> > ("vertex_index"))
          internal::read_PLY_faces<boost::int32_t> (in, element, polygons, dummy, "vertex_index");
        else if (element.has_property<std::vector<boost::uint32_t> > ("vertex_index"))
          internal::read_PLY_faces<boost::uint32_t> (in, element, polygons, dummy, "vertex_index");
        else
        {
          std::cerr << "Error: can't find vertex indices in PLY input" << std::endl;
          return false;
        }
      }
      else // Read other elements and ignore
      {
        for (std::size_t j = 0; j < element.number_of_items(); ++ j)
        {
          for (std::size_t k = 0; k < element.number_of_properties(); ++ k)
          {
            internal::PLY::PLY_read_number* property = element.property(k);
            property->get (in);

            if (in.fail())
              return false;
          }
        }
      }
    }

    return !in.bad();
  }

  template <class Point_3, class Polygon_3, class Color_rgb>
  bool
  read_PLY( std::istream& in,
            std::vector< Point_3 >& points,
            std::vector< Polygon_3 >& polygons,
            std::vector<std::pair<unsigned int, unsigned int> >& hedges,
            std::vector<Color_rgb>& fcolors,
            std::vector<Color_rgb>& vcolors,
            std::vector<std::pair<float, float> >& huvs,
            bool /* verbose */ = false)
  {
    if(!in)
    {
      std::cerr << "Error: cannot open file" << std::endl;
      return false;
    }
    internal::PLY::PLY_reader reader;

    if (!(reader.init (in)))
    {
      in.setstate(std::ios::failbit);
      return false;
    }
    for (std::size_t i = 0; i < reader.number_of_elements(); ++ i)
    {
      internal::PLY::PLY_element& element = reader.element(i);

      if (element.name() == "vertex" || element.name() == "vertices")
      {
        bool has_colors = false;
        std::string rtag = "r", gtag = "g", btag = "b";
        if ((element.has_property<boost::uint8_t>("red") || element.has_property<boost::uint8_t>("r")) &&
            (element.has_property<boost::uint8_t>("green") || element.has_property<boost::uint8_t>("g")) &&
            (element.has_property<boost::uint8_t>("blue") || element.has_property<boost::uint8_t>("b")))
        {
          has_colors = true;
          if (element.has_property<boost::uint8_t>("red"))
          {
            rtag = "red"; gtag = "green"; btag = "blue";
          }
        }

        for (std::size_t j = 0; j < element.number_of_items(); ++ j)
        {
          for (std::size_t k = 0; k < element.number_of_properties(); ++ k)
          {
            internal::PLY::PLY_read_number* property = element.property(k);
            property->get (in);

            if (in.fail())
              return false;
          }

          std::tuple<Point_3, boost::uint8_t, boost::uint8_t, boost::uint8_t> new_vertex;

          if (has_colors)
          {
            internal::PLY::process_properties (element, new_vertex,
                                               make_ply_point_reader (CGAL::make_nth_of_tuple_property_map<0>(new_vertex)),
                                               std::make_pair (CGAL::make_nth_of_tuple_property_map<1>(new_vertex),
                                                               PLY_property<boost::uint8_t>(rtag.c_str())),
                                               std::make_pair (CGAL::make_nth_of_tuple_property_map<2>(new_vertex),
                                                               PLY_property<boost::uint8_t>(gtag.c_str())),
                                               std::make_pair (CGAL::make_nth_of_tuple_property_map<3>(new_vertex),
                                                               PLY_property<boost::uint8_t>(btag.c_str())));

            vcolors.push_back (Color_rgb (get<1>(new_vertex), get<2>(new_vertex), get<3>(new_vertex)));
          }
          else
            internal::PLY::process_properties (element, new_vertex,
                                               make_ply_point_reader (CGAL::make_nth_of_tuple_property_map<0>(new_vertex)));

          points.push_back (get<0>(new_vertex));
        }
      }
      else if (element.name() == "face" || element.name() == "faces")
      {
        if (element.has_property<std::vector<boost::int32_t> > ("vertex_indices"))
          internal::read_PLY_faces<boost::int32_t> (in, element, polygons, fcolors, "vertex_indices");
        else if (element.has_property<std::vector<boost::uint32_t> > ("vertex_indices"))
          internal::read_PLY_faces<boost::uint32_t> (in, element, polygons, fcolors, "vertex_indices");
        else if (element.has_property<std::vector<boost::int32_t> > ("vertex_index"))
          internal::read_PLY_faces<boost::int32_t> (in, element, polygons, fcolors, "vertex_index");
        else if (element.has_property<std::vector<boost::uint32_t> > ("vertex_index"))
          internal::read_PLY_faces<boost::uint32_t> (in, element, polygons, fcolors, "vertex_index");
        else
        {
          std::cerr << "Error: can't find vertex indices in PLY input" << std::endl;
          return false;
        }
      }
      else if(element.name() == "halfedge" )
      {
        bool has_uv = false;
        std::string stag = "source", ttag = "target", utag = "u", vtag = "v";
        if ( element.has_property<unsigned int>("source") &&
            element.has_property<unsigned int>("target") &&
             element.has_property<float>("u") &&
            element.has_property<float>("v"))
        {
          has_uv = true;
        }
        std::tuple<unsigned int, unsigned int, float, float, float>  new_hedge;
        for (std::size_t j = 0; j < element.number_of_items(); ++ j)
        {
          for (std::size_t k = 0; k < element.number_of_properties(); ++ k)
          {
            internal::PLY::PLY_read_number* property = element.property(k);
            property->get (in);

            if (in.eof())
              return false;
          }

          if (has_uv)
          {
            internal::PLY::process_properties (element, new_hedge,
                                               std::make_pair (CGAL::make_nth_of_tuple_property_map<0>(new_hedge),
                                                               PLY_property<unsigned int>(stag.c_str())),
                                               std::make_pair (CGAL::make_nth_of_tuple_property_map<1>(new_hedge),
                                                               PLY_property<unsigned int>(ttag.c_str())),
                                               std::make_pair (CGAL::make_nth_of_tuple_property_map<2>(new_hedge),
                                                               PLY_property<float>(utag.c_str())),
                                               std::make_pair (CGAL::make_nth_of_tuple_property_map<3>(new_hedge),
                                                               PLY_property<float>(vtag.c_str())));
            hedges.push_back (std::make_pair(get<0>(new_hedge), get<1>(new_hedge)));
            huvs.push_back (std::make_pair(get<2>(new_hedge), get<3>(new_hedge)));
          }
          else
            internal::PLY::process_properties (element, new_hedge,
                                               std::make_pair(CGAL::make_nth_of_tuple_property_map<0>(new_hedge),
                                                              PLY_property<unsigned int>(stag.c_str())),
                                               std::make_pair(CGAL::make_nth_of_tuple_property_map<1>(new_hedge),
                                                              PLY_property<unsigned int>(ttag.c_str()))
                                               );
        }
      }
      else // Read other elements and ignore
      {
        for (std::size_t j = 0; j < element.number_of_items(); ++ j)
        {
          for (std::size_t k = 0; k < element.number_of_properties(); ++ k)
          {
            internal::PLY::PLY_read_number* property = element.property(k);
            property->get (in);
            if (in.fail())
              return false;
          }
        }
      }
    }
    return !in.bad();
  }

  template <class Point_3, class Polygon_3, class Color_rgb>
  bool
  read_PLY( std::istream& in,
            std::vector< Point_3 >& points,
            std::vector< Polygon_3 >& polygons,
            std::vector<Color_rgb>& fcolors,
            std::vector<Color_rgb>& vcolors,
            bool /* verbose */ = false)
  {
    std::vector<std::pair<unsigned int, unsigned int> > dummy_pui;
    std::vector<std::pair<float, float> > dummy_pf;
    return read_PLY<Point_3, Polygon_3, Color_rgb>(in, points, polygons,
                                                   dummy_pui,
                                                   fcolors, vcolors,
                                                   dummy_pf);
  }
} // namespace CGAL

#endif // CGAL_IO_PLY_READER_H<|MERGE_RESOLUTION|>--- conflicted
+++ resolved
@@ -123,13 +123,8 @@
 
           internal::PLY::process_properties (element, new_vertex,
                                              make_ply_point_reader (CGAL::Identity_property_map<Point_3>()));
-<<<<<<< HEAD
-      
-          points.push_back (new_vertex);
-=======
 
           points.push_back (get<0>(new_vertex));
->>>>>>> fc18d4c3
         }
       }
       else if (element.name() == "face" || element.name() == "faces")
