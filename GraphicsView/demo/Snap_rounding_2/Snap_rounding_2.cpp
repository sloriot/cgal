#include <fstream>

#include <boost/config.hpp>
#include <boost/version.hpp>
// CGAL headers
#include <CGAL/Exact_predicates_exact_constructions_kernel.h>
#include <CGAL/Snap_rounding_traits_2.h>
#include <CGAL/Snap_rounding_2.h>
#include <CGAL/Snap_rounding_traits_2.h>

// Qt headers
#include <QtGui>
#include <QString>
#include <QActionGroup>
#include <QFileDialog>
#include <QInputDialog>

// GraphicsView items and event filters (input classes)
#include <CGAL/Qt/RegularGridGraphicsItem.h>
#include <CGAL/Qt/SegmentsGraphicsItem.h>
#include <CGAL/Qt/PolylinesGraphicsItem.h>
#include <CGAL/Qt/GraphicsViewPolylineInput.h>
#include <CGAL/IO/WKT.h>

// for viewportsBbox
#include <CGAL/Qt/utility.h>

// the two base classes
#include "ui_Snap_rounding_2.h"
#include <CGAL/Qt/DemosMainWindow.h>

typedef CGAL::Exact_predicates_exact_constructions_kernel K;
typedef CGAL::Snap_rounding_traits_2<K>     Traits;

typedef K::Point_2 Point_2;
typedef K::Segment_2 Segment_2;
typedef K::Iso_rectangle_2 Iso_rectangle_2;



class MainWindow :
  public CGAL::Qt::DemosMainWindow,
  public Ui::Snap_rounding_2
{
  Q_OBJECT

private:

  QGraphicsScene scene;

  CGAL::Qt::RegularGridGraphicsItem<K> * rgi;

  CGAL::Qt::GraphicsViewPolylineInput<K> * pi;

  std::list<Segment_2> input;
  std::list<std::list<Point_2> > output;

  typedef CGAL::Qt::SegmentsGraphicsItem<std::list<Segment_2> > InputSegmentsGraphicsItem;
  typedef CGAL::Qt::PolylinesGraphicsItem<std::list<std::list<Point_2> > > OutputPolylinesGraphicsItem;
  InputSegmentsGraphicsItem * isgi;
  OutputPolylinesGraphicsItem *plgi;
  double delta;

public:
  MainWindow();

  void resize(){
  this->graphicsView->setSceneRect(QRectF(0,0,20, 20));
  this->graphicsView->fitInView(0,0, 20, 20, Qt::KeepAspectRatio);
  }

public Q_SLOTS:

  void processInput(CGAL::Object o);

  void on_actionLoadSegments_triggered();

  void on_actionClear_triggered();

  void on_actionSaveSegments_triggered();

  void on_actionRecenter_triggered();

  void on_actionShowGrid_toggled(bool checked);
  void on_actionShowInput_toggled(bool checked);
  void on_actionShowSnappedSegments_toggled(bool checked);

  void deltaChanged(double);

  virtual void open(QString fileName);

Q_SIGNALS:
  void changed();
};


MainWindow::MainWindow()
  : DemosMainWindow(), delta(1.0)
{
  setupUi(this);

  this->graphicsView->setAcceptDrops(false);

  isgi = new InputSegmentsGraphicsItem(&input);
  scene.addItem(isgi);

  plgi = new OutputPolylinesGraphicsItem(&output);
  scene.addItem(plgi);

 // inputs polylines with 2 points
  pi = new CGAL::Qt::GraphicsViewPolylineInput<K>(this, &scene, 2, false);
  QObject::connect(pi, SIGNAL(generate(CGAL::Object)),
                   this, SLOT(processInput(CGAL::Object)));

  scene.installEventFilter(pi);

  // Manual handling of actions
  //


  QObject::connect(this->doubleSpinBox, SIGNAL(valueChanged(double)),
                   this, SLOT(deltaChanged(double)));

  QObject::connect(this->actionQuit, SIGNAL(triggered()),
                   this, SLOT(close()));

  //
  // Setup the scene and the view
  //
  scene.setItemIndexMethod(QGraphicsScene::NoIndex);
  this->graphicsView->setScene(&scene);
  // Turn the vertical axis upside down
  this->graphicsView->transform().scale(1, -1);
  this->graphicsView->setMouseTracking(true);

  rgi = new CGAL::Qt::RegularGridGraphicsItem<K>(delta, delta);

    QObject::connect(this, SIGNAL(changed()),
                     rgi, SLOT(modelChanged()));

    QObject::connect(this, SIGNAL(changed()),
                     isgi, SLOT(modelChanged()));

    QObject::connect(this, SIGNAL(changed()),
                     plgi, SLOT(modelChanged()));


  rgi->setVerticesPen(QPen(Qt::red, 3, Qt::SolidLine, Qt::RoundCap, Qt::RoundJoin));
  rgi->setEdgesPen(QPen(Qt::gray, 0, Qt::SolidLine, Qt::RoundCap, Qt::RoundJoin));
  scene.addItem(rgi);

  plgi->setEdgesPen(QPen(Qt::blue, 0, Qt::SolidLine, Qt::RoundCap, Qt::RoundJoin));

  // The navigation adds zooming and translation functionality to the
  // QGraphicsView
  this->addNavigation(this->graphicsView);

  this->setupStatusBar();
  this->setupOptionsMenu();
  this->addAboutDemo(":/cgal/help/about_Snap_rounding_2.html");
  this->addAboutCGAL();

  this->addRecentFiles(this->menuFile, this->actionQuit);
  connect(this, SIGNAL(openRecentFile(QString)),
          this, SLOT(open(QString)));
}



void
MainWindow::deltaChanged(double d)
{
  if(delta == d){
    return;
  }
  delta = d;
  output.clear();
  CGAL::snap_rounding_2<Traits,std::list<Segment_2>::const_iterator,std::list<std::list<Point_2> > >(input.begin(), input.end(), output, delta, true, false);
  rgi->setDelta(delta, delta);
  Q_EMIT( changed());
}


void
MainWindow::processInput(CGAL::Object o)
{

  std::list<Point_2> points;
  if(CGAL::assign(points, o)){
    if(points.size() == 2) {
      input.push_back(Segment_2(points.front(), points.back()));
      output.clear();
      CGAL::snap_rounding_2<Traits,std::list<Segment_2>::const_iterator,std::list<std::list<Point_2> > >(input.begin(), input.end(), output, delta, true, false);
    }
    else {
      std::cerr << points.size() << std::endl;
    }
  }
  Q_EMIT( changed());
}

/*
 *  Qt Automatic Connections
 *  https://doc.qt.io/qt-5/designer-using-a-ui-file.html#automatic-connections
 *
 *  setupUi(this) generates connections to the slots named
 *  "on_<action_name>_<signal_name>"
 */


void
MainWindow::on_actionClear_triggered()
{
  input.clear();
  output.clear();
  Q_EMIT( changed());
}


void
MainWindow::on_actionShowGrid_toggled(bool checked)
{
  rgi->setVisible(checked);
  Q_EMIT( changed());
}

void
MainWindow::on_actionShowInput_toggled(bool checked)
{
  isgi->setVisible(checked);
  Q_EMIT( changed());
}



void
MainWindow::on_actionShowSnappedSegments_toggled(bool checked)
{
  plgi->setVisible(checked);
  Q_EMIT( changed());
}




void
MainWindow::on_actionLoadSegments_triggered()
{
  QString fileName = QFileDialog::getOpenFileName(this,
                                                  tr("Open segment file"),
                                                  ".",
                                                  tr("Edge files (*.edg);;"
                                                     "WKT files (*.wkt *.WKT);;"
                                                     "All files (*)"));
  if(! fileName.isEmpty()){
    open(fileName);
  }
}


void
MainWindow::open(QString fileName)
{
  // wait cursor
  QApplication::setOverrideCursor(Qt::WaitCursor);
  std::ifstream ifs(qPrintable(fileName));
  if(fileName.endsWith(".wkt", Qt::CaseInsensitive))
  {
    std::vector<std::vector<Point_2> > mls;
    CGAL::IO::read_multi_linestring_WKT(ifs, mls);
    for(const std::vector<Point_2>& ls : mls)
    {
      if(ls.size() > 2)
        continue;
      Segment_2 seg(ls[0], ls[1]);
      input.push_back(seg);
    }
  }
  else {
    std::copy(std::istream_iterator<Segment_2>(ifs),
              std::istream_iterator<Segment_2>(),
              std::back_inserter(input));
  }
  output.clear();
  CGAL::snap_rounding_2<Traits,std::list<Segment_2>::const_iterator,std::list<std::list<Point_2> > >(input.begin(), input.end(), output, delta, true, false);
  ifs.close();
  // default cursor
  QApplication::restoreOverrideCursor();
  this->addToRecentFiles(fileName);
  on_actionRecenter_triggered();
  Q_EMIT( changed());
}

void
MainWindow::on_actionSaveSegments_triggered()
{
  QString fileName = QFileDialog::getSaveFileName(this,
                                                  tr("Save points"),
                                                  ".",
                                                  tr("Edge files (*.edg);;"
                                                     "WKT files (*.wkt *.WKT);;"
                                                     "All files (*)"));
  if(! fileName.isEmpty()){
    std::ofstream ofs(qPrintable(fileName));
    ofs.precision(12);
    if(fileName.endsWith(".wkt", Qt::CaseInsensitive))
    {
      std::vector<std::vector<Point_2> >mls;
      for(const Segment_2& seg : input)
      {
        std::vector<Point_2> ls(2);
        ls[0] = seg.source();
        ls[1] = seg.target();
        mls.push_back(ls);
      }
<<<<<<< HEAD
      CGAL::write_multi_linestring_WKT(ofs, mls);
=======
      CGAL::IO::write_multi_linestring_WKT(ofs, mls);
#endif
>>>>>>> a99916f6
    }
    else
      std::copy(input.begin(), input.end(),  std::ostream_iterator<Segment_2>(ofs, "\n"));
  }

}


void
MainWindow::on_actionRecenter_triggered()
{
  this->graphicsView->setSceneRect(isgi->boundingRect());
  this->graphicsView->fitInView(isgi->boundingRect(), Qt::KeepAspectRatio);
}


#include "Snap_rounding_2.moc"
#include <CGAL/Qt/resources.h>

int main(int argc, char **argv)
{
  QApplication app(argc, argv);

  app.setOrganizationDomain("geometryfactory.com");
  app.setOrganizationName("GeometryFactory");
  app.setApplicationName("Snap_rounding_2 demo");

  // Import resources from libCGAL (Qt5).
  // See https://doc.qt.io/qt-5/qdir.html#Q_INIT_RESOURCE
  CGAL_QT_INIT_RESOURCES;
  Q_INIT_RESOURCE(Snap_rounding_2);

  MainWindow mainWindow;
  mainWindow.show();
  mainWindow.resize();
  return app.exec();
}<|MERGE_RESOLUTION|>--- conflicted
+++ resolved
@@ -313,12 +313,7 @@
         ls[1] = seg.target();
         mls.push_back(ls);
       }
-<<<<<<< HEAD
-      CGAL::write_multi_linestring_WKT(ofs, mls);
-=======
       CGAL::IO::write_multi_linestring_WKT(ofs, mls);
-#endif
->>>>>>> a99916f6
     }
     else
       std::copy(input.begin(), input.end(),  std::ostream_iterator<Segment_2>(ofs, "\n"));
