--- conflicted
+++ resolved
@@ -14,11 +14,7 @@
 
 find_package(CGAL REQUIRED OPTIONAL_COMPONENTS Qt6)
 
-<<<<<<< HEAD
-find_package(Qt6 QUIET COMPONENTS Widgets OpenGLWidgets Svg)
-=======
-find_package(Qt5 QUIET COMPONENTS Widgets)
->>>>>>> fe5a36c0
+find_package(Qt6 QUIET COMPONENTS Widgets OpenGLWidgets)
 
 if(CGAL_Qt6_FOUND AND Qt6_FOUND)
 
@@ -29,11 +25,7 @@
 
   add_to_cached_list(CGAL_EXECUTABLE_TARGETS min)
 
-<<<<<<< HEAD
-  target_link_libraries(min PRIVATE CGAL::CGAL CGAL::CGAL_Qt6 Qt6::Gui)
-=======
-  target_link_libraries(min PRIVATE CGAL::CGAL CGAL::CGAL_Qt5 Qt5::Widgets)
->>>>>>> fe5a36c0
+  target_link_libraries(min PRIVATE CGAL::CGAL CGAL::CGAL_Qt6 Qt6::Widgets)
 
   include(${CGAL_MODULES_DIR}/CGAL_add_test.cmake)
   cgal_add_compilation_test(min)
