//#define CGAL_USE_BOOST_BIMAP
#define CGAL_MESH_2_OPTIMIZER_VERBOSE
#define CGAL_MESH_2_OPTIMIZERS_DEBUG

#include <fstream>
#include <vector>
#include <list>

// CGAL headers
#include <CGAL/Exact_predicates_inexact_constructions_kernel.h>
#include <CGAL/Constrained_Delaunay_triangulation_2.h>
#include <CGAL/Delaunay_mesher_2.h>
#include <CGAL/Delaunay_mesh_face_base_2.h>
#include <CGAL/Delaunay_mesh_vertex_base_2.h>
#include <CGAL/Delaunay_mesh_size_criteria_2.h>
#include <CGAL/Mesh_2/Lipschitz_sizing_field_2.h>
#include <CGAL/Lipschitz_sizing_field_criteria_2.h>
#include <CGAL/Constrained_voronoi_diagram_2.h>
#include <CGAL/Triangulation_conformer_2.h>
#include <CGAL/lloyd_optimize_mesh_2.h>
#include <CGAL/IO/File_poly.h>
#include <CGAL/Random.h>
#include <CGAL/point_generators_2.h>
#include <CGAL/Timer.h>
<<<<<<< HEAD
#if BOOST_VERSION >= 105600 && (! defined(BOOST_GCC) || BOOST_GCC >= 40500)
#include <CGAL/IO/WKT.h>
#endif
=======
#include <CGAL/IO/write_vtu.h>
>>>>>>> a586226f

// Qt headers
#include <QtGui>
#include <QString>
#include <QActionGroup>
#include <QFileDialog>
#include <QInputDialog>
#include <QDragEnterEvent>
#include <QDropEvent>
#include <QMessageBox>

// GraphicsView items and event filters (input classes)
#include "TriangulationCircumcircle.h"
#include "DelaunayMeshInsertSeeds.h"
#include <CGAL/Qt/GraphicsViewPolylineInput.h>
#include <CGAL/Qt/DelaunayMeshTriangulationGraphicsItem.h>
#include <CGAL/Qt/Converter.h>
// the two base classes
#include "ui_Constrained_Delaunay_triangulation_2.h"
#include <CGAL/Qt/DemosMainWindow.h>

// for viewportsBbox(QGraphicsScene*)
#include <CGAL/Qt/utility.h>

typedef CGAL::Exact_predicates_inexact_constructions_kernel K;
typedef K::Point_2 Point_2;
typedef K::Segment_2 Segment_2;
typedef K::Iso_rectangle_2 Iso_rectangle_2;
typedef CGAL::Delaunay_mesh_vertex_base_2<K>  Vertex_base;
typedef CGAL::Delaunay_mesh_face_base_2<K> Face_base;

typedef Face_base Fb;
typedef CGAL::Triangulation_data_structure_2<Vertex_base, Fb>  TDS;
typedef CGAL::Exact_predicates_tag              Itag;
typedef CGAL::Constrained_Delaunay_triangulation_2<K, TDS, Itag> CDT;
typedef CGAL::Constrained_voronoi_diagram_2<CDT> CVD;
typedef CGAL::Delaunay_mesh_size_criteria_2<CDT> Criteria;

typedef CGAL::Lipschitz_sizing_field_2<CDT> Lipschitz_sizing_field;
typedef CGAL::Lipschitz_sizing_field_criteria_2<CDT, Lipschitz_sizing_field> Lipschitz_criteria;
typedef CGAL::Delaunay_mesher_2<CDT, Lipschitz_criteria> Lipschitz_mesher;

typedef CDT::Vertex_handle Vertex_handle;
typedef CDT::Face_handle Face_handle;
typedef CDT::All_faces_iterator All_faces_iterator;

using namespace CGAL::parameters;

void
discoverInfiniteComponent(const CDT & ct)
{
  //when this function is called, all faces are set "in_domain"
  Face_handle start = ct.infinite_face();
  std::list<Face_handle> queue;
  queue.push_back(start);

  while(! queue.empty())
  {
    Face_handle fh = queue.front();
    queue.pop_front();
    fh->set_in_domain(false);
    
    for(int i = 0; i < 3; i++)
    {
      Face_handle fi = fh->neighbor(i);
      if(fi->is_in_domain()
         && !ct.is_constrained(CDT::Edge(fh,i)))
        queue.push_back(fi);
    }
  }
}

template<typename SeedList>
void 
discoverComponents(const CDT & ct,
                   const SeedList& seeds)
{
  if (ct.dimension() != 2)
    return;

  // tag all faces inside
  for(typename CDT::All_faces_iterator fit = ct.all_faces_begin();
      fit != ct.all_faces_end();
      ++fit)
      fit->set_in_domain(true);

  // mark "outside" infinite component of the object
  discoverInfiniteComponent(ct);

  // mark "outside" components with a seed
  for(typename SeedList::const_iterator sit = seeds.begin();
      sit != seeds.end();
      ++sit)
  {
    typename CDT::Face_handle fh_loc = ct.locate(*sit);

    if(fh_loc == NULL || !fh_loc->is_in_domain())
      continue;

    std::list<typename CDT::Face_handle> queue;
    queue.push_back(fh_loc);
    while(!queue.empty())
    {
      typename CDT::Face_handle f = queue.front();
      queue.pop_front();
      f->set_in_domain(false);

      for(int i = 0; i < 3; ++i)
      {
        typename CDT::Face_handle ni = f->neighbor(i);
        if(ni->is_in_domain()
          && !ct.is_constrained(typename CDT::Edge(f,i))) //same component
        {
          queue.push_back(ni);
        }
      }
    }
  }
} 



class MainWindow :
  public CGAL::Qt::DemosMainWindow,
  public Ui::Constrained_Delaunay_triangulation_2
{
  Q_OBJECT
  
private:  
  CDT cdt; 
  QGraphicsScene scene;
  std::list<Point_2> m_seeds;

  CGAL::Qt::DelaunayMeshTriangulationGraphicsItem<CDT> * dgi;

  CGAL::Qt::GraphicsViewPolylineInput<K> * pi;
  CGAL::Qt::TriangulationCircumcircle<CDT> *tcc;
  CGAL::Qt::DelaunayMeshInsertSeeds<CDT> *dms;

public:
  MainWindow();

  void clear();

private:
  template <typename Iterator> 
  void insert_polyline(Iterator b, Iterator e)
  {
    Point_2 p, q;
    typename CDT::Vertex_handle vh, wh;
    Iterator it = b;
    vh = cdt.insert(*it);
    p = *it;
    ++it;
    for(; it != e; ++it){
      q = *it;
      if(p != q){
        wh = cdt.insert(*it);
        cdt.insert_constraint(vh,wh);
        vh = wh;
        p = q;
      } else {
        std::cout << "duplicate point: " << p << std::endl; 
      }
    }
    Q_EMIT( changed());
  }

public Q_SLOTS:
  void open(QString);

  void processInput(CGAL::Object o);

  void on_actionShowVertices_toggled(bool checked);

  void on_actionShowDelaunay_toggled(bool checked);

  void on_actionShowTriangulationInDomain_toggled(bool checked);

  void on_actionShow_constrained_edges_toggled(bool checked);

  void on_actionShow_voronoi_edges_toggled(bool checked);

  void on_actionShow_faces_in_domain_toggled(bool checked);

  void on_actionShow_blind_faces_toggled(bool checked);

  void on_actionShow_seeds_toggled(bool checked);

  void on_actionInsertPolyline_toggled(bool checked);
  
  void on_actionInsertSeeds_OnOff_toggled(bool checked);
  
  void on_actionCircumcenter_toggled(bool checked);

  void on_actionClear_triggered();

  void on_actionRecenter_triggered();

  void on_actionLoadConstraints_triggered();

  void loadWKT(QString);
  
  void loadFile(QString);

  void loadPolyConstraints(QString);

  void loadPolygonConstraints(QString);

  void loadEdgConstraints(QString);

  void on_actionSaveConstraints_triggered();

  void saveConstraints(QString);

  void on_actionMakeGabrielConform_triggered();

  void on_actionMakeDelaunayConform_triggered();

  void on_actionMakeDelaunayMesh_triggered();

  void on_actionMakeLipschitzDelaunayMesh_triggered();

  void on_actionInsertRandomPoints_triggered();

  void on_actionTagBlindFaces_triggered();

  void on_actionLloyd_optimization_triggered();

Q_SIGNALS:
  void changed();
};


MainWindow::MainWindow()
  : DemosMainWindow()
{
  setupUi(this);

  this->graphicsView->setAcceptDrops(false);

  // Add a GraphicItem for the CDT triangulation
  dgi = new CGAL::Qt::DelaunayMeshTriangulationGraphicsItem<CDT>(&cdt);
  QColor facesColor(::Qt::blue);
  facesColor.setAlpha(150);
  dgi->setFacesInDomainBrush(facesColor);
    
  QObject::connect(this, SIGNAL(changed()),
                   dgi, SLOT(modelChanged()));
  dgi->setVerticesPen(
    QPen(Qt::red, 2, Qt::SolidLine, Qt::RoundCap, Qt::RoundJoin));
  dgi->setVoronoiPen(
    QPen(Qt::darkGreen, 0, Qt::DashLine, Qt::RoundCap, Qt::RoundJoin));
  dgi->setSeedsPen(
    QPen(Qt::darkBlue, 0, Qt::SolidLine, Qt::RoundCap, Qt::RoundJoin));

  dgi->setZValue(-1);
  scene.addItem(dgi);

  // Setup input handlers. They get events before the scene gets them
  // and the input they generate is passed to the triangulation with 
  // the signal/slot mechanism    
  pi = new CGAL::Qt::GraphicsViewPolylineInput<K>(this, &scene, 0, true); // inputs polylines which are not closed
  QObject::connect(pi, SIGNAL(generate(CGAL::Object)),
                   this, SLOT(processInput(CGAL::Object)));
  
  tcc = new CGAL::Qt::TriangulationCircumcircle<CDT>(&scene, &cdt, this);
  tcc->setPen(QPen(Qt::red, 0, Qt::SolidLine, Qt::RoundCap, Qt::RoundJoin));
  
  dms = new CGAL::Qt::DelaunayMeshInsertSeeds<CDT>(&scene, &cdt, this);//input seeds
  QObject::connect(dms, SIGNAL(generate(CGAL::Object)),
                   this, SLOT(processInput(CGAL::Object)));

  // 
  // Manual handling of actions
  //
  QObject::connect(this->actionQuit, SIGNAL(triggered()), 
                   this, SLOT(close()));
  
  // We put mutually exclusive actions in an QActionGroup
  QActionGroup* ag = new QActionGroup(this);
  ag->addAction(this->actionInsertPolyline);

  // Check two actions 
  this->actionInsertPolyline->setChecked(true);
  this->actionShowDelaunay->setChecked(true);
  this->actionShowVertices->setChecked(true);
  this->actionShowTriangulationInDomain->setChecked(false);
  this->actionShow_faces_in_domain->setChecked(true);
  this->actionShow_constrained_edges->setChecked(true);
  this->actionShow_voronoi_edges->setChecked(false);
  this->actionShow_seeds->setChecked(false);
  this->actionInsertSeeds_OnOff->setChecked(false);

  //
  // Setup the scene and the view
  //
  scene.setItemIndexMethod(QGraphicsScene::NoIndex);
  scene.setSceneRect(-100, -100, 100, 100);
  this->graphicsView->setScene(&scene);
  this->graphicsView->setMouseTracking(true);

  // Turn the vertical axis upside down
  this->graphicsView->scale(1, -1);
                                                      
  // The navigation adds zooming and translation functionality to the
  // QGraphicsView
  this->addNavigation(this->graphicsView);

  this->setupStatusBar();
  this->setupOptionsMenu();
  this->addAboutDemo(":/cgal/help/about_Constrained_Delaunay_triangulation_2.html");
  this->addAboutCGAL();
  this->setupExportSVG(this->actionExport_SVG, this->graphicsView);

  this->addRecentFiles(this->menuFile, this->actionQuit);
  connect(this, SIGNAL(openRecentFile(QString)),
          this, SLOT(open(QString)));
}


void
MainWindow::processInput(CGAL::Object o)
{
  // Polygon
  std::list<Point_2> points;
  if(CGAL::assign(points, o))
  {
    if(points.size() == 1)
      cdt.insert(points.front());
    else
      insert_polyline(points.begin(), points.end());
    }
  else
  {
    // Seed (from Shift + left clic)
    Point_2 p;
    if(CGAL::assign(p, o))
    {
      m_seeds.push_back(p);
      if(actionShow_seeds->isChecked())
        dgi->setVisibleSeeds(true, m_seeds.begin(), m_seeds.end());
    }
  }

  discoverComponents(cdt, m_seeds);
  Q_EMIT( changed());
}


/* 
 *  Qt Automatic Connections
 *  http://doc.qt.io/qt-5/designer-using-a-ui-file.html#automatic-connections
 * 
 *  setupUi(this) generates connections to the slots named
 *  "on_<action_name>_<signal_name>"
 */
void
MainWindow::on_actionInsertPolyline_toggled(bool checked)
{
  if(checked){
    scene.installEventFilter(pi);
  } else {
    scene.removeEventFilter(pi);
  }
}

void
MainWindow::on_actionInsertSeeds_OnOff_toggled(bool checked)
{
  if(checked){
    std::cout << "Insert seeds with Shift + Left click" << std::endl;
    scene.installEventFilter(dms);
  } else {
    scene.removeEventFilter(dms);
  }
}

void
MainWindow::on_actionShowDelaunay_toggled(bool checked)
{
  dgi->setVisibleEdges(checked);
  if(checked)
  {
    dgi->setVisibleInsideEdges(false);
    actionShowTriangulationInDomain->setChecked(false);
  }
  update();
}

void
MainWindow::on_actionShowVertices_toggled(bool checked)
{
  dgi->setVisibleVertices(checked);
  update();
}

void
MainWindow::on_actionShowTriangulationInDomain_toggled(bool checked)
{
  dgi->setVisibleInsideEdges(checked);
  if(checked)
  {
    dgi->setVisibleEdges(false);
    actionShowDelaunay->setChecked(false);
  }
  update();
}

void
MainWindow::on_actionShow_constrained_edges_toggled(bool checked)
{
  dgi->setVisibleConstraints(checked);
  update();
}

void
MainWindow::on_actionShow_voronoi_edges_toggled(bool checked)
{
  dgi->setVisibleVoronoiEdges(checked);
  update();
}

void
MainWindow::on_actionShow_faces_in_domain_toggled(bool checked)
{
  dgi->setVisibleFacesInDomain(checked);
  update();
}

void
MainWindow::on_actionShow_blind_faces_toggled(bool checked)
{
  dgi->setVisibleBlindFaces(checked);
  update();
}

void
MainWindow::on_actionShow_seeds_toggled(bool checked)
{
  dgi->setVisibleSeeds(checked, m_seeds.begin(), m_seeds.end());
  update();
}

void
MainWindow::on_actionCircumcenter_toggled(bool checked)
{
  if(checked){
    scene.installEventFilter(tcc);
    tcc->show();
  } else {  
    scene.removeEventFilter(tcc);
    tcc->hide();
  }
}


void
MainWindow::on_actionClear_triggered()
{
  clear();
  Q_EMIT( changed());
}

void
MainWindow::clear()
{
  cdt.clear();
  m_seeds.clear();

  if(actionShow_seeds->isChecked())
    dgi->setVisibleSeeds(true, m_seeds.end(), m_seeds.end());
}

void 
MainWindow::open(QString fileName)
{
  if(! fileName.isEmpty()){
    if(cdt.number_of_vertices() > 0)
    {
      QMessageBox msgBox(QMessageBox::Warning,
        "Open new polygon",
        "Do you really want to clear the current mesh?",
        (QMessageBox::Yes | QMessageBox::No),
        this);
      int ret = msgBox.exec();
      if(ret == QMessageBox::Yes)
        clear();
      else
        return;
    }
    if(fileName.endsWith(".polygons.cgal")){
      loadPolygonConstraints(fileName);
    } else if(fileName.endsWith(".cpts.cgal")){
      loadFile(fileName);
    } else if(fileName.endsWith(".edg")){
      loadEdgConstraints(fileName);
    } else if(fileName.endsWith(".poly")){
      loadPolyConstraints(fileName);
    } else if(fileName.endsWith(".wkt")){
#if BOOST_VERSION >= 105600 && (! defined(BOOST_GCC) || BOOST_GCC >= 40500)
      loadWKT(fileName);
#endif
    }
    this->addToRecentFiles(fileName);
  }
  Q_EMIT(changed());
  actionRecenter->trigger();
}

void
MainWindow::on_actionLoadConstraints_triggered()
{
  QString fileName = QFileDialog::getOpenFileName(this,
<<<<<<< HEAD
						  tr("Open Constraint File"),
						  ".",
						  tr("Edge files (*.edg);;"
                                                     "Polyline files (*.polygons.cgal);;"
                                                     "Poly files (*.poly);;"
                                                     "CGAL files (*.cpts.cgal);;"
                                                   #if BOOST_VERSION >= 105600 && (! defined(BOOST_GCC) || BOOST_GCC >= 40500)
                                                     "WKT files (*.WKT *.wkt);;"
                                                   #endif
                                                     "All (*)"));
=======
                                                  tr("Open Constraint File"),
                                                  ".",
                                                  tr("Edge files (*.edg);;"
                                                     "Plg files (*.plg);;"
                                                     "Poly files (*.poly)"));
>>>>>>> a586226f
  open(fileName);
}

void 
MainWindow::loadWKT(QString
                    #if BOOST_VERSION >= 105600 && (! defined(BOOST_GCC) || BOOST_GCC >= 40500)
                    filename
                    #endif
                    )
{
#if BOOST_VERSION >= 105600 && (! defined(BOOST_GCC) || BOOST_GCC >= 40500)
  //Polygons todo : make it multipolygons
  std::ifstream ifs(qPrintable(filename));
  do
  {
    typedef CGAL::Polygon_with_holes_2<K> Polygon;
    typedef CGAL::Point_2<K> Point;
    std::vector<Polygon> mps;
    CGAL::read_multi_polygon_WKT(ifs, mps);
    BOOST_FOREACH(const Polygon& p, mps)
    {
      if(p.outer_boundary().is_empty())
        continue;
      
      BOOST_FOREACH(Point point, p.outer_boundary().container())
          cdt.insert(point);
      for(Polygon::General_polygon_2::Edge_const_iterator 
          e_it=p.outer_boundary().edges_begin(); e_it != p.outer_boundary().edges_end(); ++e_it)
        cdt.insert_constraint(e_it->source(), e_it->target());
      
      for(Polygon::Hole_const_iterator h_it = 
          p.holes_begin(); h_it != p.holes_end(); ++h_it)
      {                  
        BOOST_FOREACH(Point point, h_it->container())
            cdt.insert(point);
        for(Polygon::General_polygon_2::Edge_const_iterator 
            e_it=h_it->edges_begin(); e_it != h_it->edges_end(); ++e_it)
        {
          cdt.insert_constraint(e_it->source(), e_it->target());
        }
      }
    }
  }while(ifs.good() && !ifs.eof());
  //Edges
  ifs.clear();
  ifs.seekg(0, ifs.beg);
  do
  {
    typedef std::vector<K::Point_2> LineString;
    std::vector<LineString> mls;
    CGAL::read_multi_linestring_WKT(ifs, mls);
    BOOST_FOREACH(const LineString& ls, mls)
    {
      if(ls.empty())
        continue;
      K::Point_2 p,q, qold(0,0); // initialize to avoid maybe-uninitialized warning from GCC6
      bool first = true;
      CDT::Vertex_handle vp, vq, vqold;
      LineString::const_iterator it = 
          ls.begin();
      for(; it != ls.end(); ++it) {
        p = *it++;
        q = *it;
        if(p == q){
          continue;
        }
        if((!first) && (p == qold)){
          vp = vqold;
        } else {
          vp = cdt.insert(p);
        }
        vq = cdt.insert(q, vp->face());
        if(vp != vq) {
          cdt.insert_constraint(vp,vq);
        }
        qold = q;
        vqold = vq;
        first = false;
      }
    }
  }while(ifs.good() && !ifs.eof());
  
  //Points
  ifs.clear();
  ifs.seekg(0, ifs.beg);
  do
  {
    std::vector<K::Point_2> mpts;
    CGAL::read_multi_point_WKT(ifs, mpts);
    BOOST_FOREACH(const K::Point_2& p, mpts)
    {
      cdt.insert(p);
    }
  }while(ifs.good() && !ifs.eof());
  
  discoverComponents(cdt, m_seeds);
  Q_EMIT( changed());
  actionRecenter->trigger();
#endif
}

void
MainWindow::loadFile(QString fileName)
{
  std::ifstream ifs(qPrintable(fileName));
  ifs >> cdt;
  if(!ifs) abort();
  discoverComponents(cdt, m_seeds);
  Q_EMIT( changed());
  actionRecenter->trigger();
}

void
MainWindow::loadPolyConstraints(QString fileName)
{
  std::ifstream ifs(qPrintable(fileName));
  read_triangle_poly_file(cdt,ifs);
  discoverComponents(cdt, m_seeds);
  Q_EMIT( changed());
  actionRecenter->trigger();
}


void
MainWindow::loadPolygonConstraints(QString fileName)
{
  K::Point_2 p,q, first;
  CDT::Vertex_handle vp, vq, vfirst;
  std::ifstream ifs(qPrintable(fileName));
  int n;
  // int counter = 0;
  while(ifs >> n){
    int poly_size = n;
    ifs >> first;
    p = first;
    vfirst = vp = cdt.insert(p);
    n--;
    while(n--){
      ifs >> q;
      vq = cdt.insert(q, vp->face());
      if(vp != vq) {
        cdt.insert_constraint(vp,vq);
        // std::cerr << "inserted constraint #" << counter++ << std::endl;
      }
      p = q;
      vp = vq;
    }
    if(poly_size != 2 && vp != vfirst) {
      cdt.insert_constraint(vp, vfirst);
    }
  }
  
  discoverComponents(cdt, m_seeds);
  Q_EMIT( changed());
  actionRecenter->trigger();
}


void
MainWindow::loadEdgConstraints(QString fileName)
{
  // wait cursor
  QApplication::setOverrideCursor(Qt::WaitCursor);
  CGAL::Timer tim;
  tim.start();
  std::ifstream ifs(qPrintable(fileName));
  bool first=true;
  int n;
  ifs >> n;
  
  K::Point_2 p,q, qold(0,0); // initialize to avoid maybe-uninitialized warning from GCC6

  CDT::Vertex_handle vp, vq, vqold;
  while(ifs >> p) {
    ifs >> q;
    if(p == q){
      continue;
    }
    if((!first) && (p == qold)){
      vp = vqold;
    } else {
      vp = cdt.insert(p);
    }
    vq = cdt.insert(q, vp->face());
    if(vp != vq) {
      cdt.insert_constraint(vp,vq);
    }
    qold = q;
    vqold = vq;
    first = false;
  }


  tim.stop();
  statusBar()->showMessage(QString("Insertion took %1 seconds").arg(tim.time()), 2000);
  discoverComponents(cdt, m_seeds);
  // default cursor
  QApplication::restoreOverrideCursor();
  Q_EMIT( changed());
  actionRecenter->trigger();
}

void
MainWindow::on_actionRecenter_triggered()
{
  this->graphicsView->setSceneRect(dgi->boundingRect());
  this->graphicsView->fitInView(dgi->boundingRect(), Qt::KeepAspectRatio);  
}


void
MainWindow::on_actionSaveConstraints_triggered()
{
  QString fileName = QFileDialog::getSaveFileName(this,
<<<<<<< HEAD
						  tr("Save Constraints"),
						  ".",
                                                  tr("CGAL files (*.cpts.cgal);;"
                                                     "All (*)"));
=======
                                                  tr("Save Constraints"),
                                                  ".",
                                                  tr("Poly files (*.poly)\n"
                                                     "Edge files (*.edg)\n"
                                                     "VTU files (*.vtu)"));
>>>>>>> a586226f
  if(! fileName.isEmpty()){
      saveConstraints(fileName);
  }
}


void
MainWindow::saveConstraints(QString fileName)
{
  std::ofstream output(qPrintable(fileName));
  
  if(!fileName.endsWith("vtu") && output)
    output << cdt;
  else if (output)
  {
    CGAL::write_vtu(output, cdt);
  }
}


void
MainWindow::on_actionMakeGabrielConform_triggered()
{
  // wait cursor
  QApplication::setOverrideCursor(Qt::WaitCursor);
  std::size_t nv = cdt.number_of_vertices();
  CGAL::make_conforming_Gabriel_2(cdt);
  nv = cdt.number_of_vertices() - nv;
  discoverComponents(cdt, m_seeds);
  statusBar()->showMessage(QString("Added %1 vertices").arg(nv), 2000);
  // default cursor
  QApplication::restoreOverrideCursor();
  Q_EMIT( changed());
}


void
MainWindow::on_actionMakeDelaunayConform_triggered()
{
  // wait cursor
  QApplication::setOverrideCursor(Qt::WaitCursor);
  std::size_t nv = cdt.number_of_vertices();
  CGAL::make_conforming_Delaunay_2(cdt);
  discoverComponents(cdt, m_seeds);
  nv = cdt.number_of_vertices() - nv;
  statusBar()->showMessage(QString("Added %1 vertices").arg(nv), 2000);
   // default cursor
  QApplication::restoreOverrideCursor();
  Q_EMIT( changed());
}


void
MainWindow::on_actionMakeDelaunayMesh_triggered()
{
  // wait cursor
  QApplication::setOverrideCursor(Qt::WaitCursor);
  CGAL::Timer timer;
  timer.start();
  discoverComponents(cdt, m_seeds);
  timer.stop();
  QApplication::restoreOverrideCursor();

  bool ok;
  double shape = QInputDialog::getDouble(this, tr("Shape criterion"),
    tr("B = "), 0.125, 0.005, 100, 4, &ok);
  if(!ok) return;

  double edge_len = QInputDialog::getDouble(this, tr("Size criterion"),
    tr("S = "), 0., 0., (std::numeric_limits<double>::max)(), 5, &ok);
  if(!ok) return;

  QApplication::setOverrideCursor(Qt::WaitCursor);
  std::size_t nv = cdt.number_of_vertices();
  timer.start();

  CGAL::refine_Delaunay_mesh_2(cdt,
      m_seeds.begin(), m_seeds.end(),
      Criteria(shape, edge_len),
      false);//mesh the subdomains including NO seed

  timer.stop();
  nv = cdt.number_of_vertices() - nv;
  statusBar()->showMessage(QString("Added %1 vertices in %2 seconds").arg(nv).arg(timer.time()), 2000);
  // default cursor
  QApplication::restoreOverrideCursor();
  Q_EMIT( changed());
}

void
MainWindow::on_actionMakeLipschitzDelaunayMesh_triggered()
{
  // wait cursor
  QApplication::setOverrideCursor(Qt::WaitCursor);
  std::set<Point_2> points;
  for(CDT::Finite_edges_iterator it = cdt.finite_edges_begin();
      it != cdt.finite_edges_end();
      ++it){
    if(cdt.is_constrained(*it)){
      Segment_2 s = cdt.segment(*it);
      points.insert(s.source());
      points.insert(s.target());
    }
  }

  discoverComponents(cdt, m_seeds);

  bool ok;
  double shape = QInputDialog::getDouble(this, tr("Shape criterion"),
    tr("B = "), 0.125, 0.005, 100, 4, &ok);
  if(!ok) return;
  double klip = QInputDialog::getDouble(this, tr("k-Lipschitz sizing field"),
    tr("k = "), 1., 0.01, 500, 5, &ok);
  if(!ok) return;

  Lipschitz_sizing_field field(points.begin(), points.end(), klip);
  Lipschitz_criteria criteria(shape, &field);
  Lipschitz_mesher mesher(cdt);
  mesher.set_criteria(criteria);

  std::size_t nv = cdt.number_of_vertices();
  mesher.init(true);
  mesher.set_seeds(m_seeds.begin(), m_seeds.end(),
                   false);//mesh the subdomains including NO seed

  mesher.refine_mesh();
  nv = cdt.number_of_vertices() - nv;
  statusBar()->showMessage(QString("Added %1 vertices").arg(nv), 2000);
  // default cursor
  QApplication::restoreOverrideCursor();
  Q_EMIT( changed());
}

void
MainWindow::on_actionInsertRandomPoints_triggered()
{
  QRectF rect = CGAL::Qt::viewportsBbox(&scene);
  CGAL::Qt::Converter<K> convert;
  Iso_rectangle_2 isor = convert(rect);
  CGAL::Random_points_in_iso_rectangle_2<Point_2> pg((isor.min)(), (isor.max)());
  bool ok = false;

  const int number_of_points = 
      QInputDialog::getInt(this, 
                           tr("Number of random points"),
                           tr("Enter number of random points"),
                           100,
                           0,
                           (std::numeric_limits<int>::max)(),
                           1,
                           &ok);
  
  if(!ok) {
    return;
  }

  // wait cursor
  QApplication::setOverrideCursor(Qt::WaitCursor);
  std::vector<Point_2> points;
  points.reserve(number_of_points);
  for(int i = 0; i < number_of_points; ++i){
    points.push_back(*pg++);
  }
  cdt.insert(points.begin(), points.end());
  // default cursor
  QApplication::restoreOverrideCursor();
  Q_EMIT( changed());
}

void
MainWindow::on_actionTagBlindFaces_triggered()
{
  // wait cursor
  QApplication::setOverrideCursor(Qt::WaitCursor);

  CVD voronoi(cdt);
  voronoi.tag_faces_blind();

  // default cursor
  QApplication::restoreOverrideCursor();
  Q_EMIT(changed());
}

void
MainWindow::on_actionLloyd_optimization_triggered()
{
  // wait cursor
  QApplication::setOverrideCursor(Qt::WaitCursor);

  bool ok;
  int nb = QInputDialog::getInt(this, tr("QInputDialog::getInteger()"),
    tr("Number of iterations :"),
    1/*val*/, 0/*min*/, 1000/*max*/, 1/*step*/, &ok);
  if(!ok)
  {
    QApplication::restoreOverrideCursor();
    return;
  }

  CGAL::lloyd_optimize_mesh_2(cdt,
      max_iteration_number = nb,
      seeds_begin = m_seeds.begin(),
      seeds_end = m_seeds.end());

  // default cursor
  QApplication::restoreOverrideCursor();
  Q_EMIT(changed());
}

#include "Constrained_Delaunay_triangulation_2.moc"
#include <CGAL/Qt/resources.h>

int main(int argc, char **argv)
{
  QApplication app(argc, argv);

  app.setOrganizationDomain("geometryfactory.com");
  app.setOrganizationName("GeometryFactory");
  app.setApplicationName("Constrained_Delaunay_triangulation_2 demo");

  // Import resources from libCGAL (Qt5).
  CGAL_QT_INIT_RESOURCES;

  MainWindow mainWindow;
  mainWindow.show();

  QStringList args = app.arguments();
  args.removeAt(0);
  Q_FOREACH(QString filename, args) {
    mainWindow.open(filename);
  }

  return app.exec();
}<|MERGE_RESOLUTION|>--- conflicted
+++ resolved
@@ -22,13 +22,10 @@
 #include <CGAL/Random.h>
 #include <CGAL/point_generators_2.h>
 #include <CGAL/Timer.h>
-<<<<<<< HEAD
+#include <CGAL/IO/write_vtu.h>
 #if BOOST_VERSION >= 105600 && (! defined(BOOST_GCC) || BOOST_GCC >= 40500)
 #include <CGAL/IO/WKT.h>
 #endif
-=======
-#include <CGAL/IO/write_vtu.h>
->>>>>>> a586226f
 
 // Qt headers
 #include <QtGui>
@@ -543,24 +540,17 @@
 MainWindow::on_actionLoadConstraints_triggered()
 {
   QString fileName = QFileDialog::getOpenFileName(this,
-<<<<<<< HEAD
 						  tr("Open Constraint File"),
 						  ".",
 						  tr("Edge files (*.edg);;"
                                                      "Polyline files (*.polygons.cgal);;"
                                                      "Poly files (*.poly);;"
+                                                     "Plg files (*.plg);;"
                                                      "CGAL files (*.cpts.cgal);;"
                                                    #if BOOST_VERSION >= 105600 && (! defined(BOOST_GCC) || BOOST_GCC >= 40500)
                                                      "WKT files (*.WKT *.wkt);;"
                                                    #endif
                                                      "All (*)"));
-=======
-                                                  tr("Open Constraint File"),
-                                                  ".",
-                                                  tr("Edge files (*.edg);;"
-                                                     "Plg files (*.plg);;"
-                                                     "Poly files (*.poly)"));
->>>>>>> a586226f
   open(fileName);
 }
 
@@ -775,18 +765,12 @@
 MainWindow::on_actionSaveConstraints_triggered()
 {
   QString fileName = QFileDialog::getSaveFileName(this,
-<<<<<<< HEAD
+
 						  tr("Save Constraints"),
 						  ".",
                                                   tr("CGAL files (*.cpts.cgal);;"
+                                                     "VTU files (*.vtu);;"
                                                      "All (*)"));
-=======
-                                                  tr("Save Constraints"),
-                                                  ".",
-                                                  tr("Poly files (*.poly)\n"
-                                                     "Edge files (*.edg)\n"
-                                                     "VTU files (*.vtu)"));
->>>>>>> a586226f
   if(! fileName.isEmpty()){
       saveConstraints(fileName);
   }
