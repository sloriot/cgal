// Copyright (c) 2008  GeometryFactory Sarl (France).
// All rights reserved.
//
// This file is part of CGAL (www.cgal.org).
//
// $URL$
// $Id$
// SPDX-License-Identifier: GPL-3.0-or-later OR LicenseRef-Commercial
//
// Author(s)     : Ophir Setter <ophirset@post.tau.ac.il>
//

// CGAL headers
#include <CGAL/Exact_predicates_exact_constructions_kernel.h>
#include <CGAL/envelope_3.h>
#include <CGAL/L1_voronoi_traits_2.h>
#include <CGAL/point_generators_2.h>

// Qt headers
#include <QtGui>
#include <QString>
#include <QActionGroup>
#include <QFileDialog>
#include <QInputDialog>
#include <boost/config.hpp>
#include <boost/version.hpp>
#include <CGAL/IO/WKT.h>

#include <fstream>

// GraphicsView items and event filters (input classes)
#include <CGAL/Qt/ArrangementGraphicsItem.h>
#include <CGAL/Qt/ArrangementPointInput.h>
#include <CGAL/Qt/SetGraphicsItem.h>

// for viewportsBbox
#include <CGAL/Qt/utility.h>

// the two base classes
#include "ui_L1_voronoi_diagram_2.h"
#include <CGAL/Qt/DemosMainWindow.h>

typedef CGAL::Exact_predicates_exact_constructions_kernel Kernel;
typedef Kernel::FT                                       Number_type;
typedef Kernel::Iso_rectangle_2                          Iso_rectangle_2;
typedef Kernel::Point_2                                  Point_2;
typedef std::vector<Point_2>                             Points;

typedef CGAL::L1_voronoi_traits_2<Kernel>                Traits_3;
typedef Traits_3::Surface_3                              Surface_3;
typedef CGAL::Envelope_diagram_2<Traits_3>               Envelope_diagram_2;

namespace CGAL {
  template <typename Kernel, typename T>
  Qt::PainterOstream<T>&
  operator<< (Qt::PainterOstream<T>& os,
              const Arr_linear_object_2<Kernel> &obj) {
    if (obj.is_segment())
      os << obj.segment();
    else if (obj.is_ray())
      os << obj.ray();
    else
      os << obj.line();

    return os;
  }
}

class MainWindow :
  public CGAL::Qt::DemosMainWindow,
  public Ui::L1_voronoi_diagram_2
{
  Q_OBJECT

private:
  Points m_sites;
  Envelope_diagram_2 *m_envelope_diagram;
  QGraphicsScene m_scene;

  CGAL::Qt::ArrangementGraphicsItem<Envelope_diagram_2> *m_graphics_item;
  CGAL::Qt::SetGraphicsItem<Points> * m_sites_graphics_item;
  CGAL::Qt::ArrangementPointInput<Envelope_diagram_2> * m_pi;


  void calculate_envelope();
  QRectF bounding_rect();

public:
  MainWindow();

public Q_SLOTS:

  void processInput(CGAL::Object o);

  void on_actionInsertPoint_toggled(bool checked);

  void on_actionInsertRandomPoints_triggered();

  void on_actionLoadPoints_triggered();

  void on_actionSavePoints_triggered();

  void on_actionClear_triggered();

  void on_actionRecenter_triggered();

  void on_actionShowVoronoi_toggled(bool checked);

  void open(QString fileName);

Q_SIGNALS:
  void changed();
};


MainWindow::MainWindow()
  : DemosMainWindow()
{
  setupUi(this);

  // Add a GraphicItem for the diagram
  m_envelope_diagram = new Envelope_diagram_2();
  m_graphics_item = new CGAL::Qt::ArrangementGraphicsItem<Envelope_diagram_2>
    (m_envelope_diagram);

  QObject::connect(this, SIGNAL(changed()),
                   m_graphics_item, SLOT(modelChanged()));

  m_graphics_item->
    setVerticesPen(QPen(Qt::red,
                        3, Qt::SolidLine, Qt::RoundCap, Qt::RoundJoin));
  m_scene.addItem(m_graphics_item);

  // Add a GraphicItem for the sites
  m_sites_graphics_item = new CGAL::Qt::SetGraphicsItem<Points>
    (&m_sites);

  QObject::connect(this, SIGNAL(changed()),
                   m_sites_graphics_item, SLOT(modelChanged()));

  m_sites_graphics_item->
    setPen(QPen(Qt::blue,
                5, Qt::SolidLine, Qt::RoundCap, Qt::RoundJoin));
  m_scene.addItem(m_sites_graphics_item);


  // Setup input handlers. They get events before the scene gets them
  // and the input they generate is passed to the triangulation with
  // the signal/slot mechanism
  // ophir
  m_pi = new CGAL::Qt::ArrangementPointInput<Envelope_diagram_2>(this);

  QObject::connect(m_pi, SIGNAL(generate(CGAL::Object)),
                   this, SLOT(processInput(CGAL::Object)));

  //
  // Manual handling of actions
  //

  QObject::connect(this->actionQuit, SIGNAL(triggered()),
                   this, SLOT(close()));

  // We put mutually exclusive actions in an QActionGroup
  QActionGroup* ag = new QActionGroup(this);
  ag->addAction(this->actionInsertPoint);

  // Check two actions
  this->actionInsertPoint->setChecked(true);

  //
  // Setup the scene and the view
  //
  m_scene.setItemIndexMethod(QGraphicsScene::NoIndex);
  m_scene.setSceneRect(-100, -100, 100, 100);
  this->graphicsView->setScene(&m_scene);
  this->graphicsView->setMouseTracking(true);

  // Turn the vertical axis upside down
  this->graphicsView->transform().scale(1, -1);

  // The navigation adds zooming and translation functionality to the
  // QGraphicsView
  this->addNavigation(this->graphicsView);

  this->setupStatusBar();
  this->setupOptionsMenu();
  this->addAboutDemo(":/cgal/help/about_L1_voronoi_diagram_2.html");
  this->addAboutCGAL();

  this->addRecentFiles(this->menuFile, this->actionQuit);
  connect(this, SIGNAL(openRecentFile(QString)),
          this, SLOT(open(QString)));
}


void
MainWindow::processInput(CGAL::Object o)
{
  Point_2 p;
  if(CGAL::assign(p, o)){
    m_sites.push_back(p);
    calculate_envelope();
  }
  Q_EMIT( changed());
}


/*
 *  Qt Automatic Connections
 *  https://doc.qt.io/qt-5/designer-using-a-ui-file.html#automatic-connections
 *
 *  setupUi(this) generates connections to the slots named
 *  "on_<action_name>_<signal_name>"
 */
void
MainWindow::on_actionInsertPoint_toggled(bool checked)
{
  if(checked){
    m_scene.installEventFilter(m_pi);
  } else {
    m_scene.removeEventFilter(m_pi);
  }
}

void
MainWindow::on_actionClear_triggered()
{
  m_sites.clear();
  calculate_envelope();
  Q_EMIT( changed());
}


void
MainWindow::on_actionInsertRandomPoints_triggered()
{
  QRectF rect = CGAL::Qt::viewportsBbox(&m_scene);
  CGAL::Qt::Converter<Kernel> convert;
  Iso_rectangle_2 isor = convert(rect);
  CGAL::Random_points_in_iso_rectangle_2<Point_2> pg((isor.min)(), (isor.max)());
  bool ok = false;

  const int number_of_points =
    QInputDialog::getInt(this,
                             tr("Number of random points"),
                             tr("Enter number of random points"),
                             100,
                             0,
                             (std::numeric_limits<int>::max)(),
                             1,
                             &ok);

  if(!ok) {
    return;
  }

  // wait cursor
  QApplication::setOverrideCursor(Qt::WaitCursor);
  for(int i = 0; i < number_of_points; ++i){
    m_sites.push_back(*pg++);
  }
  calculate_envelope();
  // default cursor
  QApplication::restoreOverrideCursor();
  Q_EMIT( changed());
}


void
MainWindow::on_actionLoadPoints_triggered()
{
  QString fileName = QFileDialog::getOpenFileName(this,
                                                  tr("Open Points file"),
                                                  ".",
                                                  tr("CGAL files (*.pts.cgal);;"
                                                     "WKT files (*.wkt *.WKT);;"
                                                     "All files (*)"));
  if(! fileName.isEmpty()){
    open(fileName);
  }
}


void
MainWindow::open(QString fileName)
{
  // wait cursor
  QApplication::setOverrideCursor(Qt::WaitCursor);
  m_sites.clear();

  std::ifstream ifs(qPrintable(fileName));
  if(fileName.endsWith(".wkt", Qt::CaseInsensitive))
  {
<<<<<<< HEAD
    CGAL::read_multi_point_WKT(ifs, m_sites);
=======
#if BOOST_VERSION >= 105600 && (! defined(BOOST_GCC) || BOOST_GCC >= 40500)
    CGAL::IO::read_multi_point_WKT(ifs, m_sites);
#endif
>>>>>>> a99916f6
  }
  else
  {
    Kernel::Point_2 p;
    while(ifs >> p) {
      m_sites.push_back(p);
    }
  }
  calculate_envelope();

  // default cursor
  QApplication::restoreOverrideCursor();
  this->addToRecentFiles(fileName);
  actionRecenter->trigger();
  Q_EMIT( changed());
}

void
MainWindow::on_actionSavePoints_triggered()
{
  QString fileName = QFileDialog::getSaveFileName(this,
                                                  tr("Save points"),
                                                  ".",
                                                  tr("CGAL files (*.pts.cgal);;"
                                                     "WKT files (*.wkt *.WKT);;"
                                                     "All files (*)"));
  if(! fileName.isEmpty()) {
    std::ofstream ofs(qPrintable(fileName));
    if(fileName.endsWith(".wkt", Qt::CaseInsensitive)){
<<<<<<< HEAD
      CGAL::write_multi_point_WKT(ofs, m_sites);
=======
#if BOOST_VERSION >= 105600 && (! defined(BOOST_GCC) || BOOST_GCC >= 40500)
      CGAL::IO::write_multi_point_WKT(ofs, m_sites);
#endif
>>>>>>> a99916f6
    }else
      for(Points::iterator it = m_sites.begin();
          it != m_sites.end(); ++it)
      {
        ofs << *it << std::endl;
      }
  }
}


void
MainWindow::on_actionRecenter_triggered()
{
  this->graphicsView->setSceneRect(bounding_rect());
  this->graphicsView->fitInView(bounding_rect(), Qt::KeepAspectRatio);
}

void
MainWindow::on_actionShowVoronoi_toggled(bool checked)
{
  this->m_graphics_item->setVisible(checked);
}


void
MainWindow::calculate_envelope() {
  if (m_envelope_diagram != nullptr) {
    m_graphics_item->setArrangement(nullptr);
    delete m_envelope_diagram;
    m_envelope_diagram = nullptr;
  }

  m_envelope_diagram = new Envelope_diagram_2();
  m_graphics_item->setArrangement(m_envelope_diagram);

  CGAL::lower_envelope_3 (m_sites.begin(), m_sites.end(), *m_envelope_diagram);
}

QRectF
MainWindow::bounding_rect() {
  CGAL::Bbox_2 bbox(0, 0, 0, 0);

  if (m_envelope_diagram != nullptr) {
    for (Envelope_diagram_2::Vertex_iterator it =
           m_envelope_diagram->vertices_begin();
         it != m_envelope_diagram->vertices_end(); ++it) {
      double x = CGAL::to_double(it->point().x());
      double y = CGAL::to_double(it->point().y());
      CGAL::Bbox_2 temp(x, y, x, y);
      bbox = bbox + temp;
    }
  }

  QRectF rect(bbox.xmin(),
              bbox.ymin(),
              bbox.xmax() - bbox.xmin(),
              bbox.ymax() - bbox.ymin());

  return rect;
}


#include "L1_voronoi_diagram_2.moc"
#include <CGAL/Qt/resources.h>

int main(int argc, char **argv)
{
  QApplication app(argc, argv);

  app.setOrganizationDomain("geometryfactory.com");
  app.setOrganizationName("GeometryFactory");
  app.setApplicationName("L1 Voronoi diagram_2 demo");

  // Import resources from libCGAL (Qt5).
  CGAL_QT_INIT_RESOURCES;

  MainWindow mainWindow;
  mainWindow.show();
  return app.exec();
}
<|MERGE_RESOLUTION|>--- conflicted
+++ resolved
@@ -291,13 +291,7 @@
   std::ifstream ifs(qPrintable(fileName));
   if(fileName.endsWith(".wkt", Qt::CaseInsensitive))
   {
-<<<<<<< HEAD
-    CGAL::read_multi_point_WKT(ifs, m_sites);
-=======
-#if BOOST_VERSION >= 105600 && (! defined(BOOST_GCC) || BOOST_GCC >= 40500)
     CGAL::IO::read_multi_point_WKT(ifs, m_sites);
-#endif
->>>>>>> a99916f6
   }
   else
   {
@@ -327,13 +321,7 @@
   if(! fileName.isEmpty()) {
     std::ofstream ofs(qPrintable(fileName));
     if(fileName.endsWith(".wkt", Qt::CaseInsensitive)){
-<<<<<<< HEAD
-      CGAL::write_multi_point_WKT(ofs, m_sites);
-=======
-#if BOOST_VERSION >= 105600 && (! defined(BOOST_GCC) || BOOST_GCC >= 40500)
       CGAL::IO::write_multi_point_WKT(ofs, m_sites);
-#endif
->>>>>>> a99916f6
     }else
       for(Points::iterator it = m_sites.begin();
           it != m_sites.end(); ++it)
