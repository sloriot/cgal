--- conflicted
+++ resolved
@@ -20,12 +20,8 @@
 
 if ( CGAL_FOUND AND CGAL_Qt5_FOUND AND Qt5_FOUND )
 
-<<<<<<< HEAD
-=======
   add_definitions(-DQT_NO_KEYWORDS)
-
-  include(${QT_USE_FILE})
->>>>>>> 76cf7e78
+  
   #--------------------------------
   # Demo: Largest_empty_rectangle_2
   #--------------------------------
