--- conflicted
+++ resolved
@@ -3167,19 +3167,11 @@
     mvpMatrix.setToIdentity();
     mvpMatrix.ortho(-1,1,-1,1,-1,1);
     size=30*devicePixelRatio();
-<<<<<<< HEAD
     rendering_program.setUniformValue("mvp_matrix", mvpMatrix);  
     Vec pivot = camera()->pivotPoint();
     Vec proj_c = camera()->projectedCoordinatesOf(pivot);
-    glViewport((proj_c.x-size/2)*devicePixelRatio(), (height() - proj_c.y-size/2)*devicePixelRatio(), size, size);
-    glScissor ((proj_c.x-size/2)*devicePixelRatio(), (height() - proj_c.y-size/2)*devicePixelRatio(), size, size);
-=======
-    rendering_program.setUniformValue("mvp_matrix", mvpMatrix);
-    glViewport(GLint((camera()->projectedCoordinatesOf(camera()->pivotPoint()).x-size/2)*devicePixelRatio()),
-               GLint((height() - camera()->projectedCoordinatesOf(camera()->pivotPoint()).y-size/2)*devicePixelRatio()), size, size);
-    glScissor (GLint((camera()->projectedCoordinatesOf(camera()->pivotPoint()).x-size/2)*devicePixelRatio()),
-               GLint((height() - camera()->projectedCoordinatesOf(camera()->pivotPoint()).y-size/2)*devicePixelRatio()), size, size);
->>>>>>> aa5b7e83
+    glViewport(GLint((proj_c.x-size/2)*devicePixelRatio()), GLint((height() - proj_c.y-size/2)*devicePixelRatio()), size, size);
+    glScissor (GLint((proj_c.x-size/2)*devicePixelRatio()), GLint((height() - proj_c.y-size/2)*devicePixelRatio()), size, size);
     rendering_program.setUniformValue("color", QColor(::Qt::black));
     glLineWidth(3.0);
     glDrawArrays(GL_LINES, 0, static_cast<GLsizei>(4));
