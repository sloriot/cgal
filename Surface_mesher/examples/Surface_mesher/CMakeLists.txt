# This is the CMake script for compiling a CGAL application.

cmake_minimum_required(VERSION 3.1...3.23)
project(Surface_mesher_Examples)

find_package(CGAL REQUIRED COMPONENTS ImageIO)

if(CGAL_ImageIO_FOUND)

  create_single_source_cgal_program("mesh_a_3d_gray_image.cpp")
  create_single_source_cgal_program("mesh_an_implicit_function.cpp")

else()
<<<<<<< HEAD

  if(RUNNING_CGAL_AUTO_TEST)
=======
  if(RUNNING_CGAL_AUTO_TEST OR CGAL_TEST_SUITE)
>>>>>>> 72d590ef
    # Just to avoid a warning from CMake if that variable is set on the command line...
  endif()

  message("NOTICE: This project requires the CGAL and CGAL ImageIO libraries, and will not be compiled.")

endif()<|MERGE_RESOLUTION|>--- conflicted
+++ resolved
@@ -11,12 +11,7 @@
   create_single_source_cgal_program("mesh_an_implicit_function.cpp")
 
 else()
-<<<<<<< HEAD
-
-  if(RUNNING_CGAL_AUTO_TEST)
-=======
   if(RUNNING_CGAL_AUTO_TEST OR CGAL_TEST_SUITE)
->>>>>>> 72d590ef
     # Just to avoid a warning from CMake if that variable is set on the command line...
   endif()
 
