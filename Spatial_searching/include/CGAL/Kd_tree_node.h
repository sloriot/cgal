// Copyright (c) 2002,2011  Utrecht University (The Netherlands).
// All rights reserved.
//
// This file is part of CGAL (www.cgal.org).
//
// $URL$
// $Id$
// SPDX-License-Identifier: GPL-3.0-or-later OR LicenseRef-Commercial
//
//
// Authors       : Hans Tangelder (<hanst@cs.uu.nl>)

#ifndef CGAL_KD_TREE_NODE_H
#define CGAL_KD_TREE_NODE_H

#include <CGAL/license/Spatial_searching.h>



#include <CGAL/Splitters.h>
#include <CGAL/Compact_container.h>
#include <CGAL/Has_member.h>
#include <CGAL/internal/Search_helpers.h>
#include <boost/cstdint.hpp>

namespace CGAL {

  CGAL_GENERATE_MEMBER_DETECTOR(contains_point_given_as_coordinates);

  template <class SearchTraits, class Splitter, class UseExtendedNode, class EnablePointsCache>
  class Kd_tree;

  template < class TreeTraits, class Splitter, class UseExtendedNode, class EnablePointsCache >
  class Kd_tree_node {

    friend class Kd_tree<TreeTraits, Splitter, UseExtendedNode, EnablePointsCache>;

    typedef Kd_tree<TreeTraits, Splitter, UseExtendedNode, EnablePointsCache> Kdt;

    typedef typename Kdt::Node_handle Node_handle;
    typedef typename Kdt::Node_const_handle Node_const_handle;
    typedef typename Kdt::Internal_node_handle Internal_node_handle;
    typedef typename Kdt::Internal_node_const_handle Internal_node_const_handle;
    typedef typename Kdt::Leaf_node_handle Leaf_node_handle;
    typedef typename Kdt::Leaf_node_const_handle Leaf_node_const_handle;
    typedef typename TreeTraits::Point_d Point_d;

    typedef typename TreeTraits::FT FT;
    typedef typename Kdt::Separator Separator;
    typedef typename Kdt::Point_d_iterator Point_d_iterator;
    typedef typename Kdt::iterator iterator;
    typedef typename Kdt::D D;

    bool leaf;

  public :
    Kd_tree_node(bool leaf) : leaf(leaf) { }

    bool is_leaf() const { return leaf; }

    std::size_t
    num_items() const
    {
      if (is_leaf()){
        Leaf_node_const_handle node =
          static_cast<Leaf_node_const_handle>(this);
        return node->size();
      }
      else {
        Internal_node_const_handle node =
          static_cast<Internal_node_const_handle>(this);
        return node->lower()->num_items() + node->upper()->num_items();
      }
    }

    std::size_t
    num_nodes() const
    {
      if (is_leaf()) return 1;
      else {
        Internal_node_const_handle node =
          static_cast<Internal_node_const_handle>(this);
        return node->lower()->num_nodes() + node->upper()->num_nodes();
      }
    }

    int
    depth(const int current_max_depth) const
    {
      if (is_leaf()){
        return current_max_depth;
      }
      else {
        Internal_node_const_handle node =
          static_cast<Internal_node_const_handle>(this);
        return
          (std::max)( node->lower()->depth(current_max_depth + 1),
                      node->upper()->depth(current_max_depth + 1));
      }
    }

    int
    depth() const
    {
      return depth(1);
    }

    template <class OutputIterator>
    OutputIterator
    tree_items(OutputIterator it) const {
      if (is_leaf()) {
        Leaf_node_const_handle node =
          static_cast<Leaf_node_const_handle>(this);
        if (node->size()>0)
          for (iterator i=node->begin(); i != node->end(); i++)
          {*it=*i; ++it;}
      }
      else {
        Internal_node_const_handle node =
          static_cast<Internal_node_const_handle>(this);
        it=node->lower()->tree_items(it);
        it=node->upper()->tree_items(it);
      }
      return it;
    }


    boost::optional<Point_d>
    any_tree_item() const {
      boost::optional<Point_d> result = boost::none;
      if (is_leaf()) {
         Leaf_node_const_handle node =
          static_cast<Leaf_node_const_handle>(this);
         if (node->size()>0){
           return boost::make_optional(*(node->begin()));
         }
        }
      else {
         Internal_node_const_handle node =
          static_cast<Internal_node_const_handle>(this);
          result = node->lower()->any_tree_item();
          if(! result){
            result = node->upper()->any_tree_item();
          }
      }
      return result;
    }


     void
    indent(int d) const
    {
      for(int i = 0; i < d; i++){
        std::cout << " ";
      }
    }


    void
    print(int d = 0) const
    {
      if (is_leaf()) {
        Leaf_node_const_handle node =
          static_cast<Leaf_node_const_handle>(this);
        indent(d);
        std::cout << "leaf" << std::endl;
        if (node->size()>0)
          for (iterator i=node->begin(); i != node->end(); i++)
          {indent(d);std::cout << *i << std::endl;}
      }
      else {
        Internal_node_const_handle node =
          static_cast<Internal_node_const_handle>(this);
        indent(d);
        std::cout << "lower tree" << std::endl;
        node->lower()->print(d+1);
        indent(d);
        std::cout << "separator: dim = " << node->cutting_dimension() << "  val = " << node->cutting_value() << std::endl;
        indent(d);
        std::cout << "upper tree" << std::endl;
        node->upper()->print(d+1);
      }
    }


    template <class OutputIterator, class FuzzyQueryItem>
    OutputIterator
    search(OutputIterator it, const FuzzyQueryItem& q,
           Kd_tree_rectangle<FT,D>& b,
           typename Kdt::const_iterator tree_points_begin,
           typename std::vector<FT>::const_iterator cache_begin,
           int dim) const
    {
      if (is_leaf()) {
        Leaf_node_const_handle node =
          static_cast<Leaf_node_const_handle>(this);
        if (node->size() > 0)
        {
          typename internal::Has_points_cache<Kdt, internal::has_Enable_points_cache<Kdt>::type::value>::type dummy;
          it = search_in_leaf(node, q, tree_points_begin, cache_begin, dim, it, dummy);
        }
      }
      else {
         Internal_node_const_handle node =
          static_cast<Internal_node_const_handle>(this);
<<<<<<< HEAD
        // after splitting b denotes the lower part of b
        Kd_tree_rectangle<FT,D> b_upper(b);
        node->split_bbox(b, b_upper);

        if (q.outer_range_contains(b))
          it=node->lower()->tree_items(it);
        else
          if (q.inner_range_intersects(b))
            it=node->lower()->search(it,q,b,tree_points_begin,cache_begin,dim);
        if  (q.outer_range_contains(b_upper))
          it=node->upper()->tree_items(it);
        else
          if (q.inner_range_intersects(b_upper))
            it=node->upper()->search(it,q,b_upper,tree_points_begin,cache_begin,dim);
=======
         // after splitting b denotes the lower part of b
         Kd_tree_rectangle<FT,D> b_upper(b);
         node->split_bbox(b, b_upper);

         if (q.outer_range_contains(b))
           it=node->lower()->tree_items(it);
         else
           if (q.inner_range_intersects(b))
             it=node->lower()->search(it,q,b,tree_points_begin,cache_begin,dim);
         if  (q.outer_range_contains(b_upper))
           it=node->upper()->tree_items(it);
         else
           if (q.inner_range_intersects(b_upper))
             it=node->upper()->search(it,q,b_upper,tree_points_begin,cache_begin,dim);
>>>>>>> 66bf0829
      };
      return it;
    }


    template <class FuzzyQueryItem>
    boost::optional<Point_d>
    search_any_point(const FuzzyQueryItem& q,
                     Kd_tree_rectangle<FT,D>& b,
                     typename Kdt::const_iterator tree_points_begin,
                     typename std::vector<FT>::const_iterator cache_begin,
                     int dim) const
    {
      boost::optional<Point_d> result = boost::none;
      if (is_leaf()) {
        Leaf_node_const_handle node =
          static_cast<Leaf_node_const_handle>(this);
        if (node->size()>0)
        {
          typename internal::Has_points_cache<Kdt, internal::has_Enable_points_cache<Kdt>::type::value>::type dummy;
          result = search_any_point_in_leaf(node, q, tree_points_begin, cache_begin, dim, dummy);
        }
      }
      else {
         Internal_node_const_handle node =
          static_cast<Internal_node_const_handle>(this);
        // after splitting b denotes the lower part of b
        Kd_tree_rectangle<FT,D> b_upper(b);
        node->split_bbox(b, b_upper);

        if (q.inner_range_intersects(b)) {
          result = node->lower()->search_any_point(q,b,tree_points_begin,cache_begin,dim);
          if(result)
            return result;
        }
        if (q.inner_range_intersects(b_upper))
          result = node->upper()->search_any_point(q,b_upper,tree_points_begin,cache_begin,dim);
<<<<<<< HEAD
=======
      }
      return result;
    }

  private:

    // If contains_point_given_as_coordinates does not exist in `FuzzyQueryItem`
    template <typename FuzzyQueryItem>
    bool contains(
      const FuzzyQueryItem& q,
      Point_d const& p,
      typename std::vector<FT>::const_iterator /*it_coord_begin*/,
      typename std::vector<FT>::const_iterator /*it_coord_end*/,
      Tag_false /*has_contains_point_given_as_coordinates*/) const
    {
      return q.contains(p);
    }
    // ... or if it exists
    template <typename FuzzyQueryItem>
    bool contains(
      const FuzzyQueryItem& q,
      Point_d const& /*p*/,
      typename std::vector<FT>::const_iterator it_coord_begin,
      typename std::vector<FT>::const_iterator it_coord_end,
      Tag_true /*has_contains_point_given_as_coordinates*/) const
    {
      return q.contains_point_given_as_coordinates(it_coord_begin, it_coord_end);
    }

    // With cache
    template<class FuzzyQueryItem, class OutputIterator>
    OutputIterator search_in_leaf(
      Leaf_node_const_handle node,
      const FuzzyQueryItem &q,
      typename Kdt::const_iterator tree_points_begin,
      typename std::vector<FT>::const_iterator cache_begin,
      int dim,
      OutputIterator oit,
      Tag_true /*has_points_cache*/) const
    {
      typename Kdt::iterator it_node_point = node->begin(), it_node_point_end = node->end();
      typename std::vector<FT>::const_iterator cache_point_it = cache_begin + dim*(it_node_point - tree_points_begin);
      for (; it_node_point != it_node_point_end; ++it_node_point, cache_point_it += dim)
      {
        Boolean_tag<has_contains_point_given_as_coordinates<FuzzyQueryItem>::value> dummy;
        if (contains(q, *it_node_point, cache_point_it, cache_point_it + dim, dummy))
          *oit++ = *it_node_point;
      }
      return oit;
    }

    // Without cache
    template<class FuzzyQueryItem, class OutputIterator>
    OutputIterator search_in_leaf(
      Leaf_node_const_handle node,
      const FuzzyQueryItem &q,
      typename Kdt::const_iterator /*tree_points_begin*/,
      typename std::vector<FT>::const_iterator /*cache_begin*/,
      int /*dim*/,
      OutputIterator oit,
      Tag_false /*has_points_cache*/) const
    {
      for (iterator i = node->begin(); i != node->end(); ++i)
      {
        if (q.contains(*i))
          *oit++ = *i;
      }
      return oit;
    }

    // With cache
    template<class FuzzyQueryItem>
    boost::optional<Point_d> search_any_point_in_leaf(
      Leaf_node_const_handle node,
      const FuzzyQueryItem &q,
      typename Kdt::const_iterator tree_points_begin,
      typename std::vector<FT>::const_iterator cache_begin,
      int dim,
      Tag_true /*has_points_cache*/) const
    {
      boost::optional<Point_d> result = boost::none;
      typename Kdt::iterator it_node_point = node->begin(), it_node_point_end = node->end();
      typename std::vector<FT>::const_iterator cache_point_it = cache_begin + dim*(it_node_point - tree_points_begin);
      for (; it_node_point != it_node_point_end; ++it_node_point, cache_point_it += dim)
      {
        Boolean_tag<has_contains_point_given_as_coordinates<FuzzyQueryItem>::value> dummy;
        if (contains(q, *it_node_point, cache_point_it, cache_point_it + dim, dummy))
        {
          result = *it_node_point;
          break;
        }
>>>>>>> 66bf0829
      }
      return result;
    }

<<<<<<< HEAD
  private:

    // If contains_point_given_as_coordinates does not exist in `FuzzyQueryItem`
    template <typename FuzzyQueryItem>
    bool contains(
      const FuzzyQueryItem& q,
      Point_d const& p,
      typename std::vector<FT>::const_iterator /*it_coord_begin*/,
      typename std::vector<FT>::const_iterator /*it_coord_end*/,
      Tag_false /*has_contains_point_given_as_coordinates*/) const
    {
      return q.contains(p);
    }
    // ... or if it exists
    template <typename FuzzyQueryItem>
    bool contains(
      const FuzzyQueryItem& q,
      Point_d const& /*p*/,
      typename std::vector<FT>::const_iterator it_coord_begin,
      typename std::vector<FT>::const_iterator it_coord_end,
      Tag_true /*has_contains_point_given_as_coordinates*/) const
    {
      return q.contains_point_given_as_coordinates(it_coord_begin, it_coord_end);
    }

    // With cache
    template<class FuzzyQueryItem, class OutputIterator>
    OutputIterator search_in_leaf(
      Leaf_node_const_handle node,
      const FuzzyQueryItem &q,
      typename Kdt::const_iterator tree_points_begin,
      typename std::vector<FT>::const_iterator cache_begin,
      int dim,
      OutputIterator oit,
      Tag_true /*has_points_cache*/) const
    {
      typename Kdt::iterator it_node_point = node->begin(), it_node_point_end = node->end();
      typename std::vector<FT>::const_iterator cache_point_it = cache_begin + dim*(it_node_point - tree_points_begin);
      for (; it_node_point != it_node_point_end; ++it_node_point, cache_point_it += dim)
      {
        Boolean_tag<has_contains_point_given_as_coordinates<FuzzyQueryItem>::value> dummy;
        if (contains(q, *it_node_point, cache_point_it, cache_point_it + dim, dummy))
          *oit++ = *it_node_point;
      }
      return oit;
    }

    // Without cache
    template<class FuzzyQueryItem, class OutputIterator>
    OutputIterator search_in_leaf(
      Leaf_node_const_handle node,
      const FuzzyQueryItem &q,
      typename Kdt::const_iterator /*tree_points_begin*/,
      typename std::vector<FT>::const_iterator /*cache_begin*/,
      int /*dim*/,
      OutputIterator oit,
      Tag_false /*has_points_cache*/) const
    {
      for (iterator i = node->begin(); i != node->end(); ++i)
      {
        if (q.contains(*i))
          *oit++ = *i;
      }
      return oit;
    }

    // With cache
    template<class FuzzyQueryItem>
    boost::optional<Point_d> search_any_point_in_leaf(
      Leaf_node_const_handle node,
      const FuzzyQueryItem &q,
      typename Kdt::const_iterator tree_points_begin,
      typename std::vector<FT>::const_iterator cache_begin,
      int dim,
      Tag_true /*has_points_cache*/) const
    {
      boost::optional<Point_d> result = boost::none;
      typename Kdt::iterator it_node_point = node->begin(), it_node_point_end = node->end();
      typename std::vector<FT>::const_iterator cache_point_it = cache_begin + dim*(it_node_point - tree_points_begin);
      for (; it_node_point != it_node_point_end; ++it_node_point, cache_point_it += dim)
      {
        Boolean_tag<has_contains_point_given_as_coordinates<FuzzyQueryItem>::value> dummy;
        if (contains(q, *it_node_point, cache_point_it, cache_point_it + dim, dummy))
        {
          result = *it_node_point;
          break;
        }
      }
      return result;
    }

=======
>>>>>>> 66bf0829
    // Without cache
    template<class FuzzyQueryItem>
    boost::optional<Point_d> search_any_point_in_leaf(
      Leaf_node_const_handle node,
      const FuzzyQueryItem &q,
      typename Kdt::const_iterator /*tree_points_begin*/,
      typename std::vector<FT>::const_iterator /*cache_begin*/,
      int /*dim*/,
      Tag_false /*has_points_cache*/) const
    {
      boost::optional<Point_d> result = boost::none;
      for (iterator i = node->begin(); i != node->end(); ++i)
      {
        if (q.contains(*i))
        {
          result = *i;
          break;
        }
      }
      return result;
    }
  };


  template < class TreeTraits, class Splitter, class UseExtendedNode, class EnablePointsCache >
  class Kd_tree_leaf_node : public Kd_tree_node< TreeTraits, Splitter, UseExtendedNode, EnablePointsCache >{

    friend class Kd_tree<TreeTraits, Splitter, UseExtendedNode, EnablePointsCache>;

    typedef typename Kd_tree<TreeTraits, Splitter, UseExtendedNode, EnablePointsCache>::iterator iterator;
    typedef Kd_tree_node< TreeTraits, Splitter, UseExtendedNode, EnablePointsCache> Base;
    typedef typename TreeTraits::Point_d Point_d;

  private:

    // private variables for leaf nodes
    boost::int32_t n; // denotes number of items in a leaf node
    iterator data; // iterator to data in leaf node


  public:

    // default constructor
    Kd_tree_leaf_node()
      : Base(true)
    {}

    Kd_tree_leaf_node(unsigned int n_ )
      : Base(true), n(n_)
    {}

    // members for all nodes

    // members for leaf nodes only
    inline
    unsigned int
    size() const
    {
      return n;
    }

    inline
    iterator
    begin() const
    {
      return data;
    }

    inline
    iterator
    end() const
    {
      return data + n;
    }

    inline
    void
    drop_last_point()
    {
      --n;
    }

  }; //leaf node



  template < class TreeTraits, class Splitter, class UseExtendedNode, class EnablePointsCache>
  class Kd_tree_internal_node : public Kd_tree_node< TreeTraits, Splitter, UseExtendedNode, EnablePointsCache >{

    friend class Kd_tree<TreeTraits, Splitter, UseExtendedNode, EnablePointsCache>;

    typedef Kd_tree<TreeTraits, Splitter, UseExtendedNode, EnablePointsCache> Kdt;

    typedef Kd_tree_node< TreeTraits, Splitter, UseExtendedNode, EnablePointsCache> Base;
    typedef typename Kdt::Node_handle Node_handle;
    typedef typename Kdt::Node_const_handle Node_const_handle;

    typedef typename TreeTraits::FT FT;
    typedef typename Kdt::Separator Separator;
    typedef typename Kdt::D D;

  private:

       // private variables for internal nodes
    boost::int32_t cut_dim;
    FT cut_val;
    Node_handle lower_ch, upper_ch;


    // private variables for extended internal nodes
    FT upper_low_val;
    FT upper_high_val;
    FT lower_low_val;
    FT lower_high_val;


  public:

    // default constructor
    Kd_tree_internal_node()
      : Base(false), cut_dim(-1), cut_val(0)
      , lower_ch (nullptr), upper_ch (nullptr)
      , upper_low_val(0), upper_high_val(0)
      , lower_low_val(0), lower_high_val(0)
    {}

    // members for internal node and extended internal node

    inline
    Node_const_handle
    lower() const
    {
      return lower_ch;
    }

    inline
    Node_const_handle
    upper() const
    {
      return upper_ch;
    }

    inline
    Node_handle
    lower()
    {
      return lower_ch;
    }

    inline
    Node_handle
    upper()
    {
      return upper_ch;
    }

    inline
    void
    set_lower(Node_handle nh)
    {
      lower_ch = nh;
    }

    inline
    void
    set_upper(Node_handle nh)
    {
      upper_ch = nh;
    }

    // inline Separator& separator() {return sep; }
    // use instead
    inline
    void set_separator(Separator& sep){
      cut_dim = sep.cutting_dimension();
      cut_val = sep.cutting_value();
    }

    inline
    FT
    cutting_value() const
    {
      return cut_val;
    }

    inline
    int
    cutting_dimension() const
    {
      return cut_dim;
    }

    // members for extended internal node only
    inline
    FT
    upper_low_value() const
    {
      return upper_low_val;
    }

    inline
    FT
    upper_high_value() const
    {
      return upper_high_val;
    }

    inline
    FT
    lower_low_value() const
    {
      return lower_low_val;
    }

    inline
    FT
    lower_high_value() const
    {
      return lower_high_val;
    }

    /*Separator&
    separator()
    {
      return Separator(cutting_dimension,cutting_value);
    }*/

    void split_bbox(Kd_tree_rectangle<FT,D>& l, Kd_tree_rectangle<FT,D>& u) const {
      l.lower()[cut_dim]=lower_low_val;
      l.upper()[cut_dim]=lower_high_val;
      u.lower()[cut_dim]=upper_low_val;
      u.upper()[cut_dim]=upper_high_val;
    }
  };//internal node

 template < class TreeTraits, class Splitter, class EnablePointsCache>
 class Kd_tree_internal_node<TreeTraits,Splitter,Tag_false,EnablePointsCache>
   : public Kd_tree_node< TreeTraits, Splitter, Tag_false, EnablePointsCache >
 {
    friend class Kd_tree<TreeTraits, Splitter, Tag_false, EnablePointsCache>;

    typedef Kd_tree<TreeTraits, Splitter, Tag_false, EnablePointsCache> Kdt;

    typedef Kd_tree_node< TreeTraits, Splitter, Tag_false, EnablePointsCache> Base;
    typedef typename Kdt::Node_handle Node_handle;
    typedef typename Kdt::Node_const_handle Node_const_handle;

    typedef typename TreeTraits::FT FT;
    typedef typename Kdt::Separator Separator;
    typedef typename Kdt::D D;

  private:

       // private variables for internal nodes
    boost::uint8_t cut_dim;
    FT cut_val;

    Node_handle lower_ch, upper_ch;

  public:

    // default constructor
    Kd_tree_internal_node()
      : Base(false)
    {}

    // members for internal node and extended internal node

    inline
    Node_const_handle
    lower() const
    {
      return lower_ch;
    }

    inline
    Node_const_handle
    upper() const
    {
      return upper_ch;
    }

    inline
    Node_handle
    lower()
    {
      return lower_ch;
    }

    inline
    Node_handle
    upper()
    {
      return upper_ch;
    }

    inline
    void
    set_lower(Node_handle nh)
    {
      lower_ch = nh;
    }

    inline
    void
    set_upper(Node_handle nh)
    {
      upper_ch = nh;
    }

    // inline Separator& separator() {return sep; }
    // use instead

    inline
    void set_separator(Separator& sep){
      cut_dim = static_cast<boost::uint8_t>(sep.cutting_dimension());
      cut_val = sep.cutting_value();
    }

    inline
    FT
    cutting_value() const
    {
      return cut_val;
    }

    inline
    int
    cutting_dimension() const
    {
      return cut_dim;
    }

   /* Separator&
    separator()
    {
      return Separator(cutting_dimension,cutting_value);
    }*/

    void split_bbox(Kd_tree_rectangle<FT,D>& l, Kd_tree_rectangle<FT,D>& u) const {
      l.upper()[cut_dim]=cut_val;
      u.lower()[cut_dim]=cut_val;
    }
  };//internal node



} // namespace CGAL
#endif // CGAL_KDTREE_NODE_H<|MERGE_RESOLUTION|>--- conflicted
+++ resolved
@@ -203,22 +203,6 @@
       else {
          Internal_node_const_handle node =
           static_cast<Internal_node_const_handle>(this);
-<<<<<<< HEAD
-        // after splitting b denotes the lower part of b
-        Kd_tree_rectangle<FT,D> b_upper(b);
-        node->split_bbox(b, b_upper);
-
-        if (q.outer_range_contains(b))
-          it=node->lower()->tree_items(it);
-        else
-          if (q.inner_range_intersects(b))
-            it=node->lower()->search(it,q,b,tree_points_begin,cache_begin,dim);
-        if  (q.outer_range_contains(b_upper))
-          it=node->upper()->tree_items(it);
-        else
-          if (q.inner_range_intersects(b_upper))
-            it=node->upper()->search(it,q,b_upper,tree_points_begin,cache_begin,dim);
-=======
          // after splitting b denotes the lower part of b
          Kd_tree_rectangle<FT,D> b_upper(b);
          node->split_bbox(b, b_upper);
@@ -233,7 +217,6 @@
          else
            if (q.inner_range_intersects(b_upper))
              it=node->upper()->search(it,q,b_upper,tree_points_begin,cache_begin,dim);
->>>>>>> 66bf0829
       };
       return it;
     }
@@ -271,8 +254,6 @@
         }
         if (q.inner_range_intersects(b_upper))
           result = node->upper()->search_any_point(q,b_upper,tree_points_begin,cache_begin,dim);
-<<<<<<< HEAD
-=======
       }
       return result;
     }
@@ -364,105 +345,10 @@
           result = *it_node_point;
           break;
         }
->>>>>>> 66bf0829
       }
       return result;
     }
 
-<<<<<<< HEAD
-  private:
-
-    // If contains_point_given_as_coordinates does not exist in `FuzzyQueryItem`
-    template <typename FuzzyQueryItem>
-    bool contains(
-      const FuzzyQueryItem& q,
-      Point_d const& p,
-      typename std::vector<FT>::const_iterator /*it_coord_begin*/,
-      typename std::vector<FT>::const_iterator /*it_coord_end*/,
-      Tag_false /*has_contains_point_given_as_coordinates*/) const
-    {
-      return q.contains(p);
-    }
-    // ... or if it exists
-    template <typename FuzzyQueryItem>
-    bool contains(
-      const FuzzyQueryItem& q,
-      Point_d const& /*p*/,
-      typename std::vector<FT>::const_iterator it_coord_begin,
-      typename std::vector<FT>::const_iterator it_coord_end,
-      Tag_true /*has_contains_point_given_as_coordinates*/) const
-    {
-      return q.contains_point_given_as_coordinates(it_coord_begin, it_coord_end);
-    }
-
-    // With cache
-    template<class FuzzyQueryItem, class OutputIterator>
-    OutputIterator search_in_leaf(
-      Leaf_node_const_handle node,
-      const FuzzyQueryItem &q,
-      typename Kdt::const_iterator tree_points_begin,
-      typename std::vector<FT>::const_iterator cache_begin,
-      int dim,
-      OutputIterator oit,
-      Tag_true /*has_points_cache*/) const
-    {
-      typename Kdt::iterator it_node_point = node->begin(), it_node_point_end = node->end();
-      typename std::vector<FT>::const_iterator cache_point_it = cache_begin + dim*(it_node_point - tree_points_begin);
-      for (; it_node_point != it_node_point_end; ++it_node_point, cache_point_it += dim)
-      {
-        Boolean_tag<has_contains_point_given_as_coordinates<FuzzyQueryItem>::value> dummy;
-        if (contains(q, *it_node_point, cache_point_it, cache_point_it + dim, dummy))
-          *oit++ = *it_node_point;
-      }
-      return oit;
-    }
-
-    // Without cache
-    template<class FuzzyQueryItem, class OutputIterator>
-    OutputIterator search_in_leaf(
-      Leaf_node_const_handle node,
-      const FuzzyQueryItem &q,
-      typename Kdt::const_iterator /*tree_points_begin*/,
-      typename std::vector<FT>::const_iterator /*cache_begin*/,
-      int /*dim*/,
-      OutputIterator oit,
-      Tag_false /*has_points_cache*/) const
-    {
-      for (iterator i = node->begin(); i != node->end(); ++i)
-      {
-        if (q.contains(*i))
-          *oit++ = *i;
-      }
-      return oit;
-    }
-
-    // With cache
-    template<class FuzzyQueryItem>
-    boost::optional<Point_d> search_any_point_in_leaf(
-      Leaf_node_const_handle node,
-      const FuzzyQueryItem &q,
-      typename Kdt::const_iterator tree_points_begin,
-      typename std::vector<FT>::const_iterator cache_begin,
-      int dim,
-      Tag_true /*has_points_cache*/) const
-    {
-      boost::optional<Point_d> result = boost::none;
-      typename Kdt::iterator it_node_point = node->begin(), it_node_point_end = node->end();
-      typename std::vector<FT>::const_iterator cache_point_it = cache_begin + dim*(it_node_point - tree_points_begin);
-      for (; it_node_point != it_node_point_end; ++it_node_point, cache_point_it += dim)
-      {
-        Boolean_tag<has_contains_point_given_as_coordinates<FuzzyQueryItem>::value> dummy;
-        if (contains(q, *it_node_point, cache_point_it, cache_point_it + dim, dummy))
-        {
-          result = *it_node_point;
-          break;
-        }
-      }
-      return result;
-    }
-
-=======
->>>>>>> 66bf0829
     // Without cache
     template<class FuzzyQueryItem>
     boost::optional<Point_d> search_any_point_in_leaf(
