--- conflicted
+++ resolved
@@ -6,7 +6,7 @@
 // $URL$
 // $Id$
 // SPDX-License-Identifier: GPL-3.0-or-later OR LicenseRef-Commercial
-//
+// 
 //
 // Author(s)     : Hans Tangelder (<hanst@cs.uu.nl>)
 
@@ -31,42 +31,42 @@
     T *lower;
     T *upper;
     Construct_cartesian_const_iterator_d construct_it;
-
-    set_bounds_from_pointer(int d, T *l, T *u,Construct_cartesian_const_iterator_d construct_it_)
+    
+    set_bounds_from_pointer(int d, T *l, T *u,Construct_cartesian_const_iterator_d construct_it_) 
       : dim(d), lower(l), upper(u), construct_it(construct_it_)
     {}
 
-    void
-    operator()(P p)
+    void 
+    operator()(P p) 
     {
       T h;
       typename Construct_cartesian_const_iterator_d::result_type pit = construct_it(*p);
       for (int i = 0; i < dim; ++i, ++pit) {
-        h=(*pit);
-        if (h < lower[i]) lower[i] = h;
-        if (h > upper[i]) upper[i] = h;
+	h=(*pit);
+	if (h < lower[i]) lower[i] = h;
+	if (h > upper[i]) upper[i] = h;
       }
     }
   };
 
 
-  template <class FT_, typename D = Dynamic_dimension_tag>
+  template <class FT_, typename D = Dynamic_dimension_tag> 
   class Kd_tree_rectangle {
   public:
     typedef FT_ FT;
     typedef FT T;
-
+    
   private:
-
+    
     //int dim;
     std::array<T,D::value> lower_;
     std::array<T,D::value> upper_;
     int max_span_coord_;
-
+    
   public:
-
-    inline void
-    set_upper_bound(int i, const FT& x)
+    
+    inline void 
+    set_upper_bound(int i, const FT& x) 
     {
       CGAL_assertion(i >= 0 && i < D::value);
       CGAL_assertion(x >= lower_[i]);
@@ -74,8 +74,8 @@
       set_max_span();
     }
 
-    inline void
-    set_lower_bound(int i, const FT& x)
+    inline void 
+    set_lower_bound(int i, const FT& x) 
     {
       CGAL_assertion(i >= 0 && i < D::value);
       CGAL_assertion(x <= upper_[i]);
@@ -83,20 +83,20 @@
       set_max_span();
     }
 
-    inline void
-    set_max_span()
+    inline void 
+    set_max_span() 
     {
       FT span = upper_[0]-lower_[0];
       max_span_coord_ = 0;
       for (int i = 1; i < D::value; ++i) {
-        FT tmp = upper_[i] - lower_[i];
-        if (span < tmp) {
-          span = tmp;
-          max_span_coord_ = i;
-        }
-      }
-    }
-
+	FT tmp = upper_[i] - lower_[i];
+	if (span < tmp) {
+	  span = tmp;
+	  max_span_coord_ = i;
+	}
+      }
+    }
+    
     Kd_tree_rectangle(int)
       : max_span_coord_(0)
     {
@@ -104,34 +104,30 @@
       upper_.fill(FT(0));
     }
 
-<<<<<<< HEAD
-    Kd_tree_rectangle()
-=======
     Kd_tree_rectangle() 
       : max_span_coord_(-1)
->>>>>>> 929e1e4b
     {}
-
-
-    explicit
+    
+    
+    explicit 
     Kd_tree_rectangle(const Kd_tree_rectangle& r)
-    : max_span_coord_(r.max_span_coord_)
+    : max_span_coord_(r.max_span_coord_) 
     {
       lower_ = r.lower_;
       upper_ = r.upper_;
     }
 
     template <class Construct_cartesian_const_iterator_d,class PointPointerIter>
-    void update_from_point_pointers(PointPointerIter begin,
+    void update_from_point_pointers(PointPointerIter begin, 
                                     PointPointerIter end,
                                     const Construct_cartesian_const_iterator_d& construct_it
-    )
+    ) 
     {
       if (begin ==end)
         return;
       // initialize with values of first point
       typename Construct_cartesian_const_iterator_d::result_type bit = construct_it(**begin);
-
+      
       for (int i=0; i < D::value; ++i, ++bit) {
         lower_[i]= *bit; upper_[i]=lower_[i];
       }
@@ -140,7 +136,7 @@
       std::for_each(begin, end,set_bounds_from_pointer<Construct_cartesian_const_iterator_d,P,T>(D::value, &(lower_[0]), &(upper_[0]), construct_it));
       set_max_span();
     }
-
+    
     template <class Construct_cartesian_const_iterator_d,class PointPointerIter> // was PointIter
     Kd_tree_rectangle(int,  PointPointerIter begin,  PointPointerIter end,const Construct_cartesian_const_iterator_d& construct_it)
       : max_span_coord_(-1)
@@ -148,70 +144,70 @@
       update_from_point_pointers<Construct_cartesian_const_iterator_d>(begin,end,construct_it);
     }
 
-    inline int
-    max_span_coord() const
-    {
-      return max_span_coord_;
-    }
-
-    inline FT
-    max_span() const
+    inline int 
+    max_span_coord() const 
+    { 
+      return max_span_coord_; 
+    }
+
+    inline FT 
+    max_span() const 
     {
       return upper_[max_span_coord_] - lower_[max_span_coord_];
     }
 
-    inline FT
-    min_coord(int i) const
+    inline FT 
+    min_coord(int i) const 
     {
       CGAL_assume(i<D::value);
       CGAL_assertion(lower_.size() != 0);
       return lower_[i];
     }
-
-    inline FT
-    max_coord(int i) const
+    
+    inline FT 
+    max_coord(int i) const 
     {
       CGAL_assume(i<D::value);
       return upper_[i];
     }
-
-    std::ostream&
-    print(std::ostream& s) const
+    
+    std::ostream& 
+    print(std::ostream& s) const 
     {
       s << "Rectangle dimension = " << D::value;
       s << "\n lower: ";
       for (int i=0; i < D::value; ++i)
-        s << lower_[i] << " ";
+	s << lower_[i] << " ";
       // std::copy(lower_, lower_ + D,
-      //               std::ostream_iterator<FT>(s," "));
+      // 	      std::ostream_iterator<FT>(s," "));
       s << "\n upper: ";
       for (int j=0; j < D::value; ++j)
-        s << upper_[j] << " ";
+	s << upper_[j] << " ";
       // std::copy(upper_, upper_ + D,
-      //              std::ostream_iterator<FT>(s," "));
+      //	      std::ostream_iterator<FT>(s," "));
       s << "\n maximum span " << max_span() <<
-        " at coordinate " << max_span_coord() << std::endl;
+	" at coordinate " << max_span_coord() << std::endl;
       return s;
     }
-
-    // Splits rectangle by modifying itself to lower half
+    
+    // Splits rectangle by modifying itself to lower half 
     // and returns upper half
-    //    Kd_tree_rectangle*
+    //    Kd_tree_rectangle* 
     void
     split(Kd_tree_rectangle& r, int d, FT value)
     {
       CGAL_assertion(d >= 0 && d < D::value);
       CGAL_assertion(lower_[d] <= value && value <= upper_[d]);
-
+      
       //Kd_tree_rectangle* r = new Kd_tree_rectangle(*this);
       upper_[d]=value;
       r.lower_[d]=value;
       //return r;
     }
-
-
-    int
-    dimension() const
+    
+
+    int 
+    dimension() const 
     {
       return D::value;
     }
@@ -220,7 +216,7 @@
     T* upper() {return upper_.data();}
     const T* lower() const {return lower_.data();}
     const T* upper() const {return upper_.data();}
-
+ 
     Kd_tree_rectangle&
     operator=(const Kd_tree_rectangle& r)
     {
@@ -228,35 +224,35 @@
       if (this != &r) {
         lower_ = r.lower_;
         upper_ = r.upper_;
-        set_max_span();
+	set_max_span();
       }
       return *this;
     }
 
-
+  
 
   }; // of class Kd_tree_rectangle
 
 
   // Partial specialization for dynamic dimension, which means dimension at runtime
 
-  template <class FT_>
+  template <class FT_> 
   class Kd_tree_rectangle<FT_, Dynamic_dimension_tag> {
 
   public:
     typedef FT_ FT;
     typedef FT T;
-
+    
   private:
-
+    
     T* coords_;
     int dim;
     int max_span_coord_;
-
+    
   public:
-
-    inline void
-    set_upper_bound(int i, const FT& x)
+    
+    inline void 
+    set_upper_bound(int i, const FT& x) 
     {
       CGAL_assertion(i >= 0 && i < dim);
       CGAL_assertion(x >= lower()[i]);
@@ -264,8 +260,8 @@
       set_max_span();
     }
 
-    inline void
-    set_lower_bound(int i, const FT& x)
+    inline void 
+    set_lower_bound(int i, const FT& x) 
     {
       CGAL_assertion(i >= 0 && i < dim);
       CGAL_assertion(x <= upper()[i]);
@@ -273,56 +269,51 @@
       set_max_span();
     }
 
-    inline void
-    set_max_span()
+    inline void 
+    set_max_span() 
     {
       FT span = upper()[0]-lower()[0];
       max_span_coord_ = 0;
       for (int i = 1; i < dim; ++i) {
-        FT tmp = upper()[i] - lower()[i];
-        if (span < tmp) {
-          span = tmp;
-          max_span_coord_ = i;
-        }
-      }
-    }
-
-    Kd_tree_rectangle(int d)
+	FT tmp = upper()[i] - lower()[i];
+	if (span < tmp) {
+	  span = tmp;
+	  max_span_coord_ = i;
+	}
+      }
+    }
+    
+    Kd_tree_rectangle(int d) 
       : coords_(new FT[2*d]), dim(d), max_span_coord_(0)
     {
       std::fill(coords_, coords_ + 2*dim, FT(0));
     }
 
-<<<<<<< HEAD
-    Kd_tree_rectangle()
-      : coords_(0), dim(0)
-=======
     Kd_tree_rectangle() 
       : coords_(0), dim(0), max_span_coord_(-1)
->>>>>>> 929e1e4b
     {
 }
-
-
-    explicit
+    
+    
+    explicit 
     Kd_tree_rectangle(const Kd_tree_rectangle& r)
       : coords_(new FT[2*r.dim]), dim(r.dim),
-        max_span_coord_(r.max_span_coord_)
+	max_span_coord_(r.max_span_coord_) 
     {
       std::copy(r.coords_, r.coords_+2*dim, lower());
     }
 
     template <class Construct_cartesian_const_iterator_d,class PointPointerIter>
-    void update_from_point_pointers(PointPointerIter begin,
+    void update_from_point_pointers(PointPointerIter begin, 
                                     PointPointerIter end,
                                     const Construct_cartesian_const_iterator_d& construct_it
-    )
+    ) 
     {
       if (begin ==end)
         return;
       // initialize with values of first point
       typename Construct_cartesian_const_iterator_d::result_type bit = construct_it(**begin);
-
+      
       for (int i=0; i < dim; ++i, ++bit) {
         lower()[i]= *bit; upper()[i]=lower()[i];
       }
@@ -331,7 +322,7 @@
       std::for_each(begin, end,set_bounds_from_pointer<Construct_cartesian_const_iterator_d,P,T>(dim, lower(), upper(),construct_it));
       set_max_span();
     }
-
+    
     template <class Construct_cartesian_const_iterator_d,class PointPointerIter> // was PointIter
     Kd_tree_rectangle(int d,  PointPointerIter begin,  PointPointerIter end,const Construct_cartesian_const_iterator_d& construct_it)
       : coords_(new FT[2*d]), dim(d), max_span_coord_(-1)
@@ -339,75 +330,75 @@
       update_from_point_pointers<Construct_cartesian_const_iterator_d>(begin,end,construct_it);
     }
 
-    inline int
-    max_span_coord() const
-    {
-      return max_span_coord_;
-    }
-
-    inline FT
-    max_span() const
+    inline int 
+    max_span_coord() const 
+    { 
+      return max_span_coord_; 
+    }
+
+    inline FT 
+    max_span() const 
     {
       return upper()[max_span_coord_] - lower()[max_span_coord_];
     }
 
-    inline FT
-    min_coord(int i) const
+    inline FT 
+    min_coord(int i) const 
     {
       CGAL_assertion(coords_ != nullptr);
       return lower()[i];
     }
-
-    inline FT
-    max_coord(int i) const
+    
+    inline FT 
+    max_coord(int i) const 
     {
       return upper()[i];
     }
-
-    std::ostream&
-    print(std::ostream& s) const
+    
+    std::ostream& 
+    print(std::ostream& s) const 
     {
       s << "Rectangle dimension = " << dim;
       s << "\n lower: ";
       for (int i=0; i < dim; ++i)
-        s << lower()[i] << " ";
+	s << lower()[i] << " ";
       // std::copy(lower(), lower() + dim,
-      //               std::ostream_iterator<FT>(s," "));
+      // 	      std::ostream_iterator<FT>(s," "));
       s << "\n upper: ";
       for (int j=0; j < dim; ++j)
-        s << upper()[j] << " ";
+	s << upper()[j] << " ";
       // std::copy(upper(), upper() + dim,
-      //              std::ostream_iterator<FT>(s," "));
+      //	      std::ostream_iterator<FT>(s," "));
       s << "\n maximum span " << max_span() <<
-        " at coordinate " << max_span_coord() << std::endl;
+	" at coordinate " << max_span_coord() << std::endl;
       return s;
     }
-
-    // Splits rectangle by modifying itself to lower half
+    
+    // Splits rectangle by modifying itself to lower half 
     // and returns upper half
-    //    Kd_tree_rectangle*
+    //    Kd_tree_rectangle* 
     void
     split(Kd_tree_rectangle& r, int d, FT value)
     {
       CGAL_assertion(d >= 0 && d < dim);
       CGAL_assertion(lower()[d] <= value && value <= upper()[d]);
-
+      
       //Kd_tree_rectangle* r = new Kd_tree_rectangle(*this);
       upper()[d]=value;
       r.lower()[d]=value;
       //return r;
     }
-
-
-    ~Kd_tree_rectangle()
+    
+    
+    ~Kd_tree_rectangle() 
     {
       if (dim) {
-        if (coords_) delete [] coords_;
-      }
-    }
-
-    int
-    dimension() const
+	if (coords_) delete [] coords_;
+      }
+    }
+    
+    int 
+    dimension() const 
     {
       return dim;
     }
@@ -416,30 +407,30 @@
     T* upper() {return coords_ + dim;}
     const T* lower() const {return coords_;}
     const T* upper() const {return coords_ + dim;}
-
+ 
     Kd_tree_rectangle&
     operator=(const Kd_tree_rectangle& r)
     {
       CGAL_assertion(dimension() == r.dimension());
       if (this != &r) {
         std::copy(r.coords_, r.coords_+2*dim, coords_);
-        set_max_span();
+	set_max_span();
       }
       return *this;
     }
 
-
+  
 
   }; // of partial specialization of class Kd_tree_rectangle<FT,0>
 
   template <class FT, typename D>
-  std::ostream&
-  operator<<(std::ostream& s, const Kd_tree_rectangle<FT,D>& r)
+  std::ostream& 
+  operator<<(std::ostream& s, const Kd_tree_rectangle<FT,D>& r) 
   {
     return r.print(s);
   }
 
-
+  
 } // namespace CGAL
 
 #endif // CGAL_KD_TREE_RECTANGLE_H