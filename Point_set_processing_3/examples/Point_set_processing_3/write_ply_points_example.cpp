#include <CGAL/Exact_predicates_inexact_constructions_kernel.h>

#include <CGAL/property_map.h>
#include <CGAL/IO/write_ply_points.h>

#include <utility>
#include <vector>
#include <fstream>

// types
typedef CGAL::Exact_predicates_inexact_constructions_kernel Kernel;
typedef Kernel::FT FT;
typedef Kernel::Point_3 Point;
typedef Kernel::Vector_3 Vector;
typedef std::array<unsigned char, 4> Color;

// Point with normal, color and intensity
typedef std::tuple<Point, Color, int> PCI;
typedef CGAL::Nth_of_tuple_property_map<0, PCI> Point_map;
typedef CGAL::Nth_of_tuple_property_map<1, PCI> Color_map;
typedef CGAL::Nth_of_tuple_property_map<2, PCI> Intensity_map;

// Define how a color should be stored
namespace CGAL {

template< class F >
struct Output_rep< ::Color, F > {
  const ::Color& c;
  static const bool is_specialized = true;
  Output_rep (const ::Color& c) : c(c)
  { }
  std::ostream& operator() (std::ostream& out) const
  {
<<<<<<< HEAD
    if (is_ascii(out))
=======
    if (IO::is_ascii(out))
>>>>>>> cf69d322
      out << int(c[0]) << " " << int(c[1]) << " " << int(c[2]) << " " << int(c[3]);
    else
      out.write(reinterpret_cast<const char*>(&c), sizeof(c));
    return out;
  }
};

} // namespace CGAL

int main(int, char**)
{
  std::vector<PCI> points; // store points

  for (int i = 0; i < 10; ++ i)
    points.push_back (std::make_tuple (Point (i / 10., i / 20., i / 30.),
                                               CGAL::make_array ((unsigned char)(255 / (i + 1)),
                                                                 (unsigned char)(192 / (i + 1)),
                                                                 (unsigned char)(128 / (i + 1)),
                                                                 (unsigned char)(64 / (i + 1))),
                                               i));

  std::ofstream f("out.ply", std::ios::binary);
  CGAL::IO::set_binary_mode(f); // The PLY file will be written in the binary format

<<<<<<< HEAD
  CGAL::write_PLY_with_properties(f, points,
                                  CGAL::make_ply_point_writer (Point_map()),
                                  std::make_tuple(Color_map(),
                                                  CGAL::PLY_property<unsigned char>("red"),
                                                  CGAL::PLY_property<unsigned char>("green"),
                                                  CGAL::PLY_property<unsigned char>("blue"),
                                                  CGAL::PLY_property<unsigned char>("alpha")),
                                  std::make_pair(Intensity_map(), CGAL::PLY_property<int>("intensity")));
=======
  CGAL::IO::write_PLY_with_properties(f, points,
                                      CGAL::make_ply_point_writer (Point_map()),
                                      std::make_tuple(Color_map(),
                                                      CGAL::IO::PLY_property<unsigned char>("red"),
                                                      CGAL::IO::PLY_property<unsigned char>("green"),
                                                      CGAL::IO::PLY_property<unsigned char>("blue"),
                                                      CGAL::IO::PLY_property<unsigned char>("alpha")),
                                  std::make_pair(Intensity_map(), CGAL::IO::PLY_property<int>("intensity")));
>>>>>>> cf69d322

  return EXIT_SUCCESS;
}<|MERGE_RESOLUTION|>--- conflicted
+++ resolved
@@ -31,11 +31,7 @@
   { }
   std::ostream& operator() (std::ostream& out) const
   {
-<<<<<<< HEAD
-    if (is_ascii(out))
-=======
     if (IO::is_ascii(out))
->>>>>>> cf69d322
       out << int(c[0]) << " " << int(c[1]) << " " << int(c[2]) << " " << int(c[3]);
     else
       out.write(reinterpret_cast<const char*>(&c), sizeof(c));
@@ -60,16 +56,6 @@
   std::ofstream f("out.ply", std::ios::binary);
   CGAL::IO::set_binary_mode(f); // The PLY file will be written in the binary format
 
-<<<<<<< HEAD
-  CGAL::write_PLY_with_properties(f, points,
-                                  CGAL::make_ply_point_writer (Point_map()),
-                                  std::make_tuple(Color_map(),
-                                                  CGAL::PLY_property<unsigned char>("red"),
-                                                  CGAL::PLY_property<unsigned char>("green"),
-                                                  CGAL::PLY_property<unsigned char>("blue"),
-                                                  CGAL::PLY_property<unsigned char>("alpha")),
-                                  std::make_pair(Intensity_map(), CGAL::PLY_property<int>("intensity")));
-=======
   CGAL::IO::write_PLY_with_properties(f, points,
                                       CGAL::make_ply_point_writer (Point_map()),
                                       std::make_tuple(Color_map(),
@@ -78,7 +64,6 @@
                                                       CGAL::IO::PLY_property<unsigned char>("blue"),
                                                       CGAL::IO::PLY_property<unsigned char>("alpha")),
                                   std::make_pair(Intensity_map(), CGAL::IO::PLY_property<int>("intensity")));
->>>>>>> cf69d322
 
   return EXIT_SUCCESS;
 }