--- conflicted
+++ resolved
@@ -16,11 +16,7 @@
 
   // Reads a point set file in points[].
   std::vector<Point> points;
-<<<<<<< HEAD
-  if(!CGAL::read_points(fname, std::back_inserter(points)))
-=======
   if(!CGAL::IO::read_points(fname, std::back_inserter(points)))
->>>>>>> cf69d322
   {
     std::cerr << "Error: cannot read file " << fname << std::endl;
     return EXIT_FAILURE;
