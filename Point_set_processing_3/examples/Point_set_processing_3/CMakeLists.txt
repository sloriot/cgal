# This is the CMake script for compiling this folder.

cmake_minimum_required(VERSION 3.1...3.15)
project( Point_set_processing_3_Examples )

# Find CGAL
find_package(CGAL QUIET)

if ( CGAL_FOUND )

  find_package(Boost QUIET)

  # VisualC++ optimization for applications dealing with large data
  if (MSVC)
    # Quit warning in the lasreader
    add_definitions(-D_CRT_SECURE_NO_DEPRECATE -D_CRT_SECURE_NO_WARNINGS)

    if ( CMAKE_SIZEOF_VOID_P EQUAL 4 )
      # Allow Windows 32bit applications to use up to 3GB of RAM
      SET (CMAKE_EXE_LINKER_FLAGS "${CMAKE_EXE_LINKER_FLAGS} /LARGEADDRESSAWARE")
    endif()
    # Prints new compilation options
    message( STATUS "USING DEBUG CXXFLAGS   = '${CMAKE_CXX_FLAGS} ${CMAKE_CXX_FLAGS_DEBUG}'" )
    message( STATUS "USING DEBUG EXEFLAGS   = '${CMAKE_EXE_LINKER_FLAGS} ${CMAKE_EXE_LINKER_FLAGS_DEBUG}'" )
    message( STATUS "USING RELEASE CXXFLAGS = '${CMAKE_CXX_FLAGS} ${CMAKE_CXX_FLAGS_RELEASE}'" )
    message( STATUS "USING RELEASE EXEFLAGS = '${CMAKE_EXE_LINKER_FLAGS} ${CMAKE_EXE_LINKER_FLAGS_RELEASE}'" )
  endif()

  # Activate concurrency?
  option(CGAL_ACTIVATE_CONCURRENT_PSP3
         "Enable concurrency"
         OFF)

  if( CGAL_ACTIVATE_CONCURRENT_PSP3 OR ENV{CGAL_ACTIVATE_CONCURRENT_PSP3} )
    find_package( TBB REQUIRED )
  endif()

  # Executables that do *not* require EIGEN
  create_single_source_cgal_program( "average_spacing_example.cpp" )
  create_single_source_cgal_program( "bilateral_smooth_point_set_example.cpp" )
  create_single_source_cgal_program( "grid_simplification_example.cpp" )
  create_single_source_cgal_program( "grid_simplify_indices.cpp" )
  create_single_source_cgal_program( "property_map.cpp" )
  create_single_source_cgal_program( "random_simplification_example.cpp" )
  create_single_source_cgal_program( "read_write_xyz_point_set_example.cpp" )
  create_single_source_cgal_program( "remove_outliers_example.cpp" )
  create_single_source_cgal_program( "wlop_simplify_and_regularize_point_set_example.cpp" )
  create_single_source_cgal_program( "edge_aware_upsample_point_set_example.cpp" )
  create_single_source_cgal_program( "structuring_example.cpp" )

  create_single_source_cgal_program( "read_ply_points_with_colors_example.cpp" )
  create_single_source_cgal_program( "write_ply_points_example.cpp" )

  find_package(LASLIB)
  if (LASLIB_FOUND)
    create_single_source_cgal_program( "read_las_example.cpp" )
    CGAL_target_use_LASLIB(read_las_example)
  else()
    message(STATUS "NOTICE : the LAS reader test requires LASlib and will not be compiled.")
  endif()

  # Use Eigen
  find_package(Eigen3 3.1.0) #(requires 3.1.0 or greater)
  if (EIGEN3_FOUND)
    # Executables that require Eigen
    create_single_source_cgal_program( "jet_smoothing_example.cpp" )
    CGAL_target_use_Eigen(jet_smoothing_example)

    create_single_source_cgal_program( "normal_estimation.cpp" )
    CGAL_target_use_Eigen(normal_estimation)

<<<<<<< HEAD
    create_single_source_cgal_program( "edges_example.cpp" )
=======
    create_single_source_cgal_program( "clustering_example.cpp" )
    CGAL_target_use_Eigen(clustering_example)

    create_single_source_cgal_program( "edges_example.cpp" )
    CGAL_target_use_Eigen(edges_example)
>>>>>>> 66bf0829

    # Executables that require libpointmatcher
    find_package(libpointmatcher QUIET)
    if (libpointmatcher_FOUND)
      create_single_source_cgal_program( "registration_with_pointmatcher.cpp" )
      CGAL_target_use_pointmatcher(registration_with_pointmatcher)
      CGAL_target_use_Eigen(registration_with_pointmatcher)
    else()
      message(STATUS "NOTICE : the registration_with_pointmatcher test requires libpointmatcher and will not be compiled.")
    endif()

    # Executables that require OpenGR
    find_package(OpenGR QUIET)
    if (OpenGR_FOUND)
      create_single_source_cgal_program( "registration_with_OpenGR.cpp" )
      CGAL_target_use_OpenGR(registration_with_OpenGR)
      CGAL_target_use_Eigen(registration_with_OpenGR)
    else()
      message(STATUS "NOTICE : registration_with_OpenGR requires OpenGR, and will not be compiled.")
    endif()

    # Executables that require both libpointmatcher and OpenGR
    if (libpointmatcher_FOUND AND OpenGR_FOUND)
      create_single_source_cgal_program( "registration_with_opengr_pointmatcher_pipeline.cpp" )
      CGAL_target_use_OpenGR(registration_with_opengr_pointmatcher_pipeline)
      CGAL_target_use_pointmatcher(registration_with_opengr_pointmatcher_pipeline)
      CGAL_target_use_Eigen(registration_with_opengr_pointmatcher_pipeline)
    else()
      message(STATUS "NOTICE : registration_with_opengr_pointmatcher_pipeline requires libpointmatcher and OpenGR, and will not be compiled.")
    endif()

<<<<<<< HEAD
    CGAL_target_use_Eigen(edges_example)

=======
>>>>>>> 66bf0829
    create_single_source_cgal_program( "callback_example.cpp" )
    CGAL_target_use_Eigen(callback_example)

    create_single_source_cgal_program( "scale_estimation_example.cpp" )
    CGAL_target_use_Eigen(scale_estimation_example)

    create_single_source_cgal_program( "scale_estimation_2d_example.cpp" )
    CGAL_target_use_Eigen(scale_estimation_2d_example)

    create_single_source_cgal_program( "hierarchy_simplification_example.cpp" )
    CGAL_target_use_Eigen(hierarchy_simplification_example)

    create_single_source_cgal_program( "normals_example.cpp" )
    CGAL_target_use_Eigen(normals_example)

  else()
    message(STATUS "NOTICE: Some of the executables in this directory need Eigen 3.1 (or greater) and will not be compiled.")
  endif()

  if (TBB_FOUND)
    foreach(target
        scale_estimation_example
        wlop_simplify_and_regularize_point_set_example
        bilateral_smooth_point_set_example
        edge_aware_upsample_point_set_example
        average_spacing_example
        normals_example
        jet_smoothing_example
        normal_estimation
<<<<<<< HEAD
        callback_example)
=======
        callback_example
        clustering_example)
>>>>>>> 66bf0829
      if(TARGET ${target})
        CGAL_target_use_TBB(${target})
      endif()
    endforeach()
  endif()

else()
    message(STATUS "NOTICE: This program requires the CGAL library, and will not be compiled.")
endif()<|MERGE_RESOLUTION|>--- conflicted
+++ resolved
@@ -69,15 +69,11 @@
     create_single_source_cgal_program( "normal_estimation.cpp" )
     CGAL_target_use_Eigen(normal_estimation)
 
-<<<<<<< HEAD
-    create_single_source_cgal_program( "edges_example.cpp" )
-=======
     create_single_source_cgal_program( "clustering_example.cpp" )
     CGAL_target_use_Eigen(clustering_example)
 
     create_single_source_cgal_program( "edges_example.cpp" )
     CGAL_target_use_Eigen(edges_example)
->>>>>>> 66bf0829
 
     # Executables that require libpointmatcher
     find_package(libpointmatcher QUIET)
@@ -109,11 +105,6 @@
       message(STATUS "NOTICE : registration_with_opengr_pointmatcher_pipeline requires libpointmatcher and OpenGR, and will not be compiled.")
     endif()
 
-<<<<<<< HEAD
-    CGAL_target_use_Eigen(edges_example)
-
-=======
->>>>>>> 66bf0829
     create_single_source_cgal_program( "callback_example.cpp" )
     CGAL_target_use_Eigen(callback_example)
 
@@ -143,12 +134,8 @@
         normals_example
         jet_smoothing_example
         normal_estimation
-<<<<<<< HEAD
-        callback_example)
-=======
         callback_example
         clustering_example)
->>>>>>> 66bf0829
       if(TARGET ${target})
         CGAL_target_use_TBB(${target})
       endif()
