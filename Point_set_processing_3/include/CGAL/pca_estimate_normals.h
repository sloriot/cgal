// Copyright (c) 2007-09  INRIA Sophia-Antipolis (France).
// All rights reserved.
//
// This file is part of CGAL (www.cgal.org).
//
// $URL$
// $Id$
// SPDX-License-Identifier: GPL-3.0-or-later OR LicenseRef-Commercial
//
// Author(s) : Pierre Alliez and Laurent Saboret

#ifndef CGAL_PCA_ESTIMATE_NORMALS_H
#define CGAL_PCA_ESTIMATE_NORMALS_H

#include <CGAL/license/Point_set_processing_3.h>

#include <CGAL/disable_warnings.h>

#include <CGAL/IO/trace.h>
#include <CGAL/Dimension.h>
#include <CGAL/Point_set_processing_3/internal/Neighbor_query.h>
#include <CGAL/Point_set_processing_3/internal/Callback_wrapper.h>
#include <CGAL/for_each.h>
#include <CGAL/linear_least_squares_fitting_3.h>
#include <CGAL/property_map.h>
#include <CGAL/point_set_processing_assertions.h>
#include <CGAL/Memory_sizer.h>
#include <functional>

#include <CGAL/boost/graph/Named_function_parameters.h>
#include <CGAL/boost/graph/named_params_helper.h>

#include <iterator>
#include <list>

<<<<<<< HEAD
#ifdef CGAL_LINKED_WITH_TBB
#include <CGAL/Point_set_processing_3/internal/Parallel_callback.h>
#include <tbb/parallel_for.h>
#include <tbb/blocked_range.h>
#include <tbb/scalable_allocator.h>
#endif // CGAL_LINKED_WITH_TBB

=======
>>>>>>> 929e1e4b
namespace CGAL {


// ----------------------------------------------------------------------------
// Private section
// ----------------------------------------------------------------------------
/// \cond SKIP_IN_MANUAL
namespace internal {

/// Estimates normal direction using linear least
/// squares fitting of a plane on the K nearest neighbors.
///
/// \pre `k >= 2`
///
/// @tparam Kernel Geometric traits class.
/// @tparam Tree KD-tree.
///
/// @return Computed normal. Orientation is random.
template <typename NeighborQuery>
typename NeighborQuery::Kernel::Vector_3
pca_estimate_normal(const typename NeighborQuery::Kernel::Point_3& query, ///< point to compute the normal at
                    const NeighborQuery& neighbor_query, ///< KD-tree
                    unsigned int k, ///< number of neighbors
                    typename NeighborQuery::Kernel::FT neighbor_radius)
{
  // basic geometric types
  typedef typename NeighborQuery::Kernel Kernel;
  typedef typename Kernel::Point_3  Point;
  typedef typename Kernel::Plane_3  Plane;

  std::vector<Point> points;
<<<<<<< HEAD
  CGAL::Point_set_processing_3::internal::neighbor_query
    (query, tree, k, neighbor_radius, points);

=======
  neighbor_query.get_points (query, k, neighbor_radius, std::back_inserter(points));
  
>>>>>>> 929e1e4b
  // performs plane fitting by point-based PCA
  Plane plane;
  linear_least_squares_fitting_3(points.begin(),points.end(),plane,Dimension_tag<0>());

  // output normal vector (already normalized by PCA)
  return plane.orthogonal_vector();
}

<<<<<<< HEAD

#ifdef CGAL_LINKED_WITH_TBB
  template <typename Kernel, typename Tree>
  class PCA_estimate_normals {
    typedef typename Kernel::FT FT;
    typedef typename Kernel::Point_3 Point;
    typedef typename Kernel::Vector_3 Vector;
    const Tree& tree;
    const unsigned int k;
    const FT neighbor_radius;
    const std::vector<Point>& input;
    std::vector<Vector>& output;
    cpp11::atomic<std::size_t>& advancement;
    cpp11::atomic<bool>& interrupted;

  public:
    PCA_estimate_normals(Tree& tree, unsigned int k, FT neighbor_radius,
                         std::vector<Point>& points,
                         std::vector<Vector>& output,
                     cpp11::atomic<std::size_t>& advancement,
                     cpp11::atomic<bool>& interrupted)
      : tree(tree), k (k), neighbor_radius (neighbor_radius)
      , input (points), output (output)
      , advancement (advancement)
      , interrupted (interrupted)
    { }

    void operator()(const tbb::blocked_range<std::size_t>& r) const
    {
      for( std::size_t i = r.begin(); i != r.end(); ++i)
      {
        if (interrupted)
          break;
        output[i] = CGAL::internal::pca_estimate_normal<Kernel,Tree>(input[i], tree, k, neighbor_radius);
        ++ advancement;
      }
    }

  };
#endif // CGAL_LINKED_WITH_TBB


=======
>>>>>>> 929e1e4b
} /* namespace internal */
/// \endcond



// ----------------------------------------------------------------------------
// Public section
// ----------------------------------------------------------------------------

/**
   \ingroup PkgPointSetProcessing3Algorithms
   Estimates normal directions of the range of `points`
   by linear least squares fitting of a plane over the nearest neighbors.
   The output normals are randomly oriented.

   \pre `k >= 2`

   \tparam ConcurrencyTag enables sequential versus parallel algorithm. Possible values are `Sequential_tag`,
                          `Parallel_tag`, and `Parallel_if_available_tag`.
   \tparam PointRange is a model of `Range`. The value type of
   its iterator is the key type of the named parameter `point_map`.

   \param points input point range.
   \param k number of neighbors
   \param np optional sequence of \ref psp_namedparameters "Named Parameters" among the ones listed below.

   \cgalNamedParamsBegin \cgalParamBegin{point_map} a model of
     `ReadablePropertyMap` with value type `geom_traits::Point_3`.  If
     this parameter is omitted,
     `CGAL::Identity_property_map<geom_traits::Point_3>` is
     used.\cgalParamEnd \cgalParamBegin{normal_map} a model of
     `WritablePropertyMap` with value type
     `geom_traits::Vector_3`.\cgalParamEnd
     \cgalParamBegin{neighbor_radius} spherical neighborhood
     radius. If provided, the neighborhood of a query point is
     computed with a fixed spherical radius instead of a fixed number
     of neighbors. In that case, the parameter `k` is used as a limit
     on the number of points returned by each spherical query (to
     avoid overly large number of points in high density areas). If no
     limit is wanted, use `k=0`.\cgalParamEnd
     \cgalParamBegin{callback} an instance of
     `std::function<bool(double)>`. It is called regularly when the
     algorithm is running: the current advancement (between 0. and 1.)
     is passed as parameter. If it returns `true`, then the algorithm
     continues its execution normally; if it returns `false`, the
     algorithm is stopped and the remaining normals are left
     unchanged.\cgalParamEnd \cgalParamBegin{geom_traits} an instance
     of a geometric traits class, model of `Kernel`\cgalParamEnd
     \cgalNamedParamsEnd
*/
template <typename ConcurrencyTag,
          typename PointRange,
          typename NamedParameters
>
void
pca_estimate_normals(
  PointRange& points,
  unsigned int k,
  const NamedParameters& np)
{
  using parameters::choose_parameter;
  using parameters::get_parameter;

  CGAL_TRACE("Calls pca_estimate_normals()\n");

  // basic geometric types
  typedef typename CGAL::GetPointMap<PointRange, NamedParameters>::type PointMap;
  typedef typename Point_set_processing_3::GetNormalMap<PointRange, NamedParameters>::type NormalMap;
  typedef typename Point_set_processing_3::GetK<PointRange, NamedParameters>::Kernel Kernel;
  typedef typename Kernel::FT FT;

  CGAL_static_assertion_msg(!(boost::is_same<NormalMap,
                              typename Point_set_processing_3::GetNormalMap<PointRange, NamedParameters>::NoMap>::value),
                            "Error: no normal map");

  PointMap point_map = choose_parameter<PointMap>(get_parameter(np, internal_np::point_map));
  NormalMap normal_map = choose_parameter<NormalMap>(get_parameter(np, internal_np::normal_map));
  FT neighbor_radius = choose_parameter(get_parameter(np, internal_np::neighbor_radius), FT(0));
  const std::function<bool(double)>& callback = choose_parameter(get_parameter(np, internal_np::callback),
                                                                 std::function<bool(double)>());

  // Input points types
  typedef typename PointRange::iterator iterator;
  typedef typename iterator::value_type value_type;

  // types for K nearest neighbors search structure
  typedef Point_set_processing_3::internal::Neighbor_query<Kernel, PointRange&, PointMap> Neighbor_query;

  // precondition: at least one element in the container.
  // to fix: should have at least three distinct points
  // but this is costly to check
  CGAL_point_set_processing_precondition(points.begin() != points.end());

  // precondition: at least 2 nearest neighbors
  CGAL_point_set_processing_precondition(k >= 2);

  std::size_t memory = CGAL::Memory_sizer().virtual_size(); CGAL_TRACE("  %ld Mb allocated\n", memory>>20);
  CGAL_TRACE("  Creates KD-tree\n");

<<<<<<< HEAD
  typename PointRange::iterator it;

  // Instanciate a KD-tree search.
  // Note: We have to convert each input iterator to Point_3.
  std::vector<Point> kd_tree_points;
  for(it = points.begin(); it != points.end(); it++)
    kd_tree_points.push_back(get(point_map, *it));
  Tree tree(kd_tree_points.begin(), kd_tree_points.end());
=======
  Neighbor_query neighbor_query (points, point_map);
>>>>>>> 929e1e4b

  memory = CGAL::Memory_sizer().virtual_size(); CGAL_TRACE("  %ld Mb allocated\n", memory>>20);
  CGAL_TRACE("  Computes normals\n");

<<<<<<< HEAD
  // iterate over input points, compute and output normal
  // vectors (already normalized)
#ifndef CGAL_LINKED_WITH_TBB
  CGAL_static_assertion_msg (!(boost::is_convertible<ConcurrencyTag, Parallel_tag>::value),
                             "Parallel_tag is enabled but TBB is unavailable.");
#else
  if (boost::is_convertible<ConcurrencyTag,Parallel_tag>::value)
    {
      Point_set_processing_3::internal::Parallel_callback
        parallel_callback (callback, kd_tree_points.size());

      std::vector<Vector> normals (kd_tree_points.size (),
                                   CGAL::NULL_VECTOR);
      CGAL::internal::PCA_estimate_normals<Kernel, Tree>
        f (tree, k, neighbor_radius, kd_tree_points, normals,
           parallel_callback.advancement(),
           parallel_callback.interrupted());
      tbb::parallel_for(tbb::blocked_range<size_t>(0, kd_tree_points.size ()), f);
      unsigned int i = 0;
      for(it = points.begin(); it != points.end(); ++ it, ++ i)
        if (normals[i] != CGAL::NULL_VECTOR)
          put (normal_map, *it, normals[i]);

      parallel_callback.join();
    }
  else
#endif
    {
      std::size_t nb = 0;
      for(it = points.begin(); it != points.end(); it++, ++ nb)
        {
          Vector normal = internal::pca_estimate_normal<Kernel,Tree>(
                                                                     get(point_map,*it),
                                                                     tree,
                                                                     k, neighbor_radius);

          put(normal_map, *it, normal); // normal_map[it] = normal
          if (callback && !callback ((nb+1) / double(kd_tree_points.size())))
            break;
        }
    }

=======
  std::size_t nb_points = points.size();

  Point_set_processing_3::internal::Callback_wrapper<ConcurrencyTag>
    callback_wrapper (callback, nb_points);

  CGAL::for_each<ConcurrencyTag>
    (points,
     [&](value_type& vt)
     {
       if (callback_wrapper.interrupted())
         return false;
                            
       put (normal_map, vt,
            CGAL::internal::pca_estimate_normal
            (get(point_map, vt), neighbor_query, k, neighbor_radius));
                            
       ++ callback_wrapper.advancement();

       return true;
     });

  callback_wrapper.join();
   
>>>>>>> 929e1e4b
  memory = CGAL::Memory_sizer().virtual_size(); CGAL_TRACE("  %ld Mb allocated\n", memory>>20);
  CGAL_TRACE("End of pca_estimate_normals()\n");
}

/// \cond SKIP_IN_MANUAL
// variant with default NP
template <typename ConcurrencyTag,
          typename PointRange
>
void
pca_estimate_normals(
  PointRange& points,
  unsigned int k) ///< number of neighbors.
{
  return pca_estimate_normals<ConcurrencyTag>
    (points, k, CGAL::Point_set_processing_3::parameters::all_default(points));
}
/// \endcond


} //namespace CGAL

#include <CGAL/enable_warnings.h>

#endif // CGAL_PCA_ESTIMATE_NORMALS_H<|MERGE_RESOLUTION|>--- conflicted
+++ resolved
@@ -33,16 +33,6 @@
 #include <iterator>
 #include <list>
 
-<<<<<<< HEAD
-#ifdef CGAL_LINKED_WITH_TBB
-#include <CGAL/Point_set_processing_3/internal/Parallel_callback.h>
-#include <tbb/parallel_for.h>
-#include <tbb/blocked_range.h>
-#include <tbb/scalable_allocator.h>
-#endif // CGAL_LINKED_WITH_TBB
-
-=======
->>>>>>> 929e1e4b
 namespace CGAL {
 
 
@@ -74,14 +64,8 @@
   typedef typename Kernel::Plane_3  Plane;
 
   std::vector<Point> points;
-<<<<<<< HEAD
-  CGAL::Point_set_processing_3::internal::neighbor_query
-    (query, tree, k, neighbor_radius, points);
-
-=======
   neighbor_query.get_points (query, k, neighbor_radius, std::back_inserter(points));
   
->>>>>>> 929e1e4b
   // performs plane fitting by point-based PCA
   Plane plane;
   linear_least_squares_fitting_3(points.begin(),points.end(),plane,Dimension_tag<0>());
@@ -90,51 +74,6 @@
   return plane.orthogonal_vector();
 }
 
-<<<<<<< HEAD
-
-#ifdef CGAL_LINKED_WITH_TBB
-  template <typename Kernel, typename Tree>
-  class PCA_estimate_normals {
-    typedef typename Kernel::FT FT;
-    typedef typename Kernel::Point_3 Point;
-    typedef typename Kernel::Vector_3 Vector;
-    const Tree& tree;
-    const unsigned int k;
-    const FT neighbor_radius;
-    const std::vector<Point>& input;
-    std::vector<Vector>& output;
-    cpp11::atomic<std::size_t>& advancement;
-    cpp11::atomic<bool>& interrupted;
-
-  public:
-    PCA_estimate_normals(Tree& tree, unsigned int k, FT neighbor_radius,
-                         std::vector<Point>& points,
-                         std::vector<Vector>& output,
-                     cpp11::atomic<std::size_t>& advancement,
-                     cpp11::atomic<bool>& interrupted)
-      : tree(tree), k (k), neighbor_radius (neighbor_radius)
-      , input (points), output (output)
-      , advancement (advancement)
-      , interrupted (interrupted)
-    { }
-
-    void operator()(const tbb::blocked_range<std::size_t>& r) const
-    {
-      for( std::size_t i = r.begin(); i != r.end(); ++i)
-      {
-        if (interrupted)
-          break;
-        output[i] = CGAL::internal::pca_estimate_normal<Kernel,Tree>(input[i], tree, k, neighbor_radius);
-        ++ advancement;
-      }
-    }
-
-  };
-#endif // CGAL_LINKED_WITH_TBB
-
-
-=======
->>>>>>> 929e1e4b
 } /* namespace internal */
 /// \endcond
 
@@ -186,7 +125,7 @@
      \cgalNamedParamsEnd
 */
 template <typename ConcurrencyTag,
-          typename PointRange,
+	  typename PointRange,
           typename NamedParameters
 >
 void
@@ -234,66 +173,11 @@
   std::size_t memory = CGAL::Memory_sizer().virtual_size(); CGAL_TRACE("  %ld Mb allocated\n", memory>>20);
   CGAL_TRACE("  Creates KD-tree\n");
 
-<<<<<<< HEAD
-  typename PointRange::iterator it;
-
-  // Instanciate a KD-tree search.
-  // Note: We have to convert each input iterator to Point_3.
-  std::vector<Point> kd_tree_points;
-  for(it = points.begin(); it != points.end(); it++)
-    kd_tree_points.push_back(get(point_map, *it));
-  Tree tree(kd_tree_points.begin(), kd_tree_points.end());
-=======
   Neighbor_query neighbor_query (points, point_map);
->>>>>>> 929e1e4b
 
   memory = CGAL::Memory_sizer().virtual_size(); CGAL_TRACE("  %ld Mb allocated\n", memory>>20);
   CGAL_TRACE("  Computes normals\n");
 
-<<<<<<< HEAD
-  // iterate over input points, compute and output normal
-  // vectors (already normalized)
-#ifndef CGAL_LINKED_WITH_TBB
-  CGAL_static_assertion_msg (!(boost::is_convertible<ConcurrencyTag, Parallel_tag>::value),
-                             "Parallel_tag is enabled but TBB is unavailable.");
-#else
-  if (boost::is_convertible<ConcurrencyTag,Parallel_tag>::value)
-    {
-      Point_set_processing_3::internal::Parallel_callback
-        parallel_callback (callback, kd_tree_points.size());
-
-      std::vector<Vector> normals (kd_tree_points.size (),
-                                   CGAL::NULL_VECTOR);
-      CGAL::internal::PCA_estimate_normals<Kernel, Tree>
-        f (tree, k, neighbor_radius, kd_tree_points, normals,
-           parallel_callback.advancement(),
-           parallel_callback.interrupted());
-      tbb::parallel_for(tbb::blocked_range<size_t>(0, kd_tree_points.size ()), f);
-      unsigned int i = 0;
-      for(it = points.begin(); it != points.end(); ++ it, ++ i)
-        if (normals[i] != CGAL::NULL_VECTOR)
-          put (normal_map, *it, normals[i]);
-
-      parallel_callback.join();
-    }
-  else
-#endif
-    {
-      std::size_t nb = 0;
-      for(it = points.begin(); it != points.end(); it++, ++ nb)
-        {
-          Vector normal = internal::pca_estimate_normal<Kernel,Tree>(
-                                                                     get(point_map,*it),
-                                                                     tree,
-                                                                     k, neighbor_radius);
-
-          put(normal_map, *it, normal); // normal_map[it] = normal
-          if (callback && !callback ((nb+1) / double(kd_tree_points.size())))
-            break;
-        }
-    }
-
-=======
   std::size_t nb_points = points.size();
 
   Point_set_processing_3::internal::Callback_wrapper<ConcurrencyTag>
@@ -317,7 +201,6 @@
 
   callback_wrapper.join();
    
->>>>>>> 929e1e4b
   memory = CGAL::Memory_sizer().virtual_size(); CGAL_TRACE("  %ld Mb allocated\n", memory>>20);
   CGAL_TRACE("End of pca_estimate_normals()\n");
 }
@@ -325,7 +208,7 @@
 /// \cond SKIP_IN_MANUAL
 // variant with default NP
 template <typename ConcurrencyTag,
-          typename PointRange
+	  typename PointRange
 >
 void
 pca_estimate_normals(
