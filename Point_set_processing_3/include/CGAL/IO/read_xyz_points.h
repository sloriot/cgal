// Copyright (c) 2007-09  INRIA Sophia-Antipolis (France).
// All rights reserved.
//
// This file is part of CGAL (www.cgal.org).
//
// $URL$
// $Id$
// SPDX-License-Identifier: GPL-3.0-or-later OR LicenseRef-Commercial
//
// Author(s) : Pierre Alliez and Laurent Saboret

#ifndef CGAL_POINT_SET_PROCESSING_READ_XYZ_POINTS_H
#define CGAL_POINT_SET_PROCESSING_READ_XYZ_POINTS_H

#include <CGAL/license/Point_set_processing_3.h>

#include <CGAL/property_map.h>
#include <CGAL/value_type_traits.h>
#include <CGAL/point_set_processing_assertions.h>
#include <CGAL/Origin.h>
#include <CGAL/Kernel_traits.h>
#include <CGAL/is_iterator.h>

#include <CGAL/boost/graph/Named_function_parameters.h>
#include <CGAL/boost/graph/named_params_helper.h>

#include <fstream>
#include <iostream>
#include <sstream>
#include <string>

#ifdef DOXYGEN_RUNNING
#define CGAL_BGL_NP_TEMPLATE_PARAMETERS NamedParameters
#define CGAL_BGL_NP_CLASS NamedParameters
#define CGAL_DEPRECATED
#endif

namespace CGAL {

namespace IO {

/**
   \ingroup PkgPointSetProcessing3IOXyz

   \brief reads points (positions + normals, if available), using the \ref IOStreamXYZ.

   \tparam OutputIteratorValueType type of objects that can be put in `OutputIterator`.
   It must be a model of `DefaultConstructible` and defaults to `value_type_traits<OutputIterator>::%type`.
   It can be omitted when the default is fine.
   \tparam OutputIterator iterator over output points.
   \tparam NamedParameters a sequence of \ref bgl_namedparameters "Named Parameters"

   \param is input stream.
   \param output output iterator over points.
   \param np an optional sequence of \ref bgl_namedparameters "Named Parameters" among the ones listed below

   \cgalNamedParamsBegin
     \cgalParamNBegin{point_map}
       \cgalParamDescription{a property map associating points to the elements of the point range}
       \cgalParamType{a model of `WritablePropertyMap` with value type `geom_traits::Point_3`}
       \cgalParamDefault{`CGAL::Identity_property_map<geom_traits::Point_3>`}
     \cgalParamNEnd

     \cgalParamNBegin{normal_map}
       \cgalParamDescription{a property map associating normals to the elements of the point range}
       \cgalParamType{a model of `WritablePropertyMap` with value type `geom_traits::Vector_3`}
       \cgalParamDefault{If this parameter is omitted, normals in the input stream are ignored.}
     \cgalParamNEnd

     \cgalParamNBegin{geom_traits}
       \cgalParamDescription{an instance of a geometric traits class}
       \cgalParamType{a model of `Kernel`}
       \cgalParamDefault{a \cgal Kernel deduced from the point type, using `CGAL::Kernel_traits`}
     \cgalParamNEnd
   \cgalNamedParamsEnd

   \returns `true` if reading was successful, `false` otherwise.

   \sa \ref IOStreamXYZ
*/
template <typename OutputIteratorValueType,
          typename OutputIterator,
          typename CGAL_BGL_NP_TEMPLATE_PARAMETERS>
bool read_XYZ(std::istream& is,
              OutputIterator output,
              const CGAL_BGL_NP_CLASS& np)
{
  using parameters::choose_parameter;
  using parameters::get_parameter;

  typedef Point_set_processing_3::Fake_point_range<OutputIteratorValueType> PointRange;

  // basic geometric types
  typedef typename CGAL::GetPointMap<PointRange, CGAL_BGL_NP_CLASS>::type PointMap;
  typedef typename Point_set_processing_3::GetNormalMap<PointRange, CGAL_BGL_NP_CLASS>::type NormalMap;
  typedef typename Point_set_processing_3::GetK<PointRange, CGAL_BGL_NP_CLASS>::Kernel Kernel;

  bool has_normals = !(boost::is_same<NormalMap,
                       typename Point_set_processing_3::GetNormalMap<PointRange, CGAL_BGL_NP_CLASS>::NoMap>::value);

  PointMap point_map = choose_parameter<PointMap>(get_parameter(np, internal_np::point_map));
  NormalMap normal_map = choose_parameter<NormalMap>(get_parameter(np, internal_np::normal_map));

  // value_type_traits is a workaround as back_insert_iterator's value_type is void
  //typedef typename value_type_traits<OutputIterator>::type Enriched_point;
  typedef OutputIteratorValueType Enriched_point;

  typedef typename Kernel::FT FT;
  typedef typename Kernel::Point_3 Point;
  typedef typename Kernel::Vector_3 Vector;

  if(!is)
  {
    std::cerr << "Error: cannot open file" << std::endl;
    return false;
  }

  // scan points
  long pointsCount; // number of points in file
  int lineNumber = 0; // line counter
  std::string line; // line buffer
  std::istringstream iss;

  while(getline(is,line))
  {
    // position + normal
    FT x,y,z;
    FT nx,ny,nz;

    ++lineNumber;

    // Trims line buffer
    line.erase(line.find_last_not_of (" ")+1);
    line.erase(0, line.find_first_not_of (" "));

    // Skips comment or empty line...
    if (line.length() == 0 || line[0] == '#')
    {
      continue;
    }
    // ...or reads position...
    else {
      iss.clear();
      iss.str(line);
      if (iss >> iformat(x) >> iformat(y) >> iformat(z))
        {
          Point point(x,y,z);
          Vector normal = CGAL::NULL_VECTOR;
          // ... + normal...
          if (iss >> iformat(nx))
            {
              // In case we could read one number, we expect that there are two more
              if(iss  >> iformat(ny) >> iformat(nz)){
                normal = Vector(nx,ny,nz);
              } else {
                std::cerr << "Error line " << lineNumber << " of file" << std::endl;
                return false;
              }
            }
          Enriched_point pwn;
          put(point_map,  pwn, point);  // point_map[pwn] = point

          if (has_normals)
            put(normal_map, pwn, normal); // normal_map[pwn] = normal

          *output++ = pwn;
          continue;
        }

    }
    // ...or skips number of points on first line (optional)
    if (lineNumber == 1 && std::istringstream(line) >> pointsCount)
    {
      continue;
    }
    else // if wrong file format
    {
      std::cerr << "Error line " << lineNumber << " of file" << std::endl;
      return false;
    }
  }

  return true;
}

/**
   \ingroup PkgPointSetProcessing3IOXyz

   \brief reads points (positions + normals, if available), using the \ref IOStreamXYZ.

   \tparam OutputIteratorValueType type of objects that can be put in `OutputIterator`.
   It must be a model of `DefaultConstructible` and defaults to `value_type_traits<OutputIterator>::%type`.
   It can be omitted when the default is fine.
   \tparam OutputIterator iterator over output points.
   \tparam NamedParameters a sequence of \ref bgl_namedparameters "Named Parameters"

   \param fname input file name.
   \param output output iterator over points.
   \param np optional sequence of \ref bgl_namedparameters "Named Parameters" among the ones listed below.

   \cgalNamedParamsBegin
     \cgalParamNBegin{point_map}
       \cgalParamDescription{a property map associating points to the elements of the point range}
       \cgalParamType{a model of `WritablePropertyMap` with value type `geom_traits::Point_3`}
       \cgalParamDefault{`CGAL::Identity_property_map<geom_traits::Point_3>`}
     \cgalParamNEnd

     \cgalParamNBegin{normal_map}
       \cgalParamDescription{a property map associating normals to the elements of the point range}
       \cgalParamType{a model of `WritablePropertyMap` with value type `geom_traits::Vector_3`}
       \cgalParamDefault{If this parameter is omitted, normals in the input stream are ignored.}
     \cgalParamNEnd

     \cgalParamNBegin{geom_traits}
       \cgalParamDescription{an instance of a geometric traits class}
       \cgalParamType{a model of `Kernel`}
       \cgalParamDefault{a \cgal Kernel deduced from the point type, using `CGAL::Kernel_traits`}
     \cgalParamNEnd
   \cgalNamedParamsEnd

   \returns `true` if reading was successful, `false` otherwise.

   \sa \ref IOStreamXYZ
*/
template <typename OutputIteratorValueType,
          typename OutputIterator,
           typename CGAL_BGL_NP_TEMPLATE_PARAMETERS>
bool read_XYZ(const std::string& fname,
              OutputIterator output,
              const CGAL_BGL_NP_CLASS& np)
{
  std::ifstream is(fname);
<<<<<<< HEAD
  return read_XYZ(is, output, np);
=======
  return read_XYZ<OutputIteratorValueType>(is, output, np);
>>>>>>> cf69d322
}

/// \cond SKIP_IN_MANUAL

// variants with default NP
template <typename OutputIteratorValueType, typename OutputIterator>
bool read_XYZ(std::istream& is, OutputIterator output)
{
  return read_XYZ<OutputIteratorValueType>(is, output, parameters::all_default());
}

template <typename OutputIteratorValueType, typename OutputIterator>
bool read_XYZ(const std::string& fname, OutputIterator output)
{
  return read_XYZ<OutputIteratorValueType>(fname, output, parameters::all_default());
}

// variants with default output iterator value type
template <typename OutputIterator, typename CGAL_BGL_NP_TEMPLATE_PARAMETERS>
bool read_XYZ(std::istream& is, OutputIterator output, const CGAL_BGL_NP_CLASS& np)
{
  return read_XYZ<typename value_type_traits<OutputIterator>::type>(is, output, np);
}

template <typename OutputIterator,typename CGAL_BGL_NP_TEMPLATE_PARAMETERS>
bool read_XYZ(const std::string& fname, OutputIterator output, const CGAL_BGL_NP_CLASS& np)
{
  std::ifstream is(fname);
  return read_XYZ<typename value_type_traits<OutputIterator>::type>(is, output, np);
}

// variants with default NP and output iterator value type
template <typename OutputIterator>
bool read_XYZ(std::istream& is,
              OutputIterator output,
              typename std::enable_if<CGAL::is_iterator<OutputIterator>::value>::type* = nullptr)
{
  return read_XYZ<typename value_type_traits<OutputIterator>::type>(is, output, parameters::all_default());
}

template <typename OutputIterator>
bool read_XYZ(const std::string& fname, OutputIterator output)
{
  return read_XYZ<typename value_type_traits<OutputIterator>::type>(fname, output, parameters::all_default());
}

<<<<<<< HEAD
=======
} // namespace IO

>>>>>>> cf69d322
/// \endcond

#ifndef CGAL_NO_DEPRECATED_CODE

/// \cond SKIP_IN_MANUAL

template <typename OutputIteratorValueType,
          typename OutputIterator,
          typename PointPMap,
          typename NormalPMap,
          typename Kernel>
CGAL_DEPRECATED_MSG("you are using the deprecated V1 API of CGAL::read_xyz_points_and_normals(), please update your code")
bool read_xyz_points_and_normals(std::istream& is, ///< input stream.
                                 OutputIterator output, ///< output iterator over points.
                                 PointPMap point_map,  ///< property map: value_type of OutputIterator -> Point_3.
                                 NormalPMap normal_map, ///< property map: value_type of OutputIterator -> Vector_3.
                                 const Kernel& /*kernel*/) ///< geometric traits.
{
<<<<<<< HEAD
  return read_XYZ<OutputIteratorValueType>(is, output,
                                           parameters::point_map(point_map)
                                                      .normal_map(normal_map)
                                                      .geom_traits(Kernel()));
=======
  return IO::read_XYZ<OutputIteratorValueType>(is, output,
                                               parameters::point_map(point_map)
                                                          .normal_map(normal_map)
                                                          .geom_traits(Kernel()));
>>>>>>> cf69d322
}

template <typename OutputIterator,
          typename PointPMap,
          typename NormalPMap,
          typename Kernel>
CGAL_DEPRECATED_MSG("you are using the deprecated V1 API of CGAL::read_xyz_points_and_normals(), please update your code")
bool read_xyz_points_and_normals(std::istream& is, ///< input stream.
                                 OutputIterator output, ///< output iterator over points.
                                 PointPMap point_map, ///< property map: value_type of OutputIterator -> Point_3.
                                 NormalPMap normal_map, ///< property map: value_type of OutputIterator -> Vector_3.
                                 const Kernel& kernel) ///< geometric traits.
{
<<<<<<< HEAD
  return read_XYZ<typename value_type_traits<OutputIterator>::type>(is, output,
                                                                    parameters::point_map(point_map)
                                                                               .normal_map(normal_map)
                                                                               .geom_traits(kernel));
=======
  return IO::read_XYZ<typename value_type_traits<OutputIterator>::type>(is, output,
                                                                        parameters::point_map(point_map)
                                                                                   .normal_map(normal_map)
                                                                                   .geom_traits(kernel));
>>>>>>> cf69d322
}

template <typename OutputIteratorValueType,
          typename OutputIterator,
          typename PointPMap,
          typename NormalPMap>
CGAL_DEPRECATED_MSG("you are using the deprecated V1 API of CGAL::read_xyz_points_and_normals(), please update your code")
bool read_xyz_points_and_normals(std::istream& is, ///< input stream.
                                 OutputIterator output, ///< output iterator over points.
                                 PointPMap point_map, ///< property map: value_type of OutputIterator -> Point_3.
                                 NormalPMap normal_map) ///< property map: value_type of OutputIterator -> Vector_3.
{
<<<<<<< HEAD
  return read_XYZ<OutputIteratorValueType>(is, output,
                                           parameters::point_map(point_map)
                                                      .normal_map(normal_map));
=======
  return IO::read_XYZ<OutputIteratorValueType>(is, output,
                                               parameters::point_map(point_map)
                                                          .normal_map(normal_map));
>>>>>>> cf69d322
}

template <typename OutputIterator,
          typename PointPMap,
          typename NormalPMap>
CGAL_DEPRECATED_MSG("you are using the deprecated V1 API of CGAL::read_xyz_points_and_normals(), please update your code")
bool read_xyz_points_and_normals(std::istream& is, ///< input stream.
                                 OutputIterator output, ///< output iterator over points.
                                 PointPMap point_map, ///< property map: value_type of OutputIterator -> Point_3.
                                 NormalPMap normal_map) ///< property map: value_type of OutputIterator -> Vector_3.
{
<<<<<<< HEAD
  return read_XYZ<typename value_type_traits<OutputIterator>::type>(is, output,
                                                                    parameters::point_map(point_map)
                                                                               .normal_map(normal_map));
=======
  return IO::read_XYZ<typename value_type_traits<OutputIterator>::type>(is, output,
                                                                        parameters::point_map(point_map)
                                                                                   .normal_map(normal_map));
>>>>>>> cf69d322
}

template <typename OutputIteratorValueType,
          typename OutputIterator,
          typename NormalPMap>
CGAL_DEPRECATED_MSG("you are using the deprecated V1 API of CGAL::read_xyz_points_and_normals(), please update your code")
bool read_xyz_points_and_normals(std::istream& is, ///< input stream.
                                 OutputIterator output, ///< output iterator over points.
                                 NormalPMap normal_map) ///< property map: value_type of OutputIterator -> Vector_3.
{
<<<<<<< HEAD
  return read_XYZ<OutputIteratorValueType>(is, output, parameters::normal_map(normal_map));
=======
  return IO::read_XYZ<OutputIteratorValueType>(is, output, parameters::normal_map(normal_map));
>>>>>>> cf69d322
}

template <typename OutputIterator,
          typename NormalPMap>
CGAL_DEPRECATED_MSG("you are using the deprecated V1 API of CGAL::read_xyz_points_and_normals(), please update your code")
bool read_xyz_points_and_normals(std::istream& is, ///< input stream.
                                 OutputIterator output, ///< output iterator over points.
                                 NormalPMap normal_map) ///< property map: value_type of OutputIterator -> Vector_3.
{
<<<<<<< HEAD
  return read_XYZ<typename value_type_traits<OutputIterator>::type>(is, output,
                                                                    parameters::normal_map(normal_map));
=======
  return IO::read_XYZ<typename value_type_traits<OutputIterator>::type>(is, output,
                                                                        parameters::normal_map(normal_map));
>>>>>>> cf69d322
}

template <typename OutputIteratorValueType,
          typename OutputIterator,
          typename PointPMap,
          typename Kernel>
CGAL_DEPRECATED_MSG("you are using the deprecated V1 API of CGAL::read_xyz_points(), please update your code")
bool read_xyz_points(std::istream& is, ///< input stream.
                     OutputIterator output, ///< output iterator over points.
                     PointPMap point_map, ///< property map: value_type of OutputIterator -> Point_3.
                     const Kernel& kernel) ///< geometric traits.
{
<<<<<<< HEAD
  return read_XYZ<OutputIteratorValueType>(is, output,
                                           parameters::point_map(point_map)
                                                      .geom_traits(kernel));
=======
  return IO::read_XYZ<OutputIteratorValueType>(is, output,
                                               parameters::point_map(point_map)
                                                          .geom_traits(kernel));
>>>>>>> cf69d322
}

template <typename OutputIterator,
          typename PointPMap,
          typename Kernel>
CGAL_DEPRECATED_MSG("you are using the deprecated V1 API of CGAL::read_xyz_points(), please update your code")
bool read_xyz_points(std::istream& is, ///< input stream.
                     OutputIterator output, ///< output iterator over points.
                     PointPMap point_map, ///< property map: value_type of OutputIterator -> Point_3.
                     const Kernel& kernel) ///< geometric traits.
{
<<<<<<< HEAD
  return read_XYZ<typename value_type_traits<OutputIterator>::type>(is, output,
                                                                    parameters::point_map(point_map)
                                                                               .geom_traits(kernel));
=======
  return IO::read_XYZ<typename value_type_traits<OutputIterator>::type>(is, output,
                                                                        parameters::point_map(point_map)
                                                                                   .geom_traits(kernel));
>>>>>>> cf69d322
}

template <typename OutputIteratorValueType,
          typename OutputIterator,
          typename PointPMap>
CGAL_DEPRECATED_MSG("you are using the deprecated V1 API of CGAL::read_xyz_points(), please update your code")
bool read_xyz_points(std::istream& is, ///< input stream.
                     OutputIterator output, ///< output iterator over points.
                     PointPMap point_map) ///< property map: value_type of OutputIterator -> Point_3.
{
<<<<<<< HEAD
  return read_XYZ<OutputIteratorValueType>(is, output, parameters::point_map(point_map));
=======
  return IO::read_XYZ<OutputIteratorValueType>(is, output, parameters::point_map(point_map));
>>>>>>> cf69d322
}

template <typename OutputIterator,
          typename PointPMap>
CGAL_DEPRECATED_MSG("you are using the deprecated V1 API of CGAL::read_xyz_points(), please update your code")
bool read_xyz_points(std::istream& is, ///< input stream.
                     OutputIterator output, ///< output iterator over points.
                     PointPMap point_map) ///< property map: value_type of OutputIterator -> Point_3.
<<<<<<< HEAD
{
  return read_XYZ<typename value_type_traits<OutputIterator>::type>(is, output,
                                                                    parameters::point_map(point_map));
}

/// \endcond

/**
   \ingroup PkgPointSetProcessing3IODeprecated

   \deprecated This function is deprecated since \cgal 5.2,
               \link PkgPointSetProcessing3IOXyz `CGAL::read_XYZ()` \endlink should be used instead.

   \returns `true` if reading was successful, `false` otherwise.
*/
template <typename OutputIteratorValueType,
          typename OutputIterator,
          typename CGAL_BGL_NP_TEMPLATE_PARAMETERS>
CGAL_DEPRECATED bool read_xyz_points(std::istream& is,
                                     OutputIterator output,
                                     const CGAL_BGL_NP_CLASS& np)
{
  return read_XYZ(is, output, np);
}

=======
{
  return IO::read_XYZ<typename value_type_traits<OutputIterator>::type>(is, output,
                                                                        parameters::point_map(point_map));
}

/// \endcond

/**
   \ingroup PkgPointSetProcessing3IODeprecated

   \deprecated This function is deprecated since \cgal 5.3,
               \link PkgPointSetProcessing3IOXyz `CGAL::IO::read_XYZ()` \endlink should be used instead.

   \returns `true` if reading was successful, `false` otherwise.
*/
template <typename OutputIteratorValueType,
          typename OutputIterator,
          typename CGAL_BGL_NP_TEMPLATE_PARAMETERS>
CGAL_DEPRECATED bool read_xyz_points(std::istream& is,
                                     OutputIterator output,
                                     const CGAL_BGL_NP_CLASS& np)
{
  return IO::read_XYZ(is, output, np);
}

>>>>>>> cf69d322
/// \cond SKIP_IN_MANUAL

template <typename OutputIteratorValueType,
          typename OutputIterator>
CGAL_DEPRECATED bool read_xyz_points(std::istream& is,
                                     OutputIterator output)
{
<<<<<<< HEAD
  return read_XYZ<OutputIteratorValueType>(is, output, parameters::all_default());
=======
  return IO::read_XYZ<OutputIteratorValueType>(is, output, parameters::all_default());
>>>>>>> cf69d322
}

template <typename OutputIterator,
          typename CGAL_BGL_NP_TEMPLATE_PARAMETERS>
CGAL_DEPRECATED bool read_xyz_points(std::istream& is,
                                     OutputIterator output,
                                     const CGAL_BGL_NP_CLASS& np)
{
<<<<<<< HEAD
  return read_XYZ<typename value_type_traits<OutputIterator>::type>(is, output, np);
=======
  return IO::read_XYZ<typename value_type_traits<OutputIterator>::type>(is, output, np);
>>>>>>> cf69d322
}

template <typename OutputIterator>
CGAL_DEPRECATED bool read_xyz_points(std::istream& is,
                                     OutputIterator output)
{
<<<<<<< HEAD
  return read_XYZ<typename value_type_traits<OutputIterator>::type>(is, output, parameters::all_default());
=======
  return IO::read_XYZ<typename value_type_traits<OutputIterator>::type>(is, output, parameters::all_default());
>>>>>>> cf69d322
}

/// \endcond

#endif //CGAL_NO_DEPRECATED_CODE

} // namespace CGAL

#endif // CGAL_POINT_SET_PROCESSING_READ_XYZ_POINTS_H<|MERGE_RESOLUTION|>--- conflicted
+++ resolved
@@ -230,11 +230,7 @@
               const CGAL_BGL_NP_CLASS& np)
 {
   std::ifstream is(fname);
-<<<<<<< HEAD
-  return read_XYZ(is, output, np);
-=======
   return read_XYZ<OutputIteratorValueType>(is, output, np);
->>>>>>> cf69d322
 }
 
 /// \cond SKIP_IN_MANUAL
@@ -281,11 +277,8 @@
   return read_XYZ<typename value_type_traits<OutputIterator>::type>(fname, output, parameters::all_default());
 }
 
-<<<<<<< HEAD
-=======
 } // namespace IO
 
->>>>>>> cf69d322
 /// \endcond
 
 #ifndef CGAL_NO_DEPRECATED_CODE
@@ -304,17 +297,10 @@
                                  NormalPMap normal_map, ///< property map: value_type of OutputIterator -> Vector_3.
                                  const Kernel& /*kernel*/) ///< geometric traits.
 {
-<<<<<<< HEAD
-  return read_XYZ<OutputIteratorValueType>(is, output,
-                                           parameters::point_map(point_map)
-                                                      .normal_map(normal_map)
-                                                      .geom_traits(Kernel()));
-=======
   return IO::read_XYZ<OutputIteratorValueType>(is, output,
                                                parameters::point_map(point_map)
                                                           .normal_map(normal_map)
                                                           .geom_traits(Kernel()));
->>>>>>> cf69d322
 }
 
 template <typename OutputIterator,
@@ -328,17 +314,10 @@
                                  NormalPMap normal_map, ///< property map: value_type of OutputIterator -> Vector_3.
                                  const Kernel& kernel) ///< geometric traits.
 {
-<<<<<<< HEAD
-  return read_XYZ<typename value_type_traits<OutputIterator>::type>(is, output,
-                                                                    parameters::point_map(point_map)
-                                                                               .normal_map(normal_map)
-                                                                               .geom_traits(kernel));
-=======
   return IO::read_XYZ<typename value_type_traits<OutputIterator>::type>(is, output,
                                                                         parameters::point_map(point_map)
                                                                                    .normal_map(normal_map)
                                                                                    .geom_traits(kernel));
->>>>>>> cf69d322
 }
 
 template <typename OutputIteratorValueType,
@@ -351,15 +330,9 @@
                                  PointPMap point_map, ///< property map: value_type of OutputIterator -> Point_3.
                                  NormalPMap normal_map) ///< property map: value_type of OutputIterator -> Vector_3.
 {
-<<<<<<< HEAD
-  return read_XYZ<OutputIteratorValueType>(is, output,
-                                           parameters::point_map(point_map)
-                                                      .normal_map(normal_map));
-=======
   return IO::read_XYZ<OutputIteratorValueType>(is, output,
                                                parameters::point_map(point_map)
                                                           .normal_map(normal_map));
->>>>>>> cf69d322
 }
 
 template <typename OutputIterator,
@@ -371,15 +344,9 @@
                                  PointPMap point_map, ///< property map: value_type of OutputIterator -> Point_3.
                                  NormalPMap normal_map) ///< property map: value_type of OutputIterator -> Vector_3.
 {
-<<<<<<< HEAD
-  return read_XYZ<typename value_type_traits<OutputIterator>::type>(is, output,
-                                                                    parameters::point_map(point_map)
-                                                                               .normal_map(normal_map));
-=======
   return IO::read_XYZ<typename value_type_traits<OutputIterator>::type>(is, output,
                                                                         parameters::point_map(point_map)
                                                                                    .normal_map(normal_map));
->>>>>>> cf69d322
 }
 
 template <typename OutputIteratorValueType,
@@ -390,11 +357,7 @@
                                  OutputIterator output, ///< output iterator over points.
                                  NormalPMap normal_map) ///< property map: value_type of OutputIterator -> Vector_3.
 {
-<<<<<<< HEAD
-  return read_XYZ<OutputIteratorValueType>(is, output, parameters::normal_map(normal_map));
-=======
   return IO::read_XYZ<OutputIteratorValueType>(is, output, parameters::normal_map(normal_map));
->>>>>>> cf69d322
 }
 
 template <typename OutputIterator,
@@ -404,13 +367,8 @@
                                  OutputIterator output, ///< output iterator over points.
                                  NormalPMap normal_map) ///< property map: value_type of OutputIterator -> Vector_3.
 {
-<<<<<<< HEAD
-  return read_XYZ<typename value_type_traits<OutputIterator>::type>(is, output,
-                                                                    parameters::normal_map(normal_map));
-=======
   return IO::read_XYZ<typename value_type_traits<OutputIterator>::type>(is, output,
                                                                         parameters::normal_map(normal_map));
->>>>>>> cf69d322
 }
 
 template <typename OutputIteratorValueType,
@@ -423,15 +381,9 @@
                      PointPMap point_map, ///< property map: value_type of OutputIterator -> Point_3.
                      const Kernel& kernel) ///< geometric traits.
 {
-<<<<<<< HEAD
-  return read_XYZ<OutputIteratorValueType>(is, output,
-                                           parameters::point_map(point_map)
-                                                      .geom_traits(kernel));
-=======
   return IO::read_XYZ<OutputIteratorValueType>(is, output,
                                                parameters::point_map(point_map)
                                                           .geom_traits(kernel));
->>>>>>> cf69d322
 }
 
 template <typename OutputIterator,
@@ -443,15 +395,9 @@
                      PointPMap point_map, ///< property map: value_type of OutputIterator -> Point_3.
                      const Kernel& kernel) ///< geometric traits.
 {
-<<<<<<< HEAD
-  return read_XYZ<typename value_type_traits<OutputIterator>::type>(is, output,
-                                                                    parameters::point_map(point_map)
-                                                                               .geom_traits(kernel));
-=======
   return IO::read_XYZ<typename value_type_traits<OutputIterator>::type>(is, output,
                                                                         parameters::point_map(point_map)
                                                                                    .geom_traits(kernel));
->>>>>>> cf69d322
 }
 
 template <typename OutputIteratorValueType,
@@ -462,11 +408,7 @@
                      OutputIterator output, ///< output iterator over points.
                      PointPMap point_map) ///< property map: value_type of OutputIterator -> Point_3.
 {
-<<<<<<< HEAD
-  return read_XYZ<OutputIteratorValueType>(is, output, parameters::point_map(point_map));
-=======
   return IO::read_XYZ<OutputIteratorValueType>(is, output, parameters::point_map(point_map));
->>>>>>> cf69d322
 }
 
 template <typename OutputIterator,
@@ -475,10 +417,9 @@
 bool read_xyz_points(std::istream& is, ///< input stream.
                      OutputIterator output, ///< output iterator over points.
                      PointPMap point_map) ///< property map: value_type of OutputIterator -> Point_3.
-<<<<<<< HEAD
-{
-  return read_XYZ<typename value_type_traits<OutputIterator>::type>(is, output,
-                                                                    parameters::point_map(point_map));
+{
+  return IO::read_XYZ<typename value_type_traits<OutputIterator>::type>(is, output,
+                                                                        parameters::point_map(point_map));
 }
 
 /// \endcond
@@ -486,8 +427,8 @@
 /**
    \ingroup PkgPointSetProcessing3IODeprecated
 
-   \deprecated This function is deprecated since \cgal 5.2,
-               \link PkgPointSetProcessing3IOXyz `CGAL::read_XYZ()` \endlink should be used instead.
+   \deprecated This function is deprecated since \cgal 5.3,
+               \link PkgPointSetProcessing3IOXyz `CGAL::IO::read_XYZ()` \endlink should be used instead.
 
    \returns `true` if reading was successful, `false` otherwise.
 */
@@ -498,72 +439,33 @@
                                      OutputIterator output,
                                      const CGAL_BGL_NP_CLASS& np)
 {
-  return read_XYZ(is, output, np);
-}
-
-=======
-{
-  return IO::read_XYZ<typename value_type_traits<OutputIterator>::type>(is, output,
-                                                                        parameters::point_map(point_map));
-}
-
-/// \endcond
-
-/**
-   \ingroup PkgPointSetProcessing3IODeprecated
-
-   \deprecated This function is deprecated since \cgal 5.3,
-               \link PkgPointSetProcessing3IOXyz `CGAL::IO::read_XYZ()` \endlink should be used instead.
-
-   \returns `true` if reading was successful, `false` otherwise.
-*/
-template <typename OutputIteratorValueType,
-          typename OutputIterator,
+  return IO::read_XYZ(is, output, np);
+}
+
+/// \cond SKIP_IN_MANUAL
+
+template <typename OutputIteratorValueType,
+          typename OutputIterator>
+CGAL_DEPRECATED bool read_xyz_points(std::istream& is,
+                                     OutputIterator output)
+{
+  return IO::read_XYZ<OutputIteratorValueType>(is, output, parameters::all_default());
+}
+
+template <typename OutputIterator,
           typename CGAL_BGL_NP_TEMPLATE_PARAMETERS>
 CGAL_DEPRECATED bool read_xyz_points(std::istream& is,
                                      OutputIterator output,
                                      const CGAL_BGL_NP_CLASS& np)
 {
-  return IO::read_XYZ(is, output, np);
-}
-
->>>>>>> cf69d322
-/// \cond SKIP_IN_MANUAL
-
-template <typename OutputIteratorValueType,
-          typename OutputIterator>
-CGAL_DEPRECATED bool read_xyz_points(std::istream& is,
-                                     OutputIterator output)
-{
-<<<<<<< HEAD
-  return read_XYZ<OutputIteratorValueType>(is, output, parameters::all_default());
-=======
-  return IO::read_XYZ<OutputIteratorValueType>(is, output, parameters::all_default());
->>>>>>> cf69d322
-}
-
-template <typename OutputIterator,
-          typename CGAL_BGL_NP_TEMPLATE_PARAMETERS>
-CGAL_DEPRECATED bool read_xyz_points(std::istream& is,
-                                     OutputIterator output,
-                                     const CGAL_BGL_NP_CLASS& np)
-{
-<<<<<<< HEAD
-  return read_XYZ<typename value_type_traits<OutputIterator>::type>(is, output, np);
-=======
   return IO::read_XYZ<typename value_type_traits<OutputIterator>::type>(is, output, np);
->>>>>>> cf69d322
 }
 
 template <typename OutputIterator>
 CGAL_DEPRECATED bool read_xyz_points(std::istream& is,
                                      OutputIterator output)
 {
-<<<<<<< HEAD
-  return read_XYZ<typename value_type_traits<OutputIterator>::type>(is, output, parameters::all_default());
-=======
   return IO::read_XYZ<typename value_type_traits<OutputIterator>::type>(is, output, parameters::all_default());
->>>>>>> cf69d322
 }
 
 /// \endcond
