// Copyright (c) 2007-09  INRIA Sophia-Antipolis (France).
// All rights reserved.
//
// This file is part of CGAL (www.cgal.org).
//
// $URL$
// $Id$
// SPDX-License-Identifier: GPL-3.0-or-later OR LicenseRef-Commercial
//
// Author(s) : Pierre Alliez and Laurent Saboret

#ifndef CGAL_POINT_SET_PROCESSING_READ_XYZ_POINTS_H
#define CGAL_POINT_SET_PROCESSING_READ_XYZ_POINTS_H

#include <CGAL/license/Point_set_processing_3.h>

#include <CGAL/property_map.h>
#include <CGAL/value_type_traits.h>
#include <CGAL/Origin.h>
#include <CGAL/Kernel_traits.h>
#include <CGAL/type_traits/is_iterator.h>

#include <CGAL/Named_function_parameters.h>
#include <CGAL/boost/graph/named_params_helper.h>

#include <fstream>
#include <iostream>
#include <sstream>
#include <string>

namespace CGAL {

namespace IO {

/**
   \ingroup PkgPointSetProcessing3IOXyz

   \brief reads points (positions + normals, if available), using the \ref IOStreamXYZ.

   \tparam OutputIteratorValueType type of objects that can be put in `OutputIterator`.
   It must be a model of `DefaultConstructible` and defaults to `value_type_traits<OutputIterator>::%type`.
   It can be omitted when the default is fine.
   \tparam OutputIterator iterator over output points.
   \tparam NamedParameters a sequence of \ref bgl_namedparameters "Named Parameters"

   \param is input stream.
   \param output output iterator over points.
   \param np an optional sequence of \ref bgl_namedparameters "Named Parameters" among the ones listed below

   \cgalNamedParamsBegin
     \cgalParamNBegin{point_map}
       \cgalParamDescription{a property map associating points to the elements of the point range}
       \cgalParamType{a model of `WritablePropertyMap` with value type `geom_traits::Point_3`}
       \cgalParamDefault{`CGAL::Identity_property_map<geom_traits::Point_3>`}
     \cgalParamNEnd

     \cgalParamNBegin{normal_map}
       \cgalParamDescription{a property map associating normals to the elements of the point range}
       \cgalParamType{a model of `WritablePropertyMap` with value type `geom_traits::Vector_3`}
       \cgalParamDefault{If this parameter is omitted, normals in the input stream are ignored.}
     \cgalParamNEnd

     \cgalParamNBegin{geom_traits}
       \cgalParamDescription{an instance of a geometric traits class}
       \cgalParamType{a model of `Kernel`}
       \cgalParamDefault{a \cgal Kernel deduced from the point type, using `CGAL::Kernel_traits`}
     \cgalParamNEnd
   \cgalNamedParamsEnd

   \returns `true` if reading was successful, `false` otherwise.

   \sa \ref IOStreamXYZ
*/
template <typename OutputIteratorValueType,
          typename OutputIterator,
          typename CGAL_NP_TEMPLATE_PARAMETERS>
bool read_XYZ(std::istream& is,
              OutputIterator output,
              const CGAL_NP_CLASS& np = parameters::default_values())
{
  using parameters::choose_parameter;
  using parameters::get_parameter;

  typedef Point_set_processing_3::Fake_point_range<OutputIteratorValueType> PointRange;

  // basic geometric types
  typedef Point_set_processing_3_np_helper<PointRange, CGAL_NP_CLASS> NP_helper;
  typedef typename NP_helper::Point_map PointMap;
  typedef typename NP_helper::Normal_map NormalMap;
  typedef typename NP_helper::Geom_traits Kernel;

  bool has_normals = NP_helper::has_normal_map();

  PointMap point_map = NP_helper::get_point_map(np);
  NormalMap normal_map = NP_helper::get_normal_map(np);

  // value_type_traits is a workaround as back_insert_iterator's value_type is void
  //typedef typename value_type_traits<OutputIterator>::type Enriched_point;
  typedef OutputIteratorValueType Enriched_point;

  typedef typename Kernel::FT FT;
  typedef typename Kernel::Point_3 Point;
  typedef typename Kernel::Vector_3 Vector;

  if(!is)
  {
    std::cerr << "Error: cannot open file" << std::endl;
    return false;
  }

  // scan points
  long pointsCount; // number of points in file
  int lineNumber = 0; // line counter
  std::string line; // line buffer
  std::istringstream iss;

  while(getline(is,line))
  {
    // position + normal
    FT x,y,z;
    FT nx,ny,nz;

    ++lineNumber;

    // Trims line buffer
    line.erase(line.find_last_not_of (" ")+1);
    line.erase(0, line.find_first_not_of (" "));

    // Skips comment or empty line...
    if (line.length() == 0 || line[0] == '#')
    {
      continue;
    }
    // ...or reads position...
    else
    {
      iss.clear();
      iss.str(line);
      if (iss >> iformat(x) >> iformat(y) >> iformat(z))
      {
        Point point(x,y,z);
        Vector normal = CGAL::NULL_VECTOR;
        // ... + normal...
        if (iss >> iformat(nx))
        {
          // In case we could read one number, we expect that there are two more
          if(iss >> iformat(ny) >> iformat(nz)){
            normal = Vector(nx,ny,nz);
          } else {
            std::cerr << "Error line " << lineNumber << " of file (incomplete normal coordinates)" << std::endl;
            return false;
          }
        }

        Enriched_point pwn;
        put(point_map,  pwn, point);  // point_map[pwn] = point

        if (has_normals)
          put(normal_map, pwn, normal); // normal_map[pwn] = normal

        *output++ = pwn;
        continue;
      }
    }

    // ...or skips number of points on first line (optional)
    if (lineNumber == 1 && std::istringstream(line) >> pointsCount)
    {
      continue;
    }
    else // if wrong file format
    {
      std::cerr << "Error line " << lineNumber << " of file (expected point coordinates)" << std::endl;
      return false;
    }
  }

  if(is.eof())
    is.clear(is.rdstate() & ~std::ios_base::failbit); // set by getline

  return true;
}

/**
   \ingroup PkgPointSetProcessing3IOXyz

   \brief reads points (positions + normals, if available), using the \ref IOStreamXYZ.

   \tparam OutputIteratorValueType type of objects that can be put in `OutputIterator`.
   It must be a model of `DefaultConstructible` and defaults to `value_type_traits<OutputIterator>::%type`.
   It can be omitted when the default is fine.
   \tparam OutputIterator iterator over output points.
   \tparam NamedParameters a sequence of \ref bgl_namedparameters "Named Parameters"

   \param fname input file name.
   \param output output iterator over points.
   \param np optional sequence of \ref bgl_namedparameters "Named Parameters" among the ones listed below.

   \cgalNamedParamsBegin
     \cgalParamNBegin{point_map}
       \cgalParamDescription{a property map associating points to the elements of the point range}
       \cgalParamType{a model of `WritablePropertyMap` with value type `geom_traits::Point_3`}
       \cgalParamDefault{`CGAL::Identity_property_map<geom_traits::Point_3>`}
     \cgalParamNEnd

     \cgalParamNBegin{normal_map}
       \cgalParamDescription{a property map associating normals to the elements of the point range}
       \cgalParamType{a model of `WritablePropertyMap` with value type `geom_traits::Vector_3`}
       \cgalParamDefault{If this parameter is omitted, normals in the input stream are ignored.}
     \cgalParamNEnd

     \cgalParamNBegin{geom_traits}
       \cgalParamDescription{an instance of a geometric traits class}
       \cgalParamType{a model of `Kernel`}
       \cgalParamDefault{a \cgal Kernel deduced from the point type, using `CGAL::Kernel_traits`}
     \cgalParamNEnd
   \cgalNamedParamsEnd

   \returns `true` if reading was successful, `false` otherwise.

   \sa \ref IOStreamXYZ
*/
template <typename OutputIteratorValueType,
          typename OutputIterator,
           typename CGAL_NP_TEMPLATE_PARAMETERS>
bool read_XYZ(const std::string& fname,
              OutputIterator output,
              const CGAL_NP_CLASS& np = parameters::default_values())
{
  std::ifstream is(fname);
  return read_XYZ<OutputIteratorValueType>(is, output, np);
}

/// \cond SKIP_IN_MANUAL

// variants with default output iterator value type
template <typename OutputIterator, typename CGAL_NP_TEMPLATE_PARAMETERS>
bool read_XYZ(std::istream& is, OutputIterator output, const CGAL_NP_CLASS& np = parameters::default_values(),
<<<<<<< HEAD
              typename std::enable_if<CGAL::is_iterator<OutputIterator>::value>::type* = nullptr)
=======
              std::enable_if_t<CGAL::is_iterator<OutputIterator>::value>* = nullptr)
>>>>>>> 01f8f1bc
{
  return read_XYZ<typename value_type_traits<OutputIterator>::type>(is, output, np);
}

template <typename OutputIterator,typename CGAL_NP_TEMPLATE_PARAMETERS>
bool read_XYZ(const std::string& fname, OutputIterator output, const CGAL_NP_CLASS& np = parameters::default_values())
{
  std::ifstream is(fname);
  return read_XYZ<typename value_type_traits<OutputIterator>::type>(is, output, np);
}

} // namespace IO

/// \endcond

#ifndef CGAL_NO_DEPRECATED_CODE

/// \cond SKIP_IN_MANUAL

template <typename OutputIteratorValueType,
          typename OutputIterator,
          typename PointPMap,
          typename NormalPMap,
          typename Kernel>
CGAL_DEPRECATED_MSG("you are using the deprecated V1 API of CGAL::read_xyz_points_and_normals(), please update your code")
bool read_xyz_points_and_normals(std::istream& is, ///< input stream.
                                 OutputIterator output, ///< output iterator over points.
                                 PointPMap point_map,  ///< property map: value_type of OutputIterator -> Point_3.
                                 NormalPMap normal_map, ///< property map: value_type of OutputIterator -> Vector_3.
                                 const Kernel& /*kernel*/) ///< geometric traits.
{
  return IO::read_XYZ<OutputIteratorValueType>(is, output,
                                               parameters::point_map(point_map)
                                                          .normal_map(normal_map)
                                                          .geom_traits(Kernel()));
}

template <typename OutputIterator,
          typename PointPMap,
          typename NormalPMap,
          typename Kernel>
CGAL_DEPRECATED_MSG("you are using the deprecated V1 API of CGAL::read_xyz_points_and_normals(), please update your code")
bool read_xyz_points_and_normals(std::istream& is, ///< input stream.
                                 OutputIterator output, ///< output iterator over points.
                                 PointPMap point_map, ///< property map: value_type of OutputIterator -> Point_3.
                                 NormalPMap normal_map, ///< property map: value_type of OutputIterator -> Vector_3.
                                 const Kernel& kernel) ///< geometric traits.
{
  return IO::read_XYZ<typename value_type_traits<OutputIterator>::type>(is, output,
                                                                        parameters::point_map(point_map)
                                                                                   .normal_map(normal_map)
                                                                                   .geom_traits(kernel));
}

template <typename OutputIteratorValueType,
          typename OutputIterator,
          typename PointPMap,
          typename NormalPMap>
CGAL_DEPRECATED_MSG("you are using the deprecated V1 API of CGAL::read_xyz_points_and_normals(), please update your code")
bool read_xyz_points_and_normals(std::istream& is, ///< input stream.
                                 OutputIterator output, ///< output iterator over points.
                                 PointPMap point_map, ///< property map: value_type of OutputIterator -> Point_3.
                                 NormalPMap normal_map) ///< property map: value_type of OutputIterator -> Vector_3.
{
  return IO::read_XYZ<OutputIteratorValueType>(is, output,
                                               parameters::point_map(point_map)
                                                          .normal_map(normal_map));
}

template <typename OutputIterator,
          typename PointPMap,
          typename NormalPMap>
CGAL_DEPRECATED_MSG("you are using the deprecated V1 API of CGAL::read_xyz_points_and_normals(), please update your code")
bool read_xyz_points_and_normals(std::istream& is, ///< input stream.
                                 OutputIterator output, ///< output iterator over points.
                                 PointPMap point_map, ///< property map: value_type of OutputIterator -> Point_3.
                                 NormalPMap normal_map) ///< property map: value_type of OutputIterator -> Vector_3.
{
  return IO::read_XYZ<typename value_type_traits<OutputIterator>::type>(is, output,
                                                                        parameters::point_map(point_map)
                                                                                   .normal_map(normal_map));
}

template <typename OutputIteratorValueType,
          typename OutputIterator,
          typename NormalPMap>
CGAL_DEPRECATED_MSG("you are using the deprecated V1 API of CGAL::read_xyz_points_and_normals(), please update your code")
bool read_xyz_points_and_normals(std::istream& is, ///< input stream.
                                 OutputIterator output, ///< output iterator over points.
                                 NormalPMap normal_map) ///< property map: value_type of OutputIterator -> Vector_3.
{
  return IO::read_XYZ<OutputIteratorValueType>(is, output, parameters::normal_map(normal_map));
}

template <typename OutputIterator,
          typename NormalPMap>
CGAL_DEPRECATED_MSG("you are using the deprecated V1 API of CGAL::read_xyz_points_and_normals(), please update your code")
bool read_xyz_points_and_normals(std::istream& is, ///< input stream.
                                 OutputIterator output, ///< output iterator over points.
                                 NormalPMap normal_map) ///< property map: value_type of OutputIterator -> Vector_3.
{
  return IO::read_XYZ<typename value_type_traits<OutputIterator>::type>(is, output,
                                                                        parameters::normal_map(normal_map));
}

template <typename OutputIteratorValueType,
          typename OutputIterator,
          typename PointPMap,
          typename Kernel>
CGAL_DEPRECATED_MSG("you are using the deprecated V1 API of CGAL::read_xyz_points(), please update your code")
bool read_xyz_points(std::istream& is, ///< input stream.
                     OutputIterator output, ///< output iterator over points.
                     PointPMap point_map, ///< property map: value_type of OutputIterator -> Point_3.
                     const Kernel& kernel) ///< geometric traits.
{
  return IO::read_XYZ<OutputIteratorValueType>(is, output,
                                               parameters::point_map(point_map)
                                                          .geom_traits(kernel));
}

template <typename OutputIterator,
          typename PointPMap,
          typename Kernel>
CGAL_DEPRECATED_MSG("you are using the deprecated V1 API of CGAL::read_xyz_points(), please update your code")
bool read_xyz_points(std::istream& is, ///< input stream.
                     OutputIterator output, ///< output iterator over points.
                     PointPMap point_map, ///< property map: value_type of OutputIterator -> Point_3.
                     const Kernel& kernel) ///< geometric traits.
{
  return IO::read_XYZ<typename value_type_traits<OutputIterator>::type>(is, output,
                                                                        parameters::point_map(point_map)
                                                                                   .geom_traits(kernel));
}

template <typename OutputIteratorValueType,
          typename OutputIterator,
          typename PointPMap>
CGAL_DEPRECATED_MSG("you are using the deprecated V1 API of CGAL::read_xyz_points(), please update your code")
bool read_xyz_points(std::istream& is, ///< input stream.
                     OutputIterator output, ///< output iterator over points.
                     PointPMap point_map) ///< property map: value_type of OutputIterator -> Point_3.
{
  return IO::read_XYZ<OutputIteratorValueType>(is, output, parameters::point_map(point_map));
}

template <typename OutputIterator,
          typename PointPMap>
CGAL_DEPRECATED_MSG("you are using the deprecated V1 API of CGAL::read_xyz_points(), please update your code")
bool read_xyz_points(std::istream& is, ///< input stream.
                     OutputIterator output, ///< output iterator over points.
                     PointPMap point_map) ///< property map: value_type of OutputIterator -> Point_3.
{
  return IO::read_XYZ<typename value_type_traits<OutputIterator>::type>(is, output,
                                                                        parameters::point_map(point_map));
}

/// \endcond

/**
   \ingroup PkgPointSetProcessing3IODeprecated

   \deprecated This function is deprecated since \cgal 5.3,
               \link PkgPointSetProcessing3IOXyz `CGAL::IO::read_XYZ()` \endlink should be used instead.

   \returns `true` if reading was successful, `false` otherwise.
*/
template <typename OutputIteratorValueType,
          typename OutputIterator,
          typename CGAL_NP_TEMPLATE_PARAMETERS>
CGAL_DEPRECATED bool read_xyz_points(std::istream& is,
                                     OutputIterator output,
                                     const CGAL_NP_CLASS& np = parameters::default_values())
{
  return IO::read_XYZ(is, output, np);
}

/// \cond SKIP_IN_MANUAL
template <typename OutputIterator,
          typename CGAL_NP_TEMPLATE_PARAMETERS>
CGAL_DEPRECATED bool read_xyz_points(std::istream& is,
                                     OutputIterator output,
                                     const CGAL_NP_CLASS& np = parameters::default_values())
{
  return IO::read_XYZ<typename value_type_traits<OutputIterator>::type>(is, output, np);
}
/// \endcond

#endif //CGAL_NO_DEPRECATED_CODE

} // namespace CGAL

#endif // CGAL_POINT_SET_PROCESSING_READ_XYZ_POINTS_H<|MERGE_RESOLUTION|>--- conflicted
+++ resolved
@@ -236,11 +236,7 @@
 // variants with default output iterator value type
 template <typename OutputIterator, typename CGAL_NP_TEMPLATE_PARAMETERS>
 bool read_XYZ(std::istream& is, OutputIterator output, const CGAL_NP_CLASS& np = parameters::default_values(),
-<<<<<<< HEAD
-              typename std::enable_if<CGAL::is_iterator<OutputIterator>::value>::type* = nullptr)
-=======
               std::enable_if_t<CGAL::is_iterator<OutputIterator>::value>* = nullptr)
->>>>>>> 01f8f1bc
 {
   return read_XYZ<typename value_type_traits<OutputIterator>::type>(is, output, np);
 }
