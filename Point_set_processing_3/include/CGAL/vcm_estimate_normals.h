// Copyright (c) 2014  INRIA Sophia-Antipolis (France).
// All rights reserved.
//
// This file is part of CGAL (www.cgal.org).
// You can redistribute it and/or modify it under the terms of the GNU
// General Public License as published by the Free Software Foundation,
// either version 3 of the License, or (at your option) any later version.
//
// Licensees holding a valid commercial license may use this file in
// accordance with the commercial license agreement provided with the software.
//
// This file is provided AS IS with NO WARRANTY OF ANY KIND, INCLUDING THE
// WARRANTY OF DESIGN, MERCHANTABILITY AND FITNESS FOR A PARTICULAR PURPOSE.
//
// $URL$
// $Id$
// SPDX-License-Identifier: GPL-3.0+
//
// Author(s) : Jocelyn Meyron and Quentin Mérigot
//

#ifndef CGAL_VCM_ESTIMATE_NORMALS_H
#define CGAL_VCM_ESTIMATE_NORMALS_H

#include <CGAL/license/Point_set_processing_3.h>

#include <CGAL/disable_warnings.h>

#include <CGAL/Point_set_processing_3/internal/Voronoi_covariance_3/voronoi_covariance_3.h>

#include <CGAL/property_map.h>
#include <CGAL/point_set_processing_assertions.h>
#include <CGAL/Delaunay_triangulation_3.h>
#include <CGAL/Kd_tree.h>
#include <CGAL/Search_traits_3.h>
#include <CGAL/Search_traits_adapter.h>
#include <CGAL/property_map.h>
#include <CGAL/Orthogonal_k_neighbor_search.h>
#include <CGAL/Fuzzy_sphere.h>

#include <CGAL/boost/graph/named_function_params.h>
#include <CGAL/boost/graph/named_params_helper.h>

#include <CGAL/Default_diagonalize_traits.h>

#include <iterator>
#include <vector>

namespace CGAL {


// ----------------------------------------------------------------------------
// Private section
// ----------------------------------------------------------------------------
namespace internal {

/// @cond SKIP_IN_MANUAL
/// Computes the VCM for each point in the property map.
/// The matrix is computed by intersecting the Voronoi cell
/// of a point and a sphere whose radius is `offset_radius` and discretized
/// by `N` planes.
///
/// @tparam ForwardIterator iterator over input points.
/// @tparam PointMap is a model of `ReadablePropertyMap` with a value_type = `Kernel::Point_3`.
/// @tparam K Geometric traits class.
/// @tparam Covariance Covariance matrix type. It is similar to an array with a length of 6.
template < typename ForwardIterator,
           typename PointMap,
           class K,
           class Covariance
>
void
vcm_offset (ForwardIterator first, ///< iterator over the first input point.
            ForwardIterator beyond, ///< past-the-end iterator over the input points.
            PointMap point_map, ///< property map: value_type of ForwardIterator -> Point_3.
            std::vector<Covariance> &cov, ///< vector of covariance matrices.
            double offset_radius, ///< radius of the sphere.
            std::size_t N, ///< number of planes used to discretize the sphere.
            const K & /*kernel*/) ///< geometric traits.
{
    // Sphere discretization
    typename CGAL::Voronoi_covariance_3::Sphere_discretization<K> sphere(offset_radius, N);

    // Compute the Delaunay Triangulation
    std::vector<typename K::Point_3> points;
    points.reserve(std::distance(first, beyond));
    for (ForwardIterator it = first; it != beyond; ++it)
      points.push_back(get(point_map, *it));

    typedef Delaunay_triangulation_3<K> DT;
    DT dt(points.begin(), points.end());

    cov.clear();
    cov.reserve(points.size());
    // Compute the VCM
    for (typename std::vector<typename K::Point_3>::iterator
          it = points.begin(); it != points.end(); ++it)
    {
        typename DT::Vertex_handle vh = dt.nearest_vertex(*it);
        cov.push_back(
          Voronoi_covariance_3::voronoi_covariance_3(dt, vh, sphere)
        );
    }
}
/// @endcond

/// @cond SKIP_IN_MANUAL
// Convolve using a radius.
template < class ForwardIterator,
           class PointMap,
           class K,
           class Covariance
>
void
vcm_convolve (ForwardIterator first,
              ForwardIterator beyond,
              PointMap point_map,
              const std::vector<Covariance> &cov,
              std::vector<Covariance> &ncov,
              double convolution_radius,
              const K &)
{
    typedef std::pair<typename K::Point_3, std::size_t>              Tree_point;
    typedef First_of_pair_property_map< Tree_point >                  Tree_map;
    typedef Search_traits_3<K>                                      Traits_base;
    typedef Search_traits_adapter<Tree_point, Tree_map, Traits_base>    Traits;
    typedef Kd_tree<Traits>                                                Tree;
    typedef Fuzzy_sphere<Traits>                                   Fuzzy_sphere;

    // Kd tree
    Tree tree;
    tree.reserve(cov.size());
    std::size_t i=0;
    for (ForwardIterator it = first; it != beyond; ++it, ++i)
        tree.insert( Tree_point(get(point_map, *it), i) );

    // Convolving
    ncov.clear();
    ncov.reserve(cov.size());
    for (ForwardIterator it = first; it != beyond; ++it) {
        std::vector<Tree_point> nn;
        tree.search(std::back_inserter(nn),
                    Fuzzy_sphere (get(point_map, *it), convolution_radius));

        Covariance m;
        std::fill(m.begin(), m.end(), typename K::FT(0));
        for (std::size_t k = 0; k < nn.size(); ++k)
        {
          std::size_t index = nn[k].second;
          for (int i=0; i<6; ++i)
            m[i] += cov[index][i];
        }
        ncov.push_back(m);
    }
}
/// @endcond

/// @cond SKIP_IN_MANUAL
// Convolve using neighbors.
template < class ForwardIterator,
           class PointMap,
           class K,
           class Covariance
>
void
vcm_convolve (ForwardIterator first,
              ForwardIterator beyond,
              PointMap point_map,
              const std::vector<Covariance> &cov,
              std::vector<Covariance> &ncov,
              unsigned int nb_neighbors_convolve,
              const K &)
{
    typedef std::pair<typename K::Point_3, std::size_t>              Tree_point;
    typedef First_of_pair_property_map< Tree_point >                  Tree_map;
    typedef Search_traits_3<K>                                      Traits_base;
    typedef Search_traits_adapter<Tree_point, Tree_map, Traits_base>    Traits;
    typedef Orthogonal_k_neighbor_search<Traits>                Neighbor_search;
    typedef typename Neighbor_search::Tree                                 Tree;

    // Search tree
    Tree tree;
    tree.reserve(cov.size());
    std::size_t i=0;
    for (ForwardIterator it = first; it != beyond; ++it, ++i)
        tree.insert( Tree_point(get(point_map, *it), i) );

    // Convolving
    ncov.clear();
    ncov.reserve(cov.size());
    for (ForwardIterator it = first; it != beyond; ++it) {
        Neighbor_search search(tree, get(point_map, *it), nb_neighbors_convolve);

        Covariance m;
        for (typename Neighbor_search::iterator nit = search.begin();
             nit != search.end();
             ++nit)
        {
          std::size_t index = nit->first.second;
          for (int i=0; i<6; ++i)
            m[i] += cov[index][i];
        }

        ncov.push_back(m);
    }
}
/// @endcond

} // namespace internal

// ----------------------------------------------------------------------------
// Public section
// ----------------------------------------------------------------------------

/**
   \ingroup PkgPointSetProcessing3Algorithms
   computes the Voronoi Covariance Measure (VCM) of a point cloud,
   a construction that can be used for normal estimation and sharp feature detection.

   The VCM associates to each point the covariance matrix of its Voronoi
   cell intersected with the ball of radius `offset_radius`.
   In addition, if the second radius `convolution_radius` is positive, the covariance matrices are smoothed
   via a convolution process. More specifically, each covariance matrix is replaced by
   the average of the matrices of the points located at a distance at most `convolution_radius`.
   The choice for parameter `offset_radius` should refer to the geometry of the underlying surface while
   the choice for parameter `convolution_radius` should refer to the noise level in the point cloud.
   For example, if the point cloud is a uniform and noise-free sampling of a smooth surface,
   `offset_radius` should be set to the minimum local feature size of the surface, while `convolution_radius` can be set to zero.

   The Voronoi covariance matrix of each vertex is stored in an array `a` of length 6 and is as follow:

   <center>
   \f$ \begin{bmatrix}
   a[0] & a[1] & a[2] \\
   a[1] & a[3] & a[4] \\
   a[2] & a[4] & a[5] \\
   \end{bmatrix}\f$
   </center>

   \tparam PointRange is a model of `Range`. The value type of
   its iterator is the key type of the named parameter `point_map`.

   \param points input point range.
   \param ccov output range of covariance matrices.
   \param offset_radius offset_radius.
   \param convolution_radius convolution_radius.
   \param np optional sequence of \ref psp_namedparameters "Named Parameters" among the ones listed below.

   \cgalNamedParamsBegin
     \cgalParamBegin{point_map} a model of `ReadablePropertyMap` with value type `geom_traits::Point_3`.
     If this parameter is omitted, `CGAL::Identity_property_map<geom_traits::Point_3>` is used.\cgalParamEnd
     \cgalParamBegin{geom_traits} an instance of a geometric traits class, model of `Kernel`\cgalParamEnd
   \cgalNamedParamsEnd

   \sa `CGAL::vcm_is_on_feature_edge()`
   \sa `CGAL::vcm_estimate_normals()`

*/
template <typename PointRange,
          typename NamedParameters>
void
compute_vcm (const PointRange& points,
             std::vector< std::array<double, 6> > &ccov,
             double offset_radius,
             double convolution_radius,
             const NamedParameters& np)
{
    using boost::choose_param;
    // basic geometric types
    typedef typename Point_set_processing_3::GetPointMap<PointRange, NamedParameters>::type PointMap;
    typedef typename Point_set_processing_3::GetK<PointRange, NamedParameters>::Kernel Kernel;

    PointMap point_map = choose_param(get_param(np, internal_np::point_map), PointMap());
    Kernel kernel;
    
    // First, compute the VCM for each point
    std::vector< std::array<double, 6> > cov;
    std::size_t N = 20;
    internal::vcm_offset (points.begin(), points.end(),
                          point_map,
                          cov,
                          offset_radius,
                          N,
                          kernel);
    // Then, convolve it (only when convolution_radius != 0)
    if (convolution_radius == 0) {
        ccov.reserve(cov.size());
        std::copy(cov.begin(), cov.end(), std::back_inserter(ccov));
    } else {
      internal::vcm_convolve(points.begin(), points.end(),
                               point_map,
                               cov,
                               ccov,
                               convolution_radius,
                               kernel);
    }
}

/// \cond SKIP_IN_MANUAL
// variant with default NP
template <typename PointRange>
void
compute_vcm (const PointRange& points,
             std::vector< std::array<double, 6> > &ccov,
             double offset_radius,
             double convolution_radius)
{
  compute_vcm (points, ccov, offset_radius, convolution_radius,
               CGAL::Point_set_processing_3::parameters::all_default (points));
}

<<<<<<< HEAD
#ifndef CGAL_NO_DEPRECATED_CODE
// deprecated API
template < class ForwardIterator,
           class PointMap,
           class Kernel
>
CGAL_DEPRECATED_MSG("you are using the deprecated V1 API of CGAL::compute_vcm(), please update your code")
void
compute_vcm (ForwardIterator first,
             ForwardIterator beyond,
             PointMap point_map,
             std::vector< std::array<double, 6> > &ccov,
             double offset_radius,
             double convolution_radius,
             const Kernel & kernel)
{
  CGAL::Iterator_range<ForwardIterator> points (first, beyond);
  compute_vcm (points, ccov, offset_radius, convolution_radius,
               CGAL::parameters::point_map (point_map).
               geom_traits (kernel));
}
#endif // CGAL_NO_DEPRECATED_CODE
=======

>>>>>>> e5e17494
/// \endcond
  
/// \cond SKIP_IN_MANUAL
template <typename PointRange,
          typename NamedParameters
>
void
vcm_estimate_normals_internal (PointRange& points,
                               double offset_radius, ///< offset radius.
                               double convolution_radius, ///< convolution radius.
                               const NamedParameters& np,
                               int nb_neighbors_convolve = -1 ///< number of neighbors used during the convolution.
)
{
    using boost::choose_param;
    // basic geometric types
    typedef typename Point_set_processing_3::GetPointMap<PointRange, NamedParameters>::type PointMap;
    typedef typename Point_set_processing_3::GetNormalMap<PointRange, NamedParameters>::type NormalMap;
    typedef typename Point_set_processing_3::GetK<PointRange, NamedParameters>::Kernel Kernel;
    typedef typename GetDiagonalizeTraits<NamedParameters, double, 3>::type DiagonalizeTraits;

    CGAL_static_assertion_msg(!(boost::is_same<NormalMap,
                                typename Point_set_processing_3::GetNormalMap<PointRange, NamedParameters>::NoMap>::value),
                              "Error: no normal map");

    PointMap point_map = choose_param(get_param(np, internal_np::point_map), PointMap());
    NormalMap normal_map = choose_param(get_param(np, internal_np::normal_map), NormalMap());
    
    typedef std::array<double, 6> Covariance;
    
    // Compute the VCM and convolve it
    std::vector<Covariance> cov;
    if (nb_neighbors_convolve == -1) {
        compute_vcm(points,
                    cov,
                    offset_radius,
                    convolution_radius,
                    np);
    } else {
        internal::vcm_offset(points.begin(), points.end(),
                             point_map,
                             cov,
                             offset_radius,
                             20,
                             Kernel());

        if (nb_neighbors_convolve > 0)
        {
          std::vector<Covariance> ccov;
          ccov.reserve(cov.size());
          internal::vcm_convolve(points.begin(), points.end(),
                                 point_map,
                                 cov,
                                 ccov,
                                 (unsigned int) nb_neighbors_convolve,
                                 Kernel());

          cov.clear();
          std::copy(ccov.begin(), ccov.end(), std::back_inserter(cov));
        }
    }

    // And finally, compute the normals
    int i = 0;
    for (typename PointRange::iterator it = points.begin(); it != points.end(); ++it) {
        std::array<double, 3> enormal = {{ 0,0,0 }};
        DiagonalizeTraits::extract_largest_eigenvector_of_covariance_matrix
          (cov[i], enormal);

        typename Kernel::Vector_3 normal(enormal[0],
                                         enormal[1],
                                         enormal[2]);
        put(normal_map, *it, normal);
        i++;
    }
}
/// @endcond


/**  
   \ingroup PkgPointSetProcessing3Algorithms
   Estimates normal directions of the range of `points`
   using the Voronoi Covariance Measure with a radius for the convolution.
   The output normals are randomly oriented.

   See `compute_vcm()` for a detailed description of the parameters `offset_radius` and `convolution_radius`
   and of the Voronoi Covariance Measure.

   \tparam PointRange is a model of `Range`. The value type of
   its iterator is the key type of the named parameter `point_map`.

   \param points input point range.
   \param offset_radius offset_radius.
   \param convolution_radius convolution_radius.
   \param np optional sequence of \ref psp_namedparameters "Named Parameters" among the ones listed below.

   \cgalNamedParamsBegin
     \cgalParamBegin{point_map} a model of `ReadablePropertyMap` with value type `geom_traits::Point_3`.
     If this parameter is omitted, `CGAL::Identity_property_map<geom_traits::Point_3>` is used.\cgalParamEnd
     \cgalParamBegin{normal_map} a model of `WritablePropertyMap` with value type
     `geom_traits::Vector_3`.\cgalParamEnd
       \cgalParamBegin{diagonalize_traits} a model of `DiagonalizeTraits`. It can be omitted:
       if Eigen 3 (or greater) is available and `CGAL_EIGEN3_ENABLED` is defined then an overload
       using `Eigen_diagonalize_traits` is provided. Otherwise, the internal implementation
       `CGAL::Diagonalize_traits` is used.\cgalParamEnd
     \cgalParamBegin{geom_traits} an instance of a geometric traits class, model of `Kernel`\cgalParamEnd
   \cgalNamedParamsEnd

*/
template <typename PointRange,
          typename NamedParameters
>
void
vcm_estimate_normals (PointRange& points,
                      double offset_radius,
                      double convolution_radius,
                      const NamedParameters& np
)
{
  vcm_estimate_normals_internal(points, offset_radius, convolution_radius, np);
}

/// \cond SKIP_IN_MANUAL
// variant with default NP
template <typename PointRange>
void
vcm_estimate_normals (PointRange& points,
                      double offset_radius, ///< offset radius.
                      double convolution_radius) ///< convolution radius.
{
  return vcm_estimate_normals
    (points, offset_radius, convolution_radius,
     CGAL::Point_set_processing_3::parameters::all_default(points));
}

/// \endcond


/**
   \ingroup PkgPointSetProcessing3Algorithms
   Estimates normal directions of the range of `points`
   using the Voronoi Covariance Measure with a number of neighbors for the convolution.
   The output normals are randomly oriented.

   See `compute_vcm()` for a detailed description of the parameter `offset_radius`
   and of the Voronoi Covariance Measure.

   \tparam PointRange is a model of `Range`. The value type of
   its iterator is the key type of the named parameter `point_map`.

   \param points input point range.
   \param offset_radius offset_radius.
   \param k number of neighbor points used for convolution.
   \param np optional sequence of \ref psp_namedparameters "Named Parameters" among the ones listed below.

   \cgalNamedParamsBegin
     \cgalParamBegin{point_map} a model of `ReadablePropertyMap` with value type `geom_traits::Point_3`.
     If this parameter is omitted, `CGAL::Identity_property_map<geom_traits::Point_3>` is used.\cgalParamEnd
     \cgalParamBegin{normal_map} a model of `WritablePropertyMap` with value type
     `geom_traits::Vector_3`.\cgalParamEnd
       \cgalParamBegin{diagonalize_traits} a model of `DiagonalizeTraits`. It can be omitted:
       if Eigen 3 (or greater) is available and `CGAL_EIGEN3_ENABLED` is defined then an overload
       using `Eigen_diagonalize_traits` is provided. Otherwise, the internal implementation
       `CGAL::Diagonalize_traits` is used.\cgalParamEnd
     \cgalParamBegin{geom_traits} an instance of a geometric traits class, model of `Kernel`\cgalParamEnd
   \cgalNamedParamsEnd
*/
template < typename PointRange,
           typename NamedParameters
>
void
vcm_estimate_normals (PointRange& points,
                      double offset_radius,
                      unsigned int k,
                      const NamedParameters& np
)
{
  vcm_estimate_normals_internal(points, offset_radius, 0, np, k);
}

/// \cond SKIP_IN_MANUAL
// variant with default NP
template <typename PointRange>
void
vcm_estimate_normals (PointRange& points,
                      double offset_radius, ///< offset radius.
                      unsigned int k)
{
  return vcm_estimate_normals
    (points, offset_radius, k,
     CGAL::Point_set_processing_3::parameters::all_default(points));
}


/// \endcond

} // namespace CGAL

#include <CGAL/enable_warnings.h>

#endif // CGAL_VCM_ESTIMATE_NORMALS_H<|MERGE_RESOLUTION|>--- conflicted
+++ resolved
@@ -309,32 +309,6 @@
                CGAL::Point_set_processing_3::parameters::all_default (points));
 }
 
-<<<<<<< HEAD
-#ifndef CGAL_NO_DEPRECATED_CODE
-// deprecated API
-template < class ForwardIterator,
-           class PointMap,
-           class Kernel
->
-CGAL_DEPRECATED_MSG("you are using the deprecated V1 API of CGAL::compute_vcm(), please update your code")
-void
-compute_vcm (ForwardIterator first,
-             ForwardIterator beyond,
-             PointMap point_map,
-             std::vector< std::array<double, 6> > &ccov,
-             double offset_radius,
-             double convolution_radius,
-             const Kernel & kernel)
-{
-  CGAL::Iterator_range<ForwardIterator> points (first, beyond);
-  compute_vcm (points, ccov, offset_radius, convolution_radius,
-               CGAL::parameters::point_map (point_map).
-               geom_traits (kernel));
-}
-#endif // CGAL_NO_DEPRECATED_CODE
-=======
-
->>>>>>> e5e17494
 /// \endcond
   
 /// \cond SKIP_IN_MANUAL
