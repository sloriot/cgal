// Copyright (c) 2007-09  INRIA Sophia-Antipolis (France).
// All rights reserved.
//
// This file is part of CGAL (www.cgal.org).
// You can redistribute it and/or modify it under the terms of the GNU
// General Public License as published by the Free Software Foundation,
// either version 3 of the License, or (at your option) any later version.
//
// Licensees holding a valid commercial license may use this file in
// accordance with the commercial license agreement provided with the software.
//
// This file is provided AS IS with NO WARRANTY OF ANY KIND, INCLUDING THE
// WARRANTY OF DESIGN, MERCHANTABILITY AND FITNESS FOR A PARTICULAR PURPOSE.
//
// $URL$
// $Id$
// SPDX-License-Identifier: GPL-3.0+
//
// Author(s) : Laurent Saboret and Andreas Fabri

#ifndef CGAL_MST_ORIENT_NORMALS_H
#define CGAL_MST_ORIENT_NORMALS_H

#include <CGAL/license/Point_set_processing_3.h>

#include <CGAL/disable_warnings.h>

#include <CGAL/IO/trace.h>
#include <CGAL/Search_traits_3.h>
#include <CGAL/Orthogonal_k_neighbor_search.h>
#include <CGAL/Point_set_processing_3/internal/neighbor_query.h>
#include <CGAL/Point_set_processing_3/internal/Search_traits_vertex_handle_3.h>
#include <CGAL/property_map.h>
#include <CGAL/Index_property_map.h>
#include <CGAL/Memory_sizer.h>
#include <CGAL/point_set_processing_assertions.h>
#include <CGAL/use.h>

#include <CGAL/boost/graph/Named_function_parameters.h>
#include <CGAL/boost/graph/named_params_helper.h>

#include <iterator>
#include <list>
#include <climits>
#include <math.h>

#include <CGAL/property_map.h>
#include <boost/graph/adjacency_list.hpp>
#include <CGAL/boost/graph/dijkstra_shortest_paths.h> // work around a bug in boost 1.54
#include <boost/graph/prim_minimum_spanning_tree.hpp>

namespace CGAL {


// ----------------------------------------------------------------------------
// Private section
// ----------------------------------------------------------------------------
/// \cond SKIP_IN_MANUAL
namespace internal {

/// Generalization of std::distance() to compute the distance between 2 integers
inline std::size_t
distance(std::size_t _First, std::size_t _Last)
{
  // return int difference
  return _Last - _First;
}

// Bring std::distance() to scope
using std::distance;


/// Helper class: Riemannian graph.
///
/// This class is used internally by mst_orient_normals()
/// to encode:
/// - the adjacency relations of vertices in a K-neighboring.
/// - vertices contain the corresponding input point iterator.
/// - the edge weight = edge weight = 1 - | normal1 * normal2 |
///   where normal1 and normal2 are the normal at the edge extremities.

template <typename ForwardIterator> ///< Input point iterator
struct Riemannian_graph_vertex_properties {
    ForwardIterator input_point; ///< Input point
};
template <typename ForwardIterator> ///< Input point iterator
class Riemannian_graph
  : public boost::adjacency_list< boost::vecS, boost::vecS,
                                  boost::undirectedS,
                                  Riemannian_graph_vertex_properties<ForwardIterator>,
                                  boost::property<boost::edge_weight_t, float> >
{
};


/// Helper class: MST graph
///
/// This class is used internally by mst_orient_normals()
/// to encode:
/// - the adjacency relations of vertices in a Minimum Spanning Tree.
/// - vertices contain the corresponding input point iterator
//    and a boolean indicating if the normal is oriented.

template <typename ForwardIterator> ///< Input point iterator
struct MST_graph_vertex_properties {
    ForwardIterator input_point; ///< Input point
    bool is_oriented; ///< Is input point's normal oriented?
};
template <typename ForwardIterator, ///< Input point iterator
          typename NormalMap, ///< property map: value_type of ForwardIterator -> Normal
          typename Kernel ///< Geometric traits class
>
class MST_graph
  : public boost::adjacency_list< boost::vecS, boost::vecS,
                                  boost::directedS,
                                  MST_graph_vertex_properties<ForwardIterator> >
{
public:
    MST_graph(NormalMap normal_map) : m_normal_map(normal_map) {}

// Public data
    const NormalMap m_normal_map;
};

template <typename ForwardIterator>
class Default_constrained_map
{
public:

  typedef boost::readable_property_map_tag     category;
  typedef typename ForwardIterator::value_type key_type;
  typedef bool                                 value_type;
  typedef value_type                           reference;

private:
  
  ForwardIterator m_source_point;

public:

  Default_constrained_map () { }
  Default_constrained_map (ForwardIterator source_point)
    : m_source_point (source_point) { }

  /// Free function to access the map elements.
  friend inline
  reference get(const Default_constrained_map& map, key_type p)
  {
    return (p == *map.m_source_point);
  }

};

/// Helper class: Propagate_normal_orientation
///
/// This class is used internally by mst_orient_normals()
/// to propage the normal orientation, starting from a source point
/// and following the adjacency relations of vertices in a Minimum Spanning Tree.
/// It does not orient normals that are already oriented.
/// It does not propagate the orientation if the angle between 2 normals > angle_max.
///
/// \pre Normals must be unit vectors
/// \pre `0 < angle_max <= PI/2`
///
/// @tparam ForwardIterator iterator over input points.
/// @tparam NormalMap is a model of `ReadWritePropertyMap`.
/// @tparam Kernel Geometric traits class.

template <typename ForwardIterator, ///< Input point iterator
          typename NormalMap, ///< property map: value_type of ForwardIterator -> Normal
          typename Kernel
>
struct Propagate_normal_orientation
  : public boost::base_visitor< Propagate_normal_orientation<ForwardIterator, NormalMap, Kernel> >
{
    typedef internal::MST_graph<ForwardIterator, NormalMap, Kernel> MST_graph;
    typedef typename MST_graph::vertex_descriptor vertex_descriptor;
    typedef boost::on_examine_edge event_filter;

    Propagate_normal_orientation(vertex_descriptor source,
                               double angle_max = CGAL_PI/2.) ///< max angle to propagate the normal orientation (radians)
      : m_source(source), m_angle_max(angle_max)
    {
        // Precondition: 0 < angle_max <= PI/2
        CGAL_point_set_processing_precondition(0 < angle_max && angle_max <= CGAL_PI/2.);
    }

    template <class Edge>
    void operator()(Edge& edge, const MST_graph& mst_graph)
    {
        typedef typename boost::property_traits<NormalMap>::reference Vector_ref;

        // Gets source
        vertex_descriptor source_vertex = source(edge, mst_graph);

        // Gets target
        vertex_descriptor target_vertex = target(edge, mst_graph);
        bool& target_normal_is_oriented = ((MST_graph&)mst_graph)[target_vertex].is_oriented;
        
        // special case if vertex is source vertex (and thus has no related point/normal)
        if (source_vertex == m_source)
        {
          target_normal_is_oriented = true;
          return;
        }

        // Gets source normal
        Vector_ref source_normal = get(mst_graph.m_normal_map, *(mst_graph[source_vertex].input_point) );
        const bool source_normal_is_oriented = mst_graph[source_vertex].is_oriented;

        // Gets target
        Vector_ref target_normal = get( mst_graph.m_normal_map, *(mst_graph[target_vertex].input_point) );
        
        if ( ! target_normal_is_oriented )
        {
          //             ->                        ->
          // Orients target_normal parallel to source_normal
          double normals_dot = source_normal * target_normal;
          if (normals_dot < 0)
          {
            put( mst_graph.m_normal_map, *(mst_graph[target_vertex].input_point), -target_normal );
          }

          // Is orientation robust?
          target_normal_is_oriented
            = source_normal_is_oriented &&
              (std::abs(normals_dot) >= std::cos(m_angle_max)); // oriented iff angle <= m_angle_max
        }
    }

// Data
// Implementation note: boost::breadth_first_search() makes copies of this object => data must be constant or shared.
private:
    vertex_descriptor m_source;
    const double m_angle_max; ///< max angle to propagate the normal orientation (radians).
};

/// Orients the normal of the point with maximum Z towards +Z axis.
///
/// @tparam ForwardIterator iterator over input points.
/// @tparam PointMap is a model of `ReadablePropertyMap` with a value_type = Point_3<Kernel>.
/// @tparam NormalMap is a model of `ReadWritePropertyMap` with a value_type = Vector_3<Kernel>.
/// @tparam Kernel Geometric traits class.
///
/// @return iterator over the top point.
template <typename ForwardIterator,
          typename PointMap,
          typename NormalMap,
          typename Kernel
>
ForwardIterator
mst_find_source(
    ForwardIterator first,   ///< iterator over the first input point.
    ForwardIterator beyond,  ///< past-the-end iterator over the input points.
    PointMap point_map, ///< property map: value_type of ForwardIterator -> Point_3
    NormalMap normal_map, ///< property map: value_type of ForwardIterator -> Vector_3
    const Kernel& /*kernel*/)    ///< geometric traits.
{
    CGAL_TRACE("  mst_find_source()\n");

    // Input points types
    typedef typename boost::property_traits<NormalMap>::value_type Vector;
    typedef typename boost::property_traits<NormalMap>::reference Vector_ref;

    // Precondition: at least one element in the container
    CGAL_point_set_processing_precondition(first != beyond);

    // Find top point
    ForwardIterator top_point = first;
    for (ForwardIterator v = ++first; v != beyond; v++)
    {
      
      double top_z = get(point_map,*top_point).z(); // top_point's Z coordinate
      double z = get(point_map,*v).z();
      
      if (top_z < z)
        top_point = v;
    }

    // Orients its normal towards +Z axis
    Vector_ref normal = get(normal_map,*top_point);
    const Vector Z(0, 0, 1);
    if (Z * normal < 0) {
      CGAL_TRACE("  Flip top point normal\n");
    put(normal_map,*top_point, -normal);
    }

    return top_point;
}

/// Iterates over input points and creates Riemannian Graph:
/// - vertices are numbered like the input points index.
/// - vertices contain the corresponding input point iterator.
/// - we add the edge (i, j) if either vertex i is in the k-neighborhood of vertex j,
///   or vertex j is in the k-neighborhood of vertex i.
///
/// \pre Normals must be unit vectors.
/// \pre `k >= 2`
///
/// @tparam ForwardIterator iterator over input points.
/// @tparam IndexMap is a model of `ReadablePropertyMap` with an integral value_type.
/// @tparam PointMap is a model of `ReadablePropertyMap` with a value_type = Point_3<Kernel>.
/// @tparam NormalMap is a model of `ReadWritePropertyMap` with a value_type = Vector_3<Kernel>.
/// @tparam Kernel Geometric traits class.
///
/// @return the Riemannian graph
template <typename ForwardIterator,
          typename PointMap,
          typename NormalMap,
          typename IndexMap,
          typename ConstrainedMap,
          typename Kernel
>
Riemannian_graph<ForwardIterator>
create_riemannian_graph(
    ForwardIterator first,  ///< iterator over the first input point.
    ForwardIterator beyond, ///< past-the-end iterator over the input points.
    PointMap point_map, ///< property map: value_type of ForwardIterator -> Point_3
    NormalMap normal_map, ///< property map: value_type of ForwardIterator -> Vector_3
    IndexMap index_map, ///< property map ForwardIterator -> index
    ConstrainedMap constrained_map, ///< property map ForwardIterator -> bool
    unsigned int k, ///< number of neighbors
    typename Kernel::FT neighbor_radius,
    const Kernel& /*kernel*/) ///< geometric traits.
{
    // Input points types
    typedef typename boost::property_traits<PointMap>::reference Point_ref;
    typedef typename boost::property_traits<NormalMap>::reference Vector_ref;

    // Types for K nearest neighbors search structure
    typedef Point_vertex_handle_3<ForwardIterator> Point_vertex_handle_3;
    typedef internal::Search_traits_vertex_handle_3<ForwardIterator> Traits;
    typedef Euclidean_distance_vertex_handle_3<ForwardIterator> KDistance;
    typedef Orthogonal_k_neighbor_search<Traits,KDistance> Neighbor_search;
    typedef typename Neighbor_search::Tree Tree;

    // Riemannian_graph types
    typedef internal::Riemannian_graph<ForwardIterator> Riemannian_graph;
    typedef typename boost::property_map<Riemannian_graph, boost::edge_weight_t>::type Riemannian_graph_weight_map;

    // Precondition: at least one element in the container.
    CGAL_point_set_processing_precondition(first != beyond);

    // Precondition: at least 2 nearest neighbors
    CGAL_point_set_processing_precondition(k >= 2);

    // Number of input points
    const std::size_t num_input_points = distance(first, beyond);

    std::size_t memory = CGAL::Memory_sizer().virtual_size(); CGAL_TRACE("  %ld Mb allocated\n", memory>>20);
    CGAL_TRACE("  Creates KD-tree\n");

    // Instanciate a KD-tree search.
    // Notes: We have to wrap each input point by a Point_vertex_handle_3.
    //        The KD-tree is allocated dynamically to recover RAM as soon as possible.
    std::vector<Point_vertex_handle_3> kd_tree_points; kd_tree_points.reserve(num_input_points);
    for (ForwardIterator it = first; it != beyond; it++)
    {
        
        Point_ref point = get(point_map, *it);
        Point_vertex_handle_3 point_wrapper(point.x(), point.y(), point.z(), it);
        kd_tree_points.push_back(point_wrapper);
    }
    boost::shared_ptr<Tree> tree( new Tree(kd_tree_points.begin(), kd_tree_points.end()) );

    // Recover RAM
    kd_tree_points.clear();

    memory = CGAL::Memory_sizer().virtual_size(); CGAL_TRACE("  %ld Mb allocated\n", memory>>20);
    CGAL_TRACE("  Creates Riemannian Graph\n");

    // Iterates over input points and creates Riemannian Graph:
    // - vertices are numbered like the input points index.
    // - vertices contain the corresponding input point iterator.
    // - we add the edge (i, j) if either vertex i is in the k-neighborhood of vertex j,
    //   or vertex j is in the k-neighborhood of vertex i.
    Riemannian_graph riemannian_graph;
    //
    // add vertices
    for (ForwardIterator it = first; it != beyond; it++)
    {
        typename Riemannian_graph::vertex_descriptor v = add_vertex(riemannian_graph);
        CGAL_point_set_processing_assertion(v == get(index_map,it));
        riemannian_graph[v].input_point = it;
    }

    // add source vertex (virtual, does not correspond to a point)
    add_vertex(riemannian_graph);
    std::size_t source_point_index = num_input_points;

    //
    // add edges
    Riemannian_graph_weight_map riemannian_graph_weight_map = get(boost::edge_weight, riemannian_graph);
    for (ForwardIterator it = first; it != beyond; it++)
    {
        std::size_t it_index = get(index_map,it);
        Vector_ref it_normal_vector = get(normal_map,*it);
        
        Point_ref point = get(point_map, *it);
        Point_vertex_handle_3 point_wrapper(point.x(), point.y(), point.z(), it);
        std::vector<Point_vertex_handle_3> neighbor_points;
        CGAL::Point_set_processing_3::internal::neighbor_query
          (point_wrapper, *tree, k, neighbor_radius, neighbor_points);

        for (std::size_t i = 0; i < neighbor_points.size(); ++ i)
        {
            ForwardIterator neighbor = neighbor_points[i];
            std::size_t neighbor_index = get(index_map,neighbor);
            if (neighbor_index > it_index) // undirected graph
            {
                // Add edge
                typename boost::graph_traits<Riemannian_graph>::edge_descriptor e;
                bool inserted;
                boost::tie(e, inserted) = add_edge(vertex(it_index, riemannian_graph),
                                                   vertex(neighbor_index, riemannian_graph),
                                                   riemannian_graph);
                CGAL_point_set_processing_assertion(inserted);

                //                               ->        ->
                // Computes edge weight = 1 - | normal1 * normal2 |
                // where normal1 and normal2 are the normal at the edge extremities.
                
                Vector_ref neighbor_normal_vector = get(normal_map,*neighbor);
                double weight = 1.0 - std::abs(it_normal_vector * neighbor_normal_vector);
                if (weight < 0)
                    weight = 0; // safety check
                riemannian_graph_weight_map[e] = (float)weight;
            }
        }

        // Check if point is source
        if (get(constrained_map, *it))
        {
          typename boost::graph_traits<Riemannian_graph>::edge_descriptor e;
          bool inserted;
          boost::tie(e, inserted) = add_edge(vertex(it_index, riemannian_graph),
                                             vertex(source_point_index, riemannian_graph),
                                             riemannian_graph);
          CGAL_point_set_processing_assertion(inserted);

          riemannian_graph_weight_map[e] = 0.;
        }
            
    }

    return riemannian_graph;
}

/// Computes Minimum Spanning Tree and store it in a Boost graph:
/// - vertices are numbered like the input points index.
/// - vertices contain the corresponding input point iterator.
/// - we add the edge (predecessor[i], i) for each element of the MST.
///
/// \pre Normals must be unit vectors.
///
/// @tparam ForwardIterator iterator over input points.
/// @tparam IndexMap is a model of `ReadablePropertyMap` with an integral value_type.
/// @tparam PointMap is a model of `ReadablePropertyMap` with a value_type = Point_3<Kernel>.
/// @tparam NormalMap is a model of `ReadWritePropertyMap` with a value_type = Vector_3<Kernel>.
/// @tparam Kernel Geometric traits class.
///
/// @return the MST graph.
template <typename ForwardIterator,
          typename PointMap,
          typename NormalMap,
          typename IndexMap,
          typename Kernel
>
MST_graph<ForwardIterator, NormalMap, Kernel>
create_mst_graph(
    ForwardIterator first,  ///< iterator over the first input point.
    ForwardIterator beyond, ///< past-the-end iterator over the input points.
    PointMap point_map, ///< property map: value_type of ForwardIterator -> Point_3
    NormalMap normal_map, ///< property map: value_type of ForwardIterator -> Vector_3
    IndexMap index_map, ///< property map ForwardIterator -> index
    unsigned int k, ///< number of neighbors
    const Kernel& kernel, ///< geometric traits.
    const Riemannian_graph<ForwardIterator>& riemannian_graph) ///< graph connecting each vertex to its knn
{
    // prevents warnings
    CGAL_USE(point_map);
    CGAL_USE(k);
    CGAL_USE(kernel);
    CGAL_USE(index_map);

    // Bring private stuff to scope
    using namespace internal;

    // Riemannian_graph types
    typedef internal::Riemannian_graph<ForwardIterator> Riemannian_graph;
    typedef typename boost::property_map<Riemannian_graph, boost::edge_weight_t>::const_type Riemannian_graph_weight_map;

    // MST_graph types
    typedef internal::MST_graph<ForwardIterator, NormalMap, Kernel> MST_graph;

    // Precondition: at least one element in the container.
    CGAL_point_set_processing_precondition(first != beyond);

    // Number of input points
    const std::size_t num_input_points = num_vertices(riemannian_graph) - 1;

    std::size_t memory = CGAL::Memory_sizer().virtual_size(); CGAL_TRACE("  %ld Mb allocated\n", memory>>20);
    CGAL_TRACE("  Calls boost::prim_minimum_spanning_tree()\n");

    // Computes Minimum Spanning Tree.
    std::size_t source_point_index = num_input_points;
    
    Riemannian_graph_weight_map riemannian_graph_weight_map = get(boost::edge_weight, riemannian_graph);
    typedef std::vector<typename Riemannian_graph::vertex_descriptor> PredecessorMap;
    PredecessorMap predecessor(num_input_points + 1);
    boost::prim_minimum_spanning_tree(riemannian_graph, &predecessor[0],
                                      weight_map( riemannian_graph_weight_map )
                                     .root_vertex( vertex(source_point_index, riemannian_graph) ));

    memory = CGAL::Memory_sizer().virtual_size(); CGAL_TRACE("  %ld Mb allocated\n", memory>>20);
    CGAL_TRACE("  Creates MST Graph\n");

    // Converts predecessor map to a MST graph:
    // - vertices are numbered like the input points index.
    // - vertices contain the corresponding input point iterator.
    // - we add the edge (predecessor[i], i) for each element of the predecessor map.
    MST_graph mst_graph(normal_map);
    //
    // Add vertices. source_point is the unique point marked "oriented".
    for (ForwardIterator it = first; it != beyond; it++)
    {
        // With C++11, the following line triggers a bug in Boost versions
        // 1.56 and 1.57:
        //   https://svn.boost.org/trac/boost/ticket/10382
        typename MST_graph::vertex_descriptor v = add_vertex(mst_graph);
        CGAL_point_set_processing_assertion(v == get(index_map,it));
        mst_graph[v].input_point = it;
        mst_graph[v].is_oriented = false;
    }
    
    typename MST_graph::vertex_descriptor v = add_vertex(mst_graph);
    CGAL_point_set_processing_assertion(v == source_point_index);
    mst_graph[v].is_oriented = true;
    
    // add edges
    for (std::size_t i=0; i < predecessor.size(); i++) // add edges
    {
        if (i != predecessor[i])
        {
            // check that bi-directed graph is useless
            CGAL_point_set_processing_assertion(predecessor[predecessor[i]] != i);

            add_edge(vertex(predecessor[i], mst_graph),
                     vertex(i,     mst_graph),
                     mst_graph);
        }
    }

    return mst_graph;
}

} /* namespace internal */
/// \endcond

// ----------------------------------------------------------------------------
// Public section
// ----------------------------------------------------------------------------

/**  
   \ingroup PkgPointSetProcessing3Algorithms
   Orients the normals of the range of `points` using the propagation
   of a seed orientation through a minimum spanning tree of the Riemannian graph.
   This method modifies the order of input points so as to pack all sucessfully oriented points first,
   and returns an iterator over the first point with an unoriented normal (see erase-remove idiom).
   For this reason it should not be called on sorted containers.
   It is based on \cgalCite{cgal:hddms-srup-92}.

   \warning This function may fail when Boost version 1.54 is used,
   because of the following bug: https://svn.boost.org/trac/boost/ticket/9012

   \pre Normals must be unit vectors
   \pre `k >= 2`

   \tparam PointRange is a model of `Range`. The value type of
   its iterator is the key type of the named parameter `point_map`.

   \param points input point range.
   \param k number of neighbors.
   \param np optional sequence of \ref psp_namedparameters "Named Parameters" among the ones listed below.

   \cgalNamedParamsBegin
     \cgalParamBegin{point_map} a model of `ReadablePropertyMap` with value type `geom_traits::Point_3`.
     If this parameter is omitted, `CGAL::Identity_property_map<geom_traits::Point_3>` is used.\cgalParamEnd
     \cgalParamBegin{normal_map} a model of `ReadWritePropertyMap` with value type
     `geom_traits::Vector_3`.\cgalParamEnd
     \cgalParamBegin{neighbor_radius} spherical neighborhood radius. If
     provided, the neighborhood of a query point is computed with a fixed spherical
     radius instead of a fixed number of neighbors. In that case, the parameter
     `k` is used as a limit on the number of points returned by each spherical
     query (to avoid overly large number of points in high density areas). If no
     limit is wanted, use `k=0`.\cgalParamEnd
     \cgalParamBegin{point_is_constrained_map} a model of `ReadablePropertyMap` with value type
     `bool`. Points with a `true` value will be used as seed points: their normal will be considered as already
     oriented, it won't be altered and it will be propagated to its neighbors. If this parameter is omitted, 
     the highest point (highest Z coordinate) will be used as the unique seed with an upward oriented
     normal\cgalParamEnd
     \cgalParamBegin{geom_traits} an instance of a geometric traits class, model of `Kernel`\cgalParamEnd
   \cgalNamedParamsEnd

   \return iterator over the first point with an unoriented normal.
*/
template <typename PointRange,
          typename NamedParameters
>
typename PointRange::iterator
mst_orient_normals(
  PointRange& points,
  unsigned int k,
  const NamedParameters& np)
{
    using parameters::choose_parameter;
    using parameters::get_parameter;

    CGAL_TRACE("Calls mst_orient_normals()\n");

    typedef typename Point_set_processing_3::GetPointMap<PointRange, NamedParameters>::type PointMap;
    typedef typename Point_set_processing_3::GetNormalMap<PointRange, NamedParameters>::type NormalMap;
    typedef typename Point_set_processing_3::GetK<PointRange, NamedParameters>::Kernel Kernel;
    typedef typename Point_set_processing_3::GetIsConstrainedMap<PointRange, NamedParameters>::type ConstrainedMap;

    CGAL_static_assertion_msg(!(boost::is_same<NormalMap,
                                typename Point_set_processing_3::GetNormalMap<PointRange, NamedParameters>::NoMap>::value),
                              "Error: no normal map");

<<<<<<< HEAD
    PointMap point_map = choose_param(get_param(np, internal_np::point_map), PointMap());
    NormalMap normal_map = choose_param(get_param(np, internal_np::normal_map), NormalMap());
    typename Kernel::FT neighbor_radius = choose_param(get_param(np, internal_np::neighbor_radius),
                                                       typename Kernel::FT(0));
    ConstrainedMap constrained_map = choose_param(get_param(np, internal_np::point_is_constrained), ConstrainedMap());
=======
    PointMap point_map = choose_parameter(get_parameter(np, internal_np::point_map), PointMap());
    NormalMap normal_map = choose_parameter(get_parameter(np, internal_np::normal_map), NormalMap());
    ConstrainedMap constrained_map = choose_parameter(get_parameter(np, internal_np::point_is_constrained), ConstrainedMap());
>>>>>>> aa47744c
    Kernel kernel;

  // Bring private stuff to scope
    using namespace internal;

    // Input points types
    typedef typename std::iterator_traits<typename PointRange::iterator>::value_type Enriched_point; // actual type of input points
    // Property map typename PointRange::iterator -> index
    typedef Index_property_map<typename PointRange::iterator> IndexMap;

    // Riemannian_graph types
    typedef Riemannian_graph<typename PointRange::iterator> Riemannian_graph;

    // MST_graph types
    typedef MST_graph<typename PointRange::iterator, NormalMap, Kernel> MST_graph;

    // Precondition: at least one element in the container.
    CGAL_point_set_processing_precondition(points.begin() != points.end());

    // Precondition: at least 2 nearest neighbors
    CGAL_point_set_processing_precondition(k >= 2);

    std::size_t memory = CGAL::Memory_sizer().virtual_size(); CGAL_TRACE("  %ld Mb allocated\n", memory>>20);
    CGAL_TRACE("  Create Index_property_map\n");

    // Create a property map Iterator -> index.
    // - if typename PointRange::iterator is a random access iterator (typically vector and deque),
    // get() just calls std::distance() and is very efficient;
    // - else, the property map allocates a std::map to store indices
    // and get() requires a lookup in the map.
    IndexMap index_map(points.begin(), points.end());

    // Iterates over input points and creates Riemannian Graph:
    // - vertices are numbered like the input points index.
    // - vertices are empty.
    // - we add the edge (i, j) if either vertex i is in the k-neighborhood of vertex j,
    //   or vertex j is in the k-neighborhood of vertex i.
    Riemannian_graph riemannian_graph;

    if (boost::is_same<ConstrainedMap,
        typename CGAL::Point_set_processing_3::GetIsConstrainedMap<PointRange, NamedParameters>::NoMap>::value)
      riemannian_graph = create_riemannian_graph(points.begin(), points.end(),
                                                 point_map, normal_map, index_map,
                                                 Default_constrained_map<typename PointRange::iterator>
                                                 (mst_find_source(points.begin(), points.end(),
                                                                  point_map, normal_map,
                                                                  kernel)),
                                                 k,
                                                 neighbor_radius,
                                                 kernel);
    else
      riemannian_graph = create_riemannian_graph(points.begin(), points.end(),
                                                 point_map, normal_map, index_map,
                                                 constrained_map,
                                                 k,
                                                 neighbor_radius,
                                                 kernel);

    // Creates a Minimum Spanning Tree starting at source_point
    MST_graph mst_graph = create_mst_graph(points.begin(), points.end(),
                                           point_map, normal_map, index_map,
                                           k,
                                           kernel,
                                           riemannian_graph);

    memory = CGAL::Memory_sizer().virtual_size(); CGAL_TRACE("  %ld Mb allocated\n", memory>>20);
    CGAL_TRACE("  Calls boost::breadth_first_search()\n");

    const std::size_t num_input_points = distance(points.begin(), points.end());
    std::size_t source_point_index = num_input_points;
    
    // Traverse the point set along the MST to propagate source_point's orientation
    Propagate_normal_orientation<typename PointRange::iterator, NormalMap, Kernel> orienter(source_point_index);

    boost::breadth_first_search(mst_graph,
                                vertex(source_point_index, mst_graph), // source
                                visitor(boost::make_bfs_visitor(orienter)));

    // Copy points with robust normal orientation to oriented_points[], the others to unoriented_points[].
    std::deque<Enriched_point> oriented_points, unoriented_points;
    for (typename PointRange::iterator it = points.begin(); it != points.end(); it++)
    {
        std::size_t it_index = get(index_map,it);
        typename MST_graph::vertex_descriptor v = vertex(it_index, mst_graph);
        if (mst_graph[v].is_oriented)
          oriented_points.push_back(*it);
        else
          unoriented_points.push_back(*it);
    }

    // Replaces [points.begin(), points.end()) range by the content of oriented_points[], then unoriented_points[].
    typename PointRange::iterator first_unoriented_point =
      std::copy(oriented_points.begin(), oriented_points.end(), points.begin());
    std::copy(unoriented_points.begin(), unoriented_points.end(), first_unoriented_point);

    // At this stage, we have typically 0 unoriented normals if k is large enough
    CGAL_TRACE("  => %u normals are unoriented\n", unoriented_points.size());

    memory = CGAL::Memory_sizer().virtual_size(); CGAL_TRACE("  %ld Mb allocated\n", memory>>20);
    CGAL_TRACE("End of mst_orient_normals()\n");

    return first_unoriented_point;
}

/// \cond SKIP_IN_MANUAL
// variant with default NP
template <typename PointRange>
typename PointRange::iterator
mst_orient_normals(
  PointRange& points,
  unsigned int k) ///< number of neighbors

{
  return mst_orient_normals (points, k, CGAL::Point_set_processing_3::parameters::all_default(points));
}
/// \endcond


} //namespace CGAL

#include <CGAL/enable_warnings.h>

#endif // CGAL_MST_ORIENT_NORMALS_H<|MERGE_RESOLUTION|>--- conflicted
+++ resolved
@@ -627,17 +627,11 @@
                                 typename Point_set_processing_3::GetNormalMap<PointRange, NamedParameters>::NoMap>::value),
                               "Error: no normal map");
 
-<<<<<<< HEAD
-    PointMap point_map = choose_param(get_param(np, internal_np::point_map), PointMap());
-    NormalMap normal_map = choose_param(get_param(np, internal_np::normal_map), NormalMap());
+    PointMap point_map = choose_parameter(get_parameter(np, internal_np::point_map), PointMap());
+    NormalMap normal_map = choose_parameter(get_parameter(np, internal_np::normal_map), NormalMap());
     typename Kernel::FT neighbor_radius = choose_param(get_param(np, internal_np::neighbor_radius),
                                                        typename Kernel::FT(0));
     ConstrainedMap constrained_map = choose_param(get_param(np, internal_np::point_is_constrained), ConstrainedMap());
-=======
-    PointMap point_map = choose_parameter(get_parameter(np, internal_np::point_map), PointMap());
-    NormalMap normal_map = choose_parameter(get_parameter(np, internal_np::normal_map), NormalMap());
-    ConstrainedMap constrained_map = choose_parameter(get_parameter(np, internal_np::point_is_constrained), ConstrainedMap());
->>>>>>> aa47744c
     Kernel kernel;
 
   // Bring private stuff to scope
