// Copyright (c) 2014 GeometryFactory
// All rights reserved.
//
// This file is part of CGAL (www.cgal.org).
// You can redistribute it and/or modify it under the terms of the GNU
// General Public License as published by the Free Software Foundation,
// either version 3 of the License, or (at your option) any later version.
//
// Licensees holding a valid commercial license may use this file in
// accordance with the commercial license agreement provided with the software.
//
// This file is provided AS IS with NO WARRANTY OF ANY KIND, INCLUDING THE
// WARRANTY OF DESIGN, MERCHANTABILITY AND FITNESS FOR A PARTICULAR PURPOSE.
//
// $URL$
// $Id$
// SPDX-License-Identifier: GPL-3.0+
//
// Author(s)     : Stephen Kiazyk

#ifndef CGAL_SURFACE_MESH_SHORTEST_PATH_SURFACE_MESH_SHORTEST_PATH_H
#define CGAL_SURFACE_MESH_SHORTEST_PATH_SURFACE_MESH_SHORTEST_PATH_H

#include <CGAL/license/Surface_mesh_shortest_path.h>

#include <CGAL/disable_warnings.h>

#include <iterator>
#include <vector>
#include <utility>
#include <queue>
#include <algorithm>
#include <cstddef>
#include <list>

#include <boost/array.hpp>
#include <boost/lexical_cast.hpp>
#include <boost/utility/enable_if.hpp>
#include <boost/type_traits/is_same.hpp>
#include <iterator>

#include <CGAL/assertions.h>
#include <CGAL/AABB_tree.h>
#include <CGAL/Default.h>
#include <CGAL/enum.h>
#include <CGAL/number_utils.h>

#include <CGAL/Surface_mesh_shortest_path/barycentric.h>
#include <CGAL/Surface_mesh_shortest_path/internal/Cone_tree.h>
#include <CGAL/Surface_mesh_shortest_path/internal/misc_functions.h>

#include <CGAL/boost/graph/helpers.h>
#include <CGAL/boost/graph/iterator.h>
#include <boost/variant/get.hpp>

namespace CGAL {

/*!
\ingroup PkgSurfaceMeshShortestPathRef

\brief Computes shortest surface paths from one or more source points on a surface mesh.

\details Uses an optimized variation of Chen and Han's \f$ O(n^2) \f$ algorithm by Xin and Wang.
Refer to those respective papers for the details of the implementation.

\tparam Traits a model of `SurfaceMeshShortestPathTraits`.
\tparam VIM a model of `ReadablePropertyMap` with `vertex_descriptor` as key and `unsigned int` as value type.
            The default is `boost::property_map<HG, boost::%vertex_index_t>::%type`.
\tparam HIM a model of `ReadablePropertyMap` with `halfedge_descriptor` as key and `unsigned int` as value type.
            The default is `boost::property_map<HG, boost::%halfedge_index_t>::%type`.
\tparam FIM a model of `ReadablePropertyMap` with `face_descriptor` as key and `unsigned int` as value type.
            The default is `boost::property_map<HG, boost::%face_index_t>::%type`.
\tparam VPM a model of `ReadablePropertyMap` with `vertex_descriptor` as key and `Traits::Point_3` as value type.
            The default is `boost::property_map<HG, CGAL::vertex_point_t>::%type`.
*/

template<class Traits,
  class VIM = Default,
  class HIM = Default,
  class FIM = Default,
  class VPM = Default>
class Surface_mesh_shortest_path
{
public:
/// \name Types
/// @{

  /// The triangle mesh type which this algorithm acts on.
  typedef typename Traits::Triangle_mesh Triangle_mesh;

  /// The BGL graph traits for this triangle mesh
  typedef boost::graph_traits<Triangle_mesh> Graph_traits;

  /// Descriptors for the vertices of `Triangle_mesh`
  typedef typename Graph_traits::vertex_descriptor vertex_descriptor;

  /// Descriptors for the halfedges of `Triangle_mesh`
  typedef typename Graph_traits::halfedge_descriptor halfedge_descriptor;

  /// Descriptors of the faces of `Triangle_mesh`
  typedef typename Graph_traits::face_descriptor face_descriptor;

#ifndef DOXYGEN_RUNNING

  typedef typename Default::Get<
    VIM,
    typename boost::property_map<Triangle_mesh, boost::vertex_index_t>::type
      >::type Vertex_index_map;

  typedef typename Default::Get<
    HIM,
    typename boost::property_map<Triangle_mesh, boost::halfedge_index_t>::type
      >::type Halfedge_index_map;

  typedef typename Default::Get<
    FIM,
    typename boost::property_map<Triangle_mesh, boost::face_index_t>::type
      >::type Face_index_map;

  typedef typename Default::Get<
    VPM,
    typename boost::property_map<Triangle_mesh, CGAL::vertex_point_t>::type
      >::type Vertex_point_map;

#else
  /// The vertex index property map class
  typedef VIM Vertex_index_map;

  /// The halfedge index property map class
  typedef HIM Halfedge_index_map;

  /// The face index property map class
  typedef FIM Face_index_map;

  /// The vertex point property map class
  typedef VPM Vertex_point_map;
#endif

  /// The numeric type used by this algorithm.
  typedef typename Traits::FT FT;

  /// The 3-dimensional point type, which must coincide with the value type of `Vertex_point_map`.
  typedef typename Traits::Point_3 Point_3;

  /// An ordered triple which specifies a location inside a triangle as
  /// a convex combination of its three vertices.
  typedef typename Traits::Barycentric_coordinates Barycentric_coordinates;

#ifndef CGAL_NO_DEPRECATED_CODE
  // deprecated in CGAL 4.10
  /// \deprecated
  typedef Barycentric_coordinates Barycentric_coordinate;
#endif

  /// \brief An ordered pair specifying a location on the surface of the `Triangle_mesh`.
  /// \details If `tm` is the input graph and given the pair (`f`, `bc`) such that `bc` is `(w0, w1, w2)`,
  ///  the correspondance with the weights in `bc` and the vertices of the face `f` is the following:
  /// - `w0 = source(halfedge(f,tm),tm)`
  /// - `w1 = target(halfedge(f,tm),tm)`
  /// - `w2 = target(next(halfedge(f,tm),tm),tm)`
  typedef std::pair<face_descriptor, Barycentric_coordinates> Face_location;

private:

  typedef std::list<Face_location> Source_point_list;
  typedef typename Source_point_list::iterator Source_point_underlying_iterator;

public:

  /*!
  \brief A model of `BidirectionalIterator` to access the source points

  \details An iterator becomes invalid if:
   - the corresponding point is removed (either with `Surface_mesh_shortest_path::remove_source_point()`
     or `Surface_mesh_shortest_path::remove_all_source_points()`).
   - the structure is re-built (triggered by a shortest path query or a call to `Surface_mesh_shortest_path::build_sequence_tree()`).
   - the structure is cleared (`Surface_mesh_shortest_path::clear()`).

  Dereferencing this iterator yields a `const Surface_mesh_shortest_path::Face_location&`.

  This iterator supports equality comparison operations.
  */
  class Source_point_iterator
  {
  public:
    typedef std::bidirectional_iterator_tag iterator_category;
    typedef Face_location value_type;
    typedef Face_location* pointer;
    typedef Face_location& reference;

  private:
    Source_point_underlying_iterator m_iterator;

    friend class Surface_mesh_shortest_path;

    Source_point_iterator(Source_point_underlying_iterator it)
      : m_iterator(it)
    {
    }

  public:
    /*!
    \brief %Default constructor
    */
    Source_point_iterator()
    {
    }

    /*!
    \brief Copy constructor
    */
    Source_point_iterator(const Source_point_iterator& other)
      : m_iterator(other.m_iterator)
    {
    }

    /*
    \brief Copy the contents of another `Source_point_iterator`

    \param other The iterator to be copied
    */
    Source_point_iterator& operator=(const Source_point_iterator& other)
    {
      m_iterator = other.m_iterator;
      return *this;
    }

    const Face_location& operator*() const
    {
      return *m_iterator;
    }

    const Face_location* operator->() const
    {
      return &(*m_iterator);
    }

    Source_point_iterator& operator++()
    {
      ++m_iterator;
      return *this;
    }

    Source_point_iterator operator++(int)
    {
      Source_point_iterator temp(*this);
      ++m_iterator;
      return temp;
    }

    Source_point_iterator& operator--()
    {
      --m_iterator;
      return *this;
    }

    Source_point_iterator operator--(int)
    {
      Source_point_iterator temp(*this);
      --m_iterator;
      return temp;
    }

    bool operator==(const Source_point_iterator& other)
    {
      return m_iterator == other.m_iterator;
    }

    bool operator!=(const Source_point_iterator& other)
    {
      return m_iterator != other.m_iterator;
    }
  };

  /// The return type from shortest path distance queries. Stores the distance
  /// to the nearest source point, and a `Source_point_iterator` to the
  /// source point itself.
  typedef std::pair<FT, Source_point_iterator> Shortest_path_result;

/// @}

private:
  typedef typename Graph_traits::vertex_iterator vertex_iterator;
  typedef typename Graph_traits::halfedge_iterator halfedge_iterator;
  typedef typename Graph_traits::face_iterator face_iterator;

  typedef typename Traits::Triangle_3 Triangle_3;
  typedef typename Traits::Triangle_2 Triangle_2;
  typedef typename Traits::Segment_2 Segment_2;
  typedef typename Traits::Ray_3 Ray_3;
  typedef typename Traits::Ray_2 Ray_2;
  typedef typename Traits::Line_2 Line_2;
  typedef typename Traits::Point_2 Point_2;
  typedef typename Traits::Vector_2 Vector_2;

  typedef Surface_mesh_shortest_paths_3::internal::Cone_tree_node<Traits> Cone_tree_node;
  typedef Surface_mesh_shortest_paths_3::internal::Cone_expansion_event<Traits> Cone_expansion_event;

  typedef std::priority_queue<Cone_expansion_event*,
                              std::vector<Cone_expansion_event*>,
                              Surface_mesh_shortest_paths_3::internal::Cone_expansion_event_min_priority_queue_comparator<Traits> > Expansion_priqueue;
  typedef std::pair<Cone_tree_node*, FT> Node_distance_pair;

private:

  template <class OutputIterator>
  struct Point_path_visitor_wrapper
  {
    Surface_mesh_shortest_path& m_owner;
    OutputIterator m_output;

    Point_path_visitor_wrapper(Surface_mesh_shortest_path& owner, OutputIterator output)
      : m_owner(owner)
      , m_output(output)
    {
    }

    void operator()(halfedge_descriptor edge, FT t)
    {
      *m_output = m_owner.point(edge, t);
      ++m_output;
    }

    void operator()(vertex_descriptor vertex)
    {
      *m_output = m_owner.point(vertex);
      ++m_output;
    }

    void operator()(face_descriptor f, Barycentric_coordinates location)
    {
      *m_output = m_owner.point(f, location);
      ++m_output;
    }
  };

private:
  const Traits& m_traits;
  Triangle_mesh& m_graph;

  Vertex_index_map m_vertexIndexMap;
  Halfedge_index_map m_halfedgeIndexMap;
  Face_index_map m_faceIndexMap;
  Vertex_point_map m_vertexPointMap;

  std::vector<bool> m_vertexIsPseudoSource;

  std::vector<Node_distance_pair> m_vertexOccupiers;
  std::vector<Node_distance_pair> m_closestToVertices;

  std::vector<std::pair<Cone_tree_node*, Source_point_iterator> > m_rootNodes;
  Source_point_list m_faceLocations;
  Source_point_underlying_iterator m_firstNewSourcePoint;
  Source_point_list m_deletedSourceLocations;

  std::vector<std::vector<Cone_tree_node*> > m_faceOccupiers;

  Expansion_priqueue m_expansionPriqueue;

#if !defined(NDEBUG)

  std::size_t m_currentNodeCount;
  std::size_t m_peakNodeCount;
  std::size_t m_queueAtPeakNodes;
  std::size_t m_peakQueueSize;
  std::size_t m_nodesAtPeakQueue;

#endif

#if !defined(NDEBUG)
public:

  /// \cond

  std::size_t peak_node_count() const
  {
    return m_peakNodeCount;
  }

  std::size_t current_node_count() const
  {
    return m_currentNodeCount;
  }

  std::size_t peak_queue_size() const
  {
    return m_peakQueueSize;
  }

  std::size_t current_memory_usage() const
  {
    std::size_t baseUsage = m_rootNodes.size() * sizeof(Cone_tree_node*)
                            + m_closestToVertices.size() * sizeof(Node_distance_pair);

    std::size_t finalUsage = baseUsage + sizeof(Cone_tree_node) * m_currentNodeCount;

    for (std::size_t i = 0; i < m_faceOccupiers.size(); ++i)
    {
      finalUsage += (m_faceOccupiers[i].size() * sizeof(Cone_tree_node*))
                    + sizeof(std::vector<Cone_tree_node*>);
    }

    return finalUsage;
  }

  std::size_t peak_memory_usage() const
  {
    std::size_t baseUsage = m_rootNodes.size() * sizeof(Cone_tree_node*)
                            + m_vertexOccupiers.size() * sizeof(Node_distance_pair)
                            + m_closestToVertices.size() * sizeof(Node_distance_pair);

    std::size_t peakNodeUsage = baseUsage + (sizeof(Cone_tree_node) * m_peakNodeCount)
                                + ((sizeof(Cone_expansion_event)
                                    + sizeof(Cone_expansion_event*)) * m_queueAtPeakNodes);

    std::size_t peakQueueUsage = baseUsage
                                 + (sizeof(Cone_expansion_event) + (sizeof(Cone_expansion_event*)) * m_peakQueueSize)
                                 + (sizeof(Cone_tree_node) * m_nodesAtPeakQueue);

    return std::max(peakNodeUsage, peakQueueUsage);
  }

  /// \endcond

#endif


public:

  /// \cond

  /// This is just a placeholder for a proper debug output verbosity switch method
  bool m_debugOutput;

  /// \endcond

private:

  void node_created()
  {
#if !defined(NDEBUG)
    ++m_currentNodeCount;
    if (m_currentNodeCount > m_peakNodeCount)
    {
      m_peakNodeCount = m_currentNodeCount;
      m_queueAtPeakNodes = m_expansionPriqueue.size();
    }
#endif
  }

  void queue_pushed()
  {
#if !defined(NDEBUG)
    if (m_expansionPriqueue.size() > m_peakQueueSize)
    {
      m_peakQueueSize = m_expansionPriqueue.size();
      m_nodesAtPeakQueue = m_currentNodeCount;
    }
#endif
  }

  void node_deleted()
  {
#if 1// !defined(NDEBUG)
    --m_currentNodeCount;
#endif
  }

  Point_2 construct_barycenter_in_triangle_2(const Triangle_2& t,
                                             const Barycentric_coordinates& b) const
  {
    return construct_barycenter_in_triangle_2(t, b, m_traits);
  }

  static Point_2 construct_barycenter_in_triangle_2(const Triangle_2& t,
                                                    const Barycentric_coordinates& b,
                                                    const Traits& traits)
  {
    typename Traits::Construct_vertex_2 cv2(traits.construct_vertex_2_object());
    typename Traits::Construct_barycentric_coordinates_weight cbcw(traits.construct_barycentric_coordinates_weight_object());
    typename Traits::Construct_barycenter_2 cb2(traits.construct_barycenter_2_object());

    return cb2(cv2(t, 0), cbcw(b, 0), cv2(t, 1), cbcw(b, 1), cv2(t, 2), cbcw(b, 2));
  }

  Point_3 construct_barycenter_in_triangle_3(const Triangle_3& t,
                                             const Barycentric_coordinates& b) const
  {
    return construct_barycenter_in_triangle_3(t, b, m_traits);
  }

  static Point_3 construct_barycenter_in_triangle_3(const Triangle_3& t,
                                                    const Barycentric_coordinates& b,
                                                    const Traits& traits)
  {
    typename Traits::Construct_vertex_3 cv3(traits.construct_vertex_3_object());
    typename Traits::Construct_barycentric_coordinates_weight cbcw(traits.construct_barycentric_coordinates_weight_object());
    typename Traits::Construct_barycenter_3 cb3(traits.construct_barycenter_3_object());

    return cb3(cv3(t, 0), cbcw(b, 0), cv3(t, 1), cbcw(b, 1), cv3(t, 2), cbcw(b, 2));
  }

  Triangle_3 triangle_from_halfedge(const halfedge_descriptor edge) const
  {
    return triangle_from_halfedge(edge, m_graph, m_vertexPointMap);
  }

  static Triangle_3 triangle_from_halfedge(const halfedge_descriptor edge,
                                           const Triangle_mesh& tm)
  {
    return triangle_from_halfedge(edge, tm, get(vertex_point, tm));
  }

  static Triangle_3 triangle_from_halfedge(const halfedge_descriptor edge,
                                           const Triangle_mesh& tm,
                                           const Vertex_point_map vertexPointMap)
  {
    return Surface_mesh_shortest_paths_3::internal::triangle_from_halfedge<Triangle_3, Triangle_mesh, Vertex_point_map>(edge, tm, vertexPointMap);
  }

  Triangle_3 triangle_from_face(const face_descriptor f) const
  {
    return triangle_from_face(f, m_graph, m_vertexPointMap);
  }

  static Triangle_3 triangle_from_face(const face_descriptor f,
                                       const Triangle_mesh& tm)
  {
    return triangle_from_halfedge(halfedge(f, tm), tm, get(vertex_point, tm));
  }

  static Triangle_3 triangle_from_face(const face_descriptor f,
                                       const Triangle_mesh& tm,
                                       const Vertex_point_map vertexPointMap)
  {
    return triangle_from_halfedge(halfedge(f, tm), tm, vertexPointMap);
  }

  /*
    Filtering algorithm described in Xin and Wang (2009) "Improving chen and han's algorithm on the discrete geodesic problem."
    https://dl.acm.org/citation.cfm?doid=1559755.1559761
  */
  bool window_distance_filter(Cone_tree_node* cone,
                              const Segment_2& windowSegment,
                              const bool reversed)
  {
    typename Traits::Construct_vertex_2 cv2(m_traits.construct_vertex_2_object());
    typename Traits::Compute_squared_distance_2 csd2(m_traits.compute_squared_distance_2_object());

    const Segment_2& parentEntrySegment = cone->entry_segment();
    const Point_2& v2 = cone->target_point();
    const Point_2& I = cone->source_image();
    const FT d = cone->distance_from_source_to_root();

    FT d1;
    FT d2;
    FT d3;
    Point_2 A;
    Point_2 B;
    Point_2 v1;
    Point_2 v3;

    std::size_t v1Index = get(m_vertexIndexMap, source(cone->entry_edge(), m_graph));
    std::size_t v2Index = get(m_vertexIndexMap, cone->target_vertex());
    std::size_t v3Index = get(m_vertexIndexMap, target(cone->entry_edge(), m_graph));

    Node_distance_pair v1Distance = m_closestToVertices[v1Index];
    Node_distance_pair v2Distance = m_closestToVertices[v2Index];
    Node_distance_pair v3Distance = m_closestToVertices[v3Index];

    if (reversed)
    {
      std::swap(v1Distance, v3Distance);
      std::swap(v1Index, v3Index);
      A = cv2(windowSegment, 1);
      B = cv2(windowSegment, 0);
      v1 = cv2(parentEntrySegment, 1);
      v3 = cv2(parentEntrySegment, 0);
    }
    else
    {
      A = cv2(windowSegment, 0);
      B = cv2(windowSegment, 1);
      v1 = cv2(parentEntrySegment, 0);
      v3 = cv2(parentEntrySegment, 1);
    }

    d1 = v1Distance.second;
    d2 = v2Distance.second;
    d3 = v3Distance.second;

<<<<<<< HEAD
    bool hasD1 = v1Distance.first != nullptr && v1Distance.first != cone->parent();
    bool hasD2 = v2Distance.first != nullptr && v2Distance.first != cone->parent();
    bool hasD3 = v3Distance.first != nullptr && v3Distance.first != cone->parent();
=======
    const bool hasD1 = v1Distance.first != NULL && v1Distance.first != cone->parent();
    const bool hasD2 = v2Distance.first != NULL && v2Distance.first != cone->parent();
    const bool hasD3 = v3Distance.first != NULL && v3Distance.first != cone->parent();
>>>>>>> 90d4bbb8

    if (hasD1 && (d + CGAL::approximate_sqrt(csd2(I, B)) > d1 + CGAL::approximate_sqrt(csd2(v1, B))))
    {
      if (m_debugOutput)
      {
        std::cout << "Filter: d + |I,B| > d1 + |v1,B|: " << std::endl;
        std::cout << "v1 = " << v1Index << " , " << d1 << " , v2 = " << v2Index
                  << " , " << d2 << " , v3 = " << v3Index << " , " << d3 << std::endl;
        std::cout << "d = " << d << std::endl;
        std::cout << "v1,B = " << CGAL::approximate_sqrt(csd2(v1, B)) << std::endl;
        std::cout << "I,B = " << CGAL::approximate_sqrt(csd2(I, B)) << std::endl;
        std::cout << "I,A = " << CGAL::approximate_sqrt(csd2(I, A)) << std::endl;
        std::cout << (d + CGAL::approximate_sqrt(csd2(I, B)))
                  << " vs. " << (d1 + CGAL::approximate_sqrt(csd2(v1, B))) << std::endl;
      }

      return false;
    }

    if (hasD2 && (d + CGAL::approximate_sqrt(csd2(I, A)) > d2 + CGAL::approximate_sqrt(csd2(v2, A))))
    {
      if (m_debugOutput)
      {
        std::cout << "Filter: d + |I,A| > d2 + |v2,A|: " << std::endl;
        std::cout << "v1 = " << v1Index << " , " << d1 << " , v2 = " << v2Index
                  << " , " << d2 << " , v3 = " << v3Index << " , " << d3 << std::endl;
        std::cout << "d = " << d << std::endl;
        std::cout << "v2,A = " << CGAL::approximate_sqrt(csd2(v2, A)) << std::endl;
        std::cout << "I,A = " << CGAL::approximate_sqrt(csd2(I, A)) << std::endl;
        std::cout << (d + CGAL::approximate_sqrt(csd2(I, A)))
                  << " vs. " << (d2 + CGAL::approximate_sqrt(csd2(v2, A))) << std::endl;
      }

      return false;
    }

    if (hasD3 && (d + CGAL::approximate_sqrt(csd2(I, A)) > d3 + CGAL::approximate_sqrt(csd2(v3, A))))
    {
      if (m_debugOutput)
      {
        std::cout << "Filter: d + |I,A| > d3 + |v3,A|: " << std::endl;
        std::cout << "v1 = " << v1Index << " , " << d1 << " , v2 = " << v2Index
                  << " , " << d2 << " , v3 = " << v3Index << " , " << d3 << std::endl;
        std::cout << "d = " << d << std::endl;
        std::cout << "v3,A = " << CGAL::approximate_sqrt(csd2(v3, A)) << std::endl;
        std::cout << "I,A = " << CGAL::approximate_sqrt(csd2(I, A)) << std::endl;
        std::cout << (d + CGAL::approximate_sqrt(csd2(I, A)))
                  << " vs. " << (d3 + CGAL::approximate_sqrt(csd2(v3, A))) << std::endl;
      }

      return false;
    }

    return true;
  }

  /*
    Push a new node representing crossing the edge to the left of `cone`'s target vertex
  */
  void expand_left_child(Cone_tree_node* cone,
                         const Segment_2& windowSegment)
  {
    typename Traits::Construct_vertex_2 cv2(m_traits.construct_vertex_2_object());
    typename Traits::Construct_triangle_3_along_segment_2_flattening ft3as2(m_traits.construct_triangle_3_along_segment_2_flattening_object());

<<<<<<< HEAD
    CGAL_assertion(cone->m_pendingLeftSubtree != nullptr);
=======
    if (m_debugOutput)
    {
      std::cout << std::endl << " >>>>>>>>>>>>>>>>>>> Expanding LEFT CHILD <<<<<<<<<<<<<<<<<<<" <<std::endl;
    }

    CGAL_assertion(cone->m_pendingLeftSubtree != NULL);
>>>>>>> 90d4bbb8

    cone->m_pendingLeftSubtree = nullptr;

    if (window_distance_filter(cone, windowSegment, false))
    {
      Triangle_3 adjacentFace = triangle_from_halfedge(cone->left_child_edge());
      Triangle_2 layoutFace = ft3as2(adjacentFace, 0, cone->left_child_base_segment());
      Cone_tree_node* child = new Cone_tree_node(m_traits, m_graph, cone->left_child_edge(), layoutFace,
                                                 cone->source_image(), cone->distance_from_source_to_root(),
                                                 cv2(windowSegment, 0), cv2(windowSegment, 1),
                                                 Cone_tree_node::INTERVAL);
      node_created();
      cone->set_left_child(child);
      process_node(child);
    }
    else if (m_debugOutput)
    {
      std::cout << "\tNode was filtered." << std::endl;
    }
  }

  /*
    Push a new node representing crossing the edge to the right of `cone`'s target vertex
  */
  void expand_right_child(Cone_tree_node* cone,
                          const Segment_2& windowSegment)
  {
    typename Traits::Construct_vertex_2 cv2(m_traits.construct_vertex_2_object());
    typename Traits::Construct_triangle_3_along_segment_2_flattening ft3as2(m_traits.construct_triangle_3_along_segment_2_flattening_object());

    CGAL_assertion(cone->m_pendingRightSubtree != nullptr);

<<<<<<< HEAD
    cone->m_pendingRightSubtree = nullptr;
=======
    if (m_debugOutput)
    {
      std::cout << std::endl << " >>>>>>>>>>>>>>>>>>> Expanding RIGHT CHILD <<<<<<<<<<<<<<<<<<<" <<std::endl;
    }

    cone->m_pendingRightSubtree = NULL;
>>>>>>> 90d4bbb8

    if (window_distance_filter(cone, windowSegment, true))
    {
      Triangle_3 adjacentFace = triangle_from_halfedge(cone->right_child_edge());
      Triangle_2 layoutFace = ft3as2(adjacentFace, 0, cone->right_child_base_segment());
      Cone_tree_node* child = new Cone_tree_node(m_traits, m_graph, cone->right_child_edge(), layoutFace,
                                                 cone->source_image(), cone->distance_from_source_to_root(),
                                                 cv2(windowSegment, 0), cv2(windowSegment, 1),
                                                 Cone_tree_node::INTERVAL);
      node_created();
      cone->set_right_child(child);
      process_node(child);
    }
    else if (m_debugOutput)
    {
      std::cout << "\tNode was filtered." << std::endl;
    }
  }

  /*
    Determines whether to expand `location` as a face, edge, or vertex root, depending on
    whether it is near to a given edge or vertex, or is an internal face location
  */
  void expand_root(const face_descriptor f,
                   const Barycentric_coordinates& location,
                   Source_point_iterator sourcePointIt)
  {
    typename Traits::Construct_barycentric_coordinates_weight cbcw(m_traits.construct_barycentric_coordinates_weight_object());
    typename Traits::Classify_barycentric_coordinates classify_barycentric_coordinates(m_traits.classify_barycentric_coordinates_object());

    std::size_t associatedEdge;
    CGAL::Surface_mesh_shortest_paths_3::Barycentric_coordinates_type type;
    boost::tie(type, associatedEdge) = classify_barycentric_coordinates(location);

    switch (type)
    {
      case CGAL::Surface_mesh_shortest_paths_3::BARYCENTRIC_COORDINATES_ON_BOUNDED_SIDE:
        expand_face_root(f, location, sourcePointIt);
        break;
      case CGAL::Surface_mesh_shortest_paths_3::BARYCENTRIC_COORDINATES_ON_BOUNDARY:
        {
          halfedge_descriptor he = halfedge(f, m_graph);
          for (std::size_t i = 0; i < associatedEdge; ++i)
          {
            he = next(he, m_graph);
          }
          expand_edge_root(he, cbcw(location, associatedEdge), cbcw(location, (associatedEdge + 1) % 3), sourcePointIt);
        }
        break;
      case CGAL::Surface_mesh_shortest_paths_3::BARYCENTRIC_COORDINATES_ON_VERTEX:
        {
          halfedge_descriptor he = halfedge(f, m_graph);
          for (std::size_t i = 0; i < associatedEdge; ++i)
          {
            he = next(he, m_graph);
          }
          expand_vertex_root(source(he, m_graph), sourcePointIt);
        }
        break;
      default:
        CGAL_assertion(false && "Invalid face location");
        // Perhaps hit an assertion that the type must not be external or invalid?
    }
  }

  /*
    Create source nodes facing each edge of `f`, rooted at the given `faceLocation`
  */
  void expand_face_root(const face_descriptor f,
                        const Barycentric_coordinates& faceLocation,
                        Source_point_iterator sourcePointIt)
  {
    typename Traits::Construct_triangle_3_to_triangle_2_projection pt3t2(m_traits.construct_triangle_3_to_triangle_2_projection_object());
    typename Traits::Construct_vertex_2 cv2(m_traits.construct_vertex_2_object());

    const halfedge_descriptor start = halfedge(f, m_graph);
    halfedge_descriptor current = start;

    Cone_tree_node* faceRoot = new Cone_tree_node(m_traits, m_graph, m_rootNodes.size());
    node_created();
    m_rootNodes.push_back(std::make_pair(faceRoot, sourcePointIt));

    if (m_debugOutput)
    {
      typename Traits::Construct_barycentric_coordinates_weight cbcw(m_traits.construct_barycentric_coordinates_weight_object());
      std::cout << "\tFace Root Expansion: id = " << get(m_faceIndexMap, f)
                << " , Location = " << cbcw(faceLocation, 0) << " " << cbcw(faceLocation, 1)
                << " " << cbcw(faceLocation, 2) << " " << std::endl;
    }

    for (std::size_t currentVertex = 0; currentVertex < 3; ++currentVertex)
    {
      const Triangle_3 face3d(triangle_from_halfedge(current));
      const Triangle_2 layoutFace(pt3t2(face3d));
      const Barycentric_coordinates rotatedFaceLocation(shifted_coordinates(faceLocation, currentVertex));
      const Point_2 sourcePoint(construct_barycenter_in_triangle_2(layoutFace, rotatedFaceLocation));

      Cone_tree_node* child = new Cone_tree_node(m_traits, m_graph, current, layoutFace, sourcePoint,
                                                 FT(0), cv2(layoutFace, 0), cv2(layoutFace, 2),
                                                 Cone_tree_node::FACE_SOURCE);
      node_created();
      faceRoot->push_middle_child(child);

      if (m_debugOutput)
      {
        std::cout << "\tExpanding face root #" << currentVertex << " : " << std::endl;;
        std::cout << "\t\tFace = " << layoutFace << std::endl;
        std::cout << "\t\tLocation = " << sourcePoint << std::endl;
      }

      process_node(child);

      current = next(current, m_graph);
    }
  }

  /*
    Create 'source' nodes to each size of the given edge, rooted at the specified parametric location
  */
  void expand_edge_root(const halfedge_descriptor baseEdge,
                        const FT t0, const FT t1,
                        Source_point_iterator sourcePointIt)
  {
    typename Traits::Construct_barycenter_2 cb2(m_traits.construct_barycenter_2_object());
    typename Traits::Construct_vertex_2 cv2(m_traits.construct_vertex_2_object());
    typename Traits::Construct_triangle_3_to_triangle_2_projection pt3t2(m_traits.construct_triangle_3_to_triangle_2_projection_object());

    if (m_debugOutput)
    {
      std::cout << "\tEdge Root Expansion: faceA = " << get(m_faceIndexMap, face(baseEdge, m_graph))
                << " , faceB = " << get(m_faceIndexMap, face(opposite(baseEdge, m_graph), m_graph))
                << " , t0 = " << t0 << " , t1 = " << t1 << std::endl;
    }

    halfedge_descriptor baseEdges[2];
    baseEdges[0] = baseEdge;
    baseEdges[1] = opposite(baseEdge, m_graph);

    Triangle_3 faces3d[2];
    Triangle_2 layoutFaces[2];

    for (std::size_t i = 0; i < 2; ++i)
    {
       faces3d[i] = triangle_from_halfedge(baseEdges[i]);
       layoutFaces[i] = pt3t2(faces3d[i]);
    }

    Point_2 sourcePoints[2];
    sourcePoints[0] = cb2(cv2(layoutFaces[0], 0), t0, cv2(layoutFaces[0], 1), t1);
    sourcePoints[1] = cb2(cv2(layoutFaces[1], 0), t1, cv2(layoutFaces[1], 1), t0);

    Cone_tree_node* edgeRoot = new Cone_tree_node(m_traits, m_graph, m_rootNodes.size());
    node_created();
    m_rootNodes.push_back(std::make_pair(edgeRoot, sourcePointIt));

    for (std::size_t side = 0; side < 2; ++side)
    {
      if (m_debugOutput)
      {
        std::cout << "\tExpanding edge root #" << side << " : " << std::endl;;
        std::cout << "\t\tFace = " << layoutFaces[side] << std::endl;
        std::cout << "\t\tLocation = " << sourcePoints[side] << std::endl;
      }

      Cone_tree_node* mainChild = new Cone_tree_node(m_traits, m_graph, baseEdges[side], layoutFaces[side],
                                                     sourcePoints[side], FT(0), cv2(layoutFaces[side], 0),
                                                     cv2(layoutFaces[side], 1), Cone_tree_node::EDGE_SOURCE);
      node_created();
      edgeRoot->push_middle_child(mainChild);
      process_node(mainChild);
    }
  }

  /*
    Create a 'source' node for each face surrounding the given vertex.
  */
  void expand_vertex_root(const vertex_descriptor vertex,
                          Source_point_iterator sourcePointIt)
  {
    if (m_debugOutput)
    {
      std::cout << "\tVertex Root Expansion: Vertex = " << get(m_vertexIndexMap, vertex) << std::endl;
    }

    Cone_tree_node* vertexRoot = new Cone_tree_node(m_traits, m_graph, m_rootNodes.size(),
                                                    prev(halfedge(vertex, m_graph), m_graph));

    node_created();
    m_rootNodes.push_back(std::make_pair(vertexRoot, sourcePointIt));

    m_closestToVertices[get(m_vertexIndexMap, vertex)] = Node_distance_pair(vertexRoot, FT(0));

    expand_pseudo_source(vertexRoot);
  }

  /*
    Create child nodes for each face surrounding the vertex occupied by `parent`, and push them to the queue
  */
  void expand_pseudo_source(Cone_tree_node* parent)
  {
    typename Traits::Construct_triangle_3_to_triangle_2_projection pt3t2(m_traits.construct_triangle_3_to_triangle_2_projection_object());
    typename Traits::Construct_vertex_2 cv2(m_traits.construct_vertex_2_object());

    parent->m_pendingMiddleSubtree = nullptr;

    vertex_descriptor expansionVertex = parent->target_vertex();

    halfedge_descriptor startEdge = halfedge(expansionVertex, m_graph);
    halfedge_descriptor currentEdge = halfedge(expansionVertex, m_graph);

    FT distanceFromTargetToRoot = parent->distance_from_target_to_root();

    if (m_debugOutput)
    {
      std::cout << "expansionVertex: " << get(m_vertexIndexMap, expansionVertex) << std::endl;
      std::cout << "Distance from target to root: " << distanceFromTargetToRoot << std::endl;
    }

    // A potential optimization could be made by only expanding in the 'necessary' range (i.e. the range outside of geodesic visibility), but the
    // benefits may be small, since the node filter would prevent more than one-level propagation.
    // It would also be necessary to distinguish expanding a root vertex node from a pseudo-source node

    do
    {
      const Triangle_3 face3d(triangle_from_halfedge(currentEdge));
      const Triangle_2 layoutFace(pt3t2(face3d));

      if (m_debugOutput)
      {
        std::cout << std::endl << " >>>>>>>>>>>>>>>>>>> Expanding PseudoSource <<<<<<<<<<<<<<<<<<<" <<std::endl;
        std::cout << "currentEdge: "
                  << get(m_vertexIndexMap, source(currentEdge, m_graph)) << " "
                  << get(m_vertexIndexMap, target(currentEdge, m_graph)) << std::endl;
        std::cout << "face id = ";
        if (face(currentEdge, m_graph) != Graph_traits::null_face())
        {
          std::cout << get(m_faceIndexMap, face(currentEdge, m_graph)) << std::endl;

          std::cout << "3D face:" << std::endl << face3d[0] << std::endl << face3d[1] << std::endl << face3d[2] << std::endl;
          std::cout << "current face: " << get(m_faceIndexMap, face(currentEdge, m_graph)) << " gives 2D layout: " << layoutFace << std::endl;
          std::cout << "source: " << face3d[1] << std::endl;
        }
        else
        {
          std::cout << "EXTERNAL" << std::endl;
        }
      }

      Cone_tree_node* child = new Cone_tree_node(m_traits, m_graph, currentEdge, layoutFace,
                                                 cv2(layoutFace, 1), distanceFromTargetToRoot,
                                                 cv2(layoutFace, 0), cv2(layoutFace, 2),
                                                 Cone_tree_node::VERTEX_SOURCE);

      node_created();
      parent->push_middle_child(child);
      process_node(child);

      currentEdge = opposite(next(currentEdge, m_graph), m_graph);
    }
    while (currentEdge != startEdge);

  }

  /*
    Returns the intersection of `segment` and the cone defined by the region to the left `leftBoundary` and right of `rightBoundary`
  */
  bool clip_to_bounds(const Segment_2& segment,
                      const Ray_2& leftBoundary,
                      const Ray_2& rightBoundary,
                      Segment_2& outSegment) const
  {
    typename Traits::Construct_source_2 cs2(m_traits.construct_source_2_object());
    typename Traits::Construct_segment_2 cseg2(m_traits.construct_segment_2_object());
    typename Traits::Construct_target_2 ct2(m_traits.construct_target_2_object());
    typename Traits::Construct_line_2 cl2(m_traits.construct_line_2_object());
    typename Traits::Intersect_2 i2(m_traits.intersect_2_object());
    typename Traits::Orientation_2 o2(m_traits.orientation_2_object());
    typename Traits::Construct_point_on_2 cpo2(m_traits.construct_point_on_2_object());
    typename Traits::Compute_parametric_distance_along_segment_2 pdas2(m_traits.compute_parametric_distance_along_segment_2_object());

    typedef typename cpp11::result_of<typename Traits::Intersect_2(Line_2, Line_2)>::type LineLineIntersectResult;

    Point_2 leftPoint;
    Point_2 rightPoint;

    if (m_debugOutput)
    {
      std::cout << "Clipping Segment " << segment << std::endl
                << "\t with left = " << leftBoundary << std::endl
                << "\t with right = " << rightBoundary << std::endl;
    }

    FT leftT;
    FT rightT;

    if (o2(cs2(leftBoundary), cpo2(leftBoundary, 1), cs2(segment)) != CGAL::LEFT_TURN)
    {
      if (m_debugOutput)
      {
        std::cout << "\tLeft is completely covered." << std::endl;
      }
      leftPoint = cs2(segment);
      leftT = FT(0);
    }
    else
    {
      LineLineIntersectResult cgalIntersection = i2(cl2(segment), cl2(leftBoundary));

      if (!cgalIntersection || !boost::get<Point_2>(&*cgalIntersection))
      {
        if (m_debugOutput)
        {
          std::cout << "Dropping left due to co-linearity of boundary. " << bool(cgalIntersection) << std::endl;
        }
        return false;
      }
      else
      {
        Point_2* result = boost::get<Point_2>(&*cgalIntersection);
        FT t0 = pdas2(cs2(segment), ct2(segment), *result);

        if (t0 >= FT(1))
        {
          if (m_debugOutput)
          {
            std::cout << "Dropping due to missing left intersect. " << t0 << std::endl;
          }

          return false;
        }
        else if (t0 <= FT(0))
        {
          if (m_debugOutput)
          {
            std::cout << "\tLeft is completely covered (secondary check). " << t0 << std::endl;
          }

          leftPoint = cs2(segment);
          leftT = FT(0);
        }
        else
        {
          if (m_debugOutput)
          {
            std::cout << "\tLeft intersects at t = " << t0 << std::endl;
          }

          leftPoint = *result;
          leftT = t0;
        }
      }
    }

    if (o2(cs2(rightBoundary), cpo2(rightBoundary, 1), ct2(segment)) != CGAL::RIGHT_TURN)
    {
      if (m_debugOutput)
      {
        std::cout << "\tRight is completely covered." << std::endl;
      }
      rightPoint = ct2(segment);
      rightT = FT(1);
    }
    else
    {
      LineLineIntersectResult cgalIntersection = i2(cl2(segment), cl2(rightBoundary));

      if (!cgalIntersection || !boost::get<Point_2>(&*cgalIntersection))
      {
        if (m_debugOutput)
        {
          std::cout << "Dropping due to co-linearity of right boundary." << std::endl;
        }
        return false;
      }
      else
      {
        Point_2* result = boost::get<Point_2>(&*cgalIntersection);
        FT t0 = pdas2(cs2(segment), ct2(segment), *result);

        if (t0 <= FT(0))
        {
          if (m_debugOutput)
          {
            std::cout << "Dropping due to missing right intersect. " << t0 << std::endl;
          }
          return false;
        }
        else if (t0 >= FT(1))
        {
          if (m_debugOutput)
          {
            std::cout << "\tRight is completely covered (secondary check). " << t0 << std::endl;
          }
          rightPoint = ct2(segment);
          rightT = FT(1);
        }
        else
        {
          if (m_debugOutput)
          {
            std::cout << "\tRight intersects at t = " << t0 << std::endl;
          }
          rightPoint = *result;
          rightT = t0;
        }
      }
    }

    if (leftT >= rightT)
    {
      if (m_debugOutput)
      {
        std::cout << "Dropping due to overlap. " << leftT << " : " << rightT << std::endl;
      }
      return false;
    }

    outSegment = cseg2(leftPoint, rightPoint);

    return true;
  }

  /*
    Take a node and compute whether it is an occupier/evicts older nodes, then push any children it may have.
  */
  void process_node(Cone_tree_node* node)
  {
    if (m_debugOutput)
    {
      std::cout << std::endl << " ---------------- Processing node ---------------" << std::endl;
      std::cout << "Node: " << node << std::endl;
      std::cout << "Node type: " << node->node_type() << std::endl;
      std::cout << "Tree ID: " << node->tree_id() << " at level = " << node->level() << std::endl;
      std::cout << "\tParent node: " << node->parent() << std::endl;
      std::cout << "\tParent node type: " << node->parent()->node_type() << std::endl;
      std::cout << "\tFace = " << node->layout_face() << std::endl;
      std::cout << "\tVertices = ";
      halfedge_descriptor current = node->entry_edge();
      for (std::size_t i = 0; i<3; ++i)
      {
        std::cout << get(m_vertexIndexMap, source(current, m_graph)) << " ";
        current = next(current, m_graph);
      }
      std::cout << std::endl;
      std::cout << "\tSource Image = " << node->source_image() << std::endl;
      std::cout << "\tEntry Halfedge = (" << get(m_vertexIndexMap, source(node->entry_edge(), m_graph)) << " "
                                           << get(m_vertexIndexMap, target(node->entry_edge(), m_graph)) << ")" << std::endl;
      std::cout << "\tTarget vertex = " << get(m_vertexIndexMap, node->target_vertex()) << std::endl;

      std::cout << "\tWindow Left = " << node->window_left() << std::endl;
      std::cout << "\tWindow Right = " << node->window_right() << std::endl;
    }

    bool leftSide = false;
    bool rightSide = false;

    if (!node->is_source_node())
    {
      leftSide = node->has_left_side();
      rightSide = node->has_right_side();
    }
    else // node corresponds to a source
    {
      if (node->node_type() == Cone_tree_node::EDGE_SOURCE)
      {
        leftSide = true;
        rightSide = true;
      }
      else
      {
        leftSide = true;
        rightSide = false;
      }
    }

    if (m_debugOutput)
    {
      std::cout << "\t Has Left : " << (leftSide ? "yes" : "no")
                << " , Has Right : " << (rightSide ? "yes" : "no") << std::endl;
    }

    bool propagateLeft = false;
    bool propagateRight = false;
    bool propagateMiddle = false;

    if (node->is_source_node() || (leftSide && rightSide))
    {
      if (m_debugOutput)
      {
        std::cout << "\tContains target vertex" << std::endl;
      }

      std::size_t entryHalfEdgeIndex = get(m_halfedgeIndexMap, node->entry_edge());

      Node_distance_pair currentOccupier = m_vertexOccupiers[entryHalfEdgeIndex];
      FT currentNodeDistance = node->distance_from_target_to_root();

      if (m_debugOutput)
      {
        std::cout << "\t Distance to target: " << currentNodeDistance << std::endl;
        std::cout << "\t Is there a current occupier? " << (currentOccupier.first != nullptr) << std::endl;
      }

<<<<<<< HEAD
      if (currentOccupier.first != nullptr)
=======
      // the relative position of the ray between node.source() and node.target_vertex() and the ray
      // from occupier.source() (-1 left, 0 collinear, 1 right)
      CGAL::Comparison_result c;

      if (currentOccupier.first != NULL)
>>>>>>> 90d4bbb8
      {
        CGAL_assertion(m_graph.is_valid());
        CGAL_assertion(node->entry_edge() == currentOccupier.first->entry_edge());
        CGAL_assertion(node->target_vertex() == currentOccupier.first->target_vertex());

        // for a vertex source, the ray is along the halfedge pointing towards the target
        if (node->is_vertex_node())
        {
          if (currentOccupier.first->is_vertex_node())
            c = CGAL::EQUAL;
          else
            c = CGAL::LARGER;
        }
        else if (currentOccupier.first->is_vertex_node()) // node is not a vertex source
        {
          c = CGAL::SMALLER;
        }
        else // generic case
        {
          // must compute intersections because although entry edges are identical, their 2D representation is not
          c = m_traits.compare_relative_intersection_along_segment_2_object()(
                node->entry_segment(),
                node->ray_to_target_vertex().supporting_line(),
                currentOccupier.first->entry_segment(),
                currentOccupier.first->ray_to_target_vertex().supporting_line());
        }

        if (m_debugOutput)
        {
          std::cout << "\t Current occupier, EH ("
                    << get(m_vertexIndexMap, source(currentOccupier.first->entry_edge(), m_graph)) << " "
                    << get(m_vertexIndexMap, target(currentOccupier.first->entry_edge(), m_graph)) << ")" << std::endl;
          std::cout << "\t Current occupier, Source = " << currentOccupier.first->source_image() << std::endl;
          std::cout << "\t Current Occupier Distance = " << currentOccupier.second << std::endl;
          std::cout << "\t smaller (-1)/equal (0)/larger (1) comparison? " << c << std::endl;
        }
      }

      bool is_node_new_occupier = false;
      if (currentOccupier.first == NULL)
      {
        m_vertexOccupiers[entryHalfEdgeIndex] = std::make_pair(node, currentNodeDistance);
        is_node_new_occupier = true;
      }
      else
      {
        // Only replace the current occupier if the time is _strictly_ larger
        // and yield the way to vertex sources (cleaner than manipulating 0-length intervals)
        if (currentOccupier.second > currentNodeDistance ||
           (currentOccupier.second == currentNodeDistance && node->node_type() == Cone_tree_node::VERTEX_SOURCE))
        {
          m_vertexOccupiers[entryHalfEdgeIndex] = std::make_pair(node, currentNodeDistance);
          is_node_new_occupier = true;
        }
      }

<<<<<<< HEAD
      if (currentOccupier.first == nullptr || currentOccupier.second > currentNodeDistance)
=======
      if (is_node_new_occupier)
>>>>>>> 90d4bbb8
      {
        if (m_debugOutput)
        {
          std::cout << "\t Current node is now the occupier of target vertex "
                    << get(m_vertexIndexMap, node->target_vertex()) << std::endl;
        }

        propagateLeft = true;
        propagateRight = true;

        // This is a consequence of using the same basic node type for source and interval nodes
        // If this is a source node, it is only pointing to one of the two opposite edges (the left one by convention)
        if (node->node_type() != Cone_tree_node::INTERVAL && node->node_type() != Cone_tree_node::EDGE_SOURCE)
        {
          propagateRight = false;

          // Propagating a pseudo-source on a boundary vertex can result in a cone on a null face
          // In such a case, we only care about the part of the cone pointing at the vertex (i.e. the middle child),
          // so we can avoid propagating over the (non-existant) left opposite edge
          if (node->is_null_face())
          {
            propagateLeft = false;
          }
        }

<<<<<<< HEAD
        if (currentOccupier.first != nullptr)
=======
        // Some branches from the old occupier that has been superseded can now be pruned
        if (currentOccupier.first != NULL)
>>>>>>> 90d4bbb8
        {
          if (c == CGAL::SMALLER) // node's ray is left of occupier's ray
          {
            if (currentOccupier.first->get_left_child())
            {
              delete_node(currentOccupier.first->remove_left_child());
            }
            else if (currentOccupier.first->m_pendingLeftSubtree != nullptr)
            {
              currentOccupier.first->m_pendingLeftSubtree->m_cancelled = true;
              currentOccupier.first->m_pendingLeftSubtree = nullptr;
            }
          }
          else if (c == CGAL::LARGER) // node's ray is right of occupier's ray
          {
            if (currentOccupier.first->get_right_child())
            {
              delete_node(currentOccupier.first->remove_right_child());
            }
            else if (currentOccupier.first->m_pendingRightSubtree != nullptr)
            {
              currentOccupier.first->m_pendingRightSubtree->m_cancelled = true;
              currentOccupier.first->m_pendingRightSubtree = nullptr;
            }
          }
        }

        // Check if node is now the absolute closest node, and replace the current closest as appropriate
        std::size_t targetVertexIndex = get(m_vertexIndexMap, node->target_vertex());
        Node_distance_pair currentClosest = m_closestToVertices[targetVertexIndex];

        if (m_debugOutput && currentClosest.first != nullptr)
        {
          std::cout << "\t Current Closest Distance = " << currentClosest.second << std::endl;
        }

<<<<<<< HEAD
        if (currentClosest.first == nullptr || currentClosest.second > currentNodeDistance)
=======
        // If equal times, give priority to vertex sources since it's cleaner and simpler to handle than interval windows
        if (currentClosest.first == nullptr ||
           currentClosest.second > currentNodeDistance ||
           (currentClosest.second == currentNodeDistance && node->node_type() == Cone_tree_node::VERTEX_SOURCE))
>>>>>>> 90d4bbb8
        {
          if (m_debugOutput)
          {
            std::cout << "\t Current node is now the closest at target vertex "
                      << get(m_vertexIndexMap, node->target_vertex()) << std::endl;
          }

          // if this is a saddle vertex, then evict previous closest vertex
          if (m_vertexIsPseudoSource[targetVertexIndex])
          {
<<<<<<< HEAD
            if (currentClosest.first != nullptr)
=======
            if (m_debugOutput)
            {
              std::cout << "\t Vertex " << targetVertexIndex << " is a pseudo-source" << std::endl;
            }

            if (currentClosest.first != NULL)
>>>>>>> 90d4bbb8
            {
              if (m_debugOutput)
              {
                std::cout << "\tEvicting old pseudo-source: " << currentClosest.first << std::endl;
              }

              if (currentClosest.first->m_pendingMiddleSubtree != nullptr)
              {
                currentClosest.first->m_pendingMiddleSubtree->m_cancelled = true;
                currentClosest.first->m_pendingMiddleSubtree = nullptr;
              }

              while (currentClosest.first->has_middle_children())
              {
                delete_node(currentClosest.first->pop_middle_child());
              }

              if (m_debugOutput)
              {
                std::cout << "\tFinished Evicting" << std::endl;
              }
            }

            propagateMiddle = true;
          }

          m_closestToVertices[targetVertexIndex] = Node_distance_pair(node, currentNodeDistance);
        }
      }
      else // there is already an occupier, at a strictly smaller distance
      {
        // this is an application of "one angle one split"
        if (c != CGAL::LARGER) // propage on the left if the node's ray is left of the occupier's
          propagateLeft = true;
        if (c != CGAL::SMALLER && !node->is_source_node()) // by convention a source node only points at the left edge
          propagateRight = true;

        // No point propagating middle because we know the current occupier has a better time
        // at the target and if the target is a saddle, middle children have already been spawned
        // when we were in the current occupier.
      }
    }
    else // interval node that does not contain the target vertex
    {
      propagateLeft = leftSide;
      propagateRight = rightSide;
    }

    if (m_debugOutput)
    {
      std::cout << "Propagate (L/M/R): " << propagateLeft << " " << propagateMiddle << " " << propagateRight << std::endl;
    }

    if (node->level() <= static_cast<std::size_t>(num_faces(m_graph)))
    {
      if (propagateLeft)
      {
        push_left_child(node);
      }

      if (propagateRight && (!node->is_source_node() || node->node_type() == Cone_tree_node::EDGE_SOURCE))
      {
        push_right_child(node);
      }

      if (propagateMiddle)
      {
        push_middle_child(node);
      }
    }
    else if (m_debugOutput)
    {
      std::cout << "\tNo expansion since level limit reached" << std::endl;
    }

  }

  void push_left_child(Cone_tree_node* parent)
  {
    typename Traits::Compute_squared_distance_2 csd2(m_traits.compute_squared_distance_2_object());

    if (face(parent->left_child_edge(), m_graph) != Graph_traits::null_face())
    {
      Segment_2 leftWindow;

      if (parent->is_source_node())
      {
        leftWindow = parent->left_child_base_segment();
      }
      else
      {
        bool result = clip_to_bounds(parent->left_child_base_segment(), parent->left_boundary(),
                                     parent->right_boundary(), leftWindow);
        if (!result)
        {
          if (m_debugOutput)
          {
            std::cout << "Left child clip failed, killing node." << std::endl;
          }
          return;
        }
      }

      FT distanceEstimate = parent->distance_from_source_to_root()
                            + CGAL::approximate_sqrt(csd2(parent->source_image(), leftWindow));

      if (m_debugOutput)
      {
        std::cout << ">>> Pushing Left Child, Segment = " << parent->left_child_base_segment()
                  << " , clipped = " << leftWindow << " , Estimate = " << distanceEstimate << std::endl;
      }

      Cone_expansion_event* event = new Cone_expansion_event(parent, distanceEstimate,
                                                             Cone_expansion_event::LEFT_CHILD, leftWindow);
      parent->m_pendingLeftSubtree = event;

      m_expansionPriqueue.push(event);
      queue_pushed();
    }
  }

  void push_right_child(Cone_tree_node* parent)
  {
    if (m_debugOutput)
    {
      std::cout << "Tentative push of right child..." << std::endl;
    }

    typename Traits::Compute_squared_distance_2 csd2(m_traits.compute_squared_distance_2_object());

    if (face(parent->right_child_edge(), m_graph) != Graph_traits::null_face())
    {
      Segment_2 rightWindow;
      bool result = clip_to_bounds(parent->right_child_base_segment(), parent->left_boundary(),
                                   parent->right_boundary(), rightWindow);

      if (!result)
      {
        if (m_debugOutput)
        {
          std::cout << "Right child clip failed, killing node." << std::endl;
        }
        return;
      }

      FT distanceEstimate = parent->distance_from_source_to_root()
                            + CGAL::approximate_sqrt(csd2(parent->source_image(), rightWindow));

      if (m_debugOutput)
      {
        std::cout << ">>> Pushing Right Child, Segment = " << parent->right_child_base_segment()
                  << " , clipped = " << rightWindow << " , Estimate = " << distanceEstimate << std::endl;
      }

      Cone_expansion_event* event = new Cone_expansion_event(parent, distanceEstimate,
                                                             Cone_expansion_event::RIGHT_CHILD, rightWindow);
      parent->m_pendingRightSubtree = event;

      m_expansionPriqueue.push(event);
      queue_pushed();
    }
  }

  void push_middle_child(Cone_tree_node* parent)
  {
    if (m_debugOutput)
    {
      std::cout << ">>> Pushing Middle Child, Estimate = " << parent->distance_from_target_to_root() << std::endl;
    }

    Cone_expansion_event* event = new Cone_expansion_event(parent, parent->distance_from_target_to_root(), Cone_expansion_event::PSEUDO_SOURCE);
    parent->m_pendingMiddleSubtree = event;

    m_expansionPriqueue.push(event);
    queue_pushed();
  }

  void delete_node(Cone_tree_node* node,
                   const bool destruction = false)
  {
    if (node != nullptr)
    {
      if (m_debugOutput)
      {
        std::cout << "Deleting node " << node << std::endl;
      }

      if (node->m_pendingLeftSubtree != nullptr)
      {
        node->m_pendingLeftSubtree->m_cancelled = true;
        node->m_pendingLeftSubtree = nullptr;
      }

      if (node->get_left_child() != nullptr)
      {
        if (m_debugOutput)
        {
          std::cout << "\t"  << node << " Descending left." << std::endl;
        }

        delete_node(node->remove_left_child(), destruction);
      }

      if (node->m_pendingRightSubtree != nullptr)
      {
        node->m_pendingRightSubtree->m_cancelled = true;
        node->m_pendingRightSubtree = nullptr;
      }

      if (node->get_right_child() != nullptr)
      {
        if (m_debugOutput)
        {
          std::cout << "\t"  << node << " Descending right." << std::endl;
        }

        delete_node(node->remove_right_child(), destruction);
      }

      if (node->m_pendingMiddleSubtree != nullptr)
      {
        node->m_pendingMiddleSubtree->m_cancelled = true;
        node->m_pendingMiddleSubtree = nullptr;
      }

      if (node->has_middle_children() && m_debugOutput)
      {
        std::cout << "\t"  << node << " Descending middle." << std::endl;
      }

      while (node->has_middle_children())
      {
        delete_node(node->pop_middle_child(), destruction);
      }

      // At the point of destruction, the `Triangle_mesh` referenced may have gone out of scope,
      // we wish to distinguish between deletion with an assumed reference
      // to the original `Triangle_mesh`, and deletion without
      if (!node->is_root_node() && !destruction)
      {
        std::size_t entryHalfEdgeIndex = get(m_halfedgeIndexMap, node->entry_edge());

        if (m_vertexOccupiers[entryHalfEdgeIndex].first == node)
        {
<<<<<<< HEAD
          m_vertexOccupiers[entryEdgeIndex].first = nullptr;
=======
          m_vertexOccupiers[entryHalfEdgeIndex].first = NULL;
>>>>>>> 90d4bbb8

          std::size_t targetVertexIndex = get(m_vertexIndexMap, node->target_vertex());

          if (m_closestToVertices[targetVertexIndex].first == node)
          {
            m_closestToVertices[targetVertexIndex].first = nullptr;
          }
        }
      }

      delete node;
    }

    node_deleted();
  }

  void set_vertex_types()
  {
    vertex_iterator current, end;

    for (boost::tie(current, end) = vertices(m_graph); current != end; ++current)
    {
      std::size_t vertexIndex = get(m_vertexIndexMap, *current);
      m_vertexIsPseudoSource[vertexIndex] = (is_saddle_vertex(*current) || is_boundary_vertex(*current));
    }
  }

  bool is_saddle_vertex(const vertex_descriptor v) const
  {
    return m_traits.is_saddle_vertex_object()(v, m_graph, m_vertexPointMap);
  }

  bool is_boundary_vertex(const vertex_descriptor v) const
  {
    halfedge_descriptor h = halfedge(v, m_graph);
    halfedge_descriptor first = h;

    do
    {
      if (face(h, m_graph) == Graph_traits::null_face() || face(opposite(h, m_graph), m_graph) == Graph_traits::null_face())
      {
        return true;
      }

      h = opposite(next(h, m_graph), m_graph);
    }
    while(h != first);

    return false;
  }

  void delete_all_nodes()
  {
    for (std::size_t i = 0; i < m_rootNodes.size(); ++i)
    {
      delete_node(m_rootNodes[i].first, true);
    }
  }

  void reset_algorithm(const bool clearFaceLocations = true)
  {
    Cone_tree_node* null_value=nullptr;
    m_closestToVertices.resize(num_vertices(m_graph));
    std::fill(m_closestToVertices.begin(), m_closestToVertices.end(), Node_distance_pair(null_value, FT(0)));
    m_vertexOccupiers.resize(num_halfedges(m_graph));
    std::fill(m_vertexOccupiers.begin(), m_vertexOccupiers.end(), Node_distance_pair(null_value, FT(0)));

    while (!m_expansionPriqueue.empty())
    {
      delete m_expansionPriqueue.top();
      m_expansionPriqueue.pop();
    }

    if (clearFaceLocations)
    {
      m_faceLocations.clear();
      m_firstNewSourcePoint = m_faceLocations.end();
      m_deletedSourceLocations.clear();
    }

    delete_all_nodes();
    m_rootNodes.clear();
    m_vertexIsPseudoSource.resize(num_vertices(m_graph));

#if !defined(NDEBUG)
    m_currentNodeCount = 0;
    m_peakNodeCount = 0;
    m_queueAtPeakNodes = 0;
    m_peakQueueSize = 0;
    m_nodesAtPeakQueue = 0;
#endif

  }

  template <class Visitor>
  void visit_shortest_path(Cone_tree_node* startNode,
                           const Point_2& startLocation,
                           Visitor& visitor)
  {
    typename Traits::Compute_parametric_distance_along_segment_2 parametric_distance_along_segment_2(m_traits.compute_parametric_distance_along_segment_2_object());
    typename Traits::Construct_ray_2 construct_ray_2(m_traits.construct_ray_2_object());
    typename Traits::Construct_line_2 construct_line_2(m_traits.construct_line_2_object());
    typename Traits::Construct_source_2 construct_source_2(m_traits.construct_source_2_object());
    typename Traits::Construct_target_2 construct_target_2(m_traits.construct_target_2_object());
    typename Traits::Intersect_2 intersect_2(m_traits.intersect_2_object());

    typedef typename cpp11::result_of<typename Traits::Intersect_2 (Line_2, Line_2)>::type LineLineIntersectResult;

    Cone_tree_node* current = startNode;
    Point_2 currentLocation(startLocation);

    while (!current->is_root_node())
    {
      switch (current->node_type())
      {
        case Cone_tree_node::INTERVAL:
        case Cone_tree_node::EDGE_SOURCE:
        {
          Segment_2 entrySegment = current->entry_segment();
          const Point_2& currentSourceImage = current->source_image();
          Ray_2 rayToLocation(construct_ray_2(currentSourceImage, currentLocation));

          LineLineIntersectResult cgalIntersection = intersect_2(construct_line_2(entrySegment), construct_line_2(rayToLocation));

          CGAL_assertion(bool(cgalIntersection));

          const Point_2* result = boost::get<Point_2>(&*cgalIntersection);

          if (!result) result = &currentSourceImage;

          FT t0 = parametric_distance_along_segment_2(construct_source_2(entrySegment), construct_target_2(entrySegment), *result);

          if (m_debugOutput)
          {
            std::cout << "Current Node: " << current << " , Face = " << current->layout_face() << std::endl;
            halfedge_descriptor he = current->entry_edge();
            std::cout << "Face vertices: ";
            for (std::size_t i = 0; i < 3; ++i)
            {
              std::cout << get(m_vertexIndexMap, source(he, m_graph)) << ",";
              he = next(he, m_graph);
            }
            std::cout << std::endl;
            std::cout << "Current Location: " << currentLocation << std::endl;
            std::cout << "Distance: " << current->distance_to_root(currentLocation) << std::endl;
            std::cout << "Inside cone: " << (current->inside_window(currentLocation) ? "Yes" : "No") << std::endl;
            std::cout << "Current Source: " << current->source_image() << std::endl;
            std::cout << "Current Segment: " << entrySegment << std::endl;
            std::cout << "Current Left Window: " << current->window_left() << "  ,  "
                      << m_traits.compute_parametric_distance_along_segment_2_object()(entrySegment.start(), entrySegment.end(), current->window_left()) << std::endl;
            std::cout << "Current Right Window: " << current->window_right() << "  ,  "
                      << m_traits.compute_parametric_distance_along_segment_2_object()(entrySegment.start(), entrySegment.end(), current->window_right()) << std::endl;
            std::cout << "Current Segment Intersection: " << *result << std::endl;
            std::cout << "Edge: (" << get(m_vertexIndexMap, source(current->entry_edge(), m_graph))
                      << "," << get(m_vertexIndexMap, target(current->entry_edge(), m_graph)) << ")  :  " << t0 << std::endl;
          }

          visitor(current->entry_edge(), t0);

          currentLocation = *result;

          current = current->parent();

        }
          break;
        case Cone_tree_node::VERTEX_SOURCE:
          visitor(target(current->entry_edge(), m_graph));
          currentLocation = current->parent()->target_point();
          current = current->parent();
          break;
        case Cone_tree_node::FACE_SOURCE:
          // This is guaranteed to be the final node in any sequence
          visitor(m_rootNodes[current->tree_id()].second->first, m_rootNodes[current->tree_id()].second->second);
          current = current->parent();
          break;
        default:
          CGAL_assertion(false && "Unhandled node type found in tree");
      }
    }
  }

  void add_to_face_list(Cone_tree_node* node)
  {
    if (!node->is_root_node() && !node->is_null_face())
    {
      std::size_t faceIndex = get(m_faceIndexMap, node->current_face());
      m_faceOccupiers[faceIndex].push_back(node);
    }

    if (node->get_left_child() != nullptr)
    {
      add_to_face_list(node->get_left_child());
    }

    if (node->get_right_child() != nullptr)
    {
      add_to_face_list(node->get_right_child());
    }

    for (std::size_t i = 0; i < node->num_middle_children(); ++i)
    {
      add_to_face_list(node->get_middle_child(i));
    }
  }

  Point_2 face_location_with_normalized_coordinates(const Cone_tree_node* node,
                                                    const Barycentric_coordinates& location) const
  {
    return construct_barycenter_in_triangle_2(node->layout_face(), localized_coordiate(node, location));
  }

  Barycentric_coordinates localized_coordiate(const Cone_tree_node* node,
                                              const Barycentric_coordinates& location) const
  {
    return shifted_coordinates(location, node->edge_face_index());
  }

  Barycentric_coordinates shifted_coordinates(const Barycentric_coordinates& location,
                                              const std::size_t shift) const
  {
    typename Traits::Construct_barycentric_coordinates_weight cbcw(m_traits.construct_barycentric_coordinates_weight_object());
    typename Traits::Construct_barycentric_coordinates cbc(m_traits.construct_barycentric_coordinates_object());
    return cbc(cbcw(location, shift), cbcw(location, (shift + 1) % 3), cbcw(location, (shift + 2) % 3));
  }

  std::pair<Node_distance_pair, Barycentric_coordinates> nearest_on_face(const face_descriptor f,
                                                                         const Barycentric_coordinates& location) const
  {
    typename Traits::Construct_barycentric_coordinates cbc(m_traits.construct_barycentric_coordinates_object());

    const std::size_t faceIndex = get(m_faceIndexMap, f);

    Cone_tree_node* closest = nullptr;
    FT closestDistance = 0;

    const std::vector<Cone_tree_node*>& currentFaceList = m_faceOccupiers[faceIndex];

    for (std::size_t i = 0; i < currentFaceList.size(); ++i)
    {
      Cone_tree_node* current = currentFaceList[i];

      if (closest != nullptr && current->distance_from_source_to_root() >= closestDistance)
      {
        continue;
      }

      const Point_2 locationInContext = face_location_with_normalized_coordinates(current, location);

      if (current->inside_window(locationInContext))
      {
        FT currentDistance = current->distance_to_root(locationInContext);

        if (closest == nullptr || currentDistance < closestDistance)
        {
          closest = current;
          closestDistance = currentDistance;
        }
      }
    }

    if (closest)
    {
      return std::make_pair(Node_distance_pair(closest, closestDistance), localized_coordiate(closest, location));
    }
    else
    {
<<<<<<< HEAD
      return std::make_pair(Node_distance_pair((Cone_tree_node*)nullptr, FT(0.0)), cbc(FT(0.0), FT(0.0), FT(0.0)));
=======
      return std::make_pair(Node_distance_pair((Cone_tree_node*)NULL, FT(0)), cbc(FT(0), FT(0), FT(0)));
>>>>>>> 90d4bbb8
    }
  }

  std::pair<Node_distance_pair, Barycentric_coordinates> nearest_to_location(const face_descriptor f,
                                                                             const Barycentric_coordinates& location) const
  {
    typename Traits::Construct_barycentric_coordinates_weight cbcw(m_traits.construct_barycentric_coordinates_weight_object());
    typename Traits::Construct_barycentric_coordinates cbc(m_traits.construct_barycentric_coordinates_object());
    typename Traits::Classify_barycentric_coordinates classify_barycentric_coordinates(m_traits.classify_barycentric_coordinates_object());

    std::size_t associatedEdge;
    CGAL::Surface_mesh_shortest_paths_3::Barycentric_coordinates_type type;
    boost::tie(type, associatedEdge) = classify_barycentric_coordinates(location);

    switch (type)
    {
      case CGAL::Surface_mesh_shortest_paths_3::BARYCENTRIC_COORDINATES_ON_BOUNDED_SIDE:
        return nearest_on_face(f, location);
      case CGAL::Surface_mesh_shortest_paths_3::BARYCENTRIC_COORDINATES_ON_BOUNDARY:
        {
          halfedge_descriptor he = halfedge(f, m_graph);
          for (std::size_t i = 0; i < associatedEdge; ++i)
          {
            he = next(he, m_graph);
          }

          std::pair<Node_distance_pair,Barycentric_coordinates> mainFace = nearest_on_face(f, location);

          halfedge_descriptor oppositeHalfedge = opposite(he, m_graph);
          if (!CGAL::is_border(oppositeHalfedge, m_graph))
          {
              std::size_t oppositeIndex = Surface_mesh_shortest_paths_3::internal::edge_index(oppositeHalfedge, m_graph);

              FT oppositeLocationCoords[3] = { FT(0), FT(0), FT(0) };
              oppositeLocationCoords[oppositeIndex] = cbcw(location, (associatedEdge + 1) % 3);
              oppositeLocationCoords[(oppositeIndex + 1) % 3] = cbcw(location, associatedEdge);
              Barycentric_coordinates oppositeLocation(cbc(oppositeLocationCoords[0], oppositeLocationCoords[1], oppositeLocationCoords[2]));
              std::pair<Node_distance_pair,Barycentric_coordinates> otherFace = nearest_on_face(face(oppositeHalfedge, m_graph), oppositeLocation);

              if (mainFace.first.first == nullptr)
              {
                return otherFace;
              }
              else if (otherFace.first.first == nullptr)
              {
                return mainFace;
              }
              else
              {
                return mainFace.first.second < otherFace.first.second ? mainFace : otherFace;
              }
          }

          return mainFace;
        }
        break;
      case CGAL::Surface_mesh_shortest_paths_3::BARYCENTRIC_COORDINATES_ON_VERTEX:
        {
          halfedge_descriptor he = halfedge(f, m_graph);

          for (std::size_t i = 0; i < associatedEdge; ++i)
          {
            he = next(he, m_graph);
          }

          vertex_descriptor vertex = source(he, m_graph);

          return std::make_pair(m_closestToVertices[get(m_vertexIndexMap, vertex)], cbc(FT(0), FT(0), FT(1)));
        }
        break;

      default:
        CGAL_assertion(false && "Invalid face location");
        return std::pair<Node_distance_pair, Barycentric_coordinates>();
    }
  }

  static bool cone_comparator(const Cone_tree_node* lhs, const Cone_tree_node* rhs)
  {
    return lhs->distance_from_source_to_root() < rhs->distance_from_source_to_root();
  }

  template <class InputIterator>
  Source_point_iterator add_source_points_internal(InputIterator begin, InputIterator end,
                                                   const vertex_descriptor)
  {
    Source_point_iterator firstAdded;

    for (InputIterator it = begin; it != end; ++it)
    {
      Source_point_iterator added = add_source_point(face_location(*it));

      if (it == begin)
      {
        firstAdded = added;
      }
    }

    return firstAdded;
  }

  template <class InputIterator>
  Source_point_iterator add_source_points_internal(InputIterator begin, InputIterator end,
                                                   const Face_location&)
  {
    Source_point_iterator firstAdded;

    for (InputIterator it = begin; it != end; ++it)
    {
      Source_point_iterator added = add_source_point(it->first, it->second);

      if (it == begin)
      {
        firstAdded = added;
      }
    }

    return firstAdded;
  }

  void construct_sequence_tree_internal()
  {
    reset_algorithm(false);
    set_vertex_types();

    m_vertexOccupiers.resize(num_halfedges(m_graph));
    m_closestToVertices.resize(num_vertices(m_graph));

    if (m_debugOutput)
    {
      vertex_iterator current, end;

      std::size_t numVertices = 0;

      for (boost::tie(current,end) = vertices(m_graph); current != end; ++current)
      {
        std::cout << "Vertex#" << numVertices << ": p = " << get(m_vertexPointMap,*current)
                  << " , Saddle Vertex: " << (is_saddle_vertex(*current) ? "yes" : "no")
                  << " , Boundary Vertex: " << (is_boundary_vertex(*current) ? "yes" : "no") << std::endl;
        ++numVertices;
      }
    }

    face_iterator facesCurrent;
    face_iterator facesEnd;

    if (m_debugOutput)
    {
      std::size_t numFaces = 0;

      for (boost::tie(facesCurrent, facesEnd) = faces(m_graph); facesCurrent != facesEnd; ++facesCurrent)
      {
        std::cout << "Face#" << numFaces << ": Vertices = (";
        ++numFaces;
        halfedge_descriptor faceEdgesStart = halfedge(*facesCurrent, m_graph);
        halfedge_descriptor faceEdgesCurrent = faceEdgesStart;

        do
        {
          std::cout << get(m_vertexIndexMap, source(faceEdgesCurrent, m_graph));

          faceEdgesCurrent = next(faceEdgesCurrent, m_graph);

          if (faceEdgesCurrent != faceEdgesStart)
          {
            std::cout << ", ";
          }
          else
          {
            std::cout << ")";
          }
        }
        while (faceEdgesCurrent != faceEdgesStart);

        std::cout << std::endl;
      }

    }

    for (typename Source_point_list::iterator it = m_faceLocations.begin(); it != m_faceLocations.end(); ++it)
    {
      if (m_debugOutput)
      {
        std::cout << "Root: " << get(m_faceIndexMap, it->first)
                  << " , " << it->second[0] << " " << it->second[1] << " " << it->second[2] << " " << std::endl;
      }

      expand_root(it->first, it->second, Source_point_iterator(it));
    }

    if (m_debugOutput)
    {
      std::cout << "PriQ start size = " << m_expansionPriqueue.size() << std::endl;

      std::cout << "Num face locations: " << m_faceLocations.size() << std::endl;
      std::cout << "Num root nodes: " << m_rootNodes.size() << " (Hint: these should be the same size)" << std::endl;

    }

    while (m_expansionPriqueue.size() > 0)
    {
      if (m_debugOutput)
      {
        std::cout << " -----------------------------------------------------------------------" << std::endl;
        std::cout << " -----------------------------------------------------------------------" << std::endl;
        std::cout << "Num face locations: " << m_faceLocations.size() << std::endl;
        std::cout << "Num root nodes: " << m_rootNodes.size() << " (Hint: these should be the same size)" << std::endl;

        std::cout << "Prio Queue size = " << m_expansionPriqueue.size() << std::endl;
        std::cout << "Queue:" << std::endl;
        auto duplicate_queue = m_expansionPriqueue;
        while(duplicate_queue.size() > 0)
        {
          Cone_expansion_event* event = duplicate_queue.top();

          std::cout << "event type: " << event->m_type << " "
                    << " time: " << event->m_distanceEstimate << " ";
          std::cout << "cancelled? " << event->m_cancelled << " " ;

          if (!event->m_cancelled)
          {
            std::cout << " ------ Parent (" << event->m_parent << ") INFO: ";
            std::cout << "EH = (" << get(m_vertexIndexMap, source(event->m_parent->entry_edge(), m_graph)) << " "
                                              << get(m_vertexIndexMap, target(event->m_parent->entry_edge(), m_graph)) << ") ";
            std::cout << "S = (" << event->m_parent->source_image() << ") ";
            std::cout << "T = " << get(m_vertexIndexMap, target(next(event->m_parent->entry_edge(), m_graph), m_graph));
          }

          std::cout << std::endl;

          duplicate_queue.pop();
        }
      }

      Cone_expansion_event* event = m_expansionPriqueue.top();
      m_expansionPriqueue.pop();

      if (!event->m_cancelled)
      {
        typename Cone_expansion_event::Expansion_type type = event->m_type;
        Cone_tree_node* parent = event->m_parent;

        switch (type)
        {
          case Cone_expansion_event::PSEUDO_SOURCE:
            if (m_debugOutput)
            {
              std::cout << "PseudoSource Expansion: Parent = " << parent
                        << " , Vertex = " << get(m_vertexIndexMap, event->m_parent->target_vertex())
                        << " , Distance = " << event->m_distanceEstimate << " , Level = " << event->m_parent->level() + 1 << std::endl;
            }

            expand_pseudo_source(parent);
            break;
          case Cone_expansion_event::LEFT_CHILD:
            if (m_debugOutput)
            {
              std::cout << "Left Expansion: Parent = " << parent
                        << " Edge = (" << get(m_vertexIndexMap, source(event->m_parent->left_child_edge(), m_graph))
                        << "," << get(m_vertexIndexMap, target(event->m_parent->left_child_edge(), m_graph))
                        << ") , Distance = " << event->m_distanceEstimate << " , Level = " << event->m_parent->level() + 1 << std::endl;
            }

            expand_left_child(parent, event->m_windowSegment);
            break;
          case Cone_expansion_event::RIGHT_CHILD:
            if (m_debugOutput)
            {
              std::cout << "Right Expansion: Parent = " << parent
                        << " , Edge = (" << get(m_vertexIndexMap, source(event->m_parent->right_child_edge(), m_graph))
                        << "," << get(m_vertexIndexMap, target(event->m_parent->right_child_edge(), m_graph))
                        << ") , Distance = " << event->m_distanceEstimate << " , Level = " << event->m_parent->level() + 1 << std::endl;
            }

            expand_right_child(parent, event->m_windowSegment);
            break;
        }
      }
      else if (m_debugOutput)
      {
        std::cout << "Found cancelled event for node: " << event->m_parent << std::endl;
      }

      delete event;
    }

    m_faceOccupiers.clear();
    m_faceOccupiers.resize(num_faces(m_graph));

    for (std::size_t i = 0; i < m_rootNodes.size(); ++i)
    {
      add_to_face_list(m_rootNodes[i].first);
    }

    for (std::size_t i = 0; i < m_faceOccupiers.size(); ++i)
    {
      std::vector<Cone_tree_node*>& currentFaceList = m_faceOccupiers[i];
      std::sort(currentFaceList.begin(), currentFaceList.end(), cone_comparator);
    }

    if (m_debugOutput)
    {
      std::cout << "Closest distances: " << std::endl;

      for (std::size_t i = 0; i < m_closestToVertices.size(); ++i)
      {
        std::cout << "\tVertex = " << i << std::endl;
        std::cout << "\tDistance = " << m_closestToVertices[i].second << std::endl;
      }

      std::cout << std::endl;

      for (std::size_t i = 0; i < m_faceOccupiers.size(); ++i)
      {
        std::cout << "\tFace = " << i << std::endl;
        std::cout << "\t#Occupiers = " << m_faceOccupiers[i].size() << std::endl;
      }

      std::cout << std::endl << "Done!" << std::endl;
    }

    m_firstNewSourcePoint = m_faceLocations.end();
    m_deletedSourceLocations.clear();

  }

public:

  /// \name Constructors
  /// @{

  /*!
  \brief Creates a shortest paths object using `tm` as input.

  Equivalent to `Surface_mesh_shortest_path(tm, get(boost::vertex_index, tm), get(boost::halfedge_index, tm),
                                            get(boost::face_index, tm), get(CGAL::vertex_point, tm), traits)`.
  */
  Surface_mesh_shortest_path(Triangle_mesh& tm,
                             const Traits& traits = Traits())
    : m_traits(traits)
    , m_graph(const_cast<Triangle_mesh&>(tm))
    , m_vertexIndexMap(get(boost::vertex_index, tm))
    , m_halfedgeIndexMap(get(boost::halfedge_index, tm))
    , m_faceIndexMap(get(boost::face_index, tm))
    , m_vertexPointMap(get(CGAL::vertex_point, m_graph))
    , m_debugOutput(false)
  {
    reset_algorithm();
  }

  /*!
  \brief Creates a shortest paths object using `tm` as input.

  \details No copy of the `Triangle_mesh` is made, only a reference to the `tm` is held.

  \param tm The surface mesh to compute shortest paths on.  Note that it must be triangulated.

  \param vertexIndexMap Property map associating an id to each vertex, from 0 to `num_vertices(tm) - 1`.

  \param halfedgeIndexMap Property map associating an id to each halfedge, from 0 to `num_halfedges(tm) - 1`.

  \param faceIndexMap Property map associating an id to each face, from 0 to `num_faces(tm) - 1`.

  \param vertexPointMap Property map used to access the points associated to each vertex of the graph.

  \param traits Optional instance of the traits class to use.
  */
  Surface_mesh_shortest_path(Triangle_mesh& tm,
                             Vertex_index_map vertexIndexMap,
                             Halfedge_index_map halfedgeIndexMap,
                             Face_index_map faceIndexMap,
                             Vertex_point_map vertexPointMap,
                             const Traits& traits = Traits())
    : m_traits(traits)
    , m_graph(const_cast<Triangle_mesh&>(tm))
    , m_vertexIndexMap(vertexIndexMap)
    , m_halfedgeIndexMap(halfedgeIndexMap)
    , m_faceIndexMap(faceIndexMap)
    , m_vertexPointMap(vertexPointMap)
    , m_debugOutput(false)
  {
    reset_algorithm();
  }

  /// @}

  /// \cond

  ~Surface_mesh_shortest_path()
  {
    delete_all_nodes();

#if !defined(NDEBUG)
    if (m_debugOutput)
    {
      std::cout << "Final node count: " << m_currentNodeCount << std::endl;
      std::cout << "Peak node count: " << m_peakNodeCount << std::endl;
    }
#endif
  }

  /// \endcond

  /// \name Addition and Removal of Source Points
  /// @{

  /*!
  \brief Adds `v` as a source for the shortest path queries.

  \details No change to the internal shortest paths data structure occurs
  until either `Surface_mesh_shortest_path::build_sequence_tree()` or
  the first shortest path query is done.

  \return An iterator to the source point added
  */
  Source_point_iterator add_source_point(vertex_descriptor v)
  {
    Face_location location = face_location(v);
    return add_source_point(location);
  }

  /*!
  \brief Adds a point inside the face `f` as a source for the shortest path queries.

  \details No change to the internal shortest paths data structure occurs
  until either `Surface_mesh_shortest_path::build_sequence_tree()` or
  the first shortest path query is done.

  \param f A face of the input face graph
  \param location Barycentric coordinates in face `f` specifying the source point.
  \return An iterator to the source point added
  */
  Source_point_iterator add_source_point(const face_descriptor f,
                                         const Barycentric_coordinates& location)
  {
    return add_source_point(std::make_pair(f, location));
  }

  /*!
  \brief Adds a point inside a face as a source for the shortest path queries,
  equivalent to `Surface_mesh_shortest_path::add_source_point(location.first, location.second);`
  */
  Source_point_iterator add_source_point(const Face_location& location)
  {
    Source_point_underlying_iterator added = m_faceLocations.insert(m_faceLocations.end(), location);

    if (m_firstNewSourcePoint == m_faceLocations.end())
    {
      m_firstNewSourcePoint = added;
    }

    return Source_point_iterator(added);
  }

  /*!
  \brief Adds a range of points as sources for the shortest path queries.

  \details No change to the internal shortest paths data structure occurs
  until either `Surface_mesh_shortest_path::build_sequence_tree()` or
  the first shortest path query is done.

  \tparam InputIterator A `ForwardIterator` which dereferences to either `Surface_mesh_shortest_path::Face_location`,
                        or `Surface_mesh_shortest_path::vertex_descriptor`.

  \param begin iterator to the first in the list of source point locations.
  \param end iterator to one past the end of the list of source point locations.
  \return An iterator to the first source point added.
  */
  template <class InputIterator>
  Source_point_iterator add_source_points(InputIterator begin, InputIterator end)
  {
    return add_source_points_internal(begin, end, typename std::iterator_traits<InputIterator>::value_type());
  }

  /*!
  \brief Removes a source point for the shortest path queries.

  \details No change to the internal shortest paths data structure occurs
  until either `Surface_mesh_shortest_path::build_sequence_tree()` or
  the first shortest path query is done.
  Behaviour is undefined if the source point `it` was already removed.

  \param it iterator to the source point to be removed
  */
  void remove_source_point(Source_point_iterator it)
  {
    if (it == m_firstNewSourcePoint)
    {
      ++m_firstNewSourcePoint;
    }

    m_deletedSourceLocations.splice(m_deletedSourceLocations.begin(), m_faceLocations, it.m_iterator);
  }

  /*!
  \brief Removes all source points for the shortest path queries.

  \details No change to the internal shortest paths data structure occurs
  until either `Surface_mesh_shortest_path::build_sequence_tree()` or
  the first shortest path query is done.
  For a version which deletes all data immediately, use `clear()` instead.
  */
  void remove_all_source_points()
  {
    m_deletedSourceLocations.splice(m_deletedSourceLocations.begin(), m_faceLocations,
                                    m_faceLocations.begin(), m_faceLocations.end());
    m_firstNewSourcePoint = m_faceLocations.end();
  }

  /// @}

  /// \name Creation and Destruction of the Shortest Paths Sequence Tree
  /// @{

  /*!
  \brief Computes all pending changes to the internal sequence tree

  \details A call to this method will only trigger a computation only if some
  change to the set of source points occurred since the last time
  the sequence tree was computed.
  */
  void build_sequence_tree()
  {
    if (changed_since_last_build())
    {
      construct_sequence_tree_internal();
    }
  }

  /*!
  \brief Removes all data, the class is as if it was constructed.

  \details All internal containers are cleared  and the internal
  sequence tree is also cleared.  For a version which defers deletion until
  it is necessary, use `Surface_mesh_shortest_path::remove_all_source_points()`.
  */
  void clear()
  {
    reset_algorithm();
  }

  /// @}

  /// \name Accessors
  /// @{

  /*!
  \brief Returns an iterator to the first source point location

  \details The elements will appear in the order they were inserted to the
  structure by calls to `add_source_point()` or `add_source_points()`.  Deleted
  points will not appear in the sequence.

  \return An iterator to the first of the stored source points.
  */
  Source_point_iterator source_points_begin() const
  {
    // It is a feature of C++11 that `const_iterator` may be used in calls to `erase()`, however
    // in order to support C++98, we must use `iterator`.  Semantically, this is correct, but
    // I must cast away the const-ness to hide the internal uglyness
    return Source_point_iterator(const_cast<std::list<Face_location>&>(m_faceLocations).begin());
  }

  /*!
  \brief Returns an iterator to one past the last source point location

  \return An iterator to one past-the-end in the list of stored source points.
  */
  Source_point_iterator source_points_end() const
  {
    return Source_point_iterator(const_cast<std::list<Face_location>&>(m_faceLocations).end());
  }

  /*!
  \brief Returns the total number of source points used for the shortest path queries.
  */
  std::size_t number_of_source_points() const
  {
    return m_faceLocations.size();
  }

  /*!
  \brief Determines if the internal sequence tree is valid (already built and no new source point has been added).

  \return true if the structure needs to be rebuilt, false otherwise
  */
  bool changed_since_last_build() const
  {
    return m_firstNewSourcePoint != m_faceLocations.end() || !m_deletedSourceLocations.empty();
  }

  /// @}

  /// \name Shortest Distance Queries
  /// @{

  /*!
  \brief Computes the shortest surface distance from a vertex to any source point

  \param v A vertex of the input face graph
  \return A pair, containing the distance to the source point, and an
    iterator to the source point.  If no source point was reachable (can
    occur when the graph is disconnected), the distance will be a negative
    value and the source point iterator will be equal to `source_points_end()`.
  */
  Shortest_path_result shortest_distance_to_source_points(const vertex_descriptor v)
  {
    build_sequence_tree();

    Node_distance_pair result = m_closestToVertices[get(m_vertexIndexMap, v)];

    Cone_tree_node* current = result.first;

    if (current)
    {
      return std::make_pair(result.second, m_rootNodes[current->tree_id()].second);
    }
    else
    {
      return std::make_pair(FT(-1), source_points_end());
    }
  }

  /*!
  \brief Computes the shortest surface distance from any surface location to any source point

  \param f A face of the input face graph
  \param location Barycentric coordinates of the query point on face `f`
  \return A pair, containing the distance to the source point, and an
    iterator to the source point.  If no source point was reachable (can
    occur when the graph is disconnected), the distance will be a negative
    value and the source point iterator will be equal to `source_points_end()`.
  */
  Shortest_path_result shortest_distance_to_source_points(const face_descriptor f,
                                                          const Barycentric_coordinates& location)
  {
    build_sequence_tree();

    std::pair<Node_distance_pair, Barycentric_coordinates> result = nearest_to_location(f, location);

    Cone_tree_node* current = result.first.first;

    if (current)
    {
      return std::make_pair(result.first.second, m_rootNodes[current->tree_id()].second);
    }
    else
    {
      return std::make_pair(FT(-1), source_points_end());
    }
  }

  /// @}

  /// \name Shortest Path Sequence Queries
  /// @{

  /*!
  \brief Visits the sequence of edges, vertices and faces traversed by the shortest path
  from a vertex to any source point.

  \details Visits simplices, starting from the query vertex, back to
  the nearest source point. If no shortest path could be found (for example,
  the surface is disconnected), then no calls to the visitor will be made
  (not even for the query vertex).

  \param v A vertex of the input face graph
  \param visitor A model of `SurfaceMeshShortestPathVisitor` to receive the shortest path
  \return A pair, containing the distance to the source point, and an
    iterator to the source point.  If no source point was reachable (can
    occur when the graph is disconnected), the distance will be a negative
    value and the source point iterator will be equal to `source_points_end()`.
  */
  template <class Visitor>
  Shortest_path_result
  shortest_path_sequence_to_source_points(const vertex_descriptor v,
                                          Visitor& visitor)
  {
    build_sequence_tree();

    Node_distance_pair result = m_closestToVertices[get(m_vertexIndexMap, v)];
    Cone_tree_node* current = result.first;

    if (current)
    {
      visitor(v);
      visit_shortest_path(current, current->target_point(), visitor);
      return std::make_pair(result.second, m_rootNodes[current->tree_id()].second);
    }
    else
    {
      return std::make_pair(FT(-1), source_points_end());
    }
  }

  /*!
  \brief Visits the sequence of edges, vertices and faces traversed by the shortest path
  from any surface location to any source point.

  \details Visits simplices, starting from the query point, back to
  the nearest source point. If no shortest path could be found (for example,
  the surface is disconnected), then no calls to the visitor will be made
  (not even for the query point).

  \param f A face of the input face graph
  \param location Barycentric coordinates of the query point on face `f`
  \param visitor A model of `SurfaceMeshShortestPathVisitor` to receive the shortest path
  \return A pair, containing the distance to the source point, and an
    iterator to the source point.  If no source point was reachable (can
    occur when the graph is disconnected), the distance will be a negative
    value and the source point iterator will be equal to `source_points_end()`.
  */
  template <class Visitor>
  Shortest_path_result
  shortest_path_sequence_to_source_points(const face_descriptor f,
                                          const Barycentric_coordinates& location,
                                          Visitor& visitor)
  {
    build_sequence_tree();

    std::pair<Node_distance_pair, Barycentric_coordinates> result = nearest_to_location(f, location);
    Cone_tree_node* current = result.first.first;

    if (current)
    {
      Point_2 locationInContext = construct_barycenter_in_triangle_2(current->layout_face(), result.second);
      visitor(f, location);
      visit_shortest_path(current, locationInContext, visitor);
      return std::make_pair(result.first.second, m_rootNodes[current->tree_id()].second);
    }
    else
    {
      return std::make_pair(FT(-1), source_points_end());
    }
  }

  /// @}

  /// \name Shortest Path Point Queries
  /// @{

  /*!
  \brief Computes the sequence of points in the shortest path along the
    surface of the input face graph from the given vertex to the closest
    source point.

  \param v A vertex of the input face graph
  \param output An OutputIterator to receive the shortest path points as `Point_3` objects
  \return A pair, containing the distance to the source point, and an
    iterator to the source point.  If no source point was reachable (can
    occur when the graph is disconnected), the distance will be a negative
    value and the source point iterator will be equal to `source_points_end()`.
  */
  template <class OutputIterator>
  Shortest_path_result
  shortest_path_points_to_source_points(const vertex_descriptor v, OutputIterator output)
  {
    build_sequence_tree();

    Point_path_visitor_wrapper<OutputIterator> wrapper(*this, output);
    return shortest_path_sequence_to_source_points(v, wrapper);
  }

  /*!
  \brief Computes the sequence of points in the shortest path along the
    surface of the input face graph from the given query location to the closest
    source point.

  \param f A face of on the input face graph
  \param location The barycentric coordinates of the query point on face `f`
  \param output An OutputIterator to receive the shortest path points as `Point_3` objects
  \return A pair, containing the distance to the source point, and an
    iterator to the source point.  If no source point was reachable (can
    occur when the graph is disconnected), the distance will be a negative
    value and the source point iterator will be equal to `source_points_end()`.
  */
  template <class OutputIterator>
  Shortest_path_result
  shortest_path_points_to_source_points(const face_descriptor f,
                                        const Barycentric_coordinates& location, OutputIterator output)
  {
    build_sequence_tree();

    Point_path_visitor_wrapper<OutputIterator> wrapper(*this, output);
    return shortest_path_sequence_to_source_points(f, location, wrapper);
  }

  /// @}

  /// \name Surface Point Constructions
  /// @{

  /*!
  \brief Returns the 3-dimensional coordinates at the barycentric coordinates
    of the given face.

  \details The following static overloads are also available:
    - `static Point_3 point(face_descriptor f, Barycentric_coordinates location, const Triangle_mesh& tm,
                            const Traits& traits = Traits())`
    - `static Point_3 point(face_descriptor f, Barycentric_coordinates location, const Triangle_mesh& tm,
                            Vertex_point_map vertexPointMap, const Traits& traits = Traits())`

  \param f A face of on the input face graph
  \param location The barycentric coordinates of the query point on face `f`
  */
  Point_3 point(const face_descriptor f,
                const Barycentric_coordinates& location) const
  {
    return point(f, location, m_graph, m_vertexPointMap, m_traits);
  }

  /// \cond

  static Point_3 point(const face_descriptor f,
                       const Barycentric_coordinates& location,
                       const Triangle_mesh& tm,
                       const Traits& traits = Traits())
  {
    using boost::get;
    return point(f, location, tm, get(CGAL::vertex_point, tm), traits);
  }

  static Point_3 point(const face_descriptor f,
                       const Barycentric_coordinates& location,
                       const Triangle_mesh& tm,
                       Vertex_point_map vertexPointMap,
                       const Traits& traits = Traits())
  {
    return construct_barycenter_in_triangle_3(triangle_from_face(f, tm, vertexPointMap), location, traits);
  }

  /// \endcond

  /*!
  \brief Returns the 3-dimensional coordinates at the parametric location
    along the given edge.

  \details The following static overloads are also available:
    - `static Point_3 point(halfedge_descriptor edge, FT t, const Triangle_mesh& tm, const Traits& traits = Traits())`
    - `static Point_3 point(halfedge_descriptor edge, FT t, const Triangle_mesh& tm, Vertex_point_map vertexPointMap, const Traits& traits = Traits())`

  \param edge An edge of the input face graph
  \param t The parametric distance along edge of the desired point
  */
  Point_3 point(const halfedge_descriptor edge, const FT t) const
  {
    return point(edge, t, m_graph, m_vertexPointMap, m_traits);
  }

  /// \cond

  static Point_3 point(const halfedge_descriptor edge, const FT t,
                       const Triangle_mesh& tm,
                       const Traits& traits = Traits())
  {
    using boost::get;
    return point(edge, t, tm, get(CGAL::vertex_point, tm), traits);
  }

  static Point_3 point(const halfedge_descriptor edge, const FT t,
                       const Triangle_mesh& tm,
                       Vertex_point_map vertexPointMap,
                       const Traits& traits = Traits())
  {
    typename Traits::Construct_barycenter_3 construct_barycenter_3(traits.construct_barycenter_3_object());

    // Note: the parameter t is meant to be the weighted coordinates on the _endpoint_ (i.e. target) of the segment
    return construct_barycenter_3(get(vertexPointMap, target(edge, tm)), t, get(vertexPointMap, source(edge, tm)));
  }

  /// \endcond

  /*!
  \brief Returns the 3-dimensional coordinates of the given vertex.

  \param vertex A vertex of the input face graph
  */
  Point_3 point(const vertex_descriptor vertex) const
  {
    return get(m_vertexPointMap, vertex);
  }

  /// @}

  /// \name Surface Face Location Constructions
  /// @{

  /*!
  \brief Returns the location of the given vertex as a `Face_location`

  \details The following static overload is also available:
    - `static Face_location face_location(vertex_descriptor vertex, const Triangle_mesh& tm, const Traits& traits = Traits())`

  \param vertex A vertex of the input face graph
  */
  Face_location face_location(const vertex_descriptor vertex) const
  {
    return face_location(vertex, m_graph, m_traits);
  }

  /// \cond

  static Face_location face_location(const vertex_descriptor vertex,
                                     const Triangle_mesh& tm,
                                     const Traits& traits = Traits())
  {
    typename Traits::Construct_barycentric_coordinates construct_barycentric_coordinates(traits.construct_barycentric_coordinates_object());
    halfedge_descriptor hinit=halfedge(vertex, tm);
    while (face(hinit, tm) == Graph_traits::null_face())
      hinit = opposite(next(hinit, tm), tm);

    halfedge_descriptor he = next(hinit, tm);
    face_descriptor locationFace = face(he, tm);
    std::size_t edgeIndex = Surface_mesh_shortest_paths_3::internal::edge_index(he, tm);

    FT coords[3] = { FT(0), FT(0), FT(0) };

    coords[edgeIndex] = FT(1);

    return Face_location(locationFace, construct_barycentric_coordinates(coords[0], coords[1], coords[2]));
  }

  /// \endcond

  /*!
  \brief Returns a location along the given edge as a `Face_location`.

  \details The following static overload is also available:
    - `static Face_location face_location(halfedge_descriptor he, FT t, const Triangle_mesh& tm, const Traits& traits = Traits())`

  \param he A halfedge of the input face graph
  \param t Parametric distance of the desired point along `he`
  */
  Face_location face_location(const halfedge_descriptor he, const FT t) const
  {
    return face_location(he, t, m_graph, m_traits);
  }

  /// \cond

  static Face_location face_location(const halfedge_descriptor he, FT t,
                                     const Triangle_mesh& tm,
                                     const Traits& traits = Traits())
  {
    typename Traits::Construct_barycentric_coordinates cbc(traits.construct_barycentric_coordinates_object());
    face_descriptor locationFace = face(he, tm);
    std::size_t edgeIndex = Surface_mesh_shortest_paths_3::internal::edge_index(he, tm);

    const FT oneMinusT(FT(1) - t);

    FT coords[3] = { FT(0), FT(0), FT(0) };

    coords[edgeIndex] = oneMinusT;
    coords[(edgeIndex + 1) % 3] = t;

    return Face_location(locationFace, cbc(coords[0], coords[1], coords[2]));
  }

  /// \endcond

  /// @}

  /// \name Nearest Face Location Queries
  /// @{

  /*!
  \brief Returns the nearest face location to the given point.
    Note that this will (re-)build an `AABB_tree` on each call. If you need
    to  call this function more than once, use `build_aabb_tree()` to cache a
    copy of the `AABB_tree`, and use the overloads of this function
    that accept a reference to an `AABB_tree` as input.

  \details The following static overload is also available:
    - `static Face_location locate(const Point_3& p, const Triangle_mesh& tm,
                                   Vertex_point_map vertexPointMap, const Traits& traits = Traits())`

  \tparam AABBTraits A model of `AABBTraits` used to define a \cgal `AABB_tree`.

  \param p Point to locate on the input face graph
  */
  template <class AABBTraits>
  Face_location locate(const Point_3& p) const
  {
    return locate<AABBTraits>(p, m_graph, m_vertexPointMap, m_traits);
  }

  /// \cond

  template <class AABBTraits>
  static Face_location locate(const Point_3& location,
                              const Triangle_mesh& tm,
                              Vertex_point_map vertexPointMap,
                              const Traits& traits = Traits())
  {
    AABB_tree<AABBTraits> tree;
    build_aabb_tree(tm, tree, vertexPointMap);
    return locate(location, tree, tm, vertexPointMap, traits);
  }

  /// \endcond

  /*!
  \brief Returns the face location nearest to the given point.

  \details The following static overload is also available:
    - static Face_location locate(const Point_3& p, const AABB_tree<AABBTraits>& tree, const Triangle_mesh& tm,
                                  Vertex_point_map vertexPointMap, const Traits& traits = Traits())

  \tparam AABBTraits A model of `AABBTraits` used to define a \cgal `AABB_tree`.

  \param p Point to locate on the input face graph
  \param tree A `AABB_tree` containing the triangular faces of the input surface mesh to perform the point location with
  */
  template <class AABBTraits>
  Face_location locate(const Point_3& p,
                       const AABB_tree<AABBTraits>& tree) const
  {
    return locate(p, tree, m_graph, m_vertexPointMap, m_traits);
  }

  /// \cond

  template <class AABBTraits>
  static Face_location locate(const Point_3& location,
                              const AABB_tree<AABBTraits>& tree,
                              const Triangle_mesh& tm,
                              Vertex_point_map vertexPointMap,
                              const Traits& traits = Traits())
  {
    typename Traits::Construct_barycentric_coordinates_in_triangle_3 cbcit3(traits.construct_barycentric_coordinates_in_triangle_3_object());
    typename AABB_tree<AABBTraits>::Point_and_primitive_id result = tree.closest_point_and_primitive(location);

    face_descriptor f = result.second;
    Barycentric_coordinates b = cbcit3(triangle_from_face(f, tm, vertexPointMap), result.first);
    return Face_location(f, b);
  }

  /// \endcond

  /*!
  \brief Returns the face location along `ray` nearest to its source point.
    Note that this will (re-)build an `AABB_tree` on each call. If you need
    to  call this function more than once, use `build_aabb_tree()` to cache a
    copy of the `AABB_tree`, and use the overloads of this function
    that accept a reference to an `AABB_tree` as input.

  \details The following static overload is also available:
    - `static Face_location locate(const Ray_3& ray, const Triangle_mesh& tm, Vertex_point_map vertexPointMap, const Traits& traits = Traits())`

  \tparam AABBTraits A model of `AABBTraits` used to define an `AABB_tree`.

  \param ray Ray to intersect with the input face graph
  */
  template <class AABBTraits>
  Face_location locate(const Ray_3& ray) const
  {
    return locate<AABBTraits>(ray, m_graph, m_vertexPointMap, m_traits);
  }

  /// \cond

  template <class AABBTraits>
  static Face_location locate(const Ray_3& ray,
                              const Triangle_mesh& tm,
                              Vertex_point_map vertexPointMap,
                              const Traits& traits = Traits())
  {
    AABB_tree<AABBTraits> tree;
    build_aabb_tree(tm, tree, vertexPointMap);
    return locate(ray, tree, tm, vertexPointMap, traits);
  }

  /// \endcond

  /*!
  \brief Returns the face location along `ray` nearest to
    its source point.

  \details The following static overload is also available:
    - static Face_location locate(const Ray_3& ray, const AABB_tree<AABBTraits>& tree, const Triangle_mesh& tm,
                                  Vertex_point_map vertexPointMap, const Traits& traits = Traits())

  \tparam AABBTraits A model of `AABBTraits` used to define a \cgal `AABB_tree`.

  \param ray Ray to intersect with the input face graph
  \param tree A `AABB_tree` containing the triangular faces of the input surface mesh to perform the point location with
  */
  template <class AABBTraits>
  Face_location locate(const Ray_3& ray,
                       const AABB_tree<AABBTraits>& tree) const
  {
    return locate(ray, tree, m_graph, m_vertexPointMap, m_traits);
  }

  /// \cond

  template <class AABBTraits>
  static Face_location locate(const Ray_3& ray,
                              const AABB_tree<AABBTraits>& tree,
                              const Triangle_mesh& tm,
                              Vertex_point_map vertexPointMap,
                              const Traits& traits = Traits())
  {
    typedef AABB_tree<AABBTraits> AABB_face_graph_tree;
    typename Traits::Construct_barycentric_coordinates_in_triangle_3 cbcit3(traits.construct_barycentric_coordinates_in_triangle_3_object());
    typename Traits::Construct_barycentric_coordinates cbc(traits.construct_barycentric_coordinates_object());
    typename Traits::Compute_squared_distance_3 csd3(traits.compute_squared_distance_3_object());
    typedef typename AABB_face_graph_tree::template Intersection_and_primitive_id<Ray_3>::Type Intersection_type;
    typedef boost::optional<Intersection_type> Ray_intersection;

    std::vector<Ray_intersection> intersections;

    tree.all_intersections(ray, std::back_inserter(intersections));

    bool foundOne = false;
    FT nearestDistance = 0;
    Point_3 nearestPoint = CGAL::ORIGIN;
    face_descriptor nearestFace;

    for (std::size_t i = 0; i < intersections.size(); ++i)
    {
      if (intersections[i])
      {
        Point_3* intersectionPoint = boost::get<Point_3>(&(intersections[i]->first));

        if (intersectionPoint)
        {
          FT distance = csd3(*intersectionPoint, ray.source());

          if (!foundOne || distance < nearestDistance)
          {
            foundOne = true;
            nearestPoint = *intersectionPoint;
            nearestDistance = distance;
            nearestFace = intersections[i]->second;
          }
        }
      }
    }

    if (foundOne)
    {
      Barycentric_coordinates b = cbcit3(triangle_from_face(nearestFace, tm, vertexPointMap), nearestPoint);
      return Face_location(nearestFace, b);
    }
    else
    {
      return Face_location(Graph_traits::null_face(), cbc(FT(0), FT(0), FT(0)));
    }
  }

  /// \endcond

  /// @}

  /*
  \brief Creates an `AABB_tree` suitable for use with `locate`.

  \details The following static overload is also available:
    - `static void build_aabb_tree(const Triangle_mesh& tm, AABB_tree<AABBTraits>& outTree)`

  \tparam AABBTraits A model of `AABBTraits` used to define a \cgal `AABB_tree`.

  \param outTree Output parameter to store the computed `AABB_tree`
  */
  template <class AABBTraits>
  void build_aabb_tree(AABB_tree<AABBTraits>& outTree) const
  {
    build_aabb_tree(m_graph, outTree, m_vertexPointMap);
  }

  template <class AABBTraits>
  void build_aabb_tree(AABB_tree<AABBTraits>& outTree,
                       Vertex_point_map vertexPointMap) const
  {
    build_aabb_tree(m_graph, outTree, vertexPointMap);
  }

  /// \cond

  template <class AABBTraits>
  static void build_aabb_tree(const Triangle_mesh& tm,
                              AABB_tree<AABBTraits>& outTree,
                              Vertex_point_map vertexPointMap)
  {
    face_iterator facesStart, facesEnd;
    boost::tie(facesStart, facesEnd) = faces(tm);
    outTree.rebuild(facesStart, facesEnd, tm, vertexPointMap);
    outTree.build();
  }
  /// \endcond

};

} // namespace CGAL

#include <CGAL/enable_warnings.h>

#endif // CGAL_SURFACE_MESH_SHORTEST_PATH_SURFACE_MESH_SHORTEST_PATH_H<|MERGE_RESOLUTION|>--- conflicted
+++ resolved
@@ -461,7 +461,7 @@
 
   void node_deleted()
   {
-#if 1// !defined(NDEBUG)
+#if !defined(NDEBUG)
     --m_currentNodeCount;
 #endif
   }
@@ -589,15 +589,9 @@
     d2 = v2Distance.second;
     d3 = v3Distance.second;
 
-<<<<<<< HEAD
-    bool hasD1 = v1Distance.first != nullptr && v1Distance.first != cone->parent();
-    bool hasD2 = v2Distance.first != nullptr && v2Distance.first != cone->parent();
-    bool hasD3 = v3Distance.first != nullptr && v3Distance.first != cone->parent();
-=======
-    const bool hasD1 = v1Distance.first != NULL && v1Distance.first != cone->parent();
-    const bool hasD2 = v2Distance.first != NULL && v2Distance.first != cone->parent();
-    const bool hasD3 = v3Distance.first != NULL && v3Distance.first != cone->parent();
->>>>>>> 90d4bbb8
+    const bool hasD1 = v1Distance.first != nullptr && v1Distance.first != cone->parent();
+    const bool hasD2 = v2Distance.first != nullptr && v2Distance.first != cone->parent();
+    const bool hasD3 = v3Distance.first != nullptr && v3Distance.first != cone->parent();
 
     if (hasD1 && (d + CGAL::approximate_sqrt(csd2(I, B)) > d1 + CGAL::approximate_sqrt(csd2(v1, B))))
     {
@@ -663,16 +657,12 @@
     typename Traits::Construct_vertex_2 cv2(m_traits.construct_vertex_2_object());
     typename Traits::Construct_triangle_3_along_segment_2_flattening ft3as2(m_traits.construct_triangle_3_along_segment_2_flattening_object());
 
-<<<<<<< HEAD
+    if (m_debugOutput)
+    {
+      std::cout << std::endl << " >>>>>>>>>>>>>>>>>>> Expanding LEFT CHILD <<<<<<<<<<<<<<<<<<<" <<std::endl;
+    }
+
     CGAL_assertion(cone->m_pendingLeftSubtree != nullptr);
-=======
-    if (m_debugOutput)
-    {
-      std::cout << std::endl << " >>>>>>>>>>>>>>>>>>> Expanding LEFT CHILD <<<<<<<<<<<<<<<<<<<" <<std::endl;
-    }
-
-    CGAL_assertion(cone->m_pendingLeftSubtree != NULL);
->>>>>>> 90d4bbb8
 
     cone->m_pendingLeftSubtree = nullptr;
 
@@ -704,17 +694,13 @@
     typename Traits::Construct_triangle_3_along_segment_2_flattening ft3as2(m_traits.construct_triangle_3_along_segment_2_flattening_object());
 
     CGAL_assertion(cone->m_pendingRightSubtree != nullptr);
-
-<<<<<<< HEAD
     cone->m_pendingRightSubtree = nullptr;
-=======
+
     if (m_debugOutput)
     {
       std::cout << std::endl << " >>>>>>>>>>>>>>>>>>> Expanding RIGHT CHILD <<<<<<<<<<<<<<<<<<<" <<std::endl;
     }
 
-    cone->m_pendingRightSubtree = NULL;
->>>>>>> 90d4bbb8
 
     if (window_distance_filter(cone, windowSegment, true))
     {
@@ -1218,15 +1204,11 @@
         std::cout << "\t Is there a current occupier? " << (currentOccupier.first != nullptr) << std::endl;
       }
 
-<<<<<<< HEAD
-      if (currentOccupier.first != nullptr)
-=======
       // the relative position of the ray between node.source() and node.target_vertex() and the ray
       // from occupier.source() (-1 left, 0 collinear, 1 right)
       CGAL::Comparison_result c;
 
-      if (currentOccupier.first != NULL)
->>>>>>> 90d4bbb8
+      if (currentOccupier.first != nullptr)
       {
         CGAL_assertion(m_graph.is_valid());
         CGAL_assertion(node->entry_edge() == currentOccupier.first->entry_edge());
@@ -1266,7 +1248,7 @@
       }
 
       bool is_node_new_occupier = false;
-      if (currentOccupier.first == NULL)
+      if (currentOccupier.first == nullptr)
       {
         m_vertexOccupiers[entryHalfEdgeIndex] = std::make_pair(node, currentNodeDistance);
         is_node_new_occupier = true;
@@ -1283,11 +1265,7 @@
         }
       }
 
-<<<<<<< HEAD
-      if (currentOccupier.first == nullptr || currentOccupier.second > currentNodeDistance)
-=======
       if (is_node_new_occupier)
->>>>>>> 90d4bbb8
       {
         if (m_debugOutput)
         {
@@ -1313,12 +1291,8 @@
           }
         }
 
-<<<<<<< HEAD
+        // Some branches from the old occupier that has been superseded can now be pruned
         if (currentOccupier.first != nullptr)
-=======
-        // Some branches from the old occupier that has been superseded can now be pruned
-        if (currentOccupier.first != NULL)
->>>>>>> 90d4bbb8
         {
           if (c == CGAL::SMALLER) // node's ray is left of occupier's ray
           {
@@ -1355,14 +1329,10 @@
           std::cout << "\t Current Closest Distance = " << currentClosest.second << std::endl;
         }
 
-<<<<<<< HEAD
-        if (currentClosest.first == nullptr || currentClosest.second > currentNodeDistance)
-=======
         // If equal times, give priority to vertex sources since it's cleaner and simpler to handle than interval windows
         if (currentClosest.first == nullptr ||
            currentClosest.second > currentNodeDistance ||
            (currentClosest.second == currentNodeDistance && node->node_type() == Cone_tree_node::VERTEX_SOURCE))
->>>>>>> 90d4bbb8
         {
           if (m_debugOutput)
           {
@@ -1373,16 +1343,12 @@
           // if this is a saddle vertex, then evict previous closest vertex
           if (m_vertexIsPseudoSource[targetVertexIndex])
           {
-<<<<<<< HEAD
-            if (currentClosest.first != nullptr)
-=======
             if (m_debugOutput)
             {
               std::cout << "\t Vertex " << targetVertexIndex << " is a pseudo-source" << std::endl;
             }
 
-            if (currentClosest.first != NULL)
->>>>>>> 90d4bbb8
+            if (currentClosest.first != nullptr)
             {
               if (m_debugOutput)
               {
@@ -1627,11 +1593,7 @@
 
         if (m_vertexOccupiers[entryHalfEdgeIndex].first == node)
         {
-<<<<<<< HEAD
-          m_vertexOccupiers[entryEdgeIndex].first = nullptr;
-=======
-          m_vertexOccupiers[entryHalfEdgeIndex].first = NULL;
->>>>>>> 90d4bbb8
+          m_vertexOccupiers[entryHalfEdgeIndex].first = nullptr;
 
           std::size_t targetVertexIndex = get(m_vertexIndexMap, node->target_vertex());
 
@@ -1898,11 +1860,7 @@
     }
     else
     {
-<<<<<<< HEAD
-      return std::make_pair(Node_distance_pair((Cone_tree_node*)nullptr, FT(0.0)), cbc(FT(0.0), FT(0.0), FT(0.0)));
-=======
-      return std::make_pair(Node_distance_pair((Cone_tree_node*)NULL, FT(0)), cbc(FT(0), FT(0), FT(0)));
->>>>>>> 90d4bbb8
+      return std::make_pair(Node_distance_pair((Cone_tree_node*)nullptr, FT(0)), cbc(FT(0), FT(0), FT(0)));
     }
   }
 
