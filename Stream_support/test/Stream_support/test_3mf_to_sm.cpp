#include <CGAL/Exact_predicates_inexact_constructions_kernel.h>
#include <CGAL/Surface_mesh.h>
#include <CGAL/Surface_mesh/IO/3mf.h>
#include <CGAL/IO/3MF.h>

#include <CGAL/boost/graph/helpers.h>
#include <CGAL/Polygon_mesh_processing/orient_polygon_soup.h>
#include <CGAL/Polygon_mesh_processing/polygon_soup_to_polygon_mesh.h>

#include "Model/COM/NMR_DLLInterfaces.h"

#include <fstream>
#include <iostream>
#include <string>
#include <unordered_map>
#include <vector>

// Use NMR namespace for the interfaces
using namespace NMR;
namespace PMP = CGAL::Polygon_mesh_processing;

typedef CGAL::Exact_predicates_inexact_constructions_kernel Kernel;

typedef Kernel::Point_3 Point_3;
typedef CGAL::Surface_mesh<Point_3> Mesh;
typedef std::vector<Point_3> PointRange;
typedef std::vector<std::size_t> Polygon;
typedef std::vector<Polygon> PolygonRange;
typedef std::vector<CGAL::Color> ColorRange;

int main(int argc, char** argv)
{
  const char* file_name=(argc == 2) ? argv[1] : "data/test.3mf";

  std::vector<PointRange> all_points;
  std::vector<PolygonRange> all_polygons;
  std::vector<ColorRange> all_colors;
  std::vector<std::string> names;
  std::vector<Mesh> meshes;
  //testing reading functions.
  int nb_meshes =
      CGAL::read_3mf(file_name, meshes);
  if(nb_meshes <0)
    return 1;
  for(int i = 0; i< nb_meshes; ++i)
  {
    Mesh mesh = meshes[i];
    std::cout<<names[i]<<" is valid: "<<mesh.is_valid()<<std::endl;
    std::string outputName("output");
    outputName.append(std::to_string(i));
    outputName.append(".off");
    std::ofstream ofs(outputName);
    ofs << mesh;
    ofs.close();
  }

  // testing writing functions
  Mesh sphere, tube;
  CGAL::make_icosahedron<Mesh, Point_3>(sphere);
  CGAL::make_regular_prism(10, tube, Point_3(0,-10,0), 10);

  all_points.clear();
  all_polygons.clear();
  all_colors.clear();
  names.clear();

  PointRange points;
  PolygonRange triangles;
  ColorRange colors;

  typedef boost::property_map<Mesh, boost::vertex_point_t>::type VPMap;
  VPMap vpm = get(boost::vertex_point, sphere);

  std::unordered_map<boost::graph_traits<Mesh>::vertex_descriptor, std::size_t> vertex_id_map;
  std::size_t i = 0;
  for(auto v : sphere.vertices())
  {
    points.push_back(get(vpm, v));
    vertex_id_map[v] = i++;
  }
  all_points.push_back(points);

  for(auto f : sphere.faces())
  {
    Polygon triangle;
    for(auto vert : CGAL::vertices_around_face(halfedge(f, sphere), sphere))
    {
      triangle.push_back(vertex_id_map[vert]);
    }
    triangles.push_back(triangle);
    colors.push_back(CGAL::Color(255,0,0,255));
  }

  all_polygons.push_back(triangles);
  all_colors.push_back(colors);
  points.clear();
  triangles.clear();
  colors.clear();
  vertex_id_map.clear();
  i = 0;
  
  vpm = get(boost::vertex_point, tube);
  for(auto v : tube.vertices())
  {
    points.push_back(get(vpm, v));
    vertex_id_map[v] = i++;
  }
  all_points.push_back(points);

  for(auto f : tube.faces())
  {
    Polygon triangle;
    for(auto vert : CGAL::vertices_around_face(halfedge(f, tube), tube))
    {
      triangle.push_back(vertex_id_map[vert]);
    }
    triangles.push_back(triangle);
    colors.push_back(CGAL::Color(0,0,255,255));

  }
  all_polygons.push_back(triangles);
  all_colors.push_back(colors);
  names.push_back(std::string("sphere"));
  names.push_back(std::string("tube"));

  meshes.resize(2);
  meshes[0] = sphere;
  meshes[1] = tube;
  // @fixme this should be in BGL
  CGAL::write_triangle_meshes_to_3mf("meshes.3mf", meshes, names);

<<<<<<< HEAD
  //testing of point clouds

  HRESULT hResult;
  NMR::PLib3MFModel * pModel;
  hResult = NMR::lib3mf_createmodel(&pModel);
  NMR::PLib3MFModelMeshObject* pMeshObject;
  if (hResult != LIB3MF_OK) {
    std::cout << "could not create model: " << std::hex << hResult << std::endl;
    return 1;
  }
  for(std::size_t i=0; i< names.size(); ++i)
  {
    CGAL::write_mesh_to_model(all_points[i], all_polygons[i],
                              all_colors[i], names[i], &pMeshObject, pModel);
  }
  CGAL::Color color(255,0,0);
  CGAL::write_point_cloud_to_model(all_points.front(),
                                   color, names.front(), &pMeshObject, pModel);
  CGAL::export_model_to_file("micro.3mf", pModel);
  //testing of polylines
  CGAL::write_polyline_to_model(all_points.back(),
                                color, names.back(), &pMeshObject, pModel);
  CGAL::export_model_to_file("micro.3mf", pModel);

=======
>>>>>>> 0c8e9cb0
  std::cout<<"OK."<<std::endl;
  return 0;
}
<|MERGE_RESOLUTION|>--- conflicted
+++ resolved
@@ -129,33 +129,6 @@
   // @fixme this should be in BGL
   CGAL::write_triangle_meshes_to_3mf("meshes.3mf", meshes, names);
 
-<<<<<<< HEAD
-  //testing of point clouds
-
-  HRESULT hResult;
-  NMR::PLib3MFModel * pModel;
-  hResult = NMR::lib3mf_createmodel(&pModel);
-  NMR::PLib3MFModelMeshObject* pMeshObject;
-  if (hResult != LIB3MF_OK) {
-    std::cout << "could not create model: " << std::hex << hResult << std::endl;
-    return 1;
-  }
-  for(std::size_t i=0; i< names.size(); ++i)
-  {
-    CGAL::write_mesh_to_model(all_points[i], all_polygons[i],
-                              all_colors[i], names[i], &pMeshObject, pModel);
-  }
-  CGAL::Color color(255,0,0);
-  CGAL::write_point_cloud_to_model(all_points.front(),
-                                   color, names.front(), &pMeshObject, pModel);
-  CGAL::export_model_to_file("micro.3mf", pModel);
-  //testing of polylines
-  CGAL::write_polyline_to_model(all_points.back(),
-                                color, names.back(), &pMeshObject, pModel);
-  CGAL::export_model_to_file("micro.3mf", pModel);
-
-=======
->>>>>>> 0c8e9cb0
   std::cout<<"OK."<<std::endl;
   return 0;
 }
