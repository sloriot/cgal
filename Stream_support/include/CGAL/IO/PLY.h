--- conflicted
+++ resolved
@@ -60,11 +60,7 @@
               typename std::enable_if<CGAL::is_iterator<ColorOutputIterator>::value>::type* = nullptr)
 {
   typedef typename boost::range_value<PointRange>::type     Point_3;
-<<<<<<< HEAD
-  typedef CGAL::Color                                       Color_rgb;
-=======
   typedef CGAL::IO::Color                                   Color_rgb;
->>>>>>> cf69d322
 
   if(!is.good())
   {
@@ -73,11 +69,7 @@
     return false;
   }
 
-<<<<<<< HEAD
-  IO::internal::PLY_reader reader(verbose);
-=======
   internal::PLY_reader reader(verbose);
->>>>>>> cf69d322
 
   if(!(reader.init(is)))
   {
@@ -87,11 +79,7 @@
 
   for(std::size_t i=0; i<reader.number_of_elements(); ++i)
   {
-<<<<<<< HEAD
-    IO::internal::PLY_element& element = reader.element(i);
-=======
     internal::PLY_element& element = reader.element(i);
->>>>>>> cf69d322
 
     if(element.name() == "vertex" || element.name() == "vertices")
     {
@@ -116,11 +104,7 @@
       {
         for(std::size_t k=0; k<element.number_of_properties(); ++k)
         {
-<<<<<<< HEAD
-          IO::internal::PLY_read_number* property = element.property(k);
-=======
           internal::PLY_read_number* property = element.property(k);
->>>>>>> cf69d322
           property->get(is);
 
           if(is.fail())
@@ -130,16 +114,6 @@
         std::tuple<Point_3, boost::uint8_t, boost::uint8_t, boost::uint8_t> new_vertex;
         if(has_colors)
         {
-<<<<<<< HEAD
-          IO::internal::process_properties(element, new_vertex,
-                                           make_ply_point_reader(CGAL::make_nth_of_tuple_property_map<0>(new_vertex)),
-                                           std::make_pair(CGAL::make_nth_of_tuple_property_map<1>(new_vertex),
-                                                          PLY_property<boost::uint8_t>(rtag.c_str())),
-                                           std::make_pair(CGAL::make_nth_of_tuple_property_map<2>(new_vertex),
-                                                          PLY_property<boost::uint8_t>(gtag.c_str())),
-                                           std::make_pair(CGAL::make_nth_of_tuple_property_map<3>(new_vertex),
-                                                          PLY_property<boost::uint8_t>(btag.c_str())));
-=======
           internal::process_properties(element, new_vertex,
                                        make_ply_point_reader(CGAL::make_nth_of_tuple_property_map<0>(new_vertex)),
                                        std::make_pair(CGAL::make_nth_of_tuple_property_map<1>(new_vertex),
@@ -148,19 +122,13 @@
                                                       PLY_property<boost::uint8_t>(gtag.c_str())),
                                        std::make_pair(CGAL::make_nth_of_tuple_property_map<3>(new_vertex),
                                                       PLY_property<boost::uint8_t>(btag.c_str())));
->>>>>>> cf69d322
 
           *vc_out++ = Color_rgb(get<1>(new_vertex), get<2>(new_vertex), get<3>(new_vertex));
         }
         else
         {
-<<<<<<< HEAD
-          IO::internal::process_properties(element, new_vertex,
-                                            make_ply_point_reader(CGAL::make_nth_of_tuple_property_map<0>(new_vertex)));
-=======
           internal::process_properties(element, new_vertex,
                                        make_ply_point_reader(CGAL::make_nth_of_tuple_property_map<0>(new_vertex)));
->>>>>>> cf69d322
         }
 
         points.push_back(get<0>(new_vertex));
@@ -170,35 +138,19 @@
     {
       if(element.has_property<std::vector<boost::int32_t> >("vertex_indices"))
       {
-<<<<<<< HEAD
-        IO::internal::read_PLY_faces<boost::int32_t>(is, element, polygons, fc_out, "vertex_indices");
+        internal::read_PLY_faces<boost::int32_t>(is, element, polygons, fc_out, "vertex_indices");
       }
       else if(element.has_property<std::vector<boost::uint32_t> >("vertex_indices"))
       {
-        IO::internal::read_PLY_faces<boost::uint32_t>(is, element, polygons, fc_out, "vertex_indices");
+        internal::read_PLY_faces<boost::uint32_t>(is, element, polygons, fc_out, "vertex_indices");
       }
       else if(element.has_property<std::vector<boost::int32_t> >("vertex_index"))
       {
-        IO::internal::read_PLY_faces<boost::int32_t>(is, element, polygons, fc_out, "vertex_index");
+        internal::read_PLY_faces<boost::int32_t>(is, element, polygons, fc_out, "vertex_index");
       }
       else if(element.has_property<std::vector<boost::uint32_t> >("vertex_index"))
       {
-        IO::internal::read_PLY_faces<boost::uint32_t>(is, element, polygons, fc_out, "vertex_index");
-=======
-        internal::read_PLY_faces<boost::int32_t>(is, element, polygons, fc_out, "vertex_indices");
-      }
-      else if(element.has_property<std::vector<boost::uint32_t> >("vertex_indices"))
-      {
-        internal::read_PLY_faces<boost::uint32_t>(is, element, polygons, fc_out, "vertex_indices");
-      }
-      else if(element.has_property<std::vector<boost::int32_t> >("vertex_index"))
-      {
-        internal::read_PLY_faces<boost::int32_t>(is, element, polygons, fc_out, "vertex_index");
-      }
-      else if(element.has_property<std::vector<boost::uint32_t> >("vertex_index"))
-      {
         internal::read_PLY_faces<boost::uint32_t>(is, element, polygons, fc_out, "vertex_index");
->>>>>>> cf69d322
       }
       else
       {
@@ -224,11 +176,7 @@
       {
         for(std::size_t k=0; k<element.number_of_properties(); ++k)
         {
-<<<<<<< HEAD
-          IO::internal::PLY_read_number* property = element.property(k);
-=======
           internal::PLY_read_number* property = element.property(k);
->>>>>>> cf69d322
           property->get(is);
 
           if(is.fail())
@@ -237,17 +185,6 @@
 
         if(has_uv)
         {
-<<<<<<< HEAD
-          IO::internal::process_properties(element, new_hedge,
-                                           std::make_pair(CGAL::make_nth_of_tuple_property_map<0>(new_hedge),
-                                                          PLY_property<unsigned int>(stag.c_str())),
-                                           std::make_pair(CGAL::make_nth_of_tuple_property_map<1>(new_hedge),
-                                                          PLY_property<unsigned int>(ttag.c_str())),
-                                           std::make_pair(CGAL::make_nth_of_tuple_property_map<2>(new_hedge),
-                                                          PLY_property<float>(utag.c_str())),
-                                           std::make_pair(CGAL::make_nth_of_tuple_property_map<3>(new_hedge),
-                                                          PLY_property<float>(vtag.c_str())));
-=======
           internal::process_properties(element, new_hedge,
                                        std::make_pair(CGAL::make_nth_of_tuple_property_map<0>(new_hedge),
                                                       PLY_property<unsigned int>(stag.c_str())),
@@ -257,26 +194,17 @@
                                                       PLY_property<float>(utag.c_str())),
                                        std::make_pair(CGAL::make_nth_of_tuple_property_map<3>(new_hedge),
                                                       PLY_property<float>(vtag.c_str())));
->>>>>>> cf69d322
 
           *hedges_out++ = std::make_pair(get<0>(new_hedge), get<1>(new_hedge));
           *huvs_out++ = std::make_pair(get<2>(new_hedge), get<3>(new_hedge));
         }
         else
         {
-<<<<<<< HEAD
-          IO::internal::process_properties(element, new_hedge,
-                                           std::make_pair(CGAL::make_nth_of_tuple_property_map<0>(new_hedge),
-                                                          PLY_property<unsigned int>(stag.c_str())),
-                                           std::make_pair(CGAL::make_nth_of_tuple_property_map<1>(new_hedge),
-                                                          PLY_property<unsigned int>(ttag.c_str())));
-=======
           internal::process_properties(element, new_hedge,
                                        std::make_pair(CGAL::make_nth_of_tuple_property_map<0>(new_hedge),
                                                       PLY_property<unsigned int>(stag.c_str())),
                                        std::make_pair(CGAL::make_nth_of_tuple_property_map<1>(new_hedge),
                                                       PLY_property<unsigned int>(ttag.c_str())));
->>>>>>> cf69d322
         }
       }
     }
@@ -286,11 +214,7 @@
       {
         for(std::size_t k=0; k<element.number_of_properties(); ++k)
         {
-<<<<<<< HEAD
-          IO::internal::PLY_read_number* property = element.property(k);
-=======
           internal::PLY_read_number* property = element.property(k);
->>>>>>> cf69d322
           property->get(is);
           if(is.fail())
             return false;
@@ -302,10 +226,6 @@
 }
 
 } // namespace internal
-<<<<<<< HEAD
-} // namespace IO
-=======
->>>>>>> cf69d322
 
 /// \cond SKIP_IN_MANUAL
 
@@ -318,16 +238,6 @@
               ColorRange& vcolors,
               HUVRange& huvs,
               const bool verbose = false,
-<<<<<<< HEAD
-              typename boost::enable_if<IO::internal::is_Range<PolygonRange> >::type* = nullptr)
-{
-  return IO::internal::read_PLY(is, points, polygons,
-                                std::back_inserter(hedges),
-                                std::back_inserter(fcolors),
-                                std::back_inserter(vcolors),
-                                std::back_inserter(huvs),
-                                verbose);
-=======
               typename boost::enable_if<internal::is_Range<PolygonRange> >::type* = nullptr)
 {
   return internal::read_PLY(is, points, polygons,
@@ -336,7 +246,6 @@
                             std::back_inserter(vcolors),
                             std::back_inserter(huvs),
                             verbose);
->>>>>>> cf69d322
 }
 
 template <class PointRange, class PolygonRange, class ColorRange>
@@ -350,21 +259,12 @@
   std::vector<std::pair<unsigned int, unsigned int> > dummy_pui;
   std::vector<std::pair<float, float> > dummy_pf;
 
-<<<<<<< HEAD
-  return IO::internal::read_PLY(is, points, polygons,
-                                std::back_inserter(dummy_pui),
-                                std::back_inserter(fcolors),
-                                std::back_inserter(vcolors),
-                                std::back_inserter(dummy_pf),
-                                verbose);
-=======
   return internal::read_PLY(is, points, polygons,
                             std::back_inserter(dummy_pui),
                             std::back_inserter(fcolors),
                             std::back_inserter(vcolors),
                             std::back_inserter(dummy_pf),
                             verbose);
->>>>>>> cf69d322
 }
 
 /// \endcond
@@ -414,11 +314,7 @@
               PolygonRange& polygons,
               const CGAL_BGL_NP_CLASS& np
 #ifndef DOXYGEN_RUNNING
-<<<<<<< HEAD
-              , typename boost::enable_if<IO::internal::is_Range<PolygonRange> >::type* = nullptr
-=======
               , typename boost::enable_if<internal::is_Range<PolygonRange> >::type* = nullptr
->>>>>>> cf69d322
 #endif
               )
 {
@@ -428,15 +324,6 @@
   std::vector<std::pair<unsigned int, unsigned int> > dummy_pui;
   std::vector<std::pair<float, float> > dummy_pf;
 
-<<<<<<< HEAD
-  return IO::internal::read_PLY(is, points, polygons, std::back_inserter(dummy_pui),
-                                choose_parameter(get_parameter(np, internal_np::face_color_output_iterator),
-                                                 CGAL::Emptyset_iterator()),
-                                choose_parameter(get_parameter(np, internal_np::vertex_color_output_iterator),
-                                                 CGAL::Emptyset_iterator()),
-                                std::back_inserter(dummy_pf),
-                                choose_parameter(get_parameter(np, internal_np::verbose), true));
-=======
   return internal::read_PLY(is, points, polygons, std::back_inserter(dummy_pui),
                             choose_parameter(get_parameter(np, internal_np::face_color_output_iterator),
                                              CGAL::Emptyset_iterator()),
@@ -444,18 +331,13 @@
                                              CGAL::Emptyset_iterator()),
                             std::back_inserter(dummy_pf),
                             choose_parameter(get_parameter(np, internal_np::verbose), true));
->>>>>>> cf69d322
 }
 
 /// \cond SKIP_IN_MANUAL
 
 template <class PointRange, class PolygonRange>
 bool read_PLY(std::istream& is, PointRange& points, PolygonRange& polygons,
-<<<<<<< HEAD
-              typename boost::enable_if<IO::internal::is_Range<PolygonRange> >::type* = nullptr)
-=======
               typename boost::enable_if<internal::is_Range<PolygonRange> >::type* = nullptr)
->>>>>>> cf69d322
 {
   return read_PLY(is, points, polygons, parameters::all_default());
 }
@@ -503,11 +385,7 @@
               PolygonRange& polygons,
               const CGAL_BGL_NP_CLASS& np
 #ifndef DOXYGEN_RUNNING
-<<<<<<< HEAD
-              , typename boost::enable_if<IO::internal::is_Range<PolygonRange> >::type* = nullptr
-=======
               , typename boost::enable_if<internal::is_Range<PolygonRange> >::type* = nullptr
->>>>>>> cf69d322
 #endif
               )
 {
@@ -515,21 +393,13 @@
   if(binary)
   {
     std::ifstream is(fname, std::ios::binary);
-<<<<<<< HEAD
-    CGAL::set_mode(is, CGAL::IO::BINARY);
-=======
     CGAL::IO::set_mode(is, CGAL::IO::BINARY);
->>>>>>> cf69d322
     return read_PLY(is, points, polygons, np);
   }
   else
   {
     std::ifstream is(fname);
-<<<<<<< HEAD
-    CGAL::set_mode(is, CGAL::IO::ASCII);
-=======
     CGAL::IO::set_mode(is, CGAL::IO::ASCII);
->>>>>>> cf69d322
     return read_PLY(is, points, polygons, np);
   }
 }
@@ -538,11 +408,7 @@
 
 template <typename PointRange, typename PolygonRange>
 bool read_PLY(const std::string& fname, PointRange& points, PolygonRange& polygons,
-<<<<<<< HEAD
-              typename boost::enable_if<IO::internal::is_Range<PolygonRange> >::type* = nullptr)
-=======
               typename boost::enable_if<internal::is_Range<PolygonRange> >::type* = nullptr)
->>>>>>> cf69d322
 {
   return read_PLY(fname, points, polygons, parameters::all_default());
 }
@@ -591,11 +457,7 @@
                const PolygonRange& polygons,
                const CGAL_BGL_NP_CLASS& np
 #ifndef DOXYGEN_RUNNING
-<<<<<<< HEAD
-               , typename boost::enable_if<IO::internal::is_Range<PolygonRange> >::type* = nullptr
-=======
                , typename boost::enable_if<internal::is_Range<PolygonRange> >::type* = nullptr
->>>>>>> cf69d322
 #endif
                )
 {
@@ -609,18 +471,6 @@
 
   // Write header
   out << "ply" << std::endl
-<<<<<<< HEAD
-      << ((get_mode(out) == IO::BINARY) ? "format binary_little_endian 1.0" : "format ascii 1.0") << std::endl
-      << "comment Generated by the CGAL library" << std::endl
-      << "element vertex " << points.size() << std::endl;
-
-  IO::internal::output_property_header(out, make_ply_point_writer(CGAL::Identity_property_map<Point_3>()));
-
-  out << "element face " << polygons.size() << std::endl;
-
-  IO::internal::output_property_header(out, std::make_pair(CGAL::Identity_property_map<Polygon_3>(),
-                                                            PLY_property<std::vector<int> >("vertex_indices")));
-=======
       << ((get_mode(out) == BINARY) ? "format binary_little_endian 1.0" : "format ascii 1.0") << std::endl
       << "comment Generated by the CGAL library" << std::endl
       << "element vertex " << points.size() << std::endl;
@@ -631,20 +481,10 @@
 
   internal::output_property_header(out, std::make_pair(CGAL::Identity_property_map<Polygon_3>(),
                                                        PLY_property<std::vector<int> >("vertex_indices")));
->>>>>>> cf69d322
 
   out << "end_header" << std::endl;
 
   for(std::size_t i=0; i<points.size(); ++i)
-<<<<<<< HEAD
-    IO::internal::output_properties(out, points.begin() + i,
-                                    make_ply_point_writer(CGAL::Identity_property_map<Point_3>()));
-
-  for(std::size_t i=0; i<polygons.size(); ++i)
-    IO::internal::output_properties(out, polygons.begin() + i,
-                                    std::make_pair(CGAL::Identity_property_map<Polygon_3>(),
-                                                   PLY_property<std::vector<int> >("vertex_indices")));
-=======
     internal::output_properties(out, points.begin() + i,
                                 make_ply_point_writer(CGAL::Identity_property_map<Point_3>()));
 
@@ -652,7 +492,6 @@
     internal::output_properties(out, polygons.begin() + i,
                                 std::make_pair(CGAL::Identity_property_map<Polygon_3>(),
                                                PLY_property<std::vector<int> >("vertex_indices")));
->>>>>>> cf69d322
 
   return out.good();
 }
@@ -661,11 +500,7 @@
 
 template <class PointRange, class PolygonRange>
 bool write_PLY(std::ostream& out, const PointRange& points, const PolygonRange& polygons,
-<<<<<<< HEAD
-               typename boost::enable_if<IO::internal::is_Range<PolygonRange> >::type* = nullptr)
-=======
                typename boost::enable_if<internal::is_Range<PolygonRange> >::type* = nullptr)
->>>>>>> cf69d322
 {
   return write_PLY(out, points, polygons, parameters::all_default());
 }
@@ -712,11 +547,7 @@
                const PolygonRange& polygons,
                const CGAL_BGL_NP_CLASS& np
 #ifndef DOXYGEN_RUNNING
-<<<<<<< HEAD
-               , typename boost::enable_if<IO::internal::is_Range<PolygonRange> >::type* = nullptr
-=======
                , typename boost::enable_if<internal::is_Range<PolygonRange> >::type* = nullptr
->>>>>>> cf69d322
 #endif
                )
 {
@@ -724,21 +555,13 @@
   if(binary)
   {
     std::ofstream os(fname, std::ios::binary);
-<<<<<<< HEAD
-    CGAL::set_mode(os, CGAL::IO::BINARY);
-=======
     CGAL::IO::set_mode(os, CGAL::IO::BINARY);
->>>>>>> cf69d322
     return write_PLY(os, points, polygons, np);
   }
   else
   {
     std::ofstream os(fname);
-<<<<<<< HEAD
-    CGAL::set_mode(os, CGAL::IO::ASCII);
-=======
     CGAL::IO::set_mode(os, CGAL::IO::ASCII);
->>>>>>> cf69d322
     return write_PLY(os, points, polygons, np);
   }
 }
@@ -747,23 +570,14 @@
 
 template <class PointRange, class PolygonRange>
 bool write_PLY(const std::string& fname, const PointRange& points, const PolygonRange& polygons,
-<<<<<<< HEAD
-               typename boost::enable_if<IO::internal::is_Range<PolygonRange> >::type* = nullptr)
+               typename boost::enable_if<internal::is_Range<PolygonRange> >::type* = nullptr)
 {
   return write_PLY(fname, points, polygons, parameters::all_default());
 }
 
 /// \endcond
-=======
-               typename boost::enable_if<internal::is_Range<PolygonRange> >::type* = nullptr)
-{
-  return write_PLY(fname, points, polygons, parameters::all_default());
-}
-
-/// \endcond
 
 } // namespace IO
->>>>>>> cf69d322
 
 } // namespace CGAL
 
