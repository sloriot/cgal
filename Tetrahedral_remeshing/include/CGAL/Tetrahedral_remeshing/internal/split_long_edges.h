--- conflicted
+++ resolved
@@ -70,10 +70,6 @@
   }
   CGAL_assertion(dimension > 0);
 
-<<<<<<< HEAD
-  std::unordered_map<Facet, Subdomain_index, boost::hash<Facet>> cells_info;
-  std::unordered_map<Facet, std::pair<Vertex_handle, Surface_patch_index>, boost::hash<Facet>> facets_info;
-=======
   struct Cell_info {
     Subdomain_index subdomain_index_;
     bool selected_;
@@ -82,9 +78,8 @@
     Vertex_handle opp_vertex_;
     Surface_patch_index patch_index_;
   };
-  boost::unordered_map<Facet, Cell_info> cells_info;
-  boost::unordered_map<Facet, Facet_info> facets_info;
->>>>>>> 45609cfc
+  boost::unordered_map<Facet, Cell_info, boost::hash<Facet>> cells_info;
+  boost::unordered_map<Facet, Facet_info, boost::hash<Facet>> facets_info;
 
   // check orientation and collect incident cells to avoid circulating twice
   boost::container::small_vector<Cell_handle, 30> inc_cells;
