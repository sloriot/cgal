--- conflicted
+++ resolved
@@ -276,11 +276,7 @@
         return Iso_rectangle_2();
       }
       
-<<<<<<< HEAD
-      for (int i=0;i<static_cast<int>(static_cast<int>(get_IpePage()->count()));++i){
-=======
       for (int i=0;i<static_cast<int>(get_IpePage()->count());++i){
->>>>>>> 4d5b4c95
         if (get_IpePage()->select(i)==ipe::ENotSelected)
           continue;
         
