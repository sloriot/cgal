// Copyright (c) 2005,2006  INRIA Sophia-Antipolis (France).
// All rights reserved.
//
// This file is part of CGAL (www.cgal.org); you can redistribute it and/or
// modify it under the terms of the GNU Lesser General Public License as
// published by the Free Software Foundation; either version 3 of the License,
// or (at your option) any later version.
//
// Licensees holding a valid commercial license may use this file in
// accordance with the commercial license agreement provided with the software.
//
// This file is provided AS IS with NO WARRANTY OF ANY KIND, INCLUDING THE
// WARRANTY OF DESIGN, MERCHANTABILITY AND FITNESS FOR A PARTICULAR PURPOSE.
//
// $URL$
// $Id$
//
//
// Author(s)     : Andreas Fabri, Sylvain Pion

#ifndef CGAL_LAZY_H
#define CGAL_LAZY_H

#include <CGAL/basic.h>
#include <CGAL/Handle.h>
#include <CGAL/Object.h>
#include <CGAL/Kernel/Type_mapper.h>
#include <CGAL/Profile_counter.h>
#include <CGAL/Kernel/Return_base_tag.h>
#include <CGAL/min_max_n.h>
#include <CGAL/Origin.h>
#include <CGAL/Bbox_2.h>
#include <CGAL/Bbox_3.h>
#include <vector>
#include <CGAL/Default.h>

#ifdef CGAL_HAS_THREADS
#  include <boost/thread/tss.hpp>
#endif

<<<<<<< HEAD
#include <boost/mpl/has_xxx.hpp>

#include <boost/preprocessor/facilities/expand.hpp>
#include <boost/preprocessor/repetition/repeat_from_to.hpp>
#include <boost/preprocessor/repetition/repeat.hpp>
#include <boost/preprocessor/repetition/enum_params.hpp>
#include <boost/preprocessor/repetition/enum_binary_params.hpp>
#include <boost/preprocessor/repetition/enum.hpp>

=======
#include <boost/optional.hpp>
#include <boost/variant.hpp>
#include <boost/mpl/remove.hpp>
#include <boost/mpl/back_inserter.hpp>
#include <boost/mpl/vector.hpp>

// this needs to be removed
#include <CGAL/Intersection_traits.h>
>>>>>>> d1c531a1

namespace CGAL {

template <typename AT, typename ET, typename EFT, typename E2A> class Lazy;

template <typename ET_>
class Lazy_exact_nt;

template <typename AT, typename ET, typename EFT, typename E2A>
inline
const AT&
approx(const Lazy<AT,ET, EFT, E2A>& l)
{
  return l.approx();
}

// Where is this one (non-const) needed ?  Is it ?
template <typename AT, typename ET, typename EFT, typename E2A>
inline
AT&
approx(Lazy<AT,ET, EFT, E2A>& l)
{
  return l.approx();
}


template <typename AT, typename ET, typename EFT, typename E2A>
inline
const ET&
exact(const Lazy<AT,ET,EFT,E2A>& l)
{
  return l.exact();
}


template <typename AT, typename ET, typename EFT, typename E2A>
inline
unsigned
depth(const Lazy<AT,ET,EFT,E2A>& l)
{
  return l.depth();
}


#define CGAL_LAZY_FORWARD(T) \
  inline const T & approx(const T& d) { return d; } \
  inline const T & exact (const T& d) { return d; } \
  inline unsigned  depth (const T&  ) { return 0; }


CGAL_LAZY_FORWARD(double)
CGAL_LAZY_FORWARD(float)
CGAL_LAZY_FORWARD(int)
CGAL_LAZY_FORWARD(unsigned)
CGAL_LAZY_FORWARD(Return_base_tag)
CGAL_LAZY_FORWARD(Null_vector)
CGAL_LAZY_FORWARD(Origin)
CGAL_LAZY_FORWARD(Orientation)
CGAL_LAZY_FORWARD(Bbox_2)
CGAL_LAZY_FORWARD(Bbox_3)

#undef CGAL_LAZY_FORWARD

#ifdef CGAL_LAZY_KERNEL_DEBUG
template <class T>
void
print_at(std::ostream& os, const T& at)
{
  os << at;
}

template <class T>
void
print_at(std::ostream& os, const std::vector<T>& at)
{
  os << "std::vector";
}

template <>
void
print_at(std::ostream& os, const Object& o)
{
  os << "Object";
}

template <class T1, class T2>
void
print_at(std::ostream& os, const std::pair<T1,T2> & at)
{
  os << "[ " << at.first << " | " << at.second << " ]" << std::endl ;
}


template <typename AT, typename ET, typename EFT, typename E2A>
inline
void
print_dag(const Lazy<AT,ET,EFT,E2A>& l, std::ostream& os, int level = 0)
{
  l.print_dag(os, level);
}

inline
void
print_dag(double d, std::ostream& os, int level)
{
  for(int i = 0; i < level; i++)
    os << "    ";
  os << d << std::endl;
}

inline
void
msg(std::ostream& os, int level, char* s)
{
    for(int i = 0; i < level; i++)
      os << "    ";
    os << s << std::endl;
}

inline
void
print_dag(const Null_vector& nv, std::ostream& os, int level)
{
  for(int i = 0; i < level; i++)
    os << "    ";
  os << "Null_vector" << std::endl;
}

inline
void
print_dag(const Origin& nv, std::ostream& os, int level)
{
  for(int i = 0; i < level; i++)
    os << "    ";
  os << "Origin" << std::endl;
}
#endif


struct Depth_base {
#ifdef CGAL_PROFILE
  unsigned depth_;
  Depth_base() { set_depth(0); }
  unsigned depth() const { return depth_; }
  void set_depth(unsigned i)
  {
    depth_ = i;
    CGAL_HISTOGRAM_PROFILER(std::string("[Lazy_kernel DAG depths]"), i);
                            //(unsigned) ::log2(double(i)));
  }
#else
  unsigned depth() const { return 0; }
  void set_depth(unsigned) {}
#endif
};


// Abstract base class for lazy numbers and lazy objects
template <typename AT_, typename ET, typename E2A>
class Lazy_rep : public Rep, public Depth_base
{
  Lazy_rep (const Lazy_rep&); // cannot be copied.

public:

  typedef AT_ AT;

  mutable AT at;
  mutable ET *et;

  Lazy_rep ()
    : at(), et(NULL){}

  Lazy_rep (const AT& a)
      : at(a), et(NULL){}

  Lazy_rep (const AT& a, const ET& e)
      : at(a), et(new ET(e)) {}

  const AT& approx() const
  {
      return at;
  }

  AT& approx()
  {
      return at;
  }

  const ET & exact() const
  {
    if (et==NULL)
      update_exact();
    return *et;
  }

  ET & exact()
  {
    if (et==NULL)
      update_exact();
    return *et;
  }

#ifdef CGAL_LAZY_KERNEL_DEBUG
  void print_at_et(std::ostream& os, int level) const
  {
    for(int i = 0; i < level; i++){
      os << "    ";
    }
    os << "Approximation: ";
    print_at(os, at);
    os << std::endl;
    if(! is_lazy()){
      for(int i = 0; i < level; i++){
	os << "    ";
      }
      os << "Exact: ";
      print_at(os, *et);
      os << std::endl;
    }
  }

  virtual void print_dag(std::ostream& os, int level) const {}
#endif

  bool is_lazy() const { return et == NULL; }
  virtual void update_exact() const = 0;
  virtual ~Lazy_rep() { delete et; }
};


//____________________________________________________________
// The rep for the leaf node

template <typename AT, typename ET, typename E2A>
class Lazy_rep_0 : public Lazy_rep<AT, ET, E2A>
{

  typedef Lazy_rep<AT, ET, E2A> Base;
public:

  void
  update_exact() const
  {
    this->et = new ET();
  }

  Lazy_rep_0()
    : Lazy_rep<AT,ET, E2A>() {}

  Lazy_rep_0(const AT& a, const ET& e)
    : Lazy_rep<AT,ET,E2A>(a, e) {}

  Lazy_rep_0(const AT& a, void*)
    : Lazy_rep<AT,ET,E2A>(a) {}

  Lazy_rep_0(const ET& e)
    : Lazy_rep<AT,ET,E2A>(E2A()(e), e) {}

  void
  print_dag(std::ostream& os, int level) const
  {
    this->print_at_et(os, level);
  }
};

// Macro helpers to build the kernel objects
#define CGAL_TYPEMAP_AC(z, n, t) typedef typename Type_mapper< t##n, LK, AK >::type A##n;
#define CGAL_TYPEMAP_EC(z, n, t) typedef typename Type_mapper< t##n, LK, EK >::type E##n;
#define CGAL_LEXACT(z,n,t) CGAL::exact( l##n )
#define CGAL_LARGS(z, n, t) L##n const& l##n

#define CGAL_TMAP(z, n, d) typename Type_mapper< L##n, d##K, LK >::type
#define CGAL_PRUNE_TREE(z, n, d) l##n = L##n ();
#define CGAL_LINIT(z, n, d) l##n(l##n)
#define CGAL_LN(z, n, d) d(l##n)
#define CGAL_MLIST(z, n, d) mutable L##n l##n;

//____________________________________________________________

template <typename AT, typename ET, typename AC, typename EC, typename E2A, typename L1>
class Lazy_rep_1
  : public Lazy_rep<AT, ET, E2A>
  , private EC
{
  typedef Lazy_rep<AT, ET, E2A> Base;

  mutable L1 l1_;

  const EC& ec() const { return *this; }

public:

  void
  update_exact() const
  {
    this->et = new ET(ec()(CGAL::exact(l1_)));
    this->at = E2A()(*(this->et));
    // Prune lazy tree
    l1_ = L1();
  }

  Lazy_rep_1(const AC& ac, const EC& ec, const L1& l1)
    : Lazy_rep<AT,ET, E2A>(ac(CGAL::approx(l1))), EC(ec), l1_(l1)
  {
    this->set_depth(CGAL::depth(l1_) + 1);
  }

#ifdef CGAL_LAZY_KERNEL_DEBUG
  void
  print_dag(std::ostream& os, int level) const
  {
    this->print_at_et(os, level);
    if(this->is_lazy()){
      CGAL::msg(os, level, "DAG with one child node:");
      CGAL::print_dag(l1_, os, level+1);
    }
  }
#endif
};


#define CGAL_LAZY_REP(z, n, d)                                               \
  template< typename AT, typename ET, typename AC, typename EC, typename E2A, BOOST_PP_ENUM_PARAMS(n, typename L)> \
class Lazy_rep_##n :public Lazy_rep< AT, \
                                     ET, \
                                     E2A >,                             \
                    private EC                                          \
{                                                                       \
  BOOST_PP_REPEAT(n, CGAL_MLIST, _)                                          \
  const EC& ec() const { return *this; } \
public: \
  void update_exact() const { \
    this->et = new ET(ec()( BOOST_PP_ENUM(n, CGAL_LEXACT, _) ) ); \
    this->at = E2A()(*(this->et));                           \
    BOOST_PP_REPEAT(n, CGAL_PRUNE_TREE, _) \
  } \
  Lazy_rep_##n(const AC& ac, const EC&, BOOST_PP_ENUM(n, CGAL_LARGS, _)) \
    : Lazy_rep<AT, ET, E2A>(ac( BOOST_PP_ENUM(n, CGAL_LN, CGAL::approx) )), BOOST_PP_ENUM(n, CGAL_LINIT, _) \
  { this->set_depth(max_n( BOOST_PP_ENUM(n, CGAL_LN, CGAL::depth) ) + 1); }  \
};

BOOST_PP_REPEAT_FROM_TO(2, 9, CGAL_LAZY_REP, _)

#undef CGAL_TMAP
#undef CGAL_PRUNE_TREE
#undef CGAL_LINIT
#undef CGAL_LAZY_REP
#undef CGAL_LN
#undef CGAL_MLIST

template < typename K1, typename K2 >
struct Approx_converter
{
  typedef K1         Source_kernel;
  typedef K2         Target_kernel;
  //typedef Converter  Number_type_converter;

  template < typename T >
  const typename T::AT&
  operator()(const T&t) const
  { return t.approx(); }

  const Null_vector&
  operator()(const Null_vector& n) const
  { return n; }
  
  const Bbox_2&
  operator()(const Bbox_2& b) const
  { return b; }
  
  const Bbox_3&
  operator()(const Bbox_3& b) const
  { return b; }
};

template < typename K1, typename K2 >
struct Exact_converter
{
  typedef K1         Source_kernel;
  typedef K2         Target_kernel;
  //typedef Converter  Number_type_converter;

  template < typename T >
  const typename T::ET&
  operator()(const T&t) const
  { return t.exact(); }

  const Null_vector&
  operator()(const Null_vector& n) const
  { return n; }
  
  const Bbox_2&
  operator()(const Bbox_2& b) const
  { return b; }
  
  const Bbox_3&
  operator()(const Bbox_3& b) const
  { return b; }
};

//____________________________________________________________



template <typename AC, typename EC, typename E2A, typename L1>
class Lazy_rep_with_vector_1
  : public Lazy_rep<std::vector<Object>, std::vector<Object>, E2A>
  , private EC
{
  typedef std::vector<Object> AT;
  typedef std::vector<Object> ET;
  typedef Lazy_rep<AT, ET, E2A> Base;

  mutable L1 l1_;

  const EC& ec() const { return *this; }

public:

  void
  update_exact() const 
  {
// TODO : This looks really unfinished...
    std::vector<Object> vec;
    this->et = new ET();
    //this->et->reserve(this->at.size());
    ec()(CGAL::exact(l1_), std::back_inserter(*(this->et)));
    if(this->et==NULL)
    E2A()(*(this->et));
    this->at = E2A()(*(this->et));
    // Prune lazy tree
    l1_ = L1();
  }

  Lazy_rep_with_vector_1(const AC& ac, const EC& /*ec*/, const L1& l1)
    : l1_(l1)
  {
    ac(CGAL::approx(l1), std::back_inserter(this->at));
  }

#ifdef CGAL_LAZY_KERNEL_DEBUG
  void
  print_dag(std::ostream& os, int level) const
  {
    this->print_at_et(os, level);
    os << "A Lazy_rep_with_vector_1 of size " <<  this->at.size() << std::endl;
    if(this->is_lazy()){
      CGAL::msg(os, level, "DAG with one child node:");
      CGAL::print_dag(l1_, os, level+1);

    }
  }
#endif
};


template <typename AC, typename EC, typename E2A, typename L1, typename L2>
class Lazy_rep_with_vector_2
  : public Lazy_rep<std::vector<Object>, std::vector<Object>, E2A>
  , private EC
{
  typedef std::vector<Object> AT;
  typedef std::vector<Object> ET;
  typedef Lazy_rep<AT, ET, E2A> Base;

  mutable L1 l1_;
  mutable L2 l2_;

  const EC& ec() const { return *this; }

public:

  void
  update_exact() const
  {
    this->et = new ET();
    this->et->reserve(this->at.size());
    ec()(CGAL::exact(l1_), CGAL::exact(l2_), std::back_inserter(*(this->et)));
    this->at = E2A()(*(this->et));
    // Prune lazy tree
    l1_ = L1();
    l2_ = L2();
  }

  Lazy_rep_with_vector_2(const AC& ac, const EC& /*ec*/, const L1& l1, const L2& l2)
    : l1_(l1), l2_(l2)
  {
    ac(CGAL::approx(l1), CGAL::approx(l2), std::back_inserter(this->at));
  }

#ifdef CGAL_LAZY_KERNEL_DEBUG
  void
  print_dag(std::ostream& os, int level) const
  {
    this->print_at_et(os, level);
    os << "A Lazy_rep_with_vector_2 of size " <<  this->at.size() << std::endl;
    if(this->is_lazy()){
      CGAL::msg(os, level, "DAG with two child nodes:");
      CGAL::print_dag(l1_, os, level+1);
      CGAL::print_dag(l2_, os, level+1);
    }
  }
#endif
};


template <typename AC, typename EC, typename E2A, typename L1, typename L2, typename R1>
class Lazy_rep_2_1
  : public Lazy_rep<typename R1::AT, typename R1::ET, E2A>
  , private EC
{
  typedef typename R1::AT AT;
  typedef typename R1::ET ET;
  typedef Lazy_rep<AT, ET, E2A> Base;

  mutable L1 l1_;
  mutable L2 l2_;

  const EC& ec() const { return *this; }

public:

  void
  update_exact() const
  {
    this->et = new ET();
    ec()(CGAL::exact(l1_), CGAL::exact(l2_), *(this->et));
    this->at = E2A()(*(this->et));
    // Prune lazy tree
    l1_ = L1();
    l2_ = L2();
  }

  Lazy_rep_2_1(const AC& ac, const EC& /*ec*/, const L1& l1, const L2& l2)
    : Lazy_rep<AT,ET,E2A>(), l1_(l1), l2_(l2)
  {
    ac(CGAL::approx(l1), CGAL::approx(l2), this->at);
  }

#ifdef CGAL_LAZY_KERNEL_DEBUG
  void
  print_dag(std::ostream& os, int level) const
  {
    this->print_at_et(os, level);
    os << "A Lazy_rep_2_1" << std::endl;
    if(this->is_lazy()){
      CGAL::msg(os, level, "DAG with two child nodes:");
      CGAL::print_dag(l1_, os, level+1);
      CGAL::print_dag(l2_, os, level+1);
    }
  }
#endif
};


//____________________________________________________________________________________
// The following rep class stores two non-const reference parameters of type R1 and R2

template <typename AC, typename EC, typename E2A, typename L1, typename L2, typename R1, typename R2>
class Lazy_rep_2_2
  : public Lazy_rep<std::pair<typename R1::AT,typename R2::AT>, std::pair<typename R1::ET, typename R2::ET>, E2A>
  , private EC
{
  typedef std::pair<typename R1::AT, typename R2::AT> AT;
  typedef std::pair<typename R1::ET, typename R2::ET> ET;
  typedef Lazy_rep<AT, ET, E2A> Base;

  mutable L1 l1_;
  mutable L2 l2_;

  const EC& ec() const { return *this; }

public:

  void
  update_exact() const
  {
    this->et = new ET();
    ec()(CGAL::exact(l1_), CGAL::exact(l2_), this->et->first, this->et->second );
    this->at = E2A()(*(this->et));
    // Prune lazy tree
    l1_ = L1();
    l2_ = L2();
  }

  Lazy_rep_2_2(const AC& ac, const EC& /*ec*/, const L1& l1, const L2& l2)
    : Lazy_rep<AT,ET,E2A>(), l1_(l1), l2_(l2)
  {
    ac(CGAL::approx(l1), CGAL::approx(l2), this->at.first, this->at.second);
  }

#ifdef CGAL_LAZY_KERNEL_DEBUG
  void
  print_dag(std::ostream& os, int level) const
  {
    this->print_at_et(os, level);
    os << "A Lazy_rep_2_2"  << std::endl;
    if(this->is_lazy()){
      CGAL::msg(os, level, "DAG with two child nodes:");
      CGAL::print_dag(l1_, os, level+1);
      CGAL::print_dag(l2_, os, level+1);
    }
  }
#endif
};


//____________________________________________________________
// The handle class
template <typename AT_, typename ET_, typename EFT, typename E2A>
class Lazy : public Handle
{
public :

  typedef Lazy<AT_, ET_, EFT, E2A>  Self;
  typedef Lazy_rep<AT_, ET_, E2A>   Self_rep;

  typedef AT_ AT; // undocumented
  typedef ET_ ET; // undocumented

  typedef AT  Approximate_type;
  typedef ET  Exact_type;

/*
  typedef Self Rep;

  const Rep& rep() const
  {
    return *this;
  }

  Rep& rep()
  {
    return *this;
  }
*/

  Lazy()
    : Handle(zero()) {}

  // Before Lazy::zero() used Boost.Thread, the definition of Lazy() was:
  //   Lazy()
  //   #ifndef CGAL_HAS_THREAD
  //     : Handle(zero()) {}
  //   #else
  //   {
  //     PTR = new Lazy_rep_0<AT, ET, E2A>();
  //   }
  //   #endif

  Lazy(Self_rep *r)
  {
    PTR = r;
  }

  Lazy(const ET& e)
  {
    PTR = new Lazy_rep_0<AT,ET,E2A>(e);
  }

  const AT& approx() const
  { return ptr()->approx(); }

  const ET& exact() const
  { return ptr()->exact(); }

  AT& approx()
  { return ptr()->approx(); }

  ET& exact()
  { return ptr()->exact(); }

  unsigned depth() const
  {
    return ptr()->depth();
  }

  void print_dag(std::ostream& os, int level) const
  {
    ptr()->print_dag(os, level);
  }

private:

  // We have a static variable for optimizing the default constructor,
  // which is in particular heavily used for pruning DAGs.
  static const Self & zero()
  {
#ifdef CGAL_HAS_THREADS
    static boost::thread_specific_ptr<Self> z;
    if (z.get() == NULL) {
        z.reset(new Self(new Lazy_rep_0<AT, ET, E2A>()));
    }
    return * z.get();
#else
    static const Self z = new Lazy_rep_0<AT, ET, E2A>();
    return z;
#endif
  }

  Self_rep * ptr() const { return (Self_rep*) PTR; }
};

// The magic functor for Construct_bbox_[2,3], as there is no Lazy<Bbox>

template <typename LK, typename AC, typename EC>
struct Lazy_construction_bbox
{
  static const bool Protection = true;
  typedef typename LK::Approximate_kernel AK;
  typedef typename LK::Exact_kernel EK;
  typedef typename AC::result_type result_type;

  AC ac;
  EC ec;

  template <typename L1>
  result_type operator()(const L1& l1) const
  {
    CGAL_BRANCH_PROFILER(std::string(" failures/calls to   : ") + std::string(CGAL_PRETTY_FUNCTION), tmp);
    // Protection is outside the try block as VC8 has the CGAL_CFG_FPU_ROUNDING_MODE_UNWINDING_VC_BUG
    Protect_FPU_rounding<Protection> P;
    try {
      return ac(CGAL::approx(l1));
    } catch (Uncertain_conversion_exception) {
      CGAL_BRANCH_PROFILER_BRANCH(tmp);
      Protect_FPU_rounding<!Protection> P2(CGAL_FE_TONEAREST);
      return ec(CGAL::exact(l1));
    }
  }
};


template <typename LK, typename AC, typename EC>
struct Lazy_construction_nt {

  static const bool Protection = true;

  typedef typename LK::Approximate_kernel AK;
  typedef typename LK::Exact_kernel EK;
  typedef typename LK::E2A E2A;

  AC ac;
  EC ec;

  template<typename>
  struct result { };

#define CGAL_RESULT_NT(z, n, d)                                              \
  template< typename F, BOOST_PP_ENUM_PARAMS(n, class T) >              \
  struct result<F( BOOST_PP_ENUM_PARAMS(n, T) )> {                      \
    BOOST_PP_REPEAT(n, CGAL_TYPEMAP_EC, T)                                   \
    typedef Lazy_exact_nt<                                              \
      typename boost::remove_cv< typename boost::remove_reference <     \
      typename boost::result_of<EC( BOOST_PP_ENUM_PARAMS(n, E) )>::type >::type >::type > type; \
  };

  BOOST_PP_REPEAT_FROM_TO(1, 6, CGAL_RESULT_NT, _)

#define CGAL_NT_OPERATOR(z, n, d)                                            \
  template<BOOST_PP_ENUM_PARAMS(n, class L)>                            \
  typename boost::result_of<Lazy_construction_nt(BOOST_PP_ENUM_PARAMS(n, L))>::type \
  operator()( BOOST_PP_ENUM(n, CGAL_LARGS, _) ) const {                      \
    BOOST_PP_REPEAT(n, CGAL_TYPEMAP_EC, L)                                     \
    BOOST_PP_REPEAT(n, CGAL_TYPEMAP_AC, L)                                     \
    typedef typename boost::remove_cv< typename boost::remove_reference < \
                                        typename boost::result_of< EC(BOOST_PP_ENUM_PARAMS(n, E)) >::type >::type >::type ET; \
    typedef typename boost::remove_cv< typename boost::remove_reference < \
                                        typename boost::result_of< AC(BOOST_PP_ENUM_PARAMS(n, A)) >::type >::type >::type AT; \
    CGAL_BRANCH_PROFILER(std::string(" failures/calls to   : ") + std::string(CGAL_PRETTY_FUNCTION), tmp); \
    Protect_FPU_rounding<Protection> P;                                 \
    try {                                                               \
      return new Lazy_rep_##n<AT, ET, AC, EC, To_interval<ET>, BOOST_PP_ENUM_PARAMS(n, L) >(ac, ec, BOOST_PP_ENUM_PARAMS(n, l)); \
    } catch (Uncertain_conversion_exception) {                          \
      CGAL_BRANCH_PROFILER_BRANCH(tmp);                                 \
      Protect_FPU_rounding<!Protection> P2(CGAL_FE_TONEAREST);          \
      return new Lazy_rep_0<AT,ET,To_interval<ET> >(ec( BOOST_PP_ENUM(n, CGAL_LEXACT, _) )); \
    }                                                                   \
  }                                                                     \

  BOOST_PP_REPEAT_FROM_TO(1, 6, CGAL_NT_OPERATOR, _)

#undef INTERVAL_OPERATOR
#undef CGAL_RESULT_NT
};


template <typename LK>
Object
make_lazy(const Object& eto)
{
  typedef typename LK::Approximate_kernel AK;
  typedef typename LK::Exact_kernel EK;
  typedef typename LK::E2A E2A;

  if (eto.is_empty())
    return Object();

#define CGAL_Kernel_obj(X) \
  if (const typename EK::X* ptr = object_cast<typename EK::X>(&eto)) \
    return make_object(typename LK::X(new Lazy_rep_0<typename AK::X, typename EK::X, E2A>(*ptr)));

#include <CGAL/Kernel/interface_macros.h>

//now handle vector
#define CGAL_Kernel_obj(X) \
      {  \
        const std::vector<typename EK::X>* v_ptr;\
        if ( (v_ptr = object_cast<std::vector<typename EK::X> >(&eto)) ) { \
          std::vector<typename LK::X> V;\
          V.resize(v_ptr->size());                           \
          for (unsigned int i = 0; i < v_ptr->size(); ++i)                \
            V[i] = typename LK::X( new Lazy_rep_0<typename AK::X,typename EK::X,E2A>((*v_ptr)[i])); \
          return make_object(V);                                      \
        }\
      }

CGAL_Kernel_obj(Point_2)
CGAL_Kernel_obj(Point_3)  
#undef CGAL_Kernel_obj

  
  std::cerr << "object_cast inside Lazy_construction_rep::operator() failed. It needs more else if's (#2)" << std::endl;
  std::cerr << "dynamic type of the Object : " << eto.type().name() << std::endl;

  return Object();
}


// This functor selects the i'th element in a vector of Object's
// and casts it to what is in the Object

template <typename T2>
struct Ith {
  typedef T2 result_type;

  // We keep a Sign member object
  // for future utilisation, in case
  // we have pairs of 2 T2 objects e.g.
  // for a numeric_point vector returned
  // from a construction of a possible
  // lazy algebraic kernel

  int i;
  Sign sgn;

  Ith(int i_)
    : i(i_)
  {sgn=NEGATIVE;}

  Ith(int i_, bool b_)
    : i(i_)
  { sgn= (b_) ? POSITIVE : ZERO;}

  const T2&
  operator()(const std::vector<Object>& v) const
  {
    if(sgn==NEGATIVE)
    return *object_cast<T2>(&v[i]);

    typedef std::pair<T2,unsigned int >         Pair_type_1;
    typedef std::pair<T2,std::pair<bool,bool> > Pair_type_2;

    if(const Pair_type_1 *p1 = object_cast<Pair_type_1>(&v[i]))
    	return p1->first;
    else if(const Pair_type_2 *p2 = object_cast<Pair_type_2>(&v[i]))
        return p2->first;

    CGAL_error_msg( " Unexpected encapsulated type ");
  }
};

// This functor selects the i'th element in a vector of T2's
template <typename T2>
struct Ith_for_intersection {
  typedef T2 result_type;
  int i;

  Ith_for_intersection(int i_)
    : i(i_)
  {}

  const T2&
  operator()(const Object& o) const
  {
    const std::vector<T2>* ptr = object_cast<std::vector<T2> >(&o);
    return (*ptr)[i];
  }
};

// This functor selects the i'th element in a vector of T2's
template <typename T2>
struct Ith_for_intersection_with_variant {
  typedef T2 result_type;
  int i;

  Ith_for_intersection_with_variant(int i_)
    : i(i_)
  {}

  template< BOOST_VARIANT_ENUM_PARAMS(typename U) >
  const T2&
  operator()(const boost::optional< boost::variant< BOOST_VARIANT_ENUM_PARAMS(U) > >& o) const
  {
    const std::vector<T2>* ptr = (boost::get<std::vector<T2> >(&(*o)));
    return (*ptr)[i];
  }

  template< BOOST_VARIANT_ENUM_PARAMS(typename U) >
  const T2&
  operator()(const boost::variant< BOOST_VARIANT_ENUM_PARAMS(U) >& o) const
  {
    const std::vector<T2>* ptr = (boost::get<std::vector<T2> >(&o));
    return (*ptr)[i];
  }

};


template <typename LK, typename AC, typename EC>
struct Lazy_cartesian_const_iterator_2
{
  typedef typename LK::Approximate_kernel AK;
  typedef typename LK::Exact_kernel EK;
  typedef typename LK::Cartesian_const_iterator_2 result_type;

  AC ac;
  EC ec;

public:

  template < typename L1>
  result_type
  operator()(const L1& l1) const
  {
    return result_type(&l1);
  }

  template < typename L1>
  result_type
  operator()(const L1& l1, int) const
  {
    return result_type(&l1,2);
  }

};


template <typename LK, typename AC, typename EC>
struct Lazy_cartesian_const_iterator_3
{
  typedef typename LK::Approximate_kernel AK;
  typedef typename LK::Exact_kernel EK;
  typedef typename LK::Cartesian_const_iterator_3 result_type;

  AC ac;
  EC ec;

public:

  template < typename L1>
  result_type
  operator()(const L1& l1) const
  {
    return result_type(&l1);
  }

  template < typename L1>
  result_type
  operator()(const L1& l1, int) const
  {
    return result_type(&l1,3);
  }

};


// This is the magic functor for functors that write their result in a  reference argument
// In a first version we assume that the references are of type Lazy<Something>,
// and that the result type is void

template <typename LK, typename AK, typename EK, typename AC, typename EC, typename EFT, typename E2A>
struct Lazy_functor_2_1
{
  static const bool Protection = true;
  typedef void result_type;

  AC ac;
  EC ec;

public:

  template <typename L1, typename L2, typename R1>
  void
  operator()(const L1& l1, const L2& l2, R1& r1) const
  {
    CGAL_BRANCH_PROFILER(std::string(" failures/calls to   : ") + std::string(CGAL_PRETTY_FUNCTION), tmp);
    Protect_FPU_rounding<Protection> P;
    try {
      // we suppose that R1 is a Lazy<Something>
      r1 = R1(new Lazy_rep_2_1<AC, EC, E2A, L1, L2, R1>(ac, ec, l1, l2));
    } catch (Uncertain_conversion_exception) {
      CGAL_BRANCH_PROFILER_BRANCH(tmp);
      Protect_FPU_rounding<!Protection> P2(CGAL_FE_TONEAREST);
      typename R1::ET et;
      ec(CGAL::exact(l1), CGAL::exact(l2), et);
      r1 = R1(new Lazy_rep_0<typename R1::AT,typename R1::ET,E2A>(et));
    }
  }
};


template <typename T>
struct First
{
   typedef typename T::first_type result_type;

   const typename T::first_type&
   operator()(const T& p) const
   {
     return p.first;
   }
 };

template <typename T>
struct Second
{
  typedef typename T::second_type result_type;

  const typename T::second_type&
  operator()(const T& p) const
  {
    return p.second;
  }
};

// This is the magic functor for functors that write their result in a reference argument
// In a first version we assume that the references are of type Lazy<Something>,
// and that the result type is void

//template <typename LK, typename AK, typename EK, typename AC, typename EC, typename EFT, typename E2A>
template <typename LK, typename AC, typename EC>
struct Lazy_functor_2_2
{
  static const bool Protection = true;

  typedef void result_type;
  typedef typename LK::Approximate_kernel AK;
  typedef typename LK::Exact_kernel EK;
  typedef typename EK::FT EFT;
  typedef typename LK::E2A E2A;

  AC ac;
  EC ec;

public:

  template <typename L1, typename L2, typename R1, typename R2>
  void
  operator()(const L1& l1, const L2& l2, R1& r1, R2& r2) const
  {
    typedef Lazy<typename R1::AT, typename R1::ET, EFT, E2A> Handle_1;
    typedef Lazy<typename R2::AT, typename R2::ET, EFT, E2A> Handle_2;
    CGAL_BRANCH_PROFILER(std::string(" failures/calls to   : ") + std::string(CGAL_PRETTY_FUNCTION), tmp);
    Protect_FPU_rounding<Protection> P;
    try {
      typedef Lazy<std::pair<typename R1::AT, typename R2::AT>, std::pair<typename R1::ET, typename R2::ET>, EFT, E2A> Lazy_pair;
      Lazy_pair lv(new Lazy_rep_2_2<AC, EC, E2A, L1, L2, R1, R2>(ac, ec, l1, l2));
      // lv->approx() is a std::pair<R1::AT, R2::AT>;
      r1 = R1(Handle_1(new Lazy_rep_1<void, void, First<std::pair<typename R1::AT, typename R2::AT> >, First<std::pair<typename R1::ET, typename R2::ET> >, E2A, Lazy_pair>(First<std::pair<typename R1::AT, typename R2::AT> >(), First<std::pair<typename R1::ET, typename R2::ET> >(), lv)));
      r2 = R2(Handle_2(new Lazy_rep_1<void, void, Second<std::pair<typename R1::AT, typename R2::AT> >, Second<std::pair<typename R1::ET, typename R2::ET> >, E2A, Lazy_pair>(Second<std::pair<typename R1::AT, typename R2::AT> >(), Second<std::pair<typename R1::ET, typename R2::ET> >(), lv)));
    } catch (Uncertain_conversion_exception) {
      CGAL_BRANCH_PROFILER_BRANCH(tmp);
      Protect_FPU_rounding<!Protection> P2(CGAL_FE_TONEAREST);
      typename R1::ET et1, et2;
      ec(CGAL::exact(l1), CGAL::exact(l2), et1, et2);
      r1 = R1(Handle_1(new Lazy_rep_0<typename R1::AT,typename R1::ET,E2A>(et1)));
      r2 = R2(Handle_2(new Lazy_rep_0<typename R2::AT,typename R2::ET,E2A>(et2)));
    }
  }
};


// This is the magic functor for functors that write their result as Objects into an output iterator

template <typename LK, typename AC, typename EC>
struct Lazy_intersect_with_iterators
{
  static const bool Protection = true;
  typedef typename LK::Approximate_kernel AK;
  typedef typename LK::Exact_kernel EK;
  typedef typename EK::FT EFT;
  typedef typename LK::E2A E2A;
  typedef void result_type;
  typedef Lazy<Object, Object, EFT, E2A> Lazy_object;
  typedef Lazy<std::vector<Object>, std::vector<Object>, EFT, E2A> Lazy_vector;

  AC ac;
  EC ec;

public:

  // In the example we intersect two Lazy<Segment>s
  // and write into a back_inserter(list<Object([Lazy<Point>,Lazy<Segment>]) >)
  template <typename L1, typename L2, typename OutputIterator>
  OutputIterator
  operator()(const L1& l1, const L2& l2, OutputIterator it) const
  {
    CGAL_BRANCH_PROFILER(std::string(" failures/calls to   : ") + std::string(CGAL_PRETTY_FUNCTION), tmp);
    Protect_FPU_rounding<Protection> P;
    try {
      Lazy_vector lv(new Lazy_rep_with_vector_2<AC, EC, E2A, L1, L2>(ac, ec, l1, l2));
      // lv.approx() is a std::vector<Object([AK::Point_2,AK::Segment_2])>
      // that is, when we get here we have constructed all approximate results
      for (unsigned int i = 0; i < lv.approx().size(); i++) {
// FIXME : I'm not sure how this work...
#define CGAL_Kernel_obj(X) if (object_cast<typename AK::X>(& (lv.approx()[i]))) { \
	  *it++ = make_object(typename LK::X(new Lazy_rep_1<typename AK::X, typename EK::X, Ith<typename AK::X>, \
                                                                      Ith<typename EK::X>, E2A, Lazy_vector> \
                                                 (Ith<typename AK::X>(i), Ith<typename EK::X>(i), lv))); \
          continue; \
	}

#include <CGAL/Kernel/interface_macros.h>

        std::cerr << "we need  more casts" << std::endl;
      }

    } catch (Uncertain_conversion_exception) {
      CGAL_BRANCH_PROFILER_BRANCH(tmp);
      // TODO: Instead of using a vector, write an iterator adapter
      Protect_FPU_rounding<!Protection> P2(CGAL_FE_TONEAREST);
      std::vector<Object> exact_objects;
      ec(CGAL::exact(l1), CGAL::exact(l2), std::back_inserter(exact_objects));
      for (std::vector<Object>::const_iterator oit = exact_objects.begin();
	   oit != exact_objects.end();
	   ++oit){
	*it++ = make_lazy<LK>(*oit);
      }
    }
    return it;
  }
};


template <typename T>
struct Object_cast
{
  typedef T result_type;

  const T&
  operator()(const Object& o) const
  {
    return *object_cast<T>(&o);
  }
};

// The following functor returns an Object with a Lazy<Something> inside
// As the nested kernels return Objects of AK::Something and EK::Something
// we have to unwrap them from the Object, and wrap them in a Lazy<Something>
//
// TODO: write operators for other than two arguments. For the current kernel we only need two for Intersect_2

template <typename LK, typename AC, typename EC>
struct Lazy_construction_object
{
  static const bool Protection = true;

  typedef typename LK::Approximate_kernel AK;
  typedef typename LK::Exact_kernel EK;
  typedef typename EK::FT EFT;
  typedef typename LK::E2A E2A;
  typedef typename AC::result_type AT;
  typedef typename EC::result_type ET;
  typedef Object result_type;

  typedef Lazy<Object, Object, EFT, E2A> Lazy_object;

  AC ac;
  EC ec;

public:

  template <typename L1>
  result_type
  operator()(const L1& l1) const
  {
    CGAL_BRANCH_PROFILER(std::string(" failures/calls to   : ") + std::string(CGAL_PRETTY_FUNCTION), tmp);
    Protect_FPU_rounding<Protection> P;
    try {
      Lazy_object lo(new Lazy_rep_1<result_type, result_type, AC, EC, E2A, L1>(ac, ec, l1));

      if(lo.approx().is_empty())
        return Object();

#define CGAL_Kernel_obj(X) \
      if (object_cast<typename AK::X>(& (lo.approx()))) { \
	typedef Lazy_rep_1< typename AK::X, typename EK::X, Object_cast<typename AK::X>, Object_cast<typename EK::X>, E2A, Lazy_object> Lcr; \
	Lcr * lcr = new Lcr(Object_cast<typename AK::X>(), Object_cast<typename EK::X>(), lo); \
	return make_object(typename LK::X(lcr)); \
      }

#include <CGAL/Kernel/interface_macros.h>

      std::cerr << "object_cast inside Lazy_construction_rep::operator() failed. It needs more else if's (#1)" << std::endl;
      std::cerr << "dynamic type of the Object : " << lo.approx().type().name() << std::endl;

    } catch (Uncertain_conversion_exception) {
      CGAL_BRANCH_PROFILER_BRANCH(tmp);
      Protect_FPU_rounding<!Protection> P2(CGAL_FE_TONEAREST);
      ET eto = ec(CGAL::exact(l1));
      return make_lazy<LK>(eto);
    }
    return Object();
  }

  template <typename L1, typename L2>
  result_type
  operator()(const L1& l1, const L2& l2) const
  {
    CGAL_BRANCH_PROFILER(std::string(" failures/calls to   : ") + std::string(CGAL_PRETTY_FUNCTION), tmp);
    Protect_FPU_rounding<Protection> P;
    try {
      Lazy_object lo(new Lazy_rep_2<result_type, result_type, AC, EC, E2A, L1, L2>(ac, ec, l1, l2));

      if(lo.approx().is_empty())
        return Object();

#define CGAL_Kernel_obj(X) \
      if (object_cast<typename AK::X>(& (lo.approx()))) { \
	typedef Lazy_rep_1<typename AK::X, typename EK::X, Object_cast<typename AK::X>, Object_cast<typename EK::X>, E2A, Lazy_object> Lcr; \
	Lcr * lcr = new Lcr(Object_cast<typename AK::X>(), Object_cast<typename EK::X>(), lo); \
	return make_object(typename LK::X(lcr)); \
      }

#include <CGAL/Kernel/interface_macros.h>

    // We now check vector<X>
  
#define CGAL_Kernel_obj(X) \
      {  \
        const std::vector<typename AK::X>* v_ptr;\
        if ( (v_ptr = object_cast<std::vector<typename AK::X> >(& (lo.approx()))) ) { \
          std::vector<typename LK::X> V;                                \
          V.resize(v_ptr->size());                           \
          for (unsigned int i = 0; i < v_ptr->size(); i++) {               \
            V[i] = typename LK::X(new Lazy_rep_1<typename AK::X, typename EK::X, Ith_for_intersection<typename AK::X>, \
                                                 Ith_for_intersection<typename EK::X>, E2A, Lazy_object> \
                                  (Ith_for_intersection<typename AK::X>(i), Ith_for_intersection<typename EK::X>(i), lo)); \
          }                                                           \
          return make_object(V);                                      \
        }\
      }

CGAL_Kernel_obj(Point_2)
CGAL_Kernel_obj(Point_3)  
#undef CGAL_Kernel_obj

      std::cerr << "object_cast inside Lazy_construction_rep::operator() failed. It needs more else if's (#1)" << std::endl;
      std::cerr << "dynamic type of the Object : " << lo.approx().type().name() << std::endl;

    } catch (Uncertain_conversion_exception) {
      CGAL_BRANCH_PROFILER_BRANCH(tmp);
      Protect_FPU_rounding<!Protection> P2(CGAL_FE_TONEAREST);
      ET eto = ec(CGAL::exact(l1), CGAL::exact(l2));
      return make_lazy<LK>(eto);
    }
    return Object();
  }

  template <typename L1, typename L2, typename L3>
  result_type
  operator()(const L1& l1, const L2& l2, const L3& l3) const
  {
    CGAL_BRANCH_PROFILER(std::string(" failures/calls to   : ") + std::string(CGAL_PRETTY_FUNCTION), tmp);
    Protect_FPU_rounding<Protection> P;
    try {
      Lazy_object lo(new Lazy_rep_3<result_type, result_type, AC, EC, E2A, L1, L2, L3>(ac, ec, l1, l2, l3));

      if(lo.approx().is_empty())
        return Object();

#define CGAL_Kernel_obj(X) \
      if (object_cast<typename AK::X>(& (lo.approx()))) { \
	typedef Lazy_rep_1<typename AK::X, typename EK::X, Object_cast<typename AK::X>, Object_cast<typename EK::X>, E2A, Lazy_object> Lcr; \
	Lcr * lcr = new Lcr(Object_cast<typename AK::X>(), Object_cast<typename EK::X>(), lo); \
	return make_object(typename LK::X(lcr)); \
      }

#include <CGAL/Kernel/interface_macros.h>

      std::cerr << "object_cast inside Lazy_construction_rep::operator() failed. It needs more else if's (#1)" << std::endl;
      std::cerr << "dynamic type of the Object : " << lo.approx().type().name() << std::endl;

    } catch (Uncertain_conversion_exception) {
      CGAL_BRANCH_PROFILER_BRANCH(tmp);
      Protect_FPU_rounding<!Protection> P2(CGAL_FE_TONEAREST);
      ET eto = ec(CGAL::exact(l1), CGAL::exact(l2), CGAL::exact(l3));
      return make_lazy<LK>(eto);
    }
    return Object();
  }

};

namespace internal {
  // lift boost::get into a functor with a result_type member name and
  // extend it to operate on optionals

  // TODO there is a mismatch between the result_type typedef and the
  // actual return type of operator()
  template<typename T>
  struct Variant_cast {
    typedef T result_type;

    template<BOOST_VARIANT_ENUM_PARAMS(typename U)>
    const T&
    operator()(const boost::optional< boost::variant< BOOST_VARIANT_ENUM_PARAMS(U) > >& o) const {
      // can throw but should never because we always build it inside
      // a static visitor with the right type
      return boost::get<T>(*o);
    }

    template<BOOST_VARIANT_ENUM_PARAMS(typename U)>
    T&
    operator()(boost::optional< boost::variant< BOOST_VARIANT_ENUM_PARAMS(U) > >& o) const {
      // can throw but should never because we always build it inside
      // a static visitor with the right type, if it throws bad_get 
      return boost::get<T>(*o);
    }
  };

  template<typename Result, typename AK, typename LK, typename EK, typename Origin>
  struct Fill_lazy_variant_visitor_2 : boost::static_visitor<> {
    Fill_lazy_variant_visitor_2(Result& r, Origin& o) : r(&r), o(&o) {}
    Result* r;
    Origin* o;
    
    template<typename T>
    void operator()(const T&) {
      // the equivalent type we are currently matching in the lazy kernel
      typedef T AKT;
      typedef typename Type_mapper<AKT, AK, EK>::type EKT;
      typedef typename Type_mapper<AKT, AK, LK>::type LKT;

      typedef Lazy_rep_1<Variant_cast<AKT>, Variant_cast<EKT>, typename LK::E2A, Origin> Lcr;
      Lcr * lcr = new Lcr(Variant_cast<AKT>(), Variant_cast<EKT>(), *o);
      
      *r = LKT(lcr);
    }
    
    template<typename T>
    void operator()(const std::vector<T>& t) {
      typedef T AKT;
      typedef typename Type_mapper<AKT, AK, EK>::type EKT;
      typedef typename Type_mapper<AKT, AK, LK>::type LKT; 

      std::vector<LKT> V;
      V.resize(t.size()); 
      for (unsigned int i = 0; i < t.size(); i++) {
        V[i] = LKT(new Lazy_rep_1<Ith_for_intersection<AKT>,
                                  Ith_for_intersection<EKT>, typename LK::E2A, Origin>
                   (Ith_for_intersection<AKT>(i), Ith_for_intersection<EKT>(i), *o));
      }
      
      *r = V;
    }
  };

  template<typename Result, typename AK, typename LK, typename EK>
  struct Fill_lazy_variant_visitor_0 : boost::static_visitor<> {
    Fill_lazy_variant_visitor_0(Result& r) : r(&r) {}
    Result* r;
    
    template<typename T>
    void operator()(const T& t) {
      // the equivalent type we are currently matching in the lazy kernel
      typedef T EKT;
      typedef typename Type_mapper<EKT, EK, AK>::type AKT;
      typedef typename Type_mapper<EKT, EK, LK>::type LKT;
      
      *r = LKT(new Lazy_rep_0<AKT, EKT, typename LK::E2A>(t));
    }

    template<typename T>
    void operator()(const std::vector<T>& t) {
      typedef T EKT;
      typedef typename Type_mapper<EKT, EK, AK>::type AKT;
      typedef typename Type_mapper<EKT, EK, LK>::type LKT;

      std::vector<LKT> V;
      V.resize(t.size()); 
      for (unsigned int i = 0; i < t.size(); i++) {
        V[i] = LKT(new Lazy_rep_0<AKT, EKT, typename LK::E2A>(t[i]));

                     // Ith_for_intersection_with_variant<AKT>,
                     //              Ith_for_intersection_with_variant<EKT>, typename LK::E2A>
                     // (Ith_for_intersection_with_variant<AKT>(i), Ith_for_intersection_with_variant<EKT>(i), t[i]));
      }
      
      *r = V;
    }
  };

  // metafunction to add a result_type typedef to a Intersect functor
  // as soon as the arguments are known
  template<typename T, typename Add>
  struct Add_result_type_fix {
    struct Extended_F : public T {
      typedef Add result_type;
    };

    typedef Extended_F type;
  };

  template<typename T>
  struct is_optional : boost::mpl::false_{};

  template<typename T>
  struct is_optional<boost::optional<T> > : boost::mpl::true_{};
}

template <typename LK, typename AC, typename EC>
struct Lazy_construction_variant {
  static const bool Protection = true;

  typedef typename LK::Approximate_kernel AK;
  typedef typename LK::Exact_kernel EK;
  typedef typename EK::FT EFT;
  typedef typename LK::E2A E2A;

  // Forward the result meta function, without touching implementation
  // details, we steal the result of the exact functor, know that it
  // is a optional< variant > or variant, and transform the inner type
  // list to a LK Kernel types. Partly stolen from the
  // cartesian_converter and a candidate for consolidation.
  template<typename A, typename B>
  class Result {
    typedef typename EC::template Result< typename Type_mapper<A, LK, EK>::type, 
                                          typename Type_mapper<B, LK, EK>::type >::Type Exact_type;
  public:
    // This is the solution that prevents include Intersection_traits
    // but is buggy right now

    // typedef typename 
    // boost::mpl::if_< internal::is_optional<Exact_type>,
    //                  boost::optional<
    //                    typename boost::make_variant_over<
    //                      typename internal::Transform_type_mapper< 
    //                        typename boost::mpl::remove< typename Exact_type::value_type::types, 
    //                                                     boost::detail::variant::void_,
    //                                                     boost::mpl::back_inserter< boost::mpl::vector0<> >
    //                                                     >::type
    //                        , EK, LK >::type
    //                      >::type
    //                    >,
    //                  typename boost::make_variant_over<
    //                    typename internal::Transform_type_mapper< 
    //                      typename boost::mpl::remove< typename Exact_type::types, 
    //                                                   boost::detail::variant::void_,
    //                                                   boost::mpl::back_inserter< boost::mpl::vector0<> >
    //                                                   >::type
    //                      , EK, LK >::type
    //                    >::type
    //                  >::type Type;

    // This is hack around but requires the include
    typedef typename CGAL::IT<A, B>::result_type Type;
    typedef Type type;
  };

  template <typename L1, typename L2>
  typename Result<L1, L2>::Type
  operator()(const L1& l1, const L2& l2) const {

    typedef typename Result< L1, L2 >::Type result_type;
    typedef typename AC::template Result< typename Type_mapper<L1, LK, AK>::type, 
                                          typename Type_mapper<L2, LK, AK>::type >::Type AT;
    typedef typename EC::template Result< typename Type_mapper<L1, LK, EK>::type, 
                                          typename Type_mapper<L2, LK, EK>::type >::Type ET;

    typedef typename internal::Add_result_type_fix<AC, AT>::type AC_with_result_type;
    typedef typename internal::Add_result_type_fix<EC, ET>::type EC_with_result_type;

    CGAL_BRANCH_PROFILER(std::string(" failures/calls to   : ") + std::string(CGAL_PRETTY_FUNCTION), tmp);
    Protect_FPU_rounding<Protection> P;

    try {
      Lazy<AT, ET, EFT, E2A> lazy(
        new Lazy_rep_2<AC_with_result_type, 
                       EC_with_result_type, E2A, 
                       L1, L2>(AC_with_result_type(), EC_with_result_type(), l1, l2)
        );

      // the approximate result requires the trait with types from the AK 
      AT approx_v = lazy.approx();
      // the result we build
      result_type res;

      if(!approx_v) {
        // empty
        return res;
      }

      // the static visitor fills the result_type with the correct unwrapped type
      internal::Fill_lazy_variant_visitor_2< result_type, AK, LK, EK, Lazy<AT, ET, EFT, E2A> > visitor(res, lazy);
      boost::apply_visitor(visitor, *approx_v);
      
      return res;
    } catch (Uncertain_conversion_exception) {
      CGAL_BRANCH_PROFILER_BRANCH(tmp);
      Protect_FPU_rounding<!Protection> P2(CGAL_FE_TONEAREST);

      ET exact_v = EC()(CGAL::exact(l1), CGAL::exact(l2));
      result_type res;

      if(!exact_v) {
        return res;
      }

      internal::Fill_lazy_variant_visitor_0< result_type, AK, LK, EK> visitor(res);
      boost::apply_visitor(visitor, *exact_v);
      return res;
    }
  }


  // hardcoded for ternary plane intersection
  template <typename L1, typename L2, typename L3>
  boost::optional< boost::variant< typename LK::Point_3, typename LK::Line_3, typename LK::Plane_3 > >
  operator()(const L1& l1, const L2& l2, const L3& l3) const {
    typedef boost::optional< boost::variant< typename LK::Point_3, typename LK::Line_3, typename LK::Plane_3 > >
      result_type;
    typedef boost::optional< boost::variant< typename AK::Point_3, typename AK::Line_3, typename AK::Plane_3 > >
      AT;
    typedef boost::optional< boost::variant< typename EK::Point_3, typename EK::Line_3, typename EK::Plane_3 > >
      ET;
    typedef typename internal::Add_result_type_fix<AC, AT>::type AC_with_result_type;
    typedef typename internal::Add_result_type_fix<EC, ET>::type EC_with_result_type;


    CGAL_BRANCH_PROFILER(std::string(" failures/calls to   : ") + std::string(CGAL_PRETTY_FUNCTION), tmp);
    Protect_FPU_rounding<Protection> P;
    try {
      Lazy<AT, ET, EFT, E2A> lazy(
        new Lazy_rep_3<AC_with_result_type, 
                       EC_with_result_type, E2A, 
                       L1, L2, L3>(AC_with_result_type(), EC_with_result_type(), l1, l2, l3)
        );

      // the approximate result requires the trait with types from the AK 
      AT approx_v = lazy.approx();
      // the result we build
      result_type res;

      if(!approx_v) {
        // empty
        return res;
      }

      // the static visitor fills the result_type with the correct unwrapped type
      internal::Fill_lazy_variant_visitor_2< result_type, AK, LK, EK, Lazy<AT, ET, EFT, E2A> > visitor(res, lazy);
      boost::apply_visitor(visitor, *approx_v);
      
      return res;
    } catch (Uncertain_conversion_exception) {
      CGAL_BRANCH_PROFILER_BRANCH(tmp);
      Protect_FPU_rounding<!Protection> P2(CGAL_FE_TONEAREST);

      ET exact_v = EC()(CGAL::exact(l1), CGAL::exact(l2), CGAL::exact(l3));
      result_type res;

      if(!exact_v) {
        return res;
      }

      internal::Fill_lazy_variant_visitor_0< result_type, AK, LK, EK> visitor(res);
      boost::apply_visitor(visitor, *exact_v);
      return res;
    }
  }
};

//____________________________________________________________
// The magic functor that has Lazy<Something> as result type.
// Two versions are distinguished: one that needs to fiddle 
// with result_of and another that can forward the result types.

namespace internal {
  BOOST_MPL_HAS_XXX_TRAIT_DEF(result_type)
}

template<typename LK, typename AC, typename EC, typename E2A = Default, 
         bool has_result_type = internal::has_result_type<AC>::value && internal::has_result_type<EC>::value >
struct Lazy_construction;


// we have a result type, low effort
template<typename LK, typename AC, typename EC, typename E2A_>
struct Lazy_construction<LK, AC, EC, E2A_, true> {
  static const bool Protection = true;

  typedef typename LK::Approximate_kernel AK;
  typedef typename LK::Exact_kernel EK;
  typedef typename boost::remove_cv< 
    typename boost::remove_reference < typename AC::result_type >::type >::type AT;
  typedef typename boost::remove_cv< 
    typename boost::remove_reference < typename EC::result_type >::type >::type  ET;

  typedef typename EK::FT EFT;
  typedef typename Default::Get<E2A_, typename LK::E2A>::type E2A;
  
  typedef typename Type_mapper<AT, AK, LK>::type result_type;

  AC ac;
  EC ec;

#define CGAL_CONSTRUCTION_OPERATOR(z, n, d  )                                \
  template<BOOST_PP_ENUM_PARAMS(n, class L)>                            \
  result_type                                                           \
  operator()( BOOST_PP_ENUM(n, CGAL_LARGS, _) ) const {                      \
    typedef Lazy< AT, ET, EFT, E2A> Handle; \
    CGAL_BRANCH_PROFILER(std::string(" failures/calls to   : ") + std::string(CGAL_PRETTY_FUNCTION), tmp); \
    Protect_FPU_rounding<Protection> P;                                   \
    try {                                                                 \
      return result_type( Handle(new Lazy_rep_##n<AT, ET, AC, EC, E2A, BOOST_PP_ENUM_PARAMS(n, L)>(ac, ec, BOOST_PP_ENUM_PARAMS(n, l)))); \
    } catch (Uncertain_conversion_exception) {                          \
      CGAL_BRANCH_PROFILER_BRANCH(tmp);                                 \
      Protect_FPU_rounding<!Protection> P2(CGAL_FE_TONEAREST);          \
      return result_type( Handle(new Lazy_rep_0<AT,ET,E2A>(ec( BOOST_PP_ENUM(n, CGAL_LEXACT, _) ))) ); \
    }                                                                   \
  }        

  // arity 1-8 
  BOOST_PP_REPEAT_FROM_TO(1, 9, CGAL_CONSTRUCTION_OPERATOR, _)

  // nullary
  result_type
  operator()() const
  {
    typedef Lazy<AT, ET, EFT, E2A> Handle;
    return result_type( Handle(new Lazy_rep_0<AT,ET,E2A>()) );
  }

<<<<<<< HEAD
#undef CGAL_CONSTRUCTION_OPERATOR
  
};
=======
  template <typename L1>
  result_type
  operator()(const L1& l1) const
  {
    CGAL_BRANCH_PROFILER(std::string(" failures/calls to   : ") + std::string(CGAL_PRETTY_FUNCTION), tmp);
    Protect_FPU_rounding<Protection> P;
    try {
      return result_type( Handle(new Lazy_rep_1<AC, EC, E2A, L1>(ac, ec, l1)) );
    } catch (Uncertain_conversion_exception) {
      CGAL_BRANCH_PROFILER_BRANCH(tmp);
      Protect_FPU_rounding<!Protection> P2(CGAL_FE_TONEAREST);
      return result_type( Handle(new Lazy_rep_0<AT,ET,E2A>(ec(CGAL::exact(l1)))) );
    }
  }
>>>>>>> d1c531a1


template <typename LK, typename AC, typename EC, typename E2A_>
struct Lazy_construction<LK, AC, EC, E2A_, false>
{
  static const bool Protection = true;

  typedef typename LK::Approximate_kernel AK;
  typedef typename LK::Exact_kernel EK;
  typedef typename EK::FT EFT;
  typedef typename Default::Get<E2A_, typename LK::E2A>::type E2A;

  template<typename>
  struct result {
    // this does not default, if you want to make a lazy lazy-kernel,
    // you are on your own
  };

  AC ac;
  EC ec;

  // acquire the result_type of the approximate kernel, map it back to the lazy kernel object
#define CGAL_RESULT(z, n, d) \
template< typename F, BOOST_PP_ENUM_PARAMS(n, class T) > \
struct result<F( BOOST_PP_ENUM_PARAMS(n, T) )> { \
  BOOST_PP_REPEAT(n, CGAL_TYPEMAP_AC, T)                                     \
  typedef typename Type_mapper< typename boost::result_of<AC( BOOST_PP_ENUM_PARAMS(n, A) )>::type, AK, LK>::type type; \
};

  BOOST_PP_REPEAT_FROM_TO(1, 9, CGAL_RESULT, _)

#define CGAL_CONSTRUCTION_OPERATOR(z, n, d)                                      \
  template<BOOST_PP_ENUM_PARAMS(n, class L)>                            \
  typename boost::result_of<Lazy_construction(BOOST_PP_ENUM_PARAMS(n, L))>::type \
  operator()( BOOST_PP_ENUM(n, CGAL_LARGS, _) ) {                            \
    BOOST_PP_REPEAT(n, CGAL_TYPEMAP_EC, L)                                     \
    BOOST_PP_REPEAT(n, CGAL_TYPEMAP_AC, L)                                     \
    typedef typename boost::remove_cv< typename boost::remove_reference < \
                                        typename boost::result_of< EC(BOOST_PP_ENUM_PARAMS(n, E)) >::type >::type >::type ET; \
    typedef typename boost::remove_cv< typename boost::remove_reference < \
                                        typename boost::result_of< AC(BOOST_PP_ENUM_PARAMS(n, A)) >::type >::type >::type AT; \
    typedef Lazy< AT, ET, EFT, E2A> Handle; \
    typedef typename boost::result_of<Lazy_construction(BOOST_PP_ENUM_PARAMS(n, L))>::type result_type; \
    CGAL_BRANCH_PROFILER(std::string(" failures/calls to   : ") + std::string(CGAL_PRETTY_FUNCTION), tmp); \
    Protect_FPU_rounding<Protection> P;                                   \
    try {                                                                 \
      return result_type( Handle(new Lazy_rep_##n<AT, ET, AC, EC, E2A, BOOST_PP_ENUM_PARAMS(n, L)>(ac, ec, BOOST_PP_ENUM_PARAMS(n, l)))); \
    } catch (Uncertain_conversion_exception) {                          \
      CGAL_BRANCH_PROFILER_BRANCH(tmp);                                 \
      Protect_FPU_rounding<!Protection> P2(CGAL_FE_TONEAREST);          \
      return result_type( Handle(new Lazy_rep_0<AT,ET,E2A>(ec( BOOST_PP_ENUM(n, CGAL_LEXACT, _) ))) ); \
    }                                                                   \
  }        

  // arity 1-8 
  BOOST_PP_REPEAT_FROM_TO(1, 9, CGAL_CONSTRUCTION_OPERATOR, _)

  // nullary
  typename Type_mapper< typename boost::result_of<AC()>::type ,AK, LK>::type
  operator()() const
  {
    typedef typename boost::result_of<AC()>::type AT;
    typedef typename boost::result_of<EC()>::type ET;
    typedef Lazy<AT, ET, EFT, E2A> Handle;
    typedef typename Type_mapper< typename boost::result_of<AC()>::type ,AK, LK>::type result_type;

    return result_type( Handle(new Lazy_rep_0<AT,ET,E2A>()) );
  }
};

} //namespace CGAL

#undef CGAL_TYPEMAP_AC
#undef CGAL_TYPEMAP_EC
#undef CGAL_LEXACT
#undef CGAL_LARGS


#endif // CGAL_LAZY_H<|MERGE_RESOLUTION|>--- conflicted
+++ resolved
@@ -38,8 +38,13 @@
 #  include <boost/thread/tss.hpp>
 #endif
 
-<<<<<<< HEAD
+#include <boost/optional.hpp>
+#include <boost/variant.hpp>
+
 #include <boost/mpl/has_xxx.hpp>
+#include <boost/mpl/remove.hpp>
+#include <boost/mpl/back_inserter.hpp>
+#include <boost/mpl/vector.hpp>
 
 #include <boost/preprocessor/facilities/expand.hpp>
 #include <boost/preprocessor/repetition/repeat_from_to.hpp>
@@ -48,16 +53,8 @@
 #include <boost/preprocessor/repetition/enum_binary_params.hpp>
 #include <boost/preprocessor/repetition/enum.hpp>
 
-=======
-#include <boost/optional.hpp>
-#include <boost/variant.hpp>
-#include <boost/mpl/remove.hpp>
-#include <boost/mpl/back_inserter.hpp>
-#include <boost/mpl/vector.hpp>
-
 // this needs to be removed
 #include <CGAL/Intersection_traits.h>
->>>>>>> d1c531a1
 
 namespace CGAL {
 
@@ -1302,7 +1299,7 @@
       {  \
         const std::vector<typename AK::X>* v_ptr;\
         if ( (v_ptr = object_cast<std::vector<typename AK::X> >(& (lo.approx()))) ) { \
-          std::vector<typename LK::X> V;                                \
+          std::vector<typename LK::X> V;\
           V.resize(v_ptr->size());                           \
           for (unsigned int i = 0; i < v_ptr->size(); i++) {               \
             V[i] = typename LK::X(new Lazy_rep_1<typename AK::X, typename EK::X, Ith_for_intersection<typename AK::X>, \
@@ -1703,26 +1700,9 @@
     return result_type( Handle(new Lazy_rep_0<AT,ET,E2A>()) );
   }
 
-<<<<<<< HEAD
 #undef CGAL_CONSTRUCTION_OPERATOR
   
 };
-=======
-  template <typename L1>
-  result_type
-  operator()(const L1& l1) const
-  {
-    CGAL_BRANCH_PROFILER(std::string(" failures/calls to   : ") + std::string(CGAL_PRETTY_FUNCTION), tmp);
-    Protect_FPU_rounding<Protection> P;
-    try {
-      return result_type( Handle(new Lazy_rep_1<AC, EC, E2A, L1>(ac, ec, l1)) );
-    } catch (Uncertain_conversion_exception) {
-      CGAL_BRANCH_PROFILER_BRANCH(tmp);
-      Protect_FPU_rounding<!Protection> P2(CGAL_FE_TONEAREST);
-      return result_type( Handle(new Lazy_rep_0<AT,ET,E2A>(ec(CGAL::exact(l1)))) );
-    }
-  }
->>>>>>> d1c531a1
 
 
 template <typename LK, typename AC, typename EC, typename E2A_>
