--- conflicted
+++ resolved
@@ -1749,31 +1749,6 @@
     typedef decltype(std::declval<EC const&>()( CGAL::exact(l1),  CGAL::exact(l2),  CGAL::exact(l3))) ET;
 
     CGAL_BRANCH_PROFILER(std::string(" failures/calls to   : ") + std::string(CGAL_PRETTY_FUNCTION), tmp);
-<<<<<<< HEAD
-    Protect_FPU_rounding<Protection> P;
-
-    try {
-      Lazy<AT, ET, E2A> lazy(new Lazy_rep_n<AT, ET, AC, EC, E2A, L1, L2, L3>(AC(), EC(), l1, l2, l3));
-
-      // the approximate result requires the trait with types from the AK
-      AT approx_v = lazy.approx();
-      // the result we build
-      result_type res;
-
-      if(!approx_v) {
-        // empty
-        return res;
-      }
-
-      // the static visitor fills the result_type with the correct unwrapped type
-      internal::Fill_lazy_variant_visitor_2< result_type, AK, LK, EK, Lazy<AT, ET, E2A> > visitor(res, lazy);
-      boost::apply_visitor(visitor, *approx_v);
-
-      return res;
-    } catch (Uncertain_conversion_exception&) {
-      CGAL_BRANCH_PROFILER_BRANCH(tmp);
-      Protect_FPU_rounding<!Protection> P2(CGAL_FE_TONEAREST);
-=======
     {
       Protect_FPU_rounding<Protection> P;
       try {
@@ -1788,7 +1763,6 @@
           // empty
           return res;
         }
->>>>>>> c8624ee0
 
         // the static visitor fills the result_type with the correct unwrapped type
         internal::Fill_lazy_variant_visitor_2< result_type, AK, LK, EK, Lazy<AT, ET, E2A> > visitor(res, lazy);
@@ -1797,6 +1771,7 @@
         return res;
       } catch (Uncertain_conversion_exception&) {}
     }
+
     CGAL_BRANCH_PROFILER_BRANCH(tmp);
     Protect_FPU_rounding<!Protection> P2(CGAL_FE_TONEAREST);
     CGAL_expensive_assertion(FPU_get_cw() == CGAL_FE_TONEAREST);
