--- conflicted
+++ resolved
@@ -74,15 +74,6 @@
 endfunction()
 
 function(cgal_add_compilation_test exe_name)
-<<<<<<< HEAD
-  if(TEST compilation_of__${exe_name})
-    return()
-  endif()
-  add_test(NAME "compilation_of__${exe_name}"
-    COMMAND ${TIME_COMMAND} "${CMAKE_COMMAND}" --build "${CMAKE_BINARY_DIR}" --target "${exe_name}" --config "$<CONFIG>")
-  set_property(TEST "compilation_of__${exe_name}"
-    APPEND PROPERTY LABELS "${PROJECT_NAME}")
-=======
   if(NOT CMAKE_VS_MSBUILD_COMMAND)
     if(TEST compilation_of__${exe_name})
       return()
@@ -112,7 +103,6 @@
     endif()
 
   endif()#CMAKE_VS_MSBUILD_COMMAND
->>>>>>> 2891c22f
   if(NOT TARGET ALL_CGAL_TARGETS)
     add_custom_target( ALL_CGAL_TARGETS )
   endif()
@@ -126,8 +116,6 @@
     set_property(TEST "check_build_system"
        PROPERTY FIXTURES_SETUP "check_build_system_SetupFixture")
   endif()
-  set_property(TEST "compilation_of__${exe_name}"
-    APPEND PROPERTY FIXTURES_REQUIRED "check_build_system_SetupFixture")
   if(TARGET CGAL_Qt5_moc_and_resources) # if CGAL_Qt5 was searched, and is header-only
     get_property(linked_libraries TARGET "${exe_name}" PROPERTY LINK_LIBRARIES)
     #  message(STATUS "${exe_name} depends on ${linked_libraries}")
