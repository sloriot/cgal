if(CGAL_CreateSingleSourceCGALProgram_included)
  return()
endif(CGAL_CreateSingleSourceCGALProgram_included)
set(CGAL_CreateSingleSourceCGALProgram_included TRUE)

include(${CMAKE_CURRENT_LIST_DIR}/CGAL_add_test.cmake)
include(CMakeParseArguments)

function(create_single_source_cgal_program firstfile )
  set(options NO_TESTING)
  set(oneValueArgs)
  set(multiValueArgs CXX_FEATURES)
  cmake_parse_arguments(create_single_source_cgal_program
    "${options}" "${oneValueArgs}" "${multiValueArgs}" ${ARGN})
  set(CXX_FEATURES ${create_single_source_cgal_program_CXX_FEATURES})
  set(NO_TESTING ${create_single_source_cgal_program_NO_TESTING})

  if(NOT IS_ABSOLUTE "${firstfile}")
    set(firstfile "${CMAKE_CURRENT_SOURCE_DIR}/${firstfile}")
  endif()

  get_filename_component(exe_name ${firstfile} NAME_WE)

  if(EXISTS "${firstfile}")

    if(CXX_FEATURES AND NOT COMMAND target_compile_features)
      message(STATUS "NOTICE: ${exe_name}.cpp requires a CMake version >= 3.1 to detect C++ features, and will not be compiled.")
      return()
    endif()
    if(CXX_FEATURES)
      set(MISSING_CXX_FEATURES ${CXX_FEATURES})
      if(CMAKE_CXX_COMPILE_FEATURES)
        list(REMOVE_ITEM MISSING_CXX_FEATURES ${CMAKE_CXX_COMPILE_FEATURES})
      endif()
    endif()
    # Now MISSING_CXX_FEATURES is the set CXX_FEATURES minus CMAKE_CXX_COMPILE_FEATURES
    if(MISSING_CXX_FEATURES)
      message(STATUS "NOTICE: ${exe_name}.cpp requires the C++ features \"${MISSING_CXX_FEATURES}\" and will not be compiled.")
      return()
    endif()

    set( all "${firstfile}" )

    # remaining files
    foreach( i ${create_single_source_cgal_program_UNPARSED_ARGUMENTS} )
      set( all ${all} ${CMAKE_CURRENT_SOURCE_DIR}/${i} )
    endforeach()

    add_executable(${exe_name} ${all})
    if(CXX_FEATURES)
      target_compile_features(${exe_name} PRIVATE ${CXX_FEATURES})
    endif()

    get_directory_property(folder_NO_TESTING CGAL_NO_TESTING)

    if(folder_NO_TESTING OR NOT BUILD_TESTING)
      set(NO_TESTING TRUE)
    endif()

<<<<<<< HEAD
    if(NOT NO_TESTING)
      cgal_add_test(${exe_name})
    else()
      cgal_add_test(${exe_name} NO_EXECUTION)
    endif()

=======
>>>>>>> 3f2cccdc
    add_to_cached_list( CGAL_EXECUTABLE_TARGETS ${exe_name} )

    target_link_libraries(${exe_name} PRIVATE CGAL::CGAL)
    foreach(comp ${CGAL_REQUESTED_COMPONENTS})
      if(TARGET CGAL::CGAL_${comp})
        target_link_libraries(${exe_name} PRIVATE CGAL::CGAL_${comp})
      endif()
    endforeach()
    if(CGAL_3RD_PARTY_LIBRARIES)
      target_link_libraries(${exe_name} PRIVATE ${CGAL_3RD_PARTY_LIBRARIES})
    endif()

    if(POLICY CMP0064)
      # CMake 3.4 or later
      if(NOT NO_TESTING)
        cgal_add_test(${exe_name})
      else()
        cgal_add_test(${exe_name} NO_EXECUTION)
      endif()
    endif()

  else()
    message(AUTHOR_WARNING "The executable ${exe_name} will not be created because the source file ${firstfile} does not exist.")
  endif()

endfunction()<|MERGE_RESOLUTION|>--- conflicted
+++ resolved
@@ -57,15 +57,12 @@
       set(NO_TESTING TRUE)
     endif()
 
-<<<<<<< HEAD
     if(NOT NO_TESTING)
       cgal_add_test(${exe_name})
     else()
       cgal_add_test(${exe_name} NO_EXECUTION)
     endif()
 
-=======
->>>>>>> 3f2cccdc
     add_to_cached_list( CGAL_EXECUTABLE_TARGETS ${exe_name} )
 
     target_link_libraries(${exe_name} PRIVATE CGAL::CGAL)
