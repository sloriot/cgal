﻿<!DOCTYPE HTML PUBLIC "-//W3C//DTD HTML 4.01 Transitional//EN" "http://www.w3.org/TR/html4/loose.dtd">
<!-- $Id$
     $URL$
-->
<html lang="en-US">
<HEAD>
  <META HTTP-EQUIV="Content-Type" CONTENT="text/html; charset=utf-8">
  <LINK TITLE="CGAL style" REL=stylesheet TYPE="text/css" HREF="cgal.css">
  <style type="text/css">
    h2 {
      margin-left: 0;
    }
    code {
      background-color: rgba(0, 0, 0, 0.04);
      padding-bottom: 0.2em;
      padding-top: 0.2em;
    }
    code::before, code::after {
      content: " ";
      letter-spacing: -0.2em;
    }
  </style>

<!--
  <style type="text/css">
    h2
    {
      counter-reset:section;
    }

    h3
    {
      counter-reset:subsection;
    }

    h3:before
    {
      content:counter(section) ". ";
      counter-increment:section;
    }

    h4:before
    {
      counter-increment:subsection;
      content:counter(section) "." counter(subsection) " ";
    }
  </style>
-->
  <TITLE>CGAL - Release History</TITLE>
</HEAD>

<!--#config timefmt="%d %B %y" -->

<BODY>
<table>
<tr>

<!--#include virtual="menu.inc.html" -->



<td valign="top">
<H1>Release History</H1>

<HR>

<table>
<tr>
<td width="2%">
<td width="28%">

<table CELLSPACING=0>
<tr><td><a href="#release4.11">4.11</a>&nbsp;<td> (September 2017)
<tr><td><a href="#release4.10">4.10</a>&nbsp;<td> (May 2017)
<tr><td><a href="#release4.9">4.9</a>&nbsp;<td> (September 2016)
<tr><td><a href="#release4.8">4.8</a>&nbsp;<td> (April 2016)
<tr><td><a href="#release4.7">4.7</a>&nbsp;<td> (October 2015)
<tr><td><a href="#release4.6.2">4.6.2</a>&nbsp;<td> (August 2015)
<tr><td><a href="#release4.6.1">4.6.1</a>&nbsp;<td> (June 2015)
<tr><td><a href="#release4.6">4.6</a>&nbsp;<td> (April 2015)
<tr><td><a href="#release4.5.2">4.5.2</a>&nbsp;<td> (February 2015)
<tr><td><a href="#release4.5.1">4.5.1</a>&nbsp;<td> (December 2014)
<tr><td><a href="#release4.5">4.5</a>&nbsp;<td> (October 2014)
<tr><td><a href="#release4.4">4.4</a>&nbsp;<td> (April 2014)
<tr><td><a href="#release4.3">4.3.1</a>&nbsp;<td> (November 2013)
<tr><td><a href="#release4.3">4.3</a>&nbsp;<td> (October 2013)
<tr><td><a href="#release4.2">4.2</a>&nbsp;<td> (March 2013)
<tr><td><a href="#release4.1">4.1</a>&nbsp;<td> (September 2012)
<tr><td><a href="#release4.0.2">4.0.2</a>&nbsp;<td> (July 2012)
<tr><td><a href="#release4.0.1">4.0.1</a>&nbsp;<td> (July 2012)
<tr><td><a href="#release4.0">4.0</a>&nbsp;<td> (March 2012)
<tr><td><a href="#release3.9">3.9</a>&nbsp;<td> (September 2011)
<tr><td><a href="#release3.8">3.8</a>&nbsp;<td> (April 2011)
<tr><td><a href="#release3.7">3.7</a>&nbsp;<td> (October 2010)
<tr><td><a href="#release3.6.1">3.6.1</a>&nbsp;<td> (June 2010)
<tr><td><a href="#release3.6">3.6</a>&nbsp;<td> (March 2010)
<tr><td><a href="#release3.5.1">3.5.1</a>&nbsp;<td> (December 2009)
<tr><td><a href="#release3.5">3.5</a>&nbsp;<td> (October 2009)
<tr><td><a href="#release3.4">3.4</a>&nbsp;<td> (January 2009)
<tr><td><a href="#release3.3.1">3.3.1</a><td> (August 2007)
<tr><td><a href="#release3.3">3.3</a><td> (May 2007)
<tr><td><a href="#release3.2.1">3.2.1</a><td> (July 2006)
<tr><td><a href="#release3.2">3.2</a><td> (May 2006)
<tr><td><a href="#release3.1">3.1</a><td> (December 2004)
<tr><td><a href="#release3.0.1">3.0.1</a><td> (February 2004)
<tr><td><a href="#release3.0">3.0</a><td> (October 2003)
<tr><td><a href="#release2.4">2.4</a><td> (May 2002)
<tr><td><a href="#release2.3">2.3</a><td> (August 2001)
<tr><td><a href="#release2.2">2.2</a><td> (October 2000)
<tr><td><a href="#release2.1">2.1</a><td> (January 2000)
<tr><td><a href="#release2.0">2.0</a><td> (June 1999)
<tr><td><a href="#release1.2">1.2</a><td> (January 1999)
<tr><td><a href="#release1.1">1.1</a><td> (July 1998)
<tr><td><a href="#release1.0">1.0</a><td> (April 1998)
<tr><td><a href="#release0.9">0.9</a><td> (June 1997)
</table>

<td width="60%">
<table>
<caption align=BOTTOM>
Number of lines of code of CGAL<br>
(using <a href="http://www.dwheeler.com/sloccount/"> David A. Wheeler's
'SLOCCount'</a>, restricted to the <code>include/CGAL/</code>
and <code>src/</code> directories).
</caption>
<tr><td><img src="images/release_history_sloccount.png" alt="Releases size graph">
</table>
<td width="10%">
</table>

<HR>
<h2 id="release4.11">Release 4.11 </h2>
<div>
  <p>Release date: September 2017 </p>

<!-- Installation (and general changes) -->
<!-- New packages -->
<!-- Major and breaking changes -->
  <h3>2D and 3D Linear Geometry Kernel</h3>
  <ul>
    <li><b>Breaking change</b>:
      The dangerous implicit conversions between weighted points and points in
      the concept <code>Kernel</code> have been disabled. Constructors offering
      to build a weighted point from a point (and reversely) are still requested
      by the concept <code>Kernel</code> but must now be marked with the <code>explicit</code> specifier.
    </li>
    <li><b>Breaking change</b>:
      The removal of implicit conversions between points and weighted points in the
      concept <code>Kernel</code> has incidentally created various minor
      breaking changes in the following packages: 2D Alpha Shapes,
      2D and 3D Triangulations, and 3D Mesh Generation.
      See the full changelog for details.
    </li>
  </ul>
<<<<<<< HEAD
  <h3>dD Triangulations</h3>
  <ul>
      <li>
          Add a class to compute regular triangulations.
          Note that the removal of points is not yet supported.
      </li>
  </ul>
=======
>>>>>>> 3c42724e

<!-- Arithmetic and Algebra -->
<!-- Combinatorial Algorithms -->
<!-- Geometry Kernels -->
<!-- Convex Hull Algorithms -->
<!-- Polygons -->
<!-- Cell Complexes and Polyhedra -->
<!-- Arrangements -->
<!-- Triangulations and Delaunay Triangulations -->
  <h3> 2D Alpha Shapes </h3>
  <ul>
    <li><b>Breaking change</b>:
      Mirrored the concepts of the 2D alpha shape package with those of the
      3D Alpha Shapes package. Consequently, a new concept, <code>WeightedAlphaShapeTraits_2</code>,
      is introduced to provide requirements on the traits class for 2D weighted
      alpha shapes. All models of the concept <code>Kernel</code> are models of
      this new concept.
    </li>
    <li>
      The concept <code>AlphaShapeTraits_2</code> now provides requirements on
      the traits class for 2D basic alpha shapes, and refines <code>DelaunayTriangulationTraits_2</code>.
    </li>
  </ul>
  <h3> 2D and 3D Triangulations </h3>
  <ul>
    <li><b>Breaking change</b>:
      Added a new functor requirement, <code>Construct_point_2</code>, to the concepts
      <code>TriangulationTraits_2</code> and <code>RegularTriangulationTraits_2</code>
      and a new functor requirement, <code>Construct_point_3</code>, to the concepts
      <code>TriangulationTraits_3</code> and <code>RegularTriangulationTraits_3</code>.
      All models of the concept <code>Kernel</code> already provide these functors.
    </li>
    <li><b>Breaking change</b>:
      Introduced the concepts <code>RegularTriangulationVertexBase_2</code> and
      <code>RegularTriangulationVertexBase_3</code>. These concepts describe
      the requirements on classes meant to represent a vertex of a regular triangulation.
      Concepts that previously refined <code>TriangulationVertexBase_2</code> or
      <code>TriangulationVertexBase_3</code> but described in fact a vertex class
      used in a regular triangulation, such as the concept <code>MeshVertexBase_3</code> in the 3D mesh
      generation package, now refine the corresponding new regular vertex concept.
    <li><b>Breaking change</b>:
      Uniformized the point type across all vertex and cell concepts. The triangulation
      point type name is now always <code>Point</code>. Note that this does not change
      the requirements but only the name: <code>Point</code> is still expected to be equal to
      <code>Traits::Point_[23]</code> for basic and Delaunay triangulations or to
      <code>Traits::Weighted_point_[23]</code> for regular triangulations. Consequently:
      <ul>
        <li>
          The concept <code>RegularTriangulationVertexBase_2</code> now requests
          a <code>Point</code> type (equal to <code>Traits::Weighted_point_2</code>)
        </li>
        <li>
          The concept <code>RegularTriangulationCellBase_3</code> now requests
          a <code>Point</code> type instead of a <code>Weighted_point</code> type
          (but still equal to <code>Traits::Weighted_point_3</code>)
        </li>
        <li>
          The concept <code>DelaunayTriangulationCellBase_3</code> now requests
          a <code>Point</code> type instead of a <code>Point_3</code> type
          (but still equal to <code>Traits::Point_3</code>).
        </li>
      </ul>
    </li>
    <li>
      Introduced a new concept, <code>RegularTriangulationCellBaseWithWeightedCircumcenter_3</code>,
      which describes the requirements on a cell of a regular triangulation that
      caches its circumcenter. The existing class <code>Regular_triangulation_cell_base_with_weighted_circumcenter_3</code>
      is the default model of this concept.
    </li>
<<<<<<< HEAD
=======
    <li>
      Added a new 3D traits class, <code>Robust_weighted_circumcenter_filtered_traits_3</code>
      which provides robust versions of the kernel functors <code>Construct_weighted_circumcenter_3</code>,
      <code>Compute_squared_radius_3</code>, and <code>Compute_squared_radius_smallest_orthogonal_sphere_3</code>.
      This class can be used as traits class in the the <code>Mesh_3</code> package
      to efficiently yet robustly generate 3D meshes.
    </li>
  </ul>
  <h3>3D Periodic Triangulations</h3>
  <ul>
    <li>
      Added the class <code>Periodic_3_regular_triangulation_3</code>, which provides functionality
      for 3D periodic weighted Delaunay triangulations. The construction is fully
      dynamic: it provides both point insertion and vertex removal.
    </li>
    <li>
      Added new locate and geometric access functions for 3D periodic triangulations.
    </li>
    <li>
      The class <code>Periodic_3_Delaunay_triangulation_traits_3</code> now inherits
      <code>Periodic_3_triangulation_traits_3</code>.
    </li>
    <li><b>Breaking change</b>:
      Some geometric access functions in <code>Periodic_3_triangulation_3</code> were renamed.
      The introduction of <code>Periodic_3_regular_triangulation_3</code> required
      to distinguish between functions such as <code>segment()</code> returning
      a segment of weightless points, or a segment of weighted points. As a general
      rule, previous geometrical access functions will return objects with point
      type that of the triangulation (thus, weighted objects when using weighted triangulations)
      and functions containing <code>construct</code> in the name will always
      return weightless geometrical objects.
    </li>
    <li><b>Breaking change</b>:
      The concept <code>Periodic_3TriangulationTraits_3</code> now requests a domain getter: <code>get_domain()</code>.
    </li>
    <li>
      Introduced a new concept, <code>RegularTriangulationCellBaseWithWeightedCircumcenter_3</code>,
      which describes the requirements on a cell of a regular triangulation that
      caches its circumcenter. The existing class <code>Regular_triangulation_cell_base_with_weighted_circumcenter_3</code>
      is the default model of this concept.
    </li>
>>>>>>> 3c42724e
  </ul>
<!-- Voronoi Diagrams -->
<!-- Mesh Generation -->
  <h3> 3D Mesh Generation </h3>
  <ul>
    <li><b>Breaking change</b>:
      The type of the surface center in the concept <code>MeshCellBase_3</code>
      has been changed from <code>Triangulation::Point</code> to
      <code>TriangulationTraits::Point_3</code> to reflect that it is a weightless point.
    </li>
    <li><b>Breaking change</b>:
      The function <code>invalidate_circumcenter()</code> of the concept <code>MeshCellBase_3</code>
      is renamed to <code>invalidate_weighted_circumcenter_cache()</code>
      and moved to the new concept <code>RegularTriangulationCellBaseWithWeightedCircumcenter_3</code>,
      which the concept <code>MeshCellBase_3</code> now refines.
    </li>
<<<<<<< HEAD
  </ul>
=======
  <ul>
>>>>>>> 3c42724e
<!-- Surface Reconstruction -->
<h3>Poisson Surface Reconstruction</h3>
<ul>
  <li>A new global
    function <code>CGAL::poisson_surface_reconstruction_delaunay()</code>
    is provided in addition to the current class-based API in order to
    make it easier to use.</li>
</ul>
<!-- Geometry Processing -->
<h3> 3D Surface Subdivision Methods </h3>
  <ul>
    <li>
      The subdivision algorithms now work on any model of a <code>MutableFaceGraph</code>.
      A new API to the subdivision methods is offered, which uses optional named
      parameters to pass the number of iterations and a vertex property map.
    </li>
    <li><b>Breaking change</b>:
      Removed the headers <code>&lt;CGAL/Subdivision_method_3.h&gt;</code> and
      <code>&lt;CGAL/Subdivision_mask_3.h&gt;</code>. The headers
      <code>&lt;CGAL/Subdivision_method_3/subdivision_methods_3.h&gt;</code> and
      <code>&lt;CGAL/Subdivision_method_3/subdivision_masks_3.h&gt;</code> should
      respectively be used instead.
    </li>
    <li>
      Sqrt3 subdivision can now handle input surfaces with a border.
    </li>
  </ul>

<h3>Triangulated Surface Mesh Parameterization</h3>
<ul>
  <li>
    <b>Breaking change</b>: The package has been rewritten and
    can operate on any model of the <code>MutableFaceGraph</code> concept. All
    previous parameterization methods are still offered, although with a
    different, simpler API.
    The documentation has been updated and offers a gentle introduction to the new API.
    Users who wish to use the former API must use a version prior to 4.11.
  </li>
  <li>
    <b>Breaking change</b>:
    The adapter to add virtual seams is now the class <code>CGAL::Seam_mesh</code>
    in the package <em>CGAL and the BGL</em>.
  </li>
  <li>
    <b>Breaking change</b>: The package has been restructured and most headers
    have been moved. In a general manner, users should replace <code>&lt;CGAL/XXX.h&gt;</code>
    with <code>&lt;CGAL/Surface_mesh_parameterization/XXX.h&gt;</code>
  </li>
  <li>
     Add the <em>As Rigid As Possible Parameterization</em> method. This parameterization
     allows the user to prioritize angle preservation, shape preservation, or a balance of both.
  </li>
  <li>
     Add the <em>Orbifold Tutte Embedding</em> method. This parameterization method allows
     to parameterize meshes that are topological spheres.
  </li>
</ul>

<!-- Spatial Searching and Sorting -->
<h3>Spatial Searching</h3>
  <ul>
    <li>
      Add function <code>Kd_tree::remove(Point)</code>.
    </li>
  </ul>
<!-- Geometric Optimization -->
<!-- Interpolation -->
<!-- Kinetic Data Structures -->
<!-- Support Library -->
 <h3>CGAL and the Boost Graph Library (BGL)</h3>
  <ul>
    <li>
      Add class <code>CGAL::Face_filtered_graph</code> that
      wraps an existing graph and hide all simplices that are not
      in the selected connected components.
    </li>
    <li>
      Added the class <code>CGAL::Seam_mesh</code>. The <code>Seam_mesh</code> is
      a graph adaptor which allows to create virtual borders when marking edges
      as seam edges.
    </li>
  </ul>

<!-- Visualization -->

<!-- end of the div for 4.10 -->
</div>

<h2 id="release4.10">Release 4.10 </h2>
<div>
  <p>Release date: May 2017 </p>

  <h3>Installation</h3>
  <ul>
    <li>The minimum required version of CMake is now 3.1. All CMake
      versions up to 3.7 are supported.</li>
    <li>The compilation of some demo may require a C++11 compiler. The
      CGAL library itself still support C++03 compilers.</li>
    <li>The shell script <code>cgal_create_cmake_script</code> now enables
      C++14 by default.</li>
    <li>A new mechanism to check which packages of CGAL are used have been
        added.  It is particularly interesting for commercial users to
        ensure they have a valid commercial license for the packages they
        used. This can also be used to make sure only LGPL header files are
        used.</li>
    <li>Because of a bug in the g++ compiler about the C++11
    keyword <code>thread_local</code>, the CGAL_Core library now always
    requires <code>Boost.Thread</code> if the g++ compiler is used.</li>
  </ul>

  <h3>Generalized Maps (new package)</h3>
  <ul>
    <li>
      This package implements Generalized Maps in d dimensions. A
      generalized map is a data structure enabling to represent an
      orientable or non orientable subdivided object by describing all the
      cells of the subdivision (for example in 3D vertices, edges, faces,
      volumes) and all the incidence and adjacency relationships between
      these cells. This data structure is the generalization of the
      combinatorial maps in order to be able to represent non orientable
      objects.</li>
    </li>
  </ul>

  <h3>3D Point Set (new package)</h3>
  <ul>
    <li>This package provides a flexible data
    structure <code>CGAL::Point_set_3</code> that allows the user to
    easily handle point sets with an arbitrary number of attributes
    (such as normal vectors, colors, labeling, etc.).</li>
  </ul>

  <h3>Combinatorial Maps and Linear cell complex</h3>
  <ul>
    <li>
      <b>Breaking change</b>: the requirements of the item class used to
      customize a combinatorial map and a linear cell complex
      changed. Instead of defining the type of darts used, you have to
      define the information you want to add in each dart. You can define
      the <code>CGAL_CMAP_DART_DEPRECATED</code> macro to keep the old
      behavior.
    </li>
  </ul>

  <h3>Triangulated Surface Mesh Shortest Paths</h3>
  <ul>
    <li>
      <b>Breaking change</b>: Rename all functions, types, and enums
      using <i>barycentric coordinate</i> to <i>barycentric
        coordinates</i>.
    </li>
  </ul>

  <h3>CGAL and the Boost Graph Library (BGL)</h3>
  <ul>
    <li>
      <b>Breaking change</b>: Addition of a free
      function <code>reserve()</code> in the
      concept <code>MutableFaceGraph</code>.  Models provided by CGAL have
      been updated.
    </li>
  </ul>

  <h3>2D and 3D Linear Geometry Kernel</h3>
  <ul>
    <li><b>Breaking change</b>: The function <code>compare_slopes()</code> was renamed <code>compare_slope</code>.
    </li>
    <li>Added a 2D and 3D weighted point class and predicates and constructions.
    </li>
    <li>
      Add functions <code>l_infinity_distance()</code> for 2D and 3D.
    </li>
    <li>Add a new functor in CGAL Kernel concept to compare the slope of two 3D segments.
        All models of the Kernel concept now provide the functor <code>Compare_slope_3</code>,
        and the free function <code>compare_slope()</code> is available.
    </li>
    <li>Add an operator in CGAL Kernel concept <code>Angle_3</code> to qualify the angle 
        between the normal of the triangle given by three points, and a vector.
    </li>
  </ul>

  <h3>3D Convex Hull</h3>
  <ul>
    <li>The convex hull function can also produce
      a <code>Surface_mesh</code>, and generally speaking any model of the
      concept <code>MutableFaceGraph</code></li>
    <li>The function <code>convex_hull_3_to_polyhedron_3()</code> is
      deprecated and <code>convex_hull_3_to_face_graph.h</code> should be
      used instead.</li>
    <li>The class <code>Convex_hull_traits_3</code> now documents a nested
      type <code>Polygon_mesh</code> instead
      of <code>Polyhedron_3</code>. The other nested type is kept for
      backward compatibility.</li>
    <li>Remove the function <code>CGAL::convex_hull_incremental_3()</code>
      deprecated since CGAL 4.6.</li>
  </ul>

  <h3>3D Boolean Operations on Nef Polyhedra</h3>
  <ul>
    <li>Add a new constructor from a face graph model</li>
  </ul>

  <h3>Linear cell complex</h3>
  <ul>
    <li>
      Deprecate class <code>Linear_cell_complex</code> which is now
      renamed <code>Linear_cell_complex_for_combinatorial_map_dart</code>.
    </li>
  </ul>

 <h3>Range support</h3>
  <ul>
    <li>Add accessors for simplex and const simplex ranges  </li>
  </ul>
<h3> 2D Triangulation data structure </h3>

  <ul>
    <li>
      Add function <code>insert_in_hole</code>.
    </li>
  </ul>

 <h3>2D Triangulations</h3>
  <ul>
    <li><b>Breaking change</b>: Removed the arbitrary dimensional weighted
      point class.  Users must use a version prior to 4.9 if they need this
      class.</li>
    <li><b>Breaking change</b>:The number type of weighted points in
      regular triangulations is no longer a template parameter but the
      field type of the geometric traits class.  Users who need this
      feature must use a version prior to 4.9</li>
    <li>The class <code>Regular_triangulation_filtered_traits_2</code>
      deprecated since CGAL 3.6 has been removed.</li>
    <li>Deprecate the
      class <code>Regular_triangulation_euclidean_traits_2</code>, as the
      weighted point and the function objects for weighted points are part
      of the concept <code>Kernel</code>/</li>
    <li>The class <code>Regular_triangulation_2</code> can take a kernel as
      template argument, that is one no longer has to
      use <code>Regular_triangulation_euclidea_traits_2</code>, although
      this still works.</li>
  </ul>

 <h3>3D Triangulations</h3>
  <ul>
    <li><b>Breaking change</b>: The number type of weighted points in
      regular triangulations is no longer a template parameter but the
      field type of the geometric traits class.  Users who need this
      feature must use a version prior to 4.9.</li>
    <li>The class <code>Regular_triangulation_filtered_traits_3</code>
      deprecated since CGAL 3.6 has been removed.</li>
    <li>Deprecate the
      class <code>Regular_triangulation_euclidean_traits_3</code>, as the
      weighted point and the function objects for weighted points are part
      of the concept <code>Kernel</code>/</li>
    <li>The class <code>Regular_triangulation_3</code> can take a kernel as
      template argument, that is one no longer has to
      use <code>Regular_triangulation_euclidean_traits_3</code>, although
      this still works.</li>
    <li>
      Add function <code>link_to_face_graph()</code> to copy the set of
      faces incident to a vertex into a model of <code>FaceGraph</code>.
    </li>
  </ul>

  <h3> 3D Mesh Generation </h3>
  <ul>
    <li>
      The constructor <code>CGAL::Polyhedral_mesh_domain_with_features_3(std::string)</code> is deprecated.
    </li>
  </ul>

  <h3>Polygon Mesh Processing</h3>
  <ul>
    <li>Add fast and robust corefinement and Boolean operation functions
      for triangulated surface meshes:
      <ul>
        <li> <code>CGAL::Polygon_mesh_processing::corefine_and_compute_union()</code> </li>
        <li> <code>CGAL::Polygon_mesh_processing::corefine_and_compute_difference()</code> </li>
        <li> <code>CGAL::Polygon_mesh_processing::corefine_and_compute_intersection()</code> </li>
        <li> <code>CGAL::Polygon_mesh_processing::corefine()</code> </li>
        <li> <code>CGAL::Polygon_mesh_processing::does_bound_a_volume()</code> </li>
        <li> <code>CGAL::Polygon_mesh_processing::surface_intersection()</code> </li>
      </ul>
    </li>
    <li>
     Add functions to compute approximated Hausdorff distances between two
     meshes, a mesh and a point set, or a point set and a mesh:
     <code>sample_triangle_mesh()</code>,
     <code>approximated_Hausdorff_distance()</code>,
     <code>approximated_symmetric_Hausdorff_distance()</code>,
     <code>max_distance_to_triangle_mesh()</code>,
     <code>max_distance_to_point_set()</code>.
    </li>
    <li>
    The function <code>CGAL::Polygon_mesh_processing::bbox_3()</code> has
    been renamed <code>CGAL::Polygon_mesh_processing::bbox()</code>.
    </li>
  </ul>
<!-- Surface Reconstruction -->
<!-- Geometry Processing -->
  <h3>Point Set Processing</h3>
  <ul>
    <li>Function <code>CGAL::remove_outliers()</code> has an
    additional parameter based on a distance threshold to make it
    easier and more intuitive to use.</li>
    <li>New functions for automatic scale estimations: either a global
    scale or multiple local scales can be estimated for both 2D and 3D
    point sets based on the assumption that they sample a curve in 2D
      or a surface in 3D.</li>
  </ul>

  <h3>CGAL and the Boost Graph Library (BGL)</h3>
  <ul>
    <li>
      Add
      function <code>CGAL::convert_nef_polyhedron_to_polygon_mesh()</code> to
      convert a <code>Nef_polyhedron_3</code> to any model of
      the <code>MutableFaceGraph</code> concept.
    </li>
    <li>
      Add class <code>CGAL::Graph_with_descriptor_with_graph</code> that
      wraps an existing graph and provides a reference to the said graph to
      all of its descriptors.
    </li>
  </ul>
  
  <h3>Cone Based Spanners</h3>
  <ul>
    <li>Add a parameter to compute half Tao graph and half Theta graph.</li>
    <li>Add an ipelet for this package.</li>
  </ul>

  <h3>Geometric Object Generators</h3>
  <ul>
    <li>
      Add point random generators
      <ul>
        <li>in a 3D triangle mesh model of the
          concept <code>FaceListGraph</code>
          (<code>CGAL::Random_points_in_triangle_mesh_3</code>),</li>
        <li>on the boundary of a tetrahedral mesh
          (<code>CGAL::Random_points_in_tetrahedral_mesh_boundary_3</code>),</li>
        <li>in a tetrahedral mesh
          (<code>CGAL::Random_points_in_tetrahedral_mesh_3</code>),</li>
        <li>in a 2D triangle mesh
          (<code>CGAL::Random_points_in_triangle_mesh_2</code>),</li>
        <li>in a range of 2D or 3D triangles
          (<code>CGAL::Random_points_in_triangles_3</code>
          and <code>CGAL::Random_points_in_triangles_2</code>).</li>
        <li>on a 3D segment
          (<code>CGAL::Random_points_on_segment_3</code>).</li>
      </ul>
    </li>
  </ul>
</div>

<h2 id="release4.9">Release 4.9 </h2>
<div>
  <p>Release date: Sept 2016 </p>
  <h3>Header-only mode</h3>
  <ul>
    <li>
      CGAL can now be used in headers only mode, i.e. without compiling the
      CGAL libraries and linking with these libraries when compiling
      examples, tests and demos. Note that running CMake on CGAL is still
      required in order to generate some configuration files.
    </li>
  </ul>
  <h3>Cone Based Spanners (new package)</h3>
  <ul>
    <li>
      This package provides algorithms for constructing two kinds of
      cone-based spanners: Yao graph and Theta graph, given a set of
      vertices on the plane and the directions of cone boundaries.
    </li>
  </ul>
<h3>2D Minkowski Sums</h3>
<ul>
  <li>Introduce a convex decomposition strategy,
    namely <code>Polygon_nop_decomposition_2</code>, that merely passed the
    input polygon to the list of output polygons.</li>
  <li>Introduce overloads of the function <code>minkowski_sum_2()</code>,
    which accepts 2 decomposition strategies.</li>
  <li>Introduce an overloaded function
    called <code>minkowski_sum_by_decomposition_2(P, Q, decom_no_holes,
    decomp_with_holes)</code>, which computes the 2D Minkowski sum using
    optimal choices of decomposition strategies.</li>
</ul>
<h3>Combinatorial Maps</h3>
  <ul>
    <li>
      Deprecate global functions
      (<code>make_combinatorial_hexahedron()</code>,
      <code>make_combinatorial_polygon()</code>,
      <code>make_combinatorial_tetrahedron()</code>,
      <code>make_edge()</code>,
      <code>insert_cell_0_in_cell_1()</code>,
      <code>insert_cell_0_in_cell_2()</code>,
      <code>insert_cell_1_in_cell_2()</code>,
      <code>insert_cell_2_in_cell_3()</code>,
      <code>insert_dangling_cell_1_in_cell_2()</code>,
      <code>is_insertable_cell_1_in_cell_2()</code>,
      <code>is_insertable_cell_2_in_cell_3()</code>,
      <code>is_removable()</code>,
      <code>remove_cell()</code>) which are now member functions in
      the <code>CombinatorialMap</code> concept.</li>
    <li>It is not longer possible to use the old API switched on by
      defining the macro <code>CGAL_CMAP_DEPRECATED</code>.
      This API was deprecated since CGAL 4.4.
    </li>
  </ul>
  <h3>Point Set Processing</h3>
  <ul>
    <li>New function <code>CGAL::read_ply_custom_points()</code> that
    allows the user to read any additional point attribute from a PLY
    input point set.</li>
    <li> <code>CGAL::structure_point_set()</code>: new algorithm that
    takes advantage of detected planes to produce a structured point
    set (with flat regions, sharp edges and vertices).</li>
  </ul>
  <h3>Point Set Shape Detection</h3>
  <ul>
    <li>New post-processing
      algorithm: <code>CGAL::regularize_planes()</code>. This allows the
      user to favor parallelism, orthogonality, coplanarity and/or axial
      symmetry between detected planes.</li>
  </ul>
  <h3>Polygon Mesh Processing</h3>
  <ul>
    <li>Add the function
  <code>CGAL::Polygon_mesh_processing::is_polygon_soup_a_polygon_mesh()</code>
      to check whether a polygon soup is a polygon mesh.</li>
    <li> Add some new features to <code>CGAL::isotropic_remeshing()</code>:
      <ul>
        <li>
          It is now possible to select fixed vertices that survive the
          remeshing process, and to keep face attributes such as colors
          valid after remeshing.
        </li>
        <li>
          The user can choose the number of relaxation steps happening at
          each loop, and to run 1-dimensional relaxation along constrained
          polylines.
        </li>
      </ul>
    </li>
    <li>
      The functions
      <code>CGAL::Polygon_mesh_processing::triangulate_face()</code>
      and <code>CGAL::Polygon_mesh_processing::triangulate_faces()</code>
      now indicate whether some faces have not been triangulated.
    </li>
  </ul>
  <h3>Surface Mesh Deformation</h3>
  <ul>
    <li>Add a new tag <code>SRE_ARAP</code> to use the Smoothed Rotation
      Enhanced As-Rigid-As-Possible deformation algorithm.</li>
  </ul>
 <h3>3D Fast Intersection and Distance Computation</h3>
  <ul>
    <li>Add the functions <code>AABB_tree::first_intersection()</code>
     and <code>AABB_tree::first_intersected_primitive()</code> that compute
     the intersection which is closest to the source of a ray</li>
  </ul>
  <h3>CGAL and the Boost Graph Library (BGL)</h3>
  <ul>
    <li>
      Add a helper function <code>CGAL::copy_face_graph()</code> to
      copy a source FaceListGraph into another FaceListGraph of
      different type.
    </li>
    <li>
      Add a class <code>CGAL::Dual</code> that creates the dual view of
      a <code>FaceGraph</code> and a creation
      function <code>CGAL::dual(primal)</code>.
    </li>
  </ul>
  <h4>CGAL and Boost Property Maps</h4>
  <ul>
    <li>It is not longer possible to use the old API of the property maps
        provided by CGAL, switched on by defining the macro
        <code>CGAL_USE_PROPERTY_MAPS_API_V1</code>. This API was deprecated
        since CGAL 4.3.
    </li>
  </ul>
</div>

<h2 id="release4.8">Release 4.8 </h2>
<div>
  <p>Release date: April 2016 </p>
  <h3>General</h3>
  <ul>
    <li>The support for Qt3 is dropped and all demos using it got removed.
    </li>
  </ul>
  <h3>Installation</h3>
  <ul>
    <li>Starting with Visual C++ 2015 we no longer
        require <code>Boost.Thread</code> as we use the C++11
        keyword <code>thread_local</code> and the C+11
        class <code>std::mutex</code> .</li>
    <li>The same holds for g++ 4.8 or later when the C++11 standard is
      used.</li>
  </ul>
  <h3>Optimal Transportation Curve Reconstruction (new package)</h3>
  <ul>
    <li>
      This package implements a method to reconstruct and simplify 2D point
      sets. The input is a set of 2D points with mass attributes, possibly
      hampered by noise and outliers. The output is a set of line segments
      and isolated points which approximate the input points.
    </li>
  </ul>
  <h3>2D Regularized Boolean Set-Operations</h3>
  <ul>
    <li>Improve the performance of operations in some settings.<br />
        <b>Breaking change</b>: This improvement requires changes of the
        face and halfedge type of the underlying arrangement Dcel.  See the
        concepts <code>GeneralPolygonSetDcelHalfedge</code> and
        <code>GeneralPolygonSetDcelFace</code> for more details.  If you use a
        different simplex types, inheriting your simplices from
        <code>CGAL::Gps_face_base</code>
        and <code>CGAL::Gps_halfedge_base</code> is sufficient to
        accommodate for the update.
    </li>
  </ul>
  <h3>3D Boolean Operations on Nef Polyhedra</h3>
  <ul>
    <li>Add 3 new constructors: from a point range, from a point, and from
    a segment.</li>
  </ul>
  <h3>Combinatorial Maps</h3>
  <ul>
    <li><b>Breaking change</b>: Change the type of Boolean marks, old type
    is int, new type is <code>size_type</code>. If no more mark is
    available, <code>get_new_mark</code> throws an exception, instead of
    returning <code>-1</code>.</li>
  </ul>
  <h3>2D Arrangements</h3>
  <ul>
    <li>Speed up the edge removal in case the incident faces contains many
    holes.</li>
    <li>Set the format of polylines and polycurves. The format of a general
      polyline or polycurve consists of the sequence of subcurves that
      comprise the original curve. The format of a polyline of linear segments
      consists of the sequence of points that define the original curve.
      (The latter restores the format used before polycurves were introduced
      in 4.7.) Fix the extraction from istream and insertion into ostream
      operators of polylines and polycurves accordingly.</li>
    <li>Fix the traits class that handles Bezier curves. In particular,
      fix the case where the curve is closed (i.e, the first and last control
      points coincide).</li>
  </ul>
  <h3>3D Mesh Generation</h3>
  <ul>
    <li>Add support of 3D gray level images as input for the tetrahedral
    mesh generation.</li>
    <li><b>Breaking change:</b> All models of the
    concept <code>MeshDomain_3</code> must now provide a member
    function <code>bbox()</code>. </li>
  </ul>
  <h3>Advancing Front Surface Reconstruction</h3>
  <ul>
    <li>Optional template functor <code>Filter</code> is replaced by
    another optional template functor <code>Priority</code>. This
    allows to change the way facets are prioritized by the algorithm
    instead of having a simple option to reject some
    facets.<br /><b>Breaking change</b>: Programs using the
    old <code>Filter</code> API will not compile anymore as it must be
    replaced with the <code>Priority</code> API as described in the
    manual. Codes using the default behavior are not impacted.</li>
  </ul>
  <h3>Polygon Mesh Processing</h3>
  <ul>
    <li>Add a new triangle-based isotropic remeshing algorithm for
    triangulated surface meshes,
    <code>CGAL::Polygon_mesh_processing::isotropic_remeshing()</code>
    and a helper function for isotropic remeshing :
    <code>CGAL::Polygon_mesh_processing::split_long_edges()</code></li>
    <li>Add the
    function <code>CGAL::Polygon_mesh_processing::border_halfedges()</code>
    to collect the border of a given face range</li>
    <li>Add the
    function <code>CGAL::Polygon_mesh_processing::remove_isolated_vertices()</code>
    to be used on any polygon mesh</li>
    <li>Add the
    function <code>CGAL::Polygon_mesh_processing::triangulate_face()</code>
    to triangulate a single face of a polygon mesh</li>
    <li>Add an overload
    for <code>CGAL::Polygon_mesh_processing::triangulate_faces()</code> to
    triangulate a range of faces of a polygon mesh</li>
    <li>Add function <code>keep_large_connected_components()</code></li>
    <li>Add measuring functions for polygon meshes, to compute length,
    area, and volume of simplices or group of simplices of a polygon
    mesh.</li>
    <li>Add function <code>bbox_3()</code> to compute the bounding box of a
    polygon mesh.</li>
  </ul>
  <h3>Point Set Processing</h3>
  <ul>
    <li> <b>Breaking change:</b> new template
      parameter <code>Concurrency_tag</code> for the
      functions <code>compute_average_spacing()</code>,
      <code>edge_aware_upsample_point_set()</code>,
      <code>jet_estimate_normals()</code>,
      <code>jet_smooth_point_set()</code>,
      and <code>pca_estimate_normals()</code>.  To update your code simply
      add as first template parameter <code>CGAL::Sequential_tag</code>
      or <code>CGAL::Parallel_tag</code> when calling one of these
      functions.</li>
    <li> <code>CGAL::Parallel_tag</code> can no longer be used in Point Set
      Processing algorithms if TBB is not available.</li>
    <li>
      Add a new simplification algorithm based on hierarchical
    clustering: <code>CGAL::hierarchy_simplify_point_set()</code>. It
    allows either to uniformly simplify the point set or to automatically
    adapt the local density of points to the local variation of the input
    computed by principal component analysis.
    </li>
    <li> New IO functions for PLY format (Polygon File
      Format): <code>CGAL::read_ply_points()</code>,
      <code>CGAL::read_ply_points_and_normals()</code>,
      <code>CGAL::write_ply_points()</code>
      and <code>CGAL::write_ply_points_and_normals()</code>.</li>
  </ul>
  <h3>Surface Mesh Parameterization</h3>
  <ul>
    <li><code>LSCM_parameterizer_3</code> now uses by default Eigen
    instead of OpenNL as a model
    of <code>SparseLinearAlgebraTraits_d</code>.</li>
  </ul>
  <h3>Spatial Searching</h3>
  <ul>
    <li>Add function to find any point in a range query, that is neither
    all points, nor the closest one.</li>
  </ul>
  <h3>Principal Component Analysis</h3>
  <ul>
    <li>
      Add a template parameter <code>DiagonalizeTraits</code> for
      functions <code>CGAL::linear_least_squares_fitting_2()</code>
      and <code>CGAL::linear_least_squares_fitting_3()</code>. This
      allows to either choose the legacy internal diagonalization code
      from CGAL or the Eigen implementation (or any class that is a
      model of <code>DiagonalizeTraits</code>). Variants of the
      function that automatically deduce the kernel also automatically
      select the diagonalizer, so the API is mostly preserved.
    </li>
  </ul>
  <h3>CGAL and Solvers</h3>
  <ul>
    <li>
      This package now includes all CGAL concepts for solvers with
      models using the third party Eigen library.
    </li>
  </ul>
  <h3>CGAL and the Boost Graph Library (BGL)</h3>
  <ul>
    <li>Add function <code>CGAL::split_graph_into_polylines()</code> that
      allows to extract from a soup of segments given as a graph, polylines
      with nodes of degree at most 2. In addition a functor can be passed
      to the function to specify additional polyline endpoints.</li>
    <li>
      New functions to manipulate selection of faces, edges and vertices in
      a halfedge graph are added:
      <code>CGAL::expand_face_selection()</code>,
      <code>CGAL::reduce_face_selection()</code>,
      <code>CGAL::expand_edge_selection()</code>,
      <code>CGAL::reduce_edge_selection()</code>
      <code>CGAL::expand_vertex_selection()</code>,
      <code>CGAL::reduce_vertex_selection()</code>
      and <code>CGAL::select_incident_faces()</code>.
    <li>
      Add a helper function <code>CGAL::clear</code> which clears a
      MutableFaceGraph efficiently and generically.
    </li>
  </ul>
</div>

<h2 id="release4.7">Release 4.7 </h2>
<div>
  <p>Release date: October 2015 </p>

  <h3>Installation</h3>
  <ul>
    <li>The minimum required version of CMake is now 2.8.11. CMake versions
      3.1, 3.2, and 3.3 are supported.</li>
    <li>All Qt4 demos have been updated and now require Qt5 to be
      compiled. Qt5 version 5.3 or higher is required.  The support for Qt4
      is dropped. To compile libCGAL_Qt5 and demos, you must set the cmake
      or environment variable <code>Qt5_DIR</code> to point to the path to
      the directory containing the file <code>Qt5Config.cmake</code>
      created by your Qt5 installation.  If you are using the open source
      edition it should be
    <code>/path-to/qt-everywhere-opensource-src-&lt;version&gt;/qtbase/lib/cmake/Qt5</code>.
    </li>
    <li>The code of the 3D demos now uses modern OpenGL, with shaders,
    instead of the fixed pipeline API of OpenGL-1.</li>
    <li>The Microsoft Windows Visual C++ compiler 2015 (VC14) is now
      supported.  However, since this compiler is not officially supported
      by Intel TBB 4.4 and Qt 5.5 (the latest versions available at the
      time of this release), the parallelism features of CGAL and Qt5 demos
      will not work.
    </li>
  </ul>

  <h3>L Infinity Segment Delaunay Graphs (new package)</h3>
  <ul>
    <li>
      The package provides the geometric traits for constructing the
      segment Delaunay graph in the max-norm (L Infinity).  The traits also
      contain methods to draw the edges of the dual of the segment Delaunay
      graph in the max-norm i.e., the segment Voronoi diagram in the
      max-norm. The algorithm and traits rely on the segment Delaunay graph
      algorithm and traits under the Euclidean distance. The segment
      Voronoi diagram in the max-norm has applications in VLSI CAD.
    </li>
  </ul>

  <h3>Advancing Front Surface Reconstruction (new package)</h3>
  <ul>
    <li>
      This package provides a greedy algorithm for surface reconstruction
      from an unorganized point set. Starting from a seed facet, a
      piecewise linear surface is grown by adding Delaunay triangles one by
      one. The most plausible triangles are added first, in a way that
      avoids the appearance of topological singularities.
    </li>
  </ul>

  <h3>Triangulated Surface Mesh Shortest Paths (new package)</h3>
  <ul>
    <li>
      The package provides methods for computing shortest path on
      triangulated surface meshes. Given a set of source points
      on the surface, this package provides a data structure that
      can efficiently provides the shortest path from any point on
      the surface to the sources points.
      There is no restriction on the genus or the number of connected
      components of the mesh.
    </li>
  </ul>

  <h3>Triangulated Surface Mesh Skeletonization (new package)</h3>
  <ul>
    <li>
      This package provides a (1D) curve skeleton extraction algorithm for
      a triangulated polygonal mesh without borders based on the mean
      curvature flow.  The particularity of this skeleton is that it
      captures the topology of the input.  For each skeleton vertex one can
      obtain its location and its corresponding vertices from the input
      mesh.  The code is generic and works with any model of the
      `FaceListGraph` concept.
    </li>
  </ul>

  <h3>3D Point-Set Shape Detection (new package)</h3>
  <ul>
    <li>
      This package implements the efficient RANSAC method for shape
      detection, contributed by Schnabel et al. From an unstructured point
      set with unoriented normals, the algorithm detects a set of
      shapes. Five types of primitive shapes are provided by this package:
      plane, sphere, cylinder, cone and torus. Detecting other types of
      shapes is possible by implementing a class derived from a base shape.
    </li>
  </ul>

  <h3>2D Visibility (new package)</h3>
  <ul>
    <li>This package provides several variants to compute the visibility
      area of a point within polygonal regions in two dimensions.
    </li>
  </ul>

  <h3>Polygon Mesh Processing (new package)</h3>
  <ul>
    <li> This package implements a collection of methods and classes for
      polygon mesh processing, ranging from basic operations on simplices,
      to complex geometry processing algorithms.  The implementation of
      this package mainly follows algorithms and references given in Botsch
      et al.'s book on polygon mesh processing.
    </li>
  </ul>


  <h3>General</h3>
  <ul>
    <li>Support for unordered sets and maps of the stdlib and of boost for
      handle and index classes.
    </li>
  </ul>

<!-- gsoc13-CurveSkeleton-new_package-xgao begin -->

<!-- gsoc13-CurveSkeleton-new_package-xgao end -->

<!-- Point_set_shape_detection_3-cjamin begin -->

<!-- Point_set_shape_detection_3-cjamin end -->

<!-- gsoc2013-Visibility_doc-hemmer begin -->

<!-- gsoc2013-Visibility_doc-hemmer end -->

<!-- Major and breaking changes -->
  <h3>Approximation of Ridges and Umbilics on Triangulated Surface Meshes</h3>
  <ul>
    <li> This package now supports any model of the
      concept <code>FaceGraph</code>.</li>
    <li> <b>Breaking change:</b> The package no longer supports models
      of <code>TriangulatedSurfaceMesh</code> which are not at the same
      time models of the concept <code>FaceGraph</code>.
    </li>
  </ul>

  <h3>dD Geometry Kernel</h3>
  <ul>
    <li>
      Epick_d gains 3 new functors: <code>Construct_circumcenter_d</code>,
      <code>Compute_squared_radius_d</code>,
      <code>Side_of_bounded_sphere_d</code>.
      Those are essential for the computation of alpha-shapes.
    </li>
  </ul>

  <h3>2D Arrangements</h3>
  <ul>
    <li>Introduced a new traits class, called
      <code>Arr_polycurve_traits_2&lt;SubcurveTraits&gt;</code>, which
      handles general piece-wise (polycurve) curves. The pieces do not
      necessarily have to be linear.</li>
    <li>Introduced two new concepts called
      <code>ArrangementApproximateTraits_2</code> and
      <code>ArrangementConstructXMonotoneCurveTraits_2</code>.
      <ul>
	<li>The existing <code>ArrangementLandmarkTraits_2</code> concept,
	  which has two requirements, now refines the two respective
	  concepts above.</li>
	<li>The template parameter of the existing
	  <code>Arr_polyline_traits_2&lt;SegmentTraits&gt;</code> template
	  must be substituted with a traits class that is a model of
	  the <code>ArrangementConstructXMonotoneTraits_2</code> concept
	  among the other when <code>Arr_polyline_traits_2</code> is
	  instantiated.
        </li>
      </ul>
    </li>
  </ul>

  <h3>2D Minkowski Sums</h3>
  <ul>
    <li>Added support for polygons with holes and optimized the
      construction of Minkowski sums.
      <ul>
        <li>Introduced an implementation of the "reduced convolution"
	  method, a variant of the method described in "2D Minkowski Sum of
	  Polygons Using Reduced Convolution" by Behar and Lien. The new
	  method supports polygons with holes and in many cases out
	  pergorms the implementation of the exsisting (full) convolution
	  method.</li>
        <li>Introduced two new classes that decompose polygons into convex
	  pieces (models of the <code>PolygonConvexDecomposition_2</code>
	  concept) based on vertical decomposition and constrained Delaunay
	  triangulation, respectively. These new models also support the
	  convex decomposition of polygons with holes.
        </li>
      </ul>
    </li>
  </ul>

  <h3>3D Periodic Triangulations</h3>
  <ul>
    <li>Rename <code>Periodic_3_triangulation_traits_3</code> to
      <code>Periodic_3_Delaunay_triangulation_traits_3</code>.
    </li>
    <li>Rename the concept <code>Periodic_3TriangulationTraits_3</code> to
          <code>Periodic_3DelaunayTriangulationTraits_3</code>.
    </li>
    <li>Create <code>Periodic_3_triangulation_traits_3</code> and the
      concept <code>Periodic_3TriangulationTraits_3</code>.
    </li>
  </ul>

  <h3>2D Conforming Triangulations and Meshes</h3>
  <ul>
    <li>
      Add an optimization method <code>CGAL::lloyd_optimize_mesh_2()</code>
      that implements the Lloyd (or Centroidal Voronoi Tesselation)
      optimization algorithm in a Constrained Delaunay Triangulation.  For
      optimization, the triangulation data structure on which the mesher
      relies needs its <code>VertexBase</code> template parameter to be a
      model of the new concept <code>DelaunayMeshVertexBase_2</code>.
    </li>
  </ul>

  <h3>Point Set Processing and Surface Reconstruction from Point Sets</h3>
  <ul>
    <li>
      Add the function <code>CGAL::compute_vcm()</code> for computing the
      Voronoi Covariance Measure (VCM) of a point set. The output of this
      function can be used with the
      function <code>CGAL::vcm_is_on_feature_edge()</code> to determine
      whether a point is on or close to a feature edge. The former function
      is also internally used by <code>CGAL::vcm_estimate_normals()</code>
      to estimate the normals of a point set and it is particularly suited
      to point sets with noise.
    </li>
  </ul>

  <h3>Spatial Sorting</h3>
  <ul>
    <li>Add the possibility to sort points on a sphere along
      a space-filling curve using the functions
      <code>CGAL::hilbert_sort_on_sphere</code> and
      <code>CGAL::spatial_sort_on_sphere</code>.</li>
  </ul>

  <h3>Geometric Object Generators</h3>
  <ul>
    <li>Add new random generator of points in a 2D and 3D triangle and in a
        tetrahedron
        (<code>CGAL::Random_points_in_triangle_2</code>,
        <code>CGAL::Random_points_in_triangle_3</code>,
        <code>CGAL::Random_points_in_tetrahedron_3</code>).
    </li>
  </ul>

<!-- end of the div for 4.7 -->
</div>

<h2 id="release4.6.2">Release 4.6.2 </h2>
<div>
  <p>Release date: August 2015 </p>

  <p>This release only fixes bugs. See the list of fixed bugs on Github:</p>
  <p><a href="https://github.com/CGAL/cgal/issues?q=milestone%3A4.6.2">
    https://github.com/CGAL/cgal/issues?q=milestone%3A4.6.2
  </a></p>
</div>

<h2 id="release4.6.1">Release 4.6.1 </h2>
<div>
  <p>Release date: June 2015 </p>

  <p>This release only fixes bugs. See the list of fixed bugs on Github:</p>
  <p><a href="https://github.com/CGAL/cgal/issues?q=milestone%3A4.6.1+-label%3Ainvalid">
    https://github.com/CGAL/cgal/issues?q=milestone%3A4.6.1+-label%3Ainvalid
  </a></p>
</div>

<h2 id="release4.6">Release 4.6 </h2>
<div>
  <p>Release date: April 2015 </p>

<!-- Installation (and general changes) -->
  <h3>Installation</h3>
  <ul>
    <li>The required version of Boost is now 1.48 or higher.</li>
  </ul>
<!-- New packages -->
  <h3>2D Polyline Simplification (new package)</h3>
  <ul>
    <li>This package enables to simplify polylines with the guarantee
        that the topology of the polylines does not change. This can be
        done for a single polyline as well as for a set of polyline
        constraints in a constrained triangulation. The simplification
        can be controlled with cost and stop functions.</li>
  </ul>

  <h3>2D Generalized Barycentric Coordinates (new package)</h3>
  <ul>
    <li>This package offers an efficient and robust implementation of
        two-dimensional closed-form generalized barycentric coordinates
        defined for simple two-dimensional polygons.</li>
  </ul>

  <h3>Scale-Space Surface Reconstruction (new package)</h3>
  <ul>
    <li>This new package provides a class gathering a dedicated smoothing
        algorithm and some convenience functions to help the creation of
        a surface out of a point set using the 3D Alpha Shapes package.
        The particularity of this reconstruction pipeline is that the
        input point are in the output and no new points are created.
        Note that in the current version, the output is a triangle soup
        that is not necessarily a valid (manifold) polyhedral surface.
    </li>
  </ul>

  <h3>Surface Mesh (new package)</h3>
  <ul>
    <li>The surface mesh class provided by this package is an implementation
        of the halfedge data structure allowing to represent polyhedral surfaces.
        It is an alternative to the packages <code>CGAL::Polyhedron_3</code>
        and <code>CGAL::HalfedgeDS</code>. </li>
  </ul>

  <h3>dD Triangulation (new package)</h3>
  <ul>
    <li>This new package provides classes for manipulating triangulations
        in Euclidean spaces whose dimension can be specified at
        compile-time or at run-time. It also provides a class that
        represents Delaunay triangulations.</li>
  </ul>

<!-- Major and breaking changes -->
  <h3>dD Convex Hulls and Delaunay Triangulations</h3>
  <ul>
    <li>This package is deprecated and the new package Triangulation should be used instead.</li>
  </ul>
<!-- Arithmetic and Algebra -->
<!-- Combinatorial Algorithms -->
<!-- Geometry Kernels -->
  <h3>dD Geometry Kernel</h3>
  <ul>
    <li> It has been reported that the recently introduced <code>Epick_d</code>
      kernel may not work with Intel C++ Compiler prior to version 15.
      Documentation has been updated.</li>
  </ul>
<!-- Convex Hull Algorithms -->
  <h3>3D Convex Hulls</h3>
  <ul>
    <li>Add functions <code>halfspace_intersection_3</code> and
        <code>halfspace_intersection_with_constructions_3</code> to compute
        the intersection of halfspaces defining a closed polyhedron.</li>
    <li>Fix a bug introduced in CGAL 4.5 that can appear while computing
        the convex hull of coplanar points.</li>
    <li>Fix a robustness issue in <code>Convex_hull_traits_3</code>.
        This traits is used by default with the kernel
        <code>Exact_predicates_inexact_constructions_kernel</code>.</li>
    <li>The function <code>CGAL::convex_hull_incremental_3</code> is deprecated and
        the function <code>convex_hull_3</code> should be used instead.</li>
  </ul>
<!-- Polygons -->
<!-- Cell Complexes and Polyhedra -->
  <h3>Combinatorial Maps and Linear Cell Complex</h3>
  <ul>
    <li>Added <code>correct_invalid_attributes</code>,
      <code>set_automatic_attributes_management</code> and
      <code>are_attributes_automatically_managed</code> methods in
      <code>CombinatorialMap</code> concept. This allows high level
      operations to not update non void attributes during massive calls
      of these operations, but only after the end of their executions.
    </li>
  </ul>
<!-- Arrangements -->
<!-- Triangulations and Delaunay Triangulations -->
 <h3>2D Triangulations</h3>
  <ul>
    <li>The class <code>Constrained_triangulation_plus_2</code> now
        can handle polylines as constraints.</li>
    <li>As a consequence a <code>Constraint_id</code> has been introduced
        which replaces <code>pair&lt;Vertex_handle,Vertex_handle&gt;</code> as
        identifier of a constraint.
  </ul>
<!-- Voronoi Diagrams -->
<!-- Mesh Generation -->
  <h3>3D Mesh Generation</h3>
  <ul>
    <li>Add member functions <code>output_boundary_to_off</code> and
        <code>output_facets_in_complex_to_off</code>
        in the class <code>CGAL::Mesh_complex_3_in_triangulation_3</code>
        to export the boundary of a domain or a subdomain.</li>
  </ul>
<!-- Geometry Processing -->
<!-- Spatial Searching and Sorting -->
  <h3>3D Fast Intersection and Distance Computation</h3>
  <ul>
    <li>Add new constructors
    to <code>AABB_halfedge_graph_segment_primitive</code> and
    <code>AABB_face_graph_triangle_primitive</code> in order to be able to
    build primitives one by one.</li>
  </ul>
  <h3>Spatial Searching</h3>
  <ul>
    <li>
      Fixed a bug in <code>CGAL::Splitters.h</code> sliding midpoint rule,
      where degenerated point sets (e.g.,points on segment)
      caused the kd-tree to get linear.
    </li>
    <li>
      Improved performance of <code>Orthogonal_k_neighbor_search</code>.
      Note that VC 2013 does not
      compile <code>boost::container::deque</code> of Boost 1_55 and does
      hence have a workaround which does not have the improvement.
    </li>
    <li>
      <b>Breaking change:</b> The concept <code>OrthogonalDistance</code> has
      new function overloads for <code>min_distance_to_rectangle</code> and
      <code>max_distance_to_rectangle</code> with an additional reference
      parameter <code>std::vector</code>.
    </li>
    <li>
      <b>Breaking change:</b> The order of the points in the iterator range
      <code>[tree.begin(),tree.end()]</code> is not the order of
      insertion of the points into the tree.  This was not guaranteed before
      but might have been observed and exploited by users.
    </li>
    <li>
      Derived <code>kd_tree_leaf_node</code>
      and <code>kd_tree_internal_node</code> from <code>kd_tree_node</code>
      to save memory.
    </li>
  </ul>
<!-- Geometric Optimization -->
<!-- Interpolation -->
<!-- Support Library -->
  <h3>Geometric Object Generators</h3>
  <ul>
    <li>Add a new function <code>random_convex_hull_in_disc_2</code> that
        efficiently generates a random polygon as the convex hull of
        uniform random points chosen in a disc.</li>
  </ul>
<!-- end of the div for 4.6 -->
</div>

<h2 id="release4.5.2">Release 4.5.2</h2>
<div>
  <p>Release date: February 2015</p>

  <h3>General</h3>
  <ul>
    <li> Fix a bug that prevented the compilation with recent versions of
    Boost (>=1.56) when explicit conversions operators (from C++11) are
    supported. That prevented the compilation with Microsoft Visual Studio
    2013.
  </ul>
  <h3>3D Convex Hulls</h3>
  <ul>
    <li> Fix a non-robust predicate bug that was showing up when input
    points where lexicographically sorted.</li>
  </ul>
  <h3>3D Mesh Generation</h3>
  <ul>
    <li>Fix a bug in the sliver perturbation optimization method.  It could
      create some holes on the surface of the mesh.</li>
  </ul>
</div>

<h2 id="release4.5.1">Release 4.5.1 </h2>
<div>
  <p>Release date: December 2014 </p>

  <h3>3D Mesh Generation</h3>
  <ul>
    <li>Fix a bug in the sliver exudation preservation of boundaries. </li>
  </ul>
</div>

<h2 id="release4.5">Release 4.5 </h2>
<div>
  <p>Release date: October 2014 </p>

<!-- Installation (and general changes) -->
  <h3>Installation</h3>
  <ul>
    <li>Changes in the set of supported platforms:
      <ul>
        <li>The Microsoft Windows Visual C++ compiler 2008 (VC9) is no
          longer supported since CGAL-4.5.</li>
      </ul>
    </li>
    <li>Since CGAL version 4.0, Eigen was the recommended third-party
      library to use with <i>Planar Parameterization of Triangulated
      Surface Meshes</i>, <i>Surface Reconstruction from Point
      Sets</i>, <i>Approximation of Ridges and Umbilics on Triangulated
      Surface Meshes</i>, and <i>Estimation of Local Differential
      Properties of Point-Sampled Surfaces</i> packages. From CGAL
      version 4.5, Taucs, Blas and Lapack are no longer supported.
    </li>
    <li>CGAL is now compatible with the new CMake version 3.0.</li>
  </ul>

<!-- New packages -->
  <h3>Triangulated Surface Mesh Deformation (new package)</h3>
  <ul>
    <li> This package allows to deform a triangulated surface mesh
      under positional constraints of some of its vertices without
      requiring any additional structure other than the surface mesh itself.
      The methods provided implements an as-rigid-as-possible deformation.
      Note that the main class name has changed between the 4.5-beta1 and the 4.5
      releases to better match the CGAL naming conventions
      (from <code>CGAL::Deform_mesh</code> to <code>CGAL::Surface_mesh_deformation</code>).
    </li>
  </ul>

<!-- Major and breaking changes -->
  <h3>CGAL and the Boost Graph Library (major changes)</h3>
  <ul>
    <li>Cleanup of the <code>HalfedgeGraph</code> concept. In particular:
    <ul>
      <li>Introduction of the notion of <code>halfedge_descriptor</code> in
        the specialization of the
        class <code>boost::graph_traits</code>.</li>
      <li>Deprecation of <code>halfedge_graph_traits</code>.</li>
      <li>A model of <code>HalfedgeGraph</code> is considered as an
        undirected graph. Thus any call to <code>edges()</code> should be
        replaced by <code>halfedges()</code> and <code>num_edges()</code>
        now returns the number of (undirected) edges.
      <li><b>Breaking change:</b> <code>is_border_edge</code>
        and <code>is_border_halfedge</code> properties are removed.  The
        free functions <code>is_border()</code>
        and <code>is_border_edge()</code> should be used instead.</li>
      <li>Renaming of <code>HalfedgeGraph</code> specific free
        functions.</li>
    </ul>
    </li>
    <li>Introduction of the <code>FaceGraph</code> concept.</li>
    <li>Adaptation of the package <em>Triangulated Surface Mesh
      Simplification</em> and of the
      class <code>AABB_halfedge_graph_segment_primitive</code> from the
      package <em>3D Fast Intersection and Distance Computation</em> to
      the API change.</li>
    <li>Update of the package <em>Triangulated Surface Mesh
      Segmentation</em> and of the class
      <code>AABB_face_graph_triangle_primitive</code> from the
      package <em>3D Fast Intersection and Distance Computation</em> to
      accept model of the newly introduced concepts.</li>
    <li>Offer <em>Euler</em> operations as free functions for models of the
      graph concepts provided by CGAL.</li>
    <li>Specialization of <code>boost::graph_traits</code>
      for <code>OpenMesh::PolyMesh_ArrayKernelT</code> as proof of
      concept.  A <code>OpenMesh::PolyMesh_ArrayKernelT</code> becomes a
      model of the aforementioned concepts when including
      <code>CGAL/boost/graph/graph_traits_PolyMesh_ArrayKernelT.h</code>.</li>
  </ul>

<!-- Geometry Kernels -->
  <h3>dD Geometry Kernel</h3>
  <ul>
    <li> A new model <code>Epick_d</code> of the <code>Kernel_d</code>
      concept is introduced. It provides better performance through
      arithmetic filtering and specializations for fixed dimensions. It may
      not work with compilers as old as gcc-4.2, but was tested with
      gcc-4.4.</li>
  </ul>

<!-- Convex Hull Algorithms -->
  <h3>3D Convex Hulls</h3>
  <ul>
    <li> Clean up the documentation of the concepts</li>
  </ul>

<!-- Arrangements -->
  <h3>2D Arrangements</h3>
  <ul>
    <li>Fixed a bug in removing an unbounded curve (e.g., a ray) from
      an arrangement induced by unbounded curves.</li>
  </ul>

  <h3>2D Snap Rounding</h3>
  <ul>
    <li> Replaced use of private <code>kd_tree</code> with CGAL's
      official <code>Kd_tree</code> from <code>Spatial_searching</code>
      package; results in a small performance gain. Removed the
      private <code>kd_tree</code> package.
    </li>
  </ul>

<!-- Triangulations and Delaunay Triangulations -->
  <h3>3D Triangulations</h3>
  <ul>
    <li> Add an experimental parallel version of the Delaunay triangulation
      and the regular triangulation algorithms, which allows parallel
      insertion and removal of point ranges.</li>
    <li>Add caching of circumcenters to
      <code>Regular_triangulation_cell_base_3</code>. The cache value is
      computed when <code>cell->circumcenter()</code>
      or <code>rt.dual(cell)</code> functions are called.
    </li>
  </ul>

  <h3>3D Periodic Triangulations</h3>
  <ul>
    <li>Add a method to locate point with inexact predicates.
    </li>
  </ul>

<!-- Mesh Generation -->
  <h3>3D Mesh Generation</h3>
  <ul>
    <li>Add a new constructor for the
      class <code>Labeled_mesh_domain_3</code> which takes
      an <code>Iso_cuboid_3</code>.</li>
    <li>Add a new labeling function wrapper for meshing multi-domain.</li>
    <li>The meshing functionality in the Qt demos
      in <code>demo/Polyhedron/</code> and <code>demo/Mesh_3/</code> can
      now use the handling of 1d-features, that exists in CGAL since
      version 3.8.
    <li> Add an experimental parallel version of the 3D mesh refinement and
      mesh optimization methods.
    </li>
  </ul>

<!-- Geometry Processing -->
  <h3>Point Set Processing and Surface Reconstruction from Point Sets</h3>
  <ul>
    <li>The former demo has been removed and is fully merge in the
    Polyhedron demo.</li>
  </ul>

  <h3>Point Set Processing</h3>
  <ul>
    <li>Workaround a bug in dijsktra shortest path of boost 1.54 by
      shipping and using the boost header from the 1.55 release. This
      header will be used only if you are using the version 1.54 of
      boost.
    </li>
  </ul>

  <h3>Triangulated Surface Mesh Simplification</h3>
  <ul>
    <li>
      <b>Breaking change:</b> Due to the cleanup of the concepts of the
      package <em>CGAL and the Boost Graph Library</em>, the named
      parameter <code>edge_is_border_map</code> has been removed, and the
      named parameter
      <code>edge_is_constrained_map</code> now expects a property map with
      an edge descriptor as key type (vs. halfedge descriptor before).
    </li>
    <li>Add some optimization in the code making the implementation faster
      (depending on the cost and the placement chosen). However, for an
      edge which collapse is not topologically valid, the vector of
      vertices of the link provided by its profile might contains
      duplicates, thus also breaking the orientation guarantee in the
      vector.  This must not be a problem for users as the edge is not
      collapsible anyway but if it is a absolute requirement for user
      defined cost/placement, defining the
      macro <code>CGAL_SMS_EDGE_PROFILE_ALWAYS_NEED_UNIQUE_VERTEX_IN_LINK</code>
      will restore the former behavior.
    </li>
  </ul>

<!-- Spatial Searching and Sorting -->
  <h3>dD Spatial Searching</h3>
  <ul>
    <li> Added methods <code>reserve(size_t size)</code> and <code>size_t
      capacity()</code> to class <code>Kd_tree</code> to allocate memory
      to store <code>size</code> points and to report that number (STL
      compliance).
    </li>
  </ul>

<!-- Support Library -->
  <h3>STL Extensions for CGAL</h3>
  <ul>
    <li> Add <code>Compact_container::operator[]</code>, allowing a direct
      access to the ith element of a compact container.</li>
    <li> Add <code>Concurrent_compact_container</code>, a compact container
      which allows concurrent insertion and removal.</li>
  </ul>

<!-- end of the div for 4.5 -->
</div>

<h2 id="release4.4">Release 4.4 </h2>
<div>
  <p>Release date: April 2014 </p>
  <h3>Installation</h3>
  <ul>
    <li>Additional supported platforms:
      <ul>
        <li>The Apple Clang compiler version 5.0 is now supported on
          OS X Mavericks.</li>
        <li>The Microsoft Windows Visual C++ compiler 2013 (VC12) is now
          supported.</li>
      </ul>
    </li>
  </ul>
  <h3>Triangulated Surface Mesh Segmentation (new package)</h3>
  <ul>
    <li> This package implements the segmentation of triangulated surface meshes
         based on the Shape Diameter Function (SDF). In addition, it also provides
         functions to generate segmentations based on a user defined alternative
         to the SDF.
    </li>
  </ul>


  <h3>Number Types</h3>
  <ul>
    <li> A new class <code>CGAL::Mpzf</code> is introduced on some platforms
      for exact ring operations. It is used to improve the speed of the
      evaluation of predicates in degenerate situations.</li>
  </ul>

  <h3>2D and 3D Geometry Kernel </h3>
  <ul>
    <li> Fix a bug introduced in CGAL 4.3 when computing the intersection
         of two 3D triangles.</li>
  </ul>

  <h3>2D Polygon Partitioning</h3>
  <ul>
    <li>Bug fix to make the partition algorithms working with a Lazy kernel such as
        <code>Exact_predicates_exact_constructions_kernel</code>.
    </li>
  </ul>

  <h3>2D Regularized Boolean Set-Operations</h3>
  <ul>
    <li>Fix two memory leaks in
      <code>CGAL::General_polygon_set_2</code>.
    </li>
  </ul>

  <h3>Combinatorial Maps and Linear Cell Complex</h3>
  <ul>
    <li> <code>null_dart_handle</code> is no longer a static data member in
      the <code>CombinatorialMap</code> concept. This implies to move the
      following methods of <code>Dart</code> concept
      into <code>CombinatorialMap</code>
      concept: <code>is_free</code>, <code>highest_nonfree_dimension</code>,
      <code>opposite</code> and <code>other_extremity</code>. We also
      transform the static methods <code>vertex_attribute</code>
      and <code>point</code> of <code>Linear_cell_complex</code> class into
      non static methods. You can define the CGAL_CMAP_DEPRECATED macro to
      keep the old behavior.
    </li>
  </ul>

  <h3>2D Arrangements</h3>
  <ul>
    <li> Revise the API of <b>polylines</b>. In particular,
      <i>construction</i> is now done using functors
      and <i>iteration</i> is possible only on the segments of a
      polyline.
    <li>Fix a bug in the <i>Landmark</i> point-location strategy.</li>
  </ul>

  <h3>2D Snap Rounding</h3>
  <ul>
    <li>Fix a memory leak</li>
  </ul>

  <h3>2D Triangulations</h3>
  <ul>
    <li>Add different overloads of the function <code>insert_constraints</code>
        that inserts a range of points and segments, or a range of segments.
        These functions uses the spatial sorting in order to speed
        up the time needed for the insertion.
    </li>
  </ul>

  <h3>3D Alpha Shapes</h3>
  <ul>
    <li> Add member functions in <code>CGAL::Alpha_shape_3</code> to give
         access to the alpha status of edges and facets
         (<code>get_alpha_status())</code>.</li>
    <li> Add another filtration method
          (<code>filtration_with_alpha_values()</code>) that reports the
          alpha value at which each face appears in the filtration.</li>
  </ul>

  <h3>3D Mesh Generation</h3>
  <ul>
    <li>Fix the access to functions <code>number_of_facets</code>
	and <code>number_of_cells</code> in
	<code>Mesh_complex_3_in_triangulation_3</code>.
    </li>
    <li>Change the internal API of the sliver perturber, to make possible
	for developers to optimize another criterion than the (default)
	minimal dihedral angle.  Developers can also define a new
	perturbation vector (for angles we had gradient of squared
	circumradius, gradient of volume, gradient of minimal dihedral
	angle, and random) which is better suitable to optimize their
	criterion.
    </li>
    <li>Improve the use of cache values in <code>Mesh_cell_base_3</code> to
          (re)compute circumcenters and sliver criterion values only when
          needed.
    </li>
  </ul>

  <h3>Triangulated Surface Mesh Simplification</h3>
  <ul>
    <li>Fix a bug in the way edges can be marked as non-removable by adding
        a named-parameter <code>edge_is_constrained_map</code> to the function
        <code>edge_collapse</code></li>
  </ul>

  <h3>dD Spatial Searching</h3>
  <ul>
    <li>Fix a documentation bug: The property map passed as template
      parameter to the classes
      <code>Search_traits_adapter</code> and <code>Distance_adapter</code>
      must be a lvalue property map. To avoid incorrect usage, a static
      assertion has been added in the CGAL code to prevent the user from
      instantiating these classes with an incorrect property map type.</li>
  </ul>

 <h3>CGAL ipelets</h3>
  <ul>
    <li> Better description of the demo ipelets in the user manual     </li>
    <li> New ipelet for pencils of circles</li>
    <li> New ipelet for hyperbolic geometry in Poincaré model</li>
    <li> The generator ipelet now generates point in a selected zone</li>
    <li> Hilbert sort ipelet implements two policies</li>
  </ul>
</div>

<h2 id="release4.3">Release 4.3 </h2>
<div>
  <p> Release date: October 2013 </p>

  <h3>The CGAL Manual</h3>
  <ul>
    <li>The documentation of CGAL is now generated with Doxygen.</li>
  </ul>

  <h3>2D Periodic Triangulations (new package)</h3>
  <ul>
    <li> This package allows to build and handle triangulations of point
      sets in the two dimensional flat torus. Triangulations are built
      incrementally and can be modified by insertion or removal of
      vertices. They offer point location facilities.  The package provides
      Delaunay triangulations and offers nearest neighbor queries and
      primitives to build the dual Voronoi diagrams.
    </li>
  </ul>

  <h3>API Changes</h3>
      <h4>2D and 3D Geometry Kernel </h4>
      <ul>
        <li> The intersection functions and functors used to return
          a <code>CGAL::Object</code> in order to deal with the different
          possible return types. However, depending on the arguments it is
          possible to reduce the possible return types to a small set. For
          this reason and to take advantage of the type safety, we decided
          to use <code>boost::variant</code> instead
          of <code>CGAL::Object</code>.  The <code>result_of</code>
          protocol is now even more useful to determine the return type of
          the intersection functions and functors. The change should be
          relatively transparent to the user thanks to the implicit
          constructor added to <code>CGAL::Object</code>. However, it is
          recommended to upgrade your code.  The previous behavior can be
          restored by defining the
          macro <code>CGAL_INTERSECTION_VERSION</code> to 1.
        </li>
      </ul>
      <h4>2D Arrangements</h4>
      <ul>
        <li> The type of the result of point location queries changed to
	  <code>boost::variant</code> (from <code>CGAL::Object</code>).
	  For convenience, the previous behavior can be restored by defining
	  the macro <code>CGAL_ARR_POINT_LOCATION_VERSION</code> to 1.
	<li> Introduced an optimization for operations on large and dense
	  arrangements.
        </li>
      </ul>
      <h4>3D Fast Intersection and Distance Computation</h4>
      <ul>
        <li>Following the intersection API
          change, <code>Object_and_primitive_id</code> has been replaced by
          a template class
          <code>Intersection_and_primitive_id&lt;Query&gt;</code> to determine
          the type depending on the query object type.
        </li>
      </ul>
      <h4>CGAL and Boost Property Maps</h4>
      <ul>
        <li>The <code>key_type</code> of the property maps provided by CGAL
          used to be an iterator. In order to be more easily re-used,
          the <code>key_type</code> has been changed to be
          the <code>value_type</code> of the iterator.  The packages that
          have been updated to match these changes are <b>Point Set
          Processing</b> and <b>Surface Reconstruction from Point Sets</b>.
          However, for most users this change should be transparent if the
          default property maps were used.  For convenience, the former
          behavior can be enabled by defining the
          macro <code>CGAL_USE_PROPERTY_MAPS_API_V1</code>.
    </li>
  </ul>

  <h3>Algebraic Foundations</h3>
  <ul>
    <li>For convenience, add an overload of <code>make_rational()</code>
    taking a pair of numbers.</li>
  </ul>

  <h3>2D and 3D Geometry Kernel </h3>
  <ul>
    <li>A <code>Iso_rectangle_2</code> can now be constructed from
      a <code>Bbox_2</code> and an <code>Iso_cuboid_3</code> from
      a <code>Bbox_3</code>. </li>
    <li> The implementation of <code>CGAL::Object</code> has been updated
      and now uses <code>boost::shared_ptr</code>
      and <code>boost::any</code>. This implementation is faster.
    </li>
    <li>Add to <code>Bbox_2</code> and <code>Bbox_3</code>
      a <code>+=</code> operator as well as free functions to get the
      bounding box of a range of geometric objects.
    </li>
  </ul>

  <h3>Combinatorial Maps</h3>
  <ul>
    <li>Two bug fixes: do not use the 2 least significant bits for cell
      attribute without dart support; share the mark when copying a
      CMap_cell_iterator.</li>
    <li>Add a constructor taking a given combinatorial map as argument,
      possibly with different dimension and/or different attributes. This
      allows to transform a combinatorial map.</li>
    <li>Add operator= and swap method.</li>
    <li>Add dynamic onmerge/onsplit functions that can be associated
      dynamically to i-attributes and which are automatically called when
      i-cells are split/merged.</li>
    <li>Add a function allowing to reverse the orientation of a
      combinatorial map, and another one to reverse one connected component
      of a combinatorial map.</li>
  </ul>

  <h3>3D Boolean Operations on Nef Polyhedra</h3>
  <ul>
    <li>Bug-fix in IO when using <code>Lazy_exact_nt</code> as number type
      or <code>Exact_predicates_exact_constructions_kernel</code> as
      kernel.</li>
  </ul>

  <h3>2D Triangulations</h3>
  <ul>
    <li>Extend the concept <code>TriangulationDataStructure_2</code> to
      require a more general <code>copy_tds</code> function that allows a
      copy between TDS of different types. The CGAL model has been
      updated.</li>
    <li>Add a way to efficiently insert a range of points with information
      into the 2D constrained Delaunay triangulations.
  </ul>

  <h3>3D Triangulations</h3>
  <ul>
    <li>Extend the concept <code>TriangulationDataStructure_3</code> to
      require a more general <code>copy_tds</code> function that allows a
      copy between TDS of different types. The CGAL model has been
      updated.</li>
    <li>Add an advanced function to set the infinite vertex of the
      triangulation for low level operations</li>
    <li>Fix a bug in the function inserting a range of points with info
      when the <code>Fast_location</code> tag is used</li>
  </ul>

  <h3>2D Segment Delaunay Graph</h3>
  <ul>
    <li>Add functions <code>insert_points</code>
      and <code>insert_segments</code> to insert a range of points and
      segments. These functions uses the spatial sorting in order to speed
      up the time needed for the insertion. The
      function <code>insert(Input_iterator first, Input_iterator beyond,
      Tag_true)</code> has been updated to dispatch the input when possible
      to these functions.
    </li>
  </ul>

  <h3>2D Apollonius Graphs</h3>
  <ul>
    <li>Modified insertion algorithm so that the code can handle
      pseudo-circles as well.</li>
    <li>Updated implementation of the vertex conflict predicate by a
      faster version.</li>
  </ul>

  <h3>3D Mesh Generation</h3>
  <ul>
    <li>Speed-up <code>Mesh_3</code> and in particular the global
      optimizers (Lloyd and ODT) by introducing a
      parameter <code>do_freeze</code> to prevent from moving vertices
      which would move of very small displacements.</li>
    <li> Introduce new data structures and options for speed-up and
      compacity. Note that <code>Compact_mesh_cell_base_3</code> and
      <code>Mesh_vertex_base_3</code> are now our favoured implementations
      of the concepts MeshCellBase_3 and MeshVertexBase_3.
    </li>
    <li>Introduce a new constructor
      for <code>Polyhedral_mesh_domain_3</code> that takes a bounding
      polyhedron to be meshed along with a polyhedral surface entirely
      included in it.  This allows the user to mesh a polyhedral domain
      with internal surface(s) which can be non-watertight and even
      non-manifold.
    </li>
    <li> Several documentation bug fixes.</li>
    <li> Provide the ability to plug in custom cell_base/vertex_base
      classes into the Mesh_triangulation_3 class. </li>
  </ul>

  <h3>Triangulated Surface Mesh Simplification</h3>
  <ul>
    <li>Fix a segmentation fault that was happening when some edges of length 0
        were in the input mesh.</li>
  </ul>
  <h3>3D Fast Intersection and Distance Computation</h3>
  <ul>
    <li>Following the intersection API
      change, <code>Object_and_primitive_id</code> has been replaced by a
      template class
      <code>Intersection_and_primitive_id&lt;Query&gt;</code> to determine
      the type depending on the query object type.
    </li>
    <li>Introduce the
      class <code>AABB_halfedge_graph_segment_primitive</code>, which
      replaces the class <code>AABB_polyhedron_segment_primitive</code>
      (which is now deprecated).  The new class is more general and can be
      used with any model of <code>HalfedgeGraph</code>.</li>
    <li>Introduce the class <code>AABB_face_graph_triangle_primitive</code>
      which replaces the
      class <code>AABB_polyhedron_triangle_primitive</code> (which is now
      deprecated).</li>
    <li>Document the classes <code>AABB_segment_primitive</code>
      and <code>AABB_triangle_primitive</code> that were already used in
      some examples.</li>
    <li>Add a generic primitive class <code>AABB_primitive</code> that
      allows to define a primitive type by defining only two property
      maps.</li>
    <li>Introduce a new concept of
      primitive <code>AABBPrimitiveWithSharedData</code>. It allows to have
      some data shared between the primitives stored in
      a <code>AABB_tree</code>.  With this you can, for example have a
      primitive wrapping an integer which refers to the position of a
      geometric object in a <code>std::vector</code>.  Only one reference
      to this vector will be stored in the traits of the tree.  The
      concept <code>AABBTraits</code>, its model <code>AABB_traits</code>
      and the class <code>AABB_tree</code> have been updated accordingly.
      However, everything is backward compatible.</li>
    <li> Fix a memory leak in the destructor of the
    class <code>AABB-tree</code></li>
  </ul>

  <h3>STL Extensions for CGAL</h3>
  <ul>
    <li>Add to <code>Dispatch_output_iterator</code>
      and <code>Dispatch_or_drop_output_iterator</code> an operator to
      accept and dispatch a tuple of values.
    </li>
  </ul>

  <h3>Concurrency in CGAL</h3>
  <ul>
    <li>Add a <code>FindTBB</code> CMake module so that one can easily link
      with TBB to write shared-memory parallel code.</li>
    <li>Introduce two new tags: Sequential_tag and Parallel_tag</li>
  </ul>
</div>

<h2 id="release4.2">Release 4.2 </h2>
<div>
  <p> Release date: March 2013 </p>

  <h3>Installation</h3>
  <ul>
    <li>Additional supported platforms:
      <ul>
        <li>The Microsoft Windows Visual C++ compiler 2012 (VC11) is now
        supported.</li>
      </ul>
    </li>
    <li>With Microsoft Visual C++ (all supported versions), the compiler
      flags <code>/bigobj</code> and <code>/wd4503</code> are added by CGAL
      CMake scripts.
    </li>
    <li>This is the last release whose "<tt>UseCGAL.cmake</tt>" file (if
      using CGAL in a CMake build environment) contains the line
<pre>
  link_libraries(${CGAL_LIBRARIES_DIR} ${CGAL_3RD_PARTY_LIBRARIES_DIRS})
</pre>
      as this is a deprecated CMake command. The correct way to link with
      CGAL's libraries (as for required 3rd party libraries) is to use
      '<code>target_link_libraries</code>' which specifies for each build
      target which libraries should be linked. The following serves as
      example:
<pre>
  find_package(CGAL)
  include(${CGAL_USE_FILE})
  add_executable(myexe main.cpp)
  target_link_libraries(myexe ${CGAL_LIBRARIES}
                              ${CGAL_3RD_PARTY_LIBRARIES})
</pre>
      We also expect further changes in CGAL's CMake setup (change of
      variable names, consistency of filename and output, removing
      essential libraries, building executables, removal of
      '<code>${CGAL_3RD_PARTY_LIBRARIES}</code>').
    </li>
  </ul>

  <h3>2D Arrangements</h3>
  <ul>
    <li> Enhanced the 2D-arrangements demonstration program and ported it
      to Qt4. The new demonstration program makes use of the CGAL Graphics
      View framework, in which the 2D primitives are individually
      represented as objects in a scene. (The implementations of several
      demos in CGAL already make use of this framework.) This project was
      carried out as part of the 2012 Google Summer of Code program.</li>
    <li>Fixed a bug in the Walk-Along-A-Line point location strategy for
      arrangements induced by unbounded curves.</li>
  </ul>

  <h3>2D Circular Geometry Kernel</h3>
  <ul>
    <li>Fix the intersection type computed when intersecting two identical circles.</li>
    <li>Forward correctly the result type of the linear kernel functors</li>
  </ul>

  <h3>2D Triangulations</h3>
  <ul>
    <li> Add mechanism to avoid call stack overflow
    in <code>Delaunay_triangulation_2</code>
    and <code>Constrained_Delaunay_triangulation_2</code>.
    <li> Add a constructor for <code>Regular_triangulation_2</code>
    and <code>Delaunay_triangulation_2</code> from a range of points or a
    range of points with info.
  </ul>

  <h3>2D Voronoi Diagram Adaptor</h3>
  <ul>
    <li> Bug-fix: Add ccb() method in face type as documented.
  </ul>

  <h3>3D Minkowski Sum of Polyhedra</h3>
  <ul>
    <li> Fix a memory leak.
  </ul>

  <h3>3D Fast Intersection and Distance Computation</h3>
  <ul>
    <li> Update requirements of the concepts <code>AABBTraits</code>
    and <code>AABBGeomTraits</code> to match the implementation of the
    package.
  </ul>

  <h3>Generator</h3>
  <ul>
    <li> Addition of the <code>Combination_enumerator</code>
  </ul>

  <h3>STL Extensions</h3>
  <ul>
    <li>Introduction of <code>CGAL::cpp11::result_of</code> as an alias to
      the tr1 implementation from boost of the <code>result_of</code>
      mechanism.  When all compilers supported by CGAL will have a Standard
      compliant implemention of the C++11 <code>decltype</code> feature, it
      will become an alias to
      <code>std::result_of</code>.
    </li>
  </ul>

  <h3>Surface Reconstruction from Point Sets</h3>
  <ul>
    <li> Performance improvements and addition of an option to better
    reconstruct undersampled zones. The poisson reconstruction plugin
    of the Polyhedron demo has an option to switch it on.
  </ul>
</div>


<h2 id="release4.1">Release 4.1 </h2>
<div>
  <p> Release date: October 2012</p>

  <h3>Installation</h3>
  <ul>
    <li>Additional supported platforms:
      <ul>
        <li>The Apple Clang compiler versions 3.1 and 3.2 are now supported on
          Mac OS X.</li>
      </ul>
    </li>
    <li>Improved configuration for essential and optional external third party software</li>
    <li>Added more general script to create CMakeLists.txt files: <tt>cgal_create_CMakeLists</tt></li>
    <li>Availability tests for C++11 features are now performed with the help of <a href="http://www.boost.org/libs/config">Boost.Config</a>. A Boost version of 1.40.0 or higher is needed to use C++11 features.</li>
  </ul>

  <h3>2D Arrangement</h3>
  <ul>
    <li>Improved the implementation of the incremental randomized
      trapezoidal decomposition point-location strategy. The new
      implementation enables point location in unbounded arrangements. It
      constructs a search structure of guaranteed linear size with
      guaranteed logarithmic query time.
    </li>
  </ul>

  <h3>2D Convex Hulls and Extreme Points </h3>
  <ul>
    <li>Speed up the preprocessing stage of the Akl-Toussaint implementation (used by the free function <code>convex_hull_2</code> when forward iterators are provided as input).</li>
  </ul>

  <h3>Combinatorial Maps</h3>
  <ul>
    <li>Minor bugfix; replace some functors by methods.</li>
  </ul>

  <h3>Linear Cell Complex</h3>
  <ul>
    <li>Improve the demo: add a widget showing all the volumes and an operation to create a Menger sponge.</li>
  </ul>

  <h3>Kernels</h3>
  <ul>
    <li>All Kernel functors now support the result_of protocol.</li>
  </ul>

  <h3>STL_Extensions for CGAL</h3>
  <ul>
    <li>The namespace <code>cpp0x</code> has been renamed <code>cpp11</code>. The old name is still available for backward compatibility.</li>
  </ul>

</div>

<h2 id="release4.0.2">Release 4.0.2</h2>
<DIV>
<p>Release date: Jul 2012</p>

<p>
This is a bug fix release. It fixes a bug in
the <code>CMakeLists.txt</code> for CGAL-4.0.1, that prevented even
building the libraries.
</p>

</div>

<h2 id="release4.0.1">Release 4.0.1</h2>

<DIV>
<p>Release date: Jul 2012</p>

<p>
This is a bug fix release. Apart various minor fixes in the documentation,
the following has been changed since CGAL-4.0:</p>

<h3> 2D Voronoi Diagram Adaptor (re-added)</h3>
<ul>
  <li>The package <em>2D Voronoi Diagram Adaptor</em> was temporarily
  removed from the CGAL distribution because of license issues. That
  package is now back into CGAL.
  </li>
</ul>

<h3>2D and 3D Geometry Kernel </h3>
<ul>
  <li>Fix a bug in the <code>Segment_3-Triangle_3</code> intersection function in the case the segment is collinear with a triangle edge.</li>
  <li>Fix a bug in the <code>Projection_traits_.._3</code> class in the case a segment was parallel to the x-axis.</li>
</ul>

<h3>Algebraic Kernel</h3>
<ul>
  <li>Avoid the linking error "duplicate symbols" when two compilation units
    using the algebraic kernel are linked.</li>
</ul>

<h3>3D Boolean Operations on Nef Polygons Embedded on the Sphere</h3>
<ul>
<li>Fix a memory leak due to the usage of an internal mechanism that has
  been replaced by <code>boost::any</code>. This also influences the
  packages 2D Boolean Operations on Nef Polygons, 3D Boolean Operations on
  Nef Polyhedra, Convex Decomposition of Polyhedra, and 3D Minkowski Sum of
  Polyhedra.</li>
</ul>

<h3>2D Arrangement</h3>
<ul>
<li>Fix several memory leaks.</li>
</ul>

<h3>2D Mesh Generation</h3>
<ul>
  <li>Fix a compilation error in the
  header <code>&lt;CGAL/Mesh_2/Do_not_refine_edges.h&gt;</code> when g++
  version 4.7 is used.</li>
</ul>

<h3>Surface Mesh Generation and 3D Mesh Generation</h3>
<ul>
  <li>Fix an important bug in the <code>CGAL_ImageIO</code> library, that
  could lead to wrong result when meshing from a 3D image.</li>
  <li>Fix the compilation of the demo in <code>demo/Surface_mesher</code>,
  when Boost version 1.48 or 1.49 is used.</li>
</ul>

<h3>Surface Mesh Parameterization</h3>
<ul>
<li>Fix a memory leak.</li>
<li>Fix a compatibility issue with Eigen-3.1 of <code>Eigen_solver_traits</code>. This fix also affects the usage of
that class in the package <i>Surface Reconstruction from Point Sets</i>.</li>
</ul>

</DIV>

<h2 id="release4.0">Release 4.0 </h2>
<DIV>
<p> Release date: March 2012</p>

<p>
CGAL 4.0 offers the following improvements and new functionality :  </p>

<h3>License Changes</h3>
  <p>The whole CGAL-3.x series was released under a combination of LGPLv2 (for
  the foundations of CGAL), and QPL (for the high-level packages). QPL was
  the former license of the graphical toolkit Qt, but that license is not
  supported by any major free software project. Furthermore, the terms of
  the LGPLv2 license are ambiguous for a library of C++ templates, like
  CGAL.</p>

  <p>The CGAL project, driven by the CGAL Editorial Board, has decided to
  change the license scheme of CGAL. We increased the major number
  of the CGAL version to '4' in order to reflect this license change.
  The CGAL-4.x series is released under:</p>
  <ul>
    <li>LGPLv3+ (that is LGPL <em>"either version 3 of the License, or (at your
    option) any later version"</em>), for the foundations of CGAL, instead
    of LGPLv2,</li>
    <li>GPLv3+ for the high-level packages, instead of QPL.</li>
  </ul>

<h3>General</h3>
<ul>
  <li>On Windows, CGAL libraries are now built by default as shared
      libraries (also called DLL). To run applications that use .dll files
      of CGAL, you must either copy the .dll files into the directory of
      the application, or add the path of the directory that contains those
      .dll files into the PATH environment variable.
  </li>
  <li>On Windows, the CMake scripts of CGAL now search for shared version
      of the Boost libraries. You must ensure that the .dll files of Boost are
      found by the dynamic linker.  You can, for example, add the path to
      the Boost .dll files to the PATH environment variable.
  </li>
  <li>On Windows, CMake version 2.8.6 or higher is now required.
  </li>
  <li>Eigen version 3.1 or later is now the recommended third party library to use
      in  <i>Planar Parameterization of Triangulated Surface Meshes</i>,
      <i>Surface Reconstruction from Point Sets</i>,
      <i>Approximation of Ridges and Umbilics on Triangulated Surface Meshes</i>, and
      <i>Estimation of Local Differential Properties of Point-Sampled Surfaces</i>
      packages. If you use Eigen you no longer need Taucs, Lapack or Blas to use those
      packages (and any other in CGAL).
  </li>
</ul>


<h3>Linear Cell Complex (new package)</h3>
<ul>
  <li>This package implements linear cell complexes, objects in
    d-dimension  with linear geometry. The combinatorial part of
    objects is described by a combinatorial map, representing all the
    cells of the object plus the incidence and adjacency relations
    between cells. Geometry is added to combinatorial maps simply by
    associating a point to each vertex of the map.  This data
    structure can be seen as the generalization in dD of the
    <code>Polyhedron_3</code>.</li>
</ul>

<h3> 2D Voronoi Diagram Adaptor (temporarily removed)</h3>
<ul>
<li>  As the copyright holder of this package has not granted
  the right to switch from QPL to GPL, this package is
  removed from the distribution.

  Note that it is "only" an adapter, that is the functionality
  of point/segment/disk Voronoi diagram is offered through
  the Delaunay triangulation, segment Delaunay graph,
  and Apollonius graph.</li>
</ul>

<h3>AABB Tree</h3>
<ul>
  <li>Document constness of member functions of the <code>AABB_tree</code> class.</li>
  <li>The class <code>AABB_tree</code> is now guaranteed to be read-only thread-safe. As usual in CGAL,
      this small overhead introduced for thread-safety can be deactivated by defining <code>CGAL_HAS_NO_THREADS</code>.</li>
</ul>

<h3>2D Alpha Shapes</h3>
<ul>
  <li>Add an extra template parameter to the class <code>Alpha_shape_2</code> that allows a certified construction using
      a traits class with exact predicates and inexact constructions.</li>
  <li>An object of type <code>Alpha_shape_2</code> can now be constructed from a triangulation.</li>

</ul>

<h3>3D Alpha Shapes</h3>
<ul>
  <li>Add an extra template parameter to the class <code>Alpha_shape_3</code> that allows a certified construction using
      a traits class with exact predicates and inexact constructions.</li>
</ul>

<h3>Geometric Object Generators</h3>
<ul>
  <li> <code>Random_points_in_iso_box_d</code> (deprecated since 3.8) has been
  removed. Use <code>Random_points_in_cube_d</code> instead.
</ul>

<h3>Linear and Quadratic Programming Solver</h3>
<ul>
<li>Minor bugfix.</li>
</ul>

<h3>Spatial Searching</h3>
<ul>
  <li>The const-correctness of this package have been worked out. The transition for users should be smooth in
  general, however adding few const in user code might be needed in some cases.
  </li>
  <li>The class <code>Kd_tree</code> is now guaranteed to be read-only thread-safe. As usual in CGAL,
      this small overhead introduced for thread-safety can be deactivated by defining <code>CGAL_HAS_NO_THREADS</code>.</li>
  <li>Bug-fix in <code>Orthogonal_incremental_neighbor_search</code> and <code>Incremental_neighbor_search</code> classes. Several calls to <code>begin()</code>
      now allow to make several nearest neighbor search queries independently.</li>
</ul>

<h3>STL Extension</h3>
<ul>
  <li><code>CGAL::copy_n</code> is now deprecated for <code>CGAL::cpp0x::copy_n</code> which uses <code>std::copy_n</code>, if available on the platform.</li>
  <li><code>CGAL::successor</code> and <code>CGAL::predecessor</code> are now deprecated for <code>CGAL::cpp0x::next</code> and <code>CGAL::cpp0x::prev</code>. These functions
  use the standard versions if available on the platform. Otherwise, <code>boost::next</code> and <code>boost::prior</code> are used.</li>
</ul>

<h3>Triangulation_2</h3>
<ul>
  <li> Fix a thread-safety issue in <code>Delaunay_triangulation_2</code> remove functions.  As usual in CGAL,
      the small overhead introduced for thread-safety can be deactivated by defining <code>CGAL_HAS_NO_THREADS</code>.</li>
  <li> Add extraction operator for the class <code>Constrained_triangulation_2</code> (and thus to all inheriting classes).</li>
</ul>

</div>

<h2 id="release3.9">Release 3.9 </h2>
<DIV>
<p> Release date: September 2011</p>

<p>
CGAL 3.9 offers the following improvements and new functionality :  </p>

<h3>General</h3>
<ul>
  <li>The class <code>Root_of_2</code> is now deprecated. It is recommended to use the class <code>Sqrt_extension</code> instead.</li>
  <li>The class <code>Sqrt_extension</code> is now used everywhere in CGAL where an algebraic number of degree 2 is needed.
      This change has been done in the <code>Root_of_traits</code> mechanism (indirectly packages 2D Circular kernel and 3D Spherical kernel)
      and the packages 2D Segment Delaunay Graphs and 2D Arrangements.</li>
  <li>Various fixes in the manual.</li>
</ul>

<h3>Combinatorial Maps (new package)</h3>
<ul>
  <li>This package provides a new combinatorial data structure allowing to describe any orientable subdivided object whatever its dimension.
  It describes all cells of the subdivision and all the incidence and adjacency relations between these cells.
  For example it allows to describe a 3D object subdivided in vertices, edges, faces and volumes.
  This data structure can be seen as the generalization in dD of the halfedge data structure.</li>
</ul>

<h3>3D Convex Hull (major performance improvement)</h3>
<ul>
      <li>The quickhull implementation of CGAL (<code>CGAL::convex_hull_3</code>)
          has been worked out to provide very better performances.</li>
      <li>The function <code>CGAL::convex_hull_3</code> no longer computes the plane
          equations of the facets of the output polyhedron. However an example is
          provided to show how to compute them easily.</li>
      <li>A global function <code>convex_hull_3_to_polyhedron_3</code> is now provided to extract
      the convex hull of a 3D points set from a triangulation of these points.</li>
</ul>

<h3>dD Spatial Searching (major new feature added)</h3>
<ul>
      <li>A traits-class and distance adapter that together with a point property map,
       allow to make nearest neighbor queries on keys instead of points have been added.</li>
      <li>Few bug fixes in the documentation have revealed some inconsistencies
      that have been corrected. Two traits class concept are now documented (<code>RangeSearchTraits</code>
      and <code>SearchTraits</code>). Most other changes concerns only classes documented as advanced.
      One issue that user can encounter is due to an additional requirement on the nested
      class <code>Construct_cartesian_const_iterator_d</code> defined in the concept SearchTraits that must
      provide a nested type <code>result_type</code>.</li>
</ul>

<h3>Spatial Sorting  (major new feature added)</h3>
<ul>
      <li>General dimension is now supported.</li>
      <li>Hilbert sorting admits now two policies: splitting at
      median or at middle (see user manual).</li>
      <li>Using a property map, sorting on keys instead of points is now easier</li>
</ul>

<h3>dD Kernel</h3>
<ul>
      <li>The d-dimensional kernel concept and models have been modified
          to additionally provide two new functors <code>Less_coordinate_d</code> and <code>Point_dimension_d</code>.</li>
</ul>

<h3>2D Arrangements</h3>
<ul>
      <li>A new geometry-traits class that handles rational arcs, namely
	<code>Arr_rational_function_traits_2</code>, has been introduced.
	It replaced an old traits class, which handled the same family of
	curves, but it was less efficient. The new traits exploits CGAL
	algebraic kernels and polynomials, which were not available at
	the time the old traits class was developed.</li>
      <li>A new geometry traits concept called
	<code>ArrangementOpenBoundaryTraits_2</code> has been introduced.
	A model of this concept supports curves that approach the open
	boundary of an iso-rectangular area called parameter space, which can
	be unbounded or bounded. The general code of the package, however,
	supports only the unbounded parameter space. We intend to enhance the
	general code to support also bounded parameter spaces in a future
	release.</li>
      <li>The deprecated member function <code>is_at_infinity()</code> of
        <code>Arrangement_2::Vertex</code> has been removed. It has been previously
        replaced new function <code>is_at_open_boundary()</code>.

      <li> The tags in the geometry traits that indicate the type of boundary of
       the embedding surface were replaced by the following new tags:
<pre>
         Left_side_category
         Bottom_side_category
         Top_side_category
         Right_side_category
</pre>
       It is still possible not to indicate the tags at all. Default values are assumed. This however will
       produce warning messages, and should be avoided.</li>
</ul>
</div>


<h2 id="release3.8">Release 3.8 </h2>
<DIV>
<p> Release date: April 2011</p>

<p>
CGAL 3.8 offers the following improvements and new functionality :  </p>

<h3>General</h3>
<ul>
  <li>Boost version 1.39 at least is now required.</li>
  <li>Initial support for the LLVM Clang compiler (prereleases of version 2.9).</li>
  <li>Full support for the options -strict-ansi of the Intel Compiler 11,
  and -ansi of the GNU g++ compiler.</li>
  <li>Adding a concept of ranges. In the following releases, it will be the
      way to provide a set of objects (vs. a couple of iterators).</li>
  <li>Fix a memory leak in CORE polynomials.</li>
  <li>Various fixes in the manual.</li>
</ul>

<h3>3D Mesh Generation (major new feature added)</h3>
<ul>
  <li>Adding the possibility to handle sharp features: the 3D Mesh
 generation package now offers the possibility to get in the final mesh an
 accurate representation of 1-dimensional sharp features present in the
 description of the input domain.
</ul>

<h3>2D Triangulations (major new feature added)</h3>
<ul>
  <li>Add a way to efficiently insert a range of points with information
      into a 2D Delaunay and regular triangulation.
  <li>Add member function mirror_edge taking an edge as parameter.
  <li>Fix an infinite loop in constrained triangulation.
</ul>

<h3>3D Triangulations (major new feature added)</h3>
<ul>
  <li>Add a way to efficiently insert a range of points with information into
      a 3D Delaunay and regular triangulation.
  <li>Add a member function to remove a cluster of points from a Delaunay or
      regular triangulation.
  <li>function vertices_in_conflict is renamed vertices_on_conflict_zone_boundary
      for Delaunay and regular triangulation. Function vertices_inside_conflict_zone
      is added to regular triangulation.
  <li>Structural filtering is now internally used in locate function of Delaunay
      and regular triangulation. It improves average construction time by 20%.
  <li>Added demo.
</ul>

<h3>3D Alpha Shapes (major new feature added)</h3>
<ul>
  <li> The new class Fixed_alpha_shape_3 provides a robust and
       faster way to compute one alpha shape (with a fixed value of alpha).
</ul>


<h3>AABB tree</h3>
<ul>
  <li>Adding the possibility to iteratively add primitives to an existing
      tree and to build it only when no further insertion is needed.
</ul>

<h3>2D and 3D Kernel</h3>
<ul>
  <li>Better handling of 2D points with elevation (3D points projected onto
      trivial planes). More general traits classes (Projection_traits_xy_3,
      Projection_traits_yz_3,Projection_traits_yz_3) are provided to work with
      triangulations, algorithms on polygons, alpha-shapes, convex hull algorithm...
      Usage of former equivalent traits classes in different packages is now deprecated.
  <li>Exact_predicates_exact_constructions_kernel now better use the static filters
      which leads to performance improvements.
  <li>Add an overload for the global function angle, taking three 3D points.
  <li>In the 2D and 3D kernel concept, the constant Boolean Has_filtered_predicates
      is now deprecated. It is now required to use Has_filtered_predicates_tag
      (being either Tag_true or Tag_false).
  <li>Compare_distance_2 and Compare_distance_3 provide additional operators
      for 3 and 4 elements.
  <li>Add intersection test and intersection computation capabilities
      between an object of type Ray_3 and either an object of type Line_3, Segment_3 or Ray_3.
  <li>Improve intersection test performance between an object of type Bbox_3 and an object of type
      Plane_3 or Triangle_3 by avoiding arithmetic filter failures.
</ul>

<h3>2D Envelope</h3>
<ul>
  <li>Env_default_diagram_1 is deprecated, Envelope_diagram_1 should be used instead.
</ul>

<h3>3D Envelope</h3>
<ul>
  <li>A new demo program called <tt>L1_Voronoi_diagram_2</tt> has been
    introduced. It demonstrates how 2D Voronoi diagrams of points under
    the L1 metric are constructed using lower envelopes.
</ul>


<h3>dD Kernel</h3>
<ul>
  <li>Add functor Compute_coordinate_d to Kernel_d concept.
</ul>

<h3>Geometric Object Generators</h3>
<ul>
  <li> CGAL::Random uses boost::rand48 instead of std::rand.
  <li>Adding to CGAL::Random a way to generate random integers.
  <li>Adding generators for dD points.
</ul>

<h3>Algebraic Foundations</h3>
<ul>
  <li>Algebraic_structure_traits now provides an Inverse functor for Fields.
      There is also a new global function inverse.
</ul>

<h3>Bounding Volumes</h3>
<ul>
  <li> dD Min sphere of spheres has a new traits class for the min sphere of points.
</ul>

<h3>Triangulated Surface Mesh Simplification</h3>
<ul>
  <li>The priority queue internally used to prioritize edge simplifications is no longer
      a relaxed heap but a binomial heap. This fix guarantees that all edges satisfying
      a simplification criteria are removed (if possible).
</ul>

<h3>3D Boolean Operations on Nef Polyhedra</h3>
<ul>
  <li>Allow construction of a 3D nef polyhedron from a 3D polyhedron with normals.
</ul>

<h3>2D Arrangements</h3>
<ul>
  <li>Fix a bug in the method insert_at_vertices of the Arrangement_2 class.
  <li>Fix several bugs in the traits class Arr_Bezier_curve_traits_2 for arrangement of Bezier curves.
</ul>

<h3>2D Minkowski Sums</h3>
<ul>
  <li>A bug in the convolution method was fixed.
</ul>
</DIV>

<h2 id="release3.7">Release 3.7 </h2>
<DIV>
<p> Release date: October 2010</p>

<p>
CGAL 3.7 offers the following improvements and new functionality :  </p>


<h3>General</h3>

  <ul>
  <li>The configuration of CGAL libraries now requires CMake>=2.6.

  <li>Changes in the set of supported platforms:
    <ul>
    <li>GNU g++ 4.5 supported (with or without the compilation option
      -std=c++0x).

    <li>Initial support for the option -strict-ansi of the Intel Compiler 11.
      The CGAL libraries compile with that option, and most CGAL headers
      have been fixed. The packages "3D Boolean Operations on Nef
      Polyhedra" (Nef_3), "Convex Decomposition of Polyhedra"
      (Convex_decomposition_3), and "3D Minkowski Sum of Polyhedra"
      (Minkowski_sum_3) are known to still fail to compile with that
      compiler flag.

    <li>The Microsoft Windows Visual C++ compiler 2010 (VC10), that was
      experimentally supported by CGAL-3.6.1, is now fully supported. Note
      that CMake>=2.8.2 is required for that support.

    <li>The Microsoft Windows Visual C++ compiler 2005 (VC8) is no longer
      supported by the CGAL project since CGAL-3.7.

    <li>With Microsoft Windows Visual C++ (VC9 and VC10), the optional
      dependencies Gmp, Mpfr, Blas, Lapack, Taucs no longer use Boost-style
      name mangling. Only one variant is now provided by the CGAL Windows
      installer (release, with dynamic runtime).
    </ul>
  <li>Some demos now require a version of Qt4 >= 4.3.

  <li>CGAL_PDB is no longer provided with CGAL. An alternative solution for
    people interested in reading PDB files is to use ESBTL
    (http://esbtl.sourceforge.net/).

  <li>Fix issues of the CGAL wrappers around the CORE library, on 64 bits
    platforms.
  </ul>


<h3>Arithmetic and Algebra</h3>
<ul>
  <li> New models Algebraic_kernel_d_1 and Algebraic_kernel_d_2 for the
    corresponding concepts. They provide generic support for various
    coefficient types
</ul>

<h3>Arrangements</h3>
<ul>
  <li> A new model Arr_algebraic_segment_traits_2 of ArrangementTraits_2 that
    supports algebraic curves of arbitrary degree in the plane
</ul>


<h3> 2D Triangulations</h3>
<ul>
  <li>The Delaunay and regular 2D triangulations now use a symbolic
    perturbation to choose a particular triangulation in co-circular cases.

  <li>The return type of the template member function
    insert(It beg, It end), taking an iterator range of points,
    has been changed from int to std::ptrdiff_t.

  <li>Classes Triangulation_euclidean_traits_xy_3, Triangulation_euclidean_traits_yz_3
    and Triangulation_euclidean_traits_xz_3 are now model of the concept
    ConstrainedTriangulationTraits_2. They can be used with and without intersection
    of constraints.

  <li>2D Delaunay and basic triangulations now provide vertex relocation by
    the mean of these two new methods: move and move_if_no_collision. The
    methods are also available for the hierarchy
    (Triangulation_hierarchy_2).

</ul>

<h3>3D Triangulations</h3>
   <ul>
  <li>The return type of the template member function
    insert(It beg, It end), taking an iterator range of points,
    has been changed from int to std::ptrdiff_t.
  <li>3D Delaunay triangulations now provide vertex relocation by the mean
    of these two new methods: move and move_if_no_collision. This works in
    both Compact_policy and Fast_policy.
</ul>

<h3>2D and 3D Alpha Shapes</h3>
  <ul>
  <li>The type int in the API has been changed to std::size_t
    so that CGAL can deal with large data sets (64 bit addresses).
  </ul>


<h3>2D Mesh Generation</h3>
  <ul>
  <li>The execution of the 2D mesh generator is now deterministic (same at
    each run).
  </ul>

<h3>3D Mesh Generation</h3>
  <ul>
  <li>The efficiency of the 3D mesh generator has been improved (the number
    of calls to the oracle per inserted vertex has globally decrease).
    This is achieved through a slight change of the mesh generator strategy
    which implies that a surface component that is not detected at the
    surface mesher level will never be discovered by chance, owing to the
    refinement of some tetrahedra, as it could happen before.
    Please note that defining the macro
    CGAL_MESH_3_USE_OLD_SURFACE_RESTRICTED_DELAUNAY_UPDATE switches back to
    the old behavior.

  <li>A demo program is now available.
  </ul>

<h3>Surface Reconstruction from Point Sets</h3>
  <ul>
  <li>Improved performance and minor bug fix.
  </ul>


<h3>2D Range and Neighbor Search</h3>
  <ul>
  <li>The type int in the API has been changed to std::size_t
    so that CGAL can deal with large data sets (64 bit addresses).
</ul>

</DIV>



<h2 id="release3.6.1">Release 3.6.1</h2>

<DIV>
<p>Release date: June 2010</p>

<p>
This is a bug fix release. The following has been changed
since CGAL-3.6:</p>

<h3>General</h3>

  <ul>
  <li> Fix compilation errors with recent Boost versions (since 1.40).

  <li> Initial support for the Microsoft Visual C++ compiler 10.0 (MSVC
    2010). For that support, CMake>=2.8.2 is required.
    Note also that the compiler option "/bigobj" is necessary to compile
    some CGAL programs with MSVC 2010.
</ul>


<h3>Polynomial</h3>
<ul>
  <li>Fix compilation errors with the Microsoft Visual C++ compiler and the
    Intel C++ compiler.
</ul>

<h3> Polyhedron</h3>
<ul>
  <li> Fix a compilation errors in demo/Polyhedron/:
     <li> issue with the location of qglobal.h of Qt4 on MacOS X,
     <li> missing texture.cpp, if TAUCS is used,
  <li> Fix the location of built plugins of demo/Polyhedron/, when CGAL is
    configured with WITH_demos=ON
</ul>

<h3> 3D Periodic Triangulations</h3>
<ul>
  <li> Fixed bug in the triangulation hierarchy for periodic triangulations.
</ul>

<h3> 2D Mesh Generation</h3>
<ul>
   <li> Fix a bug that lead to precondition violation.
  <li> Improve the user manual about the member function is_in_domain() of the
    Face type.
  <li> The 2D meshing process is now deterministic (sorting of bad faces no
    longer relies on pointers comparisons).
</ul>

<h3> 3D Mesh Generation</h3>
<ul>
  <li>Fix a linking errors (duplicate symbols) when <code>&lt;CGAL/refine_mesh_3.h&gt;</code> is
    included in different compilation units.
</ul>

<h3> Spatial Searching</h3>
<ul>
  <li> Fix a bug in <code>&lt;CGAL/Orthogonal_k_neighbor_search.h&gt;</code> when several
    nearest neighbors are at the same distance from the query point.
</ul>

<h3> IO Streams</h3>
<ul>
  <li>Fix a bug in <code>&lt;CGAL/IO/VRML_2_ostream.h&gt;</code> that generated VRML 2 files with
    an invalid syntax for IndexedFaceSet nodes.
</ul>

<h3> Triangulation_2</h3>
<ul>
  <li> Add missing Compare_distance_2 functor in trait classes Triangulation_euclidean_traits_xy_3
    Triangulation_euclidean_traits_yz_3 and Triangulation_euclidean_traits_xz_3.
    This was preventing calling member function nearest_vertex of Delaunay_triangulation_2
    instantiated with one of these traits.
    </ul>
</DIV>

<h2 id="release3.6">Release 3.6</h2>

<DIV>
<p>Release date: March 2010</p>

<p>
CGAL 3.6 offers the following improvements and new functionality : </p>

<h3>General</h3>

  <ul><li> Boost version 1.34.1 at least is now required.</ul>


<h3>Arithmetic and Algebra</h3>

<h4>Algebraic Kernel (new package)</h4>

  <ul>
    <li> This new package is targeted to provide black-box implementations of
    state-of-the-art algorithms to determine, compare and approximate real
    roots of univariate polynomials and bivariate polynomial systems. It
    includes models of the univariate algebraic kernel concept, based on
    the library RS.
  </ul>

<h4>Number Types</h4>

  <ul>
    <li>Two new arbitrary fixed-precision floating-point number types have been
    added: the scalar type Gmpfr and the interval type Gmpfi, based on the
    MPFR and MPFI libraries respectively.
  </ul>


<h3>Geometry Kernels</h3>

<h4>2D and 3D Geometry Kernel</h4>
<ul>
<li> Add new do_intersect() and intersection() overloads:
  <ul>
    <li> do_intersect(Bbox_3, Bbox_3/Line_3/Ray_3/Segment_3)
    <li> intersection(Triangle_3, Line_3/Ray_3/Segment_3)
  </ul>
</ul>

<h3>Polygons</h3>

<h4>2D Regularized Boolean Set-Operations</h4>
<ul>
<li> Fixed General_polygon_set_2::arrangement() to return the proper type
    of object.
</ul>


<h3>Arrangement</h3>

<h4>2D Arrangements</h4>

<ul><li> Fixed passing a (const) traits object to the constructor of Arrangement_2.

<li> Introduced Arrangement_2::fictitious_face(), which returns the fictitious
    face in case of an unbounded arrangement.

<li> Fixed a bug in Bezier-curve handling.

<li> Added (back) iterator, number_of_holes(), holes_begin(), and holes_end()
    to the default DCEL for backward compatibility.

<li> Added (simple) versions of the free overlay() function. It employs the
    default overlay-traits, which practically does nothing.
</ul>

<h3> Polyhedron</h3>
<ul>
  <li> Fix a compilation errors in demo/Polyhedron/:
   <ul>
     <li> issue with the location of qglobal.h of Qt4 on MacOS X,
     <li> missing texture.cpp, if TAUCS is used,
   </ul>
  <li> Fix the location of built plugins of demo/Polyhedron/, when CGAL is
    configured with WITH_demos=ON
  <li> Fix a bug in test_facet function of the incremental builder:
    the function did not test if while a new facet makes a vertex manifold,
    no other facet incident to that vertex breaks the manifold property.
</ul>

<h3>Triangulations and Delaunay Triangulations</h3>

<h4>2D/3D Regular Triangulations</h4>

<ul><li> Weighted_point now has a constructor from Cartesian coordinates.
</ul>

<h4>3D Triangulations</h4>

<ul><li> Regular_triangulation_3 : semi-static floating-point filters are now used
    in its predicates, which can speed up its construction by a factor of about 3
    when Exact_predicates_inexact_constructions_kernel is used.

<li> The class Regular_triangulation_filtered_traits_3 is deprecated, the class
    Regular_triangulation_euclidean_traits_3 must be used instead. The
    predicates of that traits will be filtered if the kernel given as template
    parameter of that traits is itself a filtered kernel.

<li> Triangulation_hierarchy_3 is now deprecated, and replaced by a simpler
    CGAL::Fast_location policy template parameter of Delaunay_triangulation_3.

<li> The old version of remove() (enabled with CGAL_DELAUNAY_3_OLD_REMOVE)
    has been deleted.
</ul>

<h4>3D Periodic Triangulations</h4>

<ul><li> New demo: 3D periodic Lloyd algorithm.

<li> New functionality for Voronoi diagrams: dual of an edge and of a vertex,
    volume and centroid of the dual of a vertex.

<li> The package can now be used with the 3D Alpha Shapes package to compute
    periodic alpha shapes.
</ul>

<h4>3D Alpha shapes</h4>

<ul><li> The class Weighted_alpha_shape_euclidean_traits_3 is deprecated, the class
    Regular_triangulation_euclidean_traits_3 must be used instead.

<li> The package can now be used together with the 3D Periodic Triangulation
    package to compute periodic alpha shapes.
</ul>

<h4>2D/3D Triangulations, 2D Segment Delaunay Graph, 2D Apollonius Graph,
  and 3D Periodic Triangulations</h4>

<ul><li>The constructor and insert function taking ranges now produce
    structures whose iterator orders is now deterministic (same at each
    run).
</ul>


<h3>Mesh Generation</h3>

<h4>2D Mesh Generation</h4>

<ul><li> The 2D mesh generator can now be used with a constrained Delaunay
    triangulation with constraints hierarchy
    (Constrained_triangulation_plus_2).
    <li> In some cases (refinement of a constrained edge that is on the
    convex hull), the 2D mesh generator from CGAL-3.4 and CGAL-3.5
    could create invalid triangulations. This bug is now fixed.
</ul>

<h4>3D Mesh Generation</h4>

<ul><li> The mesh generator has been enriched with an optimization phase to
    provide 3D meshes with well shaped tetrahedra (and in particular no
    slivers).  The optimization phase involves four different optimization
    processes: two global optimization processes (ODT and Lloyd), a
    perturber and an exuder. Each of these processes can be activated or
    not, and tuned to the users needs and to available computer resources.
</ul>

<h3>Support library</h3>

<h4>CGAL ipelets</h4>

<ul><li> Add support for version 7 of Ipe.
</ul>

</DIV>


<h2 id="release3.5.1">Release 3.5.1</h2>
<DIV>
<p>Release date: December 2009</p>
<p>
This is a bug fix release.</p>

<h3>Documentation</h3>
<ul>
  <li>Fixes in the documentation (the online documentation of CGAL-3.5 is now
    based on CGAL-3.5.1).
  <li>Fixes to the bibliographic references.
</ul>

<h3>Windows installer</h3>
<ul>
  <li>The Windows installer of CGAL-3.5.1 fixes an issue with downloading of
    precompiled binaries of the external library TAUCS.
</ul>

<h3>Bug fixes in the following CGAL packages</h3>
  <h4>AABB tree</h4>
  <ul>
    <li>Fix a linker issue in do_intersect(Bbox_3,Bbox_3).
    <li>Fix compilation issue in do_intersect(Bbox_3,Ray_3) when using the
      parameters in this order.
  </ul>
  <h4>3D Mesh Generation</h4>
  <ul>
    <li>Fix a bug in initial points construction of a polyhedral surface.
  </ul>
</DIV>



<h2  id="release3.5">Release 3.5</h2>
<DIV>
<p>Release date: October 2009</p>
<p>
  CGAL releases will now be published about every six months. As a transition
  release, CGAL-3.5 has been developed during 9 months from the release
  CGAL-3.4.</p>

<p>Version 3.5 differs from version 3.4 in the platforms that are supported and
  in functionality.  There have also been a number of bug fixes for this release.</p>

<h3>General</h3>
<ul>
  <li>Additional supported platforms:
    <ul>
      <li>GNU g++ 4.4 supported.
      <li>Intel Compiler 11 supported on Linux
    </ul>
  <li>Fixed ABI incompatibilities when mixing CGAL and Boost Program Options
    on Windows/Visual C++ (the compilation flag -D_SECURE_SCL=0 is not
    longer use in Debug mode).
</ul>

<h3>Geometry Kernels</h3>

<h4>3D Spherical Geometry Kernel</h4>
<ul>
  <li>
    Add functionalities to manipulate circles, circular arcs and points
    that belong to the same sphere.

</ul>
<h3>Polygons</h3>

<h4>2D Regularized Boolean Set-Operations</h4>
<ul>
  <li>The polygon validation operations were enhanced and their interface was
    improved. They are now offered as free functions and applied properly.

</ul>
<h4>2D Straight Skeleton and Polygon Offsetting </h4>
<ul>
  <li>Updated the manual to document the new partial skeletons feature
    (already in the code since 3.4)

</ul>

<h3>Arrangements</h3>

<h4>2D Arrangements</h4>
<ul>
  <li>The member function is_at_infinity() of Arrangement_2::Vertex was
    replaced by the new function is_at_open_boundary(). The former is
    deprecated. While still supported in version 3.5, It will not be
    supported in future releases. The member functions boundary_type_in_x()
    and boundary_type_in_y() were permanently replaced by the functions
    parameter_space_in_x() and parameter_space_in_y(), respectively. The 2
    new functions return an enumeration of a new type, namely
    Arr_parameter_space.

  <li> The tags in the geometry traits that indicate the type of boundary of
    the embedding surface were replaced by the following new tags:
    Arr_left_side_tag
    Arr_bottom_side_tag
    Arr_top_side_tag
    Arr_right_side_tag
    In addition, the code was change, and now it is possible not to
    indicate the tags at all. Default values are assumed. This however will
    produce warning messages, and should be avoided.

  <li> All operations of the geometry traits-class were made 'const'. This
    change was reflected in the code of this package and all other packages
    that are based on it. Traits classes that maintain state, should
    declare the data members that store the state as mutable.

</ul>
<h4>Envelopes of Surfaces in 3D</h4>
<ul>
  <li> A few bugs in the code that computes envelopes were fixed, in
    particular in the code that computes the envelopes of planes.

</ul>

<h3>Triangulations and Delaunay Triangulations</h3>

<h4>3D Periodic Triangulations (new package)</h4>

<ul>
  <li> This package allows to build and handle triangulations of point sets in
    the three dimensional flat torus. Triangulations are built
    incrementally and can be modified by insertion or removal of
    vertices. They offer point location facilities.

</ul>

<h3>Mesh Generation</h3>

<h4>Surface Reconstruction from Point Sets (new package)</h4>
<ul>
  <li> This CGAL package implements an implicit surface reconstruction method:
    Poisson Surface Reconstruction. The input is an unorganized point set
    with oriented normals.

</ul>
<h4>3D Mesh Generation (new package)</h4>
<ul>
  <li> This package generates 3 dimensional meshes.  It computes isotropic
    simplicial meshes for domains or multidomains provided that a domain
    descriptor, able to answer queries from a few different types on the
    domain, is given.  In the current version, Mesh_3 generate meshes for
    domain described through implicit functional, 3D images or polyhedral
    boundaries.  The output is a 3D mesh of the domain volume and conformal
    surface meshes for all the boundary and subdividing surfaces.

</ul>
<h3>Geometry Processing</h3>

<h4>Triangulated Surface Mesh Simplification</h4>

<ul>
  <li>  BREAKING API change in the passing of the visitor object.

  <li>  Fixed a bug in the link_condition test

  <li>  Added a geometric test to avoid folding of facets

  <li>  Fixed a bug in the handling of overflow in the LindstromTurk
    computations

  <li>  Updated the manual to account for the new visitor interface

</ul>
<h4>Point Set Processing (new package)</h4>

<ul>
  <li>  This packages implements a set of algorithms for analysis, processing,
    and normal estimation and orientation of point sets.

</ul>

<h3>Spatial Searching and Sorting</h3>

<h4>AABB tree (new package)</h4>

<ul>
  <li>This package implements a hierarchy of axis-aligned bounding boxes (a
    AABB tree) for efficient intersection and distance computations between
    3D queries and sets of input 3D geometric objects.

</ul>
<h3>Support Library</h3>

<h4>CGAL_ipelets (new package):</h4>
<ul>
  <li> Object that eases the writing of Ipe's plugins that use CGAL.
    Plugins for CGAL main 2D algorithm are provided as demo.


</ul>
</DIV>


<h2 id="release3.4">Release 3.4</h2>
<DIV>
<p>Release date: January 2009</p>

<p>Version 3.4 differs from version 3.3.1 in the platforms that are supported and
in functionality.  There have also been a number of bug fixes for this release.
</p>

<h3>General</h3>
<ul>
<li> GNU g++ 4.3 supported.  Support for g++ 3.3 is dropped.
<li> Visual 9 supported. Support for Visual 7 is dropped.

<li> Boost version 1.33 at least is now required.
<li> CGAL now depends on Boost.Threads, which implies to link against
    a compiled part of Boost.

<li> The new macro CGAL_NO_DEPRECATED_CODE can be defined to disable deprecated code,
    helping users discover if they rely on code that may be removed in
    subsequent releases.

<li> Assertion behaviour:
    It is not possible anymore to set the CONTINUE mode for assertion failures.
    Functions that allow to change the assertion behaviour are now declared in <code>&lt;CGAL/assertions_behaviour.h&gt;</code>.

<li>Qt3 based demos are still there but the documentation has been removed as the CGAL::Qt_Widget will be deprecated.

<li>Qt4 based demos use the Qt GraphicsView framework and the libQGLViewer.
</ul>

<h3> Installation</h3>

<ul>
<li> install_cgal has been replaced by CMake.
</ul>


<h3> Polynomial  (new package)</h3>
<ul>
<li> This package introduces a concept Polynomial_d, a concept for multivariate polynomials in d variables.
</ul>


<h3>Modular Arithmetic (new package)</h3>
<ul>
<li>  This package provides arithmetic over finite fields.
</ul>


<h3>Number Types</h3>
<ul>
<li> the counter Interval_nt::number_of_failures() has been removed, replaced by
    a profiling counter enabled with CGAL_PROFILE.


<li> Fix of a bug in CORE/Expr.h; as a consequence, the arrangement demo works properly when handling
     arrangements of conics, for example, when defining an arc with 5 points.

</ul>



<h3>3D Spherical Geometry Kernel  (new package)</h3>
<ul>
<li> This package is an extension of the linear CGAL Kernel. It offers functionalities on spheres,
    circles, circular arcs and line segments in the 3D space.
</ul>

<h3> Linear Kernel</h3>
<ul>
<li> We recommend that you use the object_cast() function instead of assign()
    to extract an object from a CGAL::Object, for efficiency reasons.
<li> The Kernel archetypes provided by the 2D/3D linear kernel have been removed.
<li> The deprecated linear kernel functors Construct_supporting_line_2 and
    Construct_supporting_line_3 have been removed.
<li> Ambiant_dimension and Feature_dimenison have been added to retrieve the
    potentially compile-time dimension of a space or of an object.
<li> barycenter() functions have been added.

<li> The geometric object Circle_3 as well as predicates and constructions have been added to the kernel

<li>The missing intersection/do_intersect between Line_3 and Line_3 has been added as well.
</ul>


<h3>3D Triangulations</h3>
<ul>
<li> Removed the deprecated functions Cell:mirror_index() and Cell::mirror_vertex().
<li> Derecursification of two functions that in some cases lead to stack overflows
</ul>


<h3>3D Nef Polyhedron</h3>
<ul>
<li> n-ary union/intersection
<li> intersection with halfspace under standard kernel
<li> constructor for polylines
</ul>


<h3>CGAL and the Qt4 GraphicsView (new package)</h3>
<ul>
<li> 2D CGAL Kernel objects and many data structures have can be rendered in a QGraphicsView
</ul>

<h3>STL Extensions:</h3>
<ul>
<li> The functor adaptors for argument binding and composition
    (bind_*, compose, compose_shared, swap_*, negate, along with the helper
    functions set_arity_* and Arity class and Arity_tag typedefs) which were provided
    by <code>&lt;CGAL/functional.h&gt;</code> have been removed.  Please use the better boost::bind
    mecanism instead.  The concept AdaptableFunctor has been changed accordingly
    such that only a nested result_type is required.
<li> The accessory classes Twotuple, Threetuple, Fourtuple and Sixtuple are also
    deprecated (use CGAL::array instead).
<li> CGAL::Triple and CGAL::Quadruple are in the process of being replaced by
    boost::tuple.  As a first step, we strongly recommend that you replace
    the direct access to the data members (.first, .second, .third, .fourth),
    by the get&lt;i&gt;() member function; and replace the make_triple and make_quadruple
    maker functions by make_tuple.<br>
    This way, in a further release, we will be able to switch to boost::tuple more easily.
<li> The class CGAL::Uncertain&lt;&gt; has been documented.  It is typically used to report
    uncertain results for predicates using interval arithmetic, and other filtering
    techniques.
</ul>


<h3>2D Arrangements</h3>
<ul>
  <li> Changed the name of the arrangement package from Arrangement_2 to Arrangement_on_surface_2
    to reflect the potential capabilities of the package to construct and maintain arrangements
    induced by curves embedded on two dimensional surfaces in three space. Most of these capabilities
    will become available only in future releases though.
  <li> Enhanced the geometry traits concept to handle arrangements embedded on surfaces. Each geometry-traits
    class must now define the 'Boundary_category' tag.
  <li> Fixed a bug in Arr_polyline_traits_2.h, where the operator that compares two curves failed to evaluate
    the correct result (true) when the curves are different, but their graphs are identical.
  <li> Permanently removed IO/Arr_postscript_file_stream.h and IO/Polyline_2_postscript_file_stream.h,
    as they depend on obsolete features and LEDA.
  <li> Fixed several bugs in the arrangement demo and enhanced it. e.g., fixed background color change,
    allowed vertex coloring , enabled "smart" color selection, etc.
  <li> Enhanced the arrangement demo with new features, such as allowing the abortion of the merge function
    (de-select), updated the how-to description, etc.
  <li> Replace the functions CGAL::insert_curve(), CGAL::insert_curves(), CGAL::insert_x_monotone_curve(),
    and CGAL::insert_x_monotone_curves() with a single overloaded function CGAL::insert(). The former
    4 functions are now deprecated, and may no longer be supported in future releases.
</ul>

<h3>Envelopes of Surfaces in 3D</h3>

<ul>
<li> Fixed a bug in the computation of the envelope of unbounded planes caused by multiple removals
    of vertices at infinity.
</ul>

<h3>2D Regularized Boolean Set-Operations</h3>
<ul>
  <li> Fixed a bug in connect_holes() that caused failures when connecting holes touching the outer boundary.
  <li> Fixed the concept GeneralPolygonSetTraits_2. Introduced two new concepts GpsTraitsGeneralPolygon_2
    and GpsTraitsGeneralPolygonWithHoles_2. Fixed the definition of the two nested required types Polygon_2
    and Polygon_with_holes_2 of the GeneralPolygonSetTraits_2 concept. They must model now the two new
    concepts above.
  <li> Added a default template parameter to 'General_polygon_set_2' to allow users to pass their specialized
    DCEL used to instantiate the underlying arrangement.
  <li> Enhanced the BOP demo to use multiple windows.
</ul>

<h3>2D Minkowski Sums</h3>
<ul>
 <li> Fixed a few bugs in the approximate offset function, making it robust to highly degenerate inputs.
  <li> Fixed a bug in the exact Minkowski sum computation when processing degenerate inputs that induce overlapping
    of contiguous segments in the convolution cycles.
  <li> Optimized the approximate offset function (reduced time consumption up to a factor of 2 in some cases).
  <li> Added functionality to compute the offset (or to approximate the offset) of a Polygon_with_holes_2
    (and not just of a Polygon_2).
  <li> Added the functionality to compute (or to approximate) the inner offset of a polygon.
</ul>

</DIV>


<h2 id="release3.3.1">Release 3.3.1</h2>
<DIV>
<p>Release date: August 2007</p>

<p>This is a bug fix release.
</p>

<h3>General</h3>
<ul>
<li> Intel C++ 9 was wrongly recognized as unsupported by install_cgal.
<li> Added autolink (for Visual C++) for the CGALImageIO and CGALPDB libraries.
<li> Fixed bug in Memory_sizer when using more than 4GB of memory (64bit).
</ul>

<h3>Number Types</h3>
<ul>
<li> Fixed bug in FPU rounding mode macros (affected only the alpha architecture).
<li> Fixed bug in MP_Float constructor from double for some particular values.
<li> Fixed bug in to_double(Lazy_exact_nt) sometimes returning NaN.
</ul>

<h3>Kernel</h3>
<ul>
<li> Fixed forgotten derivation in Circular_kernel_2::Has_on_2
<li> Added some missing functions in Bbox_3 compared to Bbox_2.
</ul>

<h3>Skin Surface Meshing</h3>
<ul>
<li> The new Skin Surface Meshing package had been forgotten in the list of
  changes and the release announcement of CGAL 3.3:
    This package allows to build a triangular mesh of a skin surface.
    Skin surfaces are used for modeling large molecules in biological computing.
</ul>

<h3>Arrangements</h3>
<ul>
<li> Fixed a bug in the Arrangement_2 package in dual arrangement representation
  for Boost graphs when reporting all halfedges of a face.
<li> Fixed a bug in the Arrangement sweep-line when using a specific polyline
  configuration.
<li> Fixed bug in Arrangement_2 in walk along a line point location for unbounded curves.
<li> Fixed bug in aggregated insertion to Arrangement_2.
<li> Fixed bug in Arrangment_2 class when inserting an unbounded curve from an existing vertex.
<li> Fixed bug when dealing with a degenerate conic arc in Arr_conic_traits_2 of
  the Arrangment package, meaning a line segment which is part of a degenerate
  parabola/hyperbola.
<li> Fixed bug in the Bezier traits-class:
    properly handle line segments.
    properly handle comparison near a vertical tangency.
</ul>

<h3>2D Polygon </h3>
<ul>
<li> Fixed bug in degenerate case of Polygon_2::is_convex() for equal points.
</ul>

<h3>2D Triangulations</h3>
<ul>
<li> Fixed bug in Regular_triangulation_2.
</ul>

<h3>3D Triangulations</h3>
<ul>
<li> Added a circumcenter() function in the default Cell type parameter
     Triangulation_ds_cell_base_3, so that the .dual() member function of
     Delaunay still work as before, without requiring the explicit use of
     Triangulation_cell_base.
<li> Added missing operator-&gt;() to Facet_circulator.
</ul>

<h3>Interpolation</h3>
<ul>
<li> Fixed bug in Interpolation 3D about the normalization coefficient initialization.
</ul>

<h3>3D Boolean Operations on Nef Polyhedra</h3>
<ul>
<li> Fixed bug in construction of Nef_polyhedron_3 from off-file. Now, always the
  inner volume is selected.
<li> Fixed bug in conversion from Nef_polyhedron_3 to Polyhedron_3. Polyhedron_3 was not cleared
  at the beginning.
<li> Fixed bug in Nef_polyhedron_3 in update of indexes for construction of external structure.
</ul>

<h3>Third Party Libraries Shipped with CGAL</h3>
<ul>
<li> TAUCS supports now 64 bits platforms.
<li> CAUTION: Since version 3.3.1, CGAL is no longer compatible with the official
           release of TAUCS (currently 2.2). Make sure to use the version
           modified by the CGAL project and available from the download section
           of http://www.cgal.org.
</ul>

</DIV>



<h2 id="release3.3">Release 3.3</h2>
<DIV>
<p>Release date: May 2007</p>

<p>
Version 3.3 differs from version 3.2.1 in the platforms that are supported and
in functionality.  There have also been a number of bug fixes for this release.
</p>

<p>Additional supported platforms
<ul>
<li> GNU g++ 4.1 and 4.2
<li> Intel C++ compiler 9
<li> Microsoft Visual C++ compiler 8.0
</ul>

<p>The following platforms are no longer supported:

<UL>
   <LI>Intel 8
</UL>

<p>CGAL now supports Visual C++ "Checked iterators" as well as the debug mode
of GNU g++'s STL (-D_GLIBCXX_DEBUG).</p>

<p>CGAL now works around the preprocessor macros 'min' and 'max' defined
in <code>&lt;windows.h&gt;</code> which were clashing with min/max functions.
</p>


<H3>Installation</H3>

<ul>
<li>On Windows the libraries built in Developer Studio now have names
  which encode the compiler version, the runtime and whether it was
  built in release or debug mode. The libraries to link against are
  chosen with linker pragmas in header files.
<li>On all platforms but Windows shared and static versions of the libraries are generated
</ul>

<h3>Manuals</h3>
<ul>
<li> The Package Overview page now also hosts the precompiled demos.
</ul>

<h3>Algebraic Foundations</h3>


<p>
<ul>
  <li>Algebraic Foundations (new package)<br>

This package defines what algebra means for CGAL, in terms of concepts, classes and functions. The main features are: (i) explicit concepts for interoperability of types (ii) separation between algebraic types (not necessarily embeddable into the reals), and number types (embeddable into the reals).

<p>
 <li>Number Types<br>
  Fixed_precision_nt and Filtered_exact number types have been removed.
</ul>

<h3>Kernels</h3>

<p>
<ul>
  <li> 2D Circular Kernel<br>
Efficiency improved through geometric filtering of predicates, introduced with
  the filtered kernel Filtered_bbox_circular_kernel_2<.>, and also chosen for the
  predefined kernel Exact_circular_kernel_2.

  <li> Linear Kernel<br>
 Exact_predicates_exact_constructions_kernel memory and run-time improvements
  through usage of lazy geometric constructions instead of lazy arithmetic.
</ul>

<h3> Data Structures and Algorithms</h3>

<p>
<ul>
<li> Surface Mesh Simplification  (new package)<br>

  This package provides a mesh simplification framework using edge collapse
  operations, and provides the Turk/Lindstrom simplification algorithm.

<p>
<li> Skin Surface Meshing  (new package)<br>

  This package allows to build a triangular mesh of a skin surface.
    Skin surfaces are used for modeling large molecules in biological
    computing. The surface is defined by a set of balls, representing
    the atoms of the molecule, and a shrink factor that determines the
    size of the smooth patches gluing the balls together.

<p>
<li>Estimation of Local Differential Properties  (new package)<br>

  This package allows to compute local differential quantities of a surface from a point sample

<p>
<li>Approximation of Ridges and Umbilics on Triangulated Surface Meshes   (new package)<br>

  This package enables the approximation of differential features on
  triangulated surface meshes. Such curvature related features are
  lines: ridges or crests, and points: umbilics.

<p>
<li>Envelopes of Curves in 2D  (new package)<br>

  This package contains two sets of functions that construct the lower and upper envelope diagram
  for a given range of bounded or unbounded curves.

<p>
<li>Envelopes of Surfaces in 3D  (new package)<br>

  This package contains two sets of functions that construct the lower and upper envelope diagram
  for a given range of bounded or unbounded surfaces. The envelope diagram is realized as a
  2D arrangement.

<p>
<li>Minkowski Sums in 2D  (new package)<br>

  This package contains functions for computing planar Minkowski sums of two closed polygons,
  and for a polygon and a disc (an operation also known as offsetting or dilating a polygon).
  The package also contains an efficient approximation algorithm for the offset computation,
  which provides a guaranteed approximation bound while significantly expediting the running
  times w.r.t. the exact computation procedure.

<p>
<li>Surface Mesh Parametrization<br>

  Added Jacobi and SSOR preconditioners to OpenNL solver, which makes it
  much faster and more stable.

<p>
<li>2D Arrangements<br>

<ul>
<li> Added support for unbounded curves.
<li> Added a traits class that supports bounded and unbounded linear objects,
  namely lines, rays and line segments.
<li> Added traits classes that handle circular arcs based on the circular kernel.
<li> Added a traits class that supports Bezier curves.
<li> Enhanced the traits class that supports rational functions to
  handle unbounded (as well as bounded) arcs
<li> Added a free function called decompose() that produces the symbolic vertical decomposition of a
  given arrangement, performing a batched vertical ray-shooting query from all arrangement vertices.
<li> Fixed a memory leak in the sweep-line code.
<li> Fixed a bug in computing the minor axis of non-degenerate hyperbolas.
</ul>

<li>Boolean Set Operations<br>
<ul>
<li> Added the DCEL as a default template parameter to the General_polygon_set_2 and Polygon_set_2 classes.
  This allows users to extend the DCEL of the underlying arrangement.
<li> Added a function template called connect_holes() that connects the holes in a given polygon with holes,
  turning it into a sequence of points, where the holes are connceted to the outer boundary using
  zero-width passages.
<li> Added a non-const function member to General_polygon_set_2 that obtains the underlying arrangement.
</ul>

<p>
<li>2D and 3D Triangulations<br>
<ul>
<li> The constructors and insert member functions which take an iterator range perform spatial sorting
  in order to speed up the insertion.
</ul>


<p>
<li>Optimal Distances
<br>
<ul>
<li>Polytope_distance_d:
  has support for homogeneous points; bugfix in fast exact version.
</ul>


<p>
<li>Bounding Volumes
<br>
<ul>
<li>Min_annulus_d has support for homogeneous points; bugfix in fast exact version.
</ul>

</ul>

<h3> Support Library</h3>

<ul>
<li>CGAL and the Boost Graph Library (BGL) (new package)<br>

This package provides the glue layer for several CGAL data structures such that
they become models of the BGL graph concept.

<p>
<li>Spatial Sorting  (new package)<br>

This package allows to sort points and other objects along a Hilbert curve
which can improve the performance of algorithms like triangulations.
It is used by the constructors of the triangulation package which have
an iterator range of points as argument.

<p>
<li>Linear and Quadratic Programming Solver  (new package)<br>
This package contains algorithms for minimizing linear and
convex quadratic functions over polyhedral domains, described by linear
equations and inequalities.
</ul>
</DIV>





<h2 id="release3.2.1">Release 3.2.1</h2>
<DIV>
<p>Release date: July 2006</p>

<p>
This is a bug fix release
</p>

<h3> Number Types</h3>
<ul>
  <li> Fix MP_Float constructor which crashed for some values.
</ul>

<h3> Kernel </H3>
<ul>
  <li> Rename Bool to avoid a clash with a macro in X11 headers.
</ul>
<h3> Arrangement</H3>

<ul>
  <li> Derived the Arr_segment_traits_2 Arrangement_2 traits class from the parameterized Kernel.
    This allows the use of this traits class in an extended range of applications that require
    kernel objects and operations on these objects beyond the ones required by the Arrangement_2
    class itself.
  <li> Fixed a compilation bug in the code that handles overlay of arrangements instantiated with
    different DCEL classes.
  <li> Fixed a couple of bugs in the implementation of the Trapezoidal RIC point-location strategy
</ul>

<h3> Triangulation, Alpha Shapes </H3>
<ul>
  <li> Qualify calls to filter_iterator with "CGAL::" to avoid overload ambiguities with
  Boost's filter_iterator.
</ul>

<h3> Surface Mesher</H3>
<ul>
  <li>  Fixed a bug in iterators of the class template Surface_mesh_complex_2_in_triangulation_3
</ul>

<h3> Surface Mesh Parametrisation </H3>
<ul>
  <li>   Updated the precompiled taucs lib
</ul>
<h3> Kinetic Data Structures</H3>
<ul>
  <li> Fixed problems caused by old versions of gcc being confused by operator! and operator int()
  <li> Added point removal support to the Active_objects_vector
</ul>

</DIV>


<h2 id="release3.2">Release 3.2</h2>
<DIV>
<p>Release date: May 2006</p>

<p>
Version 3.2 differs from version 3.1 in the platforms that are supported and
in functionality.  There have also been a number of bug fixes for this release.
</p>

<p>The following platforms are no longer supported:

<UL>
   <LI>SunPro CC versions 5.4 and 5.5 on Solaris
   <LI>SGI Mips Pro
</UL>

<p>
For Visual C++ the installation scripts choose the multi-threaded dynamically
linked runtime (/MD). Before it was the single-threaded static runtime (/ML).</p>


<H3>Installation</H3>

<ul>
<li>The install tool tries to find third party libraries
   at "standard" locations.
<li> Installers for Apple, Windows, and rpms.
</ul>

<h3>Manuals</h3>
<ul>
<li> User and Reference manual pages of a package are in the same chapter
</ul>


<h3>Kernels</h3>

<p>
<ul>
  <li> 2D Circular Kernel (new package)<br>
This package is an extension of the linear CGAL Kernel. It offers functionalities
on circles, circular arcs and line segments in the plane.
</ul>

<h3> Data Structures and Algorithms</h3>

<p>
<ul>
<li>  2D Regularized Boolean Set-Operations (new package)<br>

This package consists of the implementation of Boolean set-operations
on point sets bounded by weakly x-monotone curves in 2-dimensional
Euclidean space. In particular, it contains the implementation of
regularized Boolean set-operations, intersection predicates, and point
containment predicates.

<p>
<li> 2D Straight Skeleton and Polygon Offsetting  (new package)<br>

This package implements an algorithm to construct a halfedge data
structure representing the straight skeleton in the interior of 2D
polygons with holes and an algorithm to construct inward offset
polygons at any offset distance given a straight skeleton.


<p>
<li> 2D Voronoi Diagram Adaptor  (new package)<br>

This package provides an adaptor that adapts a
2-dimensional triangulated Delaunay graph to the corresponding
Voronoi diagram, represented as a doubly connected edge list (DCEL)
data structure. The adaptor has the ability to automatically
eliminate, in a consistent manner, degenerate features of the Voronoi
diagram, that are artifacts of the requirement that Delaunay graphs
should be triangulated even in degenerate configurations. Depending on
the type of operations that the underlying Delaunay graph supports,
the adaptor allows for the incremental or dynamic construction of
Voronoi diagrams and can support point location queries.


<p>
<li>3D Surface Mesher  (new package)<br>

This package provides functions to generate surface meshes that
interpolate smooth surfaces. The meshing algorithm is based on
Delaunay refinement and provides some guarantees on the resulting
mesh: the user is able to control the size and shape of the mesh
elements and the accuracy of the surface approximation. There is no
restriction on the topology and number of components of input
surfaces. The surface mesher may also be used for non smooth surfaces
but without guarantee.

<p>
Currently, implementations are provided for implicit surfaces
described as the zero level set of some function and surfaces
described as a gray level set in a three-dimensional image.</p>


<p>
<li> 3D Surface Subdivision Methods  (new package)<br>

Subdivision methods recursively refine a control mesh and generate
points approximating the limit surface. This package consists of four
popular subdivision methods and their refinement hosts. Supported
subdivision methods include Catmull-Clark, Loop, Doo-Sabin and sqrt(3)
subdivisions. Their respective refinement hosts are PQQ, PTQ, DQQ and
sqrt(3) refinements. Variations of those methods can be easily
extended by substituting the geometry computation of the refinement
host.


<p>
<li>  Planar Parameterization of Triangulated Surface Meshes  (new package)<br>

Parameterizing a surface amounts to finding a one-to-one mapping from
a suitable domain to the surface. In this package, we focus on
triangulated surfaces that are homeomorphic to a disk and on piecewise
linear mappings into a planar domain. This package implements some of
the state-of-the-art surface mesh parameterization methods, such as
least squares conformal maps, discrete conformal map, discrete
authalic parameterization, Floater mean value coordinates or Tutte
barycentric mapping.


<p>
<li> Principal Component Analysis  (new package)<br>

This package provides functions to compute global informations on the
shape of a set of 2D or 3D objects such as points. It provides the
computation of axis-aligned bounding boxes, centroids of point sets,
barycenters of weighted point sets, as well as linear least squares
fitting for point sets in 2D, and point sets as well as triangle sets
in 3D.


<p>
<li>2D Placement of Streamlines  (new package)<br>

Visualizing vector fields is important for many application domains. A
good way to do it is to generate streamlines that describe the flow
behaviour. This package implements the "Farthest Point Seeding"
algorithm for placing streamlines in 2D vector fields. It generates a
list of streamlines corresponding to an input flow using a specified
separating distance. The algorithm uses a Delaunay triangulation to
model objects and adress different queries, and relies on choosing the
centers of the biggest empty circles to start the integration of the
streamlines.


<p>
<li>  Kinetic Data Structures  (new package)<br>

Kinetic data structures allow combinatorial structures to be
maintained as the primitives move. The package provides
implementations of kinetic data structures for Delaunay triangulations
in two and three dimensions, sorting of points in one dimension and
regular triangulations in three dimensions. The package supports exact
or inexact operations on primitives which move along polynomial
trajectories.


<p>
<li>   Kinetic Framework  (new package)<br>

Kinetic data structures allow combinatorial geometric structures to be
maintained as the primitives move. The package provides a framework to
ease implementing and debugging kinetic data structures. The package
supports exact or inexact operations on primitives which move along
polynomial trajectories.


<p>
<li> Smallest Enclosing Ellipsoid   (new package)<br>

This algorithm is new in the chapter Geometric Optimisation.

<p>
<li>  2D Arrangement (major revision)<br>

This package can be used to construct, maintain, alter, and display
arrangements in the plane. Once an arrangement is constructed, the
package can be used to obtain results of various queries on the
arrangement, such as point location. The package also includes generic
implementations of two algorithmic frameworks, that are, computing the
zone of an arrangement, and line-sweeping the plane, the arrangements
is embedded on.

<p>
Arrangements and arrangement components can also be extended to store
additional data. An important extension stores the construction
history of the arrangement, such that it is possible to obtain the
originating curve of an arrangement subcurve.</p>


<p>
<li>   Geometric Optimisation (major revision)<br>

The underlying QP solver which is the foundation for several algorithms
in the Geometric Optimisation chapter has been completely rewritten.

<p>
<li>3D Triangulation (new functionality)<br>

Regular_triangulation_3 now offers vertex removal.

</ul>


</DIV>

<h2 id="release3.1">Release 3.1</h2>
<DIV>
<p>Release date: December 2004</p>
<p>Version 3.1 differs from version 3.0 in the platforms that are supported and
in functionality.  There have also been a number of bug fixes for this release.</p>


<p>
Additional supported platforms:
<UL>
   <LI> MS Visual C++, version 7.3. and 8.0
   <LI> Intel 8.0
   <LI> SunPro CC versions 5.4 and 5.5 on Solaris
   <LI> GNU g++ versions 3.4 on Linux, Solaris, Irix, cygwin, FreeBSD, and MacOS X
  <LI> Darwin (MacOS X) and IA64/Linux support.
</UL>
<p>
The following platforms are no longer supported:
<UL>
   <LI>MS Visual C++, version 7.0
</UL>

<p>
The following functionality has been added or changed:<BR><BR>

<H3>All</H3>
<UL>
    <LI> The  CORE 1.7 library for exact
      real arithmetic.
    <LI>Updated  GMP to 4.1.3.
    <LI>Added Mpfr a library for multiple-precision floating-point computations with exact rounding.
    <LI>Added Boost 1.32.0 (only include files).
</UL>

<H3>Installation</H3>
<UL>
   <LI> new option --disable-shared to omit building libCGAL.so.
</UL>


<H3>Manuals</H3>
<UL>
    <LI> Merged all major manuals in one multi-part manual, which provides
      now cross-links between the CGAL Kernel, the CGAL Basic Library,
      and the CGAL Support Library HTML manuals.

    <LI> Improved layout.
</UL>

<H3>Kernels</H3>

<UL>
   <LI> Improved efficiency of filtered kernels.
   <LI>More predicates and constructions.
</UL>


<H3>Basic Library</H3>


<UL>
  <LI> 2D Segment Voronoi Diagram (new package)<BR>

A data structure for Voronoi diagrams of segments in the plane under the Euclidean metric. The Voronoi edges
are arcs of straight lines and parabolas. The algorithm provided in this package is incremental.
</LI>

<LI>  2D Conforming Triangulations and Meshes (new package)<BR>

An implementation of Shewchuk's algorithm  to construct conforming triangulations and 2D meshes.
</LI>



  <LI> 3D Boolean Operations on  Nef Polyhedra (new package)<BR>
A new class (Nef_polyhedron_3) representing 3D Nef polyhedra, a
      boundary representation for cell-complexes bounded by halfspaces
      that supports boolean operations and topological operations in full
      generality including unbounded cells, mixed dimensional cells (e.g.,
      isolated vertices and antennas). Nef polyhedra distinguish between
      open and closed sets and can represent non-manifold geometry.

</LI>

<LI>  2D and Surface Function Interpolation (new package)<BR>

This package implements different methods for scattered data interpolation: Given
measures of a function on a set of discrete data points, the task is
to interpolate this function on an arbitrary query point. The package
further offers functions for natural neighbor interpolation.

</LI>

 <LI> Planar Nef polyhedra embedded on the sphere (new package)<BR>
      A new class (Nef_polyhedron_S2) designed and supported mainly to
      represent sphere neighborhoods around vertices of the three-
      dimensional Nef polyhedra.
</LI>

 <LI> Box_intersection_d (new package)<BR>

      A new efficient algorithm for finding all intersecting pairs for
      large numbers of iso-oriented boxes, i.e., typically these will be
      bounding boxes of more complicated geometries. Useful for (self-)
      intersection tests of surfaces etc.
</LI>


<LI>  2D Snap Rounding (new package)<BR>

Snap Rounding is a well known method for converting
arbitrary-precision arrangements of segments into a fixed-precision
representation. In the study of robust geometric
computing, it can be classified as a finite precision approximation
technique. Iterated Snap Roundingis a modification
of Snap Rounding in which each vertex is at least half-the-width-of-a-pixel away
from any non-incident edge. This package supports both
methods.
</LI>

<LI>3D Triangulations

<UL>
 <LI> Triangulation_3: added operator==(),removed push_back() and copy_triangulation().
<LI> Delaunay_3 : added nearest_vertex(), move_point(), vertices_in_conflict().
<LI> Regular_3 :  added filtered traits class, and nearest_power_vertex().
</UL>


<LI> Planar_map and Arrangement_2

<UL>
<LI> The interface of the two traits functions that compute the intersection of two given curves changed. The functions nearest_intersection_to_right() and nearest_intersection_to_left() return an object of type CGAL::Object that represents either an empty intersection, a point, or an overlapping subcurve.
<LI> Requirements to define two binary tags were added to the traits concept of the Planar_map as follows:
<EM>Has_left_category</EM> - indicates whether the functions curves_compare_y_at_x_left() and nearest_intersection_to_left() are implemented in the traits model.
<EM>Has_reflect_category</EM> - indicates whether the functions point_reflect_in_x_and_y() and curve_reflect_in_x_and_y() are implemented in the traits model. They can be used as an alternative to the two function in the previous item.
<LI> A new constructor of the Segment_cached_2 type that represents a segment in the Arr_segment_cached_traits_2 traits class was introduced. The new constructor accepts the segment endpoints as well as the coefficients of the underlying line.
<LI> A new version of the conic-arc traits, based on CORE version 1.7 was introduced. This new traits class makes use of CORE's rootOf() operator to compute the intersection points in the arrangement, making its code much simpler and more elegant than the previous version. In addition, new constructors for conic arcs are provided. The new traits class usually performs about 30% faster than the version included in CGAL 3.0
<LI> The traits class that handles continuous piecewise linear curves, namely Arr_polyline_traits_2, was rewritten. The new class is parametrized with a traits class that handles segments, say Segment_traits. The polyline curve defined within the Arr_polyline_traits_2 class is implemented as a vector of segments of type Segment_traits::Curve_2.
<LI> A meta traits class, namely Arr_curve_data_traits_2,  that extends the curve type of the planar-map with arbitrary additional data was introduced. It should be instantiated with a regular traits-class and a class that contains all extraneous data associated with a curve.
<LI>  The class that represents the trapezoidal-decomposition point location strategy was renamed to Pm_trapezoid_ric_point_location.
<LI> The Arrangement demo was rewritten. It covers many more features, has a much better graphical user interface, and comes with online documentation.
<LI> Few bugs in the sweep-line module related to overlapping vertical segments were fixed. This module is used by the aggregate insert method that inserts a collection of curves at once.
</UL>


<LI>Triangulation_2

<UL>
<LI> added a filtered trait class in the regular triangulation
<LI> added split and join operations in the triangulation data structure class
</UL>

<LI>Alpha_shapes_3

<UL>
<LI>major changes in the implementation of the class Alpha_shapes_3.
<LI>New implementation results in a true GENERAL mode
    allowing null and negative alpha-values. It also fixed the edges classification bug
    and introduces a classification of vertices.
</UL>

<LI>Min_ellipse_2

<UL>
 <LI> made access to approximate double representation public
 <LI> fixed bugs in conversion to double representation
 <LI> added <TT>is_circle()</TT> method
 <LI> minor performance improvements
</UL>

<LI>Min_sphere_of_spheres_d:

<UL>
<LI> The models

    <TT>Min_sphere_of_spheres_d_traits_2&lt;K,FT,UseSqrt,Algorithm&gt;</TT>,
    <TT>Min_sphere_of_spheres_d_traits_3&lt;K,FT,UseSqrt,Algorithm&gt;</TT>, and
    <TT>Min_sphere_of_spheres_d_traits_d&lt;K,FT,Dim,UseSqrt,Algorithm&gt;</TT>

  of concept <TT>MinSphereOfSpheresTraits</TT> now represent a sphere
  as a <TT>std::pair&lt;Point,Radius&gt;</TT> (and not any more as a
  <TT>CGAL::Weighted_point&lt;Point,Weight&gt;</TT>)
<LI> Internal code cleanup; in particular, implementation details
  don't pollute the namespace CGAL anymore
</UL>


<LI>Polyhedron_3

<UL>
      <LI> New Tutorial on CGAL Polyhedron for Subdivision Algorithms with
        interactive demo viewer in source code available.

      <LI> Added example program for efficient self-intersection test.
      - Added small helper functions, such as vertex_degree, facet_degree,
        edge_flip, and is_closed.
</UL>

<LI> Apollonius Graph (Voronoi of Circles)

 <UL>
       <LI> Reduced memory requirements by approximately a factor of two.
 </UL>

</UL>

</DIV>


<h2 id="release3.0.1">Release 3.0.1</h2>
<DIV>
<p>Release date: February 2004</p>

<p>This is a bug-fix release.
No new features have been added in 3.0.1.  Here is the list of bug-fixes.<p>

<H3> Polyhedral Surface</H3>

<ul>
  <li>Fixed wrong include files for output support. Added example.
</ul>

<H3>Planar_map</H3>

<ul>
  <li>Fixed the so called "Walk-along-a-line" point-location strategy to
      correctly handle a degenerate case.
</ul>

<H3>2D Triangulation</H3>

<ul>
  <li> added missing figure in html doc
  <li> in  Line_face_circulator_2.h:<br>
       Fixed changes made to support handles with a typedef to iterator.
       The fix concerns operator== and !=.
</ul>

<H3>Alpha_shapes_3</H3>

<ul>
  <li>fixed classify member function for edges.
</ul>


<H3>  Number types</H3>

<ul>
  <li>Lazy_exact_nt:
    <ul>
      <li>added the possibility to select the relative precision of
          <tt>to_double()</tt> (by default 1e-5).  This should fix reports
          that some circumcenters computations have poor coordinates,
          e.g. nan).
      <li>when exact computation is triggered, the interval is recomputed,
          this should speed up some kinds of computations.
    </ul>
  <li><tt>to_interval(Quotient&lt;MP_Float&gt;)</tt>: avoid spurious overflows.
</ul>

<H3>Kernel</H3>

<ul>
  <li>
  missing acknowledgment in the manual and minor clarification of

     <tt>intersection()</tt> documentation.
</ul>

</div>

<h2 id="release3.0">Release 3.0</h2>
<DIV>

<p>Release date: October 2003 </p>

<p>Version 3.0 differs from version 2.4 in the platforms that are supported and
in functionality.  There have also been a number of bug fixes for this release.</p>

<p>The license has been changed to either the LGPL (GNU Lesser General Public
License v2.1) or the QPL (Q Public License v1.0) depending on each package.
So CGAL remains free of use for you, if your usage meets the criteria of these
licenses, otherwise, a commercial license has to be purchased from
GeometryFactory.</p>

<p>
Additional supported platforms:
<UL>
   <LI> MS Visual C++, version 7.1.
   <LI> SunPro CC versions 5.4 and 5.5 on Solaris
   <LI> GNU g++ versions 3.2 and 3.3 on Linux, Solaris, Irix, cygwin, and FreeBSD.
   <LI> MipsPRO CC 7.30 and 7.40 with both the n32 and n64 ABIs.
</UL>
<p>
The following platforms are no longer supported:
<UL>
   <LI>MS Visual C++, version 6.
   <LI>  GNU g++ 2.95.2 (2.95.3 is still supported)
   <LI>  Kai C++ and Borland C++, all versions
</UL>

<p>
The following functionality has been added or changed:<BR><BR>

<B>All</B>
<UL>
    <LI> The  CORE library for exact
      computations is now distributed as part of CGAL as well.
</UL>


<H3>Kernels</H3>


<UL>
   <LI>3 typedefs have been added to ease the choice of a robust and fast kernel:
     <UL>
      <LI> Exact_predicates_inexact_constructions_kernel
      <LI> Exact_predicates_exact_constructions_kernel
      <LI> Exact_predicates_exact_constructions_kernel_with_sqrt
     </UL>
    <LI> Progress has been made towards the complete adaptability and
      extensibility of our kernels.
    <LI> New faster Triangle_3 intersection test routines.
		<br><i>(see Erratum)</i>
    <LI> Added a Kernel concept archetype to check that generic algorithms
      don't use more functionality than they should.
    <LI> A few more miscellaneous functions.
</UL>

<H3>Basic Library</H3>

<UL>
  <LI> 2D Apollonius Graph (new package)<BR>
Algorithms for computing the Apollonius
      graph in two dimensions.  The Apollonius graph is the dual of the
      Apollonius diagram, also known as the additively weighted Voronoi
      diagram.  The latter can be thought of as the Voronoi diagram of a set
      of circles under the Euclidean metric, and it is a generalization of the
      standard Voronoi diagram for points.  The algorithms provided are
      dynamic.

  <LI>dD Min Sphere of Spheres (new package)<BR>
      Algorithms to compute the smallest
      enclosing sphere of a given set of spheres in R<sup>d</sup>.
      The package provides
      an algorithm with maximal expected running time
      <i>O(2<sup>O(d)</sup> n)</i> and a
      fast and robust heuristic (for dimension less than 30).

<LI>Spatial Searching (new package)<BR>
Provides exact and approximate distance
      browsing in a set of points in <i>d</i>-dimensional space using
      implementations of algorithms supporting:
      <ul>
        <li> both nearest and furthest neighbor searching
        <li> both exact and approximate searching
        <li> (approximate) range searching
        <li> (approximate) <i>k</i>-nearest and <i>k</i>-furthest neighbor
             searching
        <li> (approximate) incremental nearest and incremental furthest neighbor
          searching
        <li> query items representing points and spatial objects.
      </ul>

 <LI><B>Kd-tree</b><br>
this package is deprecated, its documentation is removed.
      It is replaced by the Spatial Searching package.

  <LI>Largest_empty_rectangle_2<BR>
       Given a set of points P in the plane, the class
       Largest_empty_iso_rectangle_2 is a data structure that
       maintains an iso-rectangle with the largest area among all
       iso-rectangles that are inside a given iso-rectangle bounding box,
       and that do not contain any point of the point set P.

<LI> 2D Triangulation and
     3D Triangulation<BR>
     <UL>
      <LI> The classes Triangulation_data_structure_2 (and 3), which implements
        the data structure for 2D triangulation class, now makes use of
        CGAL::Compact_container (see Support Library section below).
      <LI> The triangulation classes use a Rebind mecanism to provide
        the full flexibility on Vertex and Face base classes.
        This means that it is possible for the user to derive its own Face
        of Vertex base class, adding a functionality that makes use of
        types defined by the triangulation data structure like Face_handle
        or Vertex_handle.
      <LI> New classes Triangulation_vertex_base_with_info_2 (and 3) and
	Triangulation_face_base_with_info_2 (and 3) to make easier the
        customisation of base classes in most cases.
     </UL>

<LI> 2D Triangulation<BR>
     <UL>
      <LI> Regular triangulation provides an easy access to hidden points.
      <LI> The Triangulation_hierarchy_2, which provide an efficient location
	data structure, can now be used with any 2D triangulation class plugged
        in (including Regular triangulations).
      </ul>

<LI> 3D Triangulation<BR>
     <UL>
     <LI> faster vertex removal function in Delaunay_triangulation_3.
      <LI> Delaunay_triangulation_3 is now independent of the order of insertions
        of the points (in case of degenerate cosphericity).
      <LI>Regular_triangulation_3 now hides vertices (and updates itself) when
        inserting a coinciding point with greater weight.  This required a new
        predicate.
      <LI> deprecated functions: copy_triangulation(), push_back(),
        set_number_of_vertices().
      <LI> Triangulation_3 now gives non-const access to the data structure.
     </UL>

<LI> Interval Skip List (new package)<BR>
An interval skip list is a data strucure for finding all intervals
      that contain a point, and for stabbing queries, that is for answering
      the question whether a given point is contained in an interval or not.

<LI>
       Planar Maps and

       Arrangements<BR>

 The changes concern mainly the traits classes.
      <OL>
        <LI> New traits hierarchy and interface:
           The set of requirements was made sound and complete. A couple of
	   requirements were eliminated, few others were redefined, and some
	   were renamed. A hierarchy of three traits classes for the
	   Planar_map_2, Planar_map_with_intersections_2, and Arrangement_2
	   types was established to include only the necessary requirements at
           each level. It was determined that for the aggregate insertion-
	   operation based on a sweep-line algorithm only a subset of the
	   requirements is needed. Preconditions were added where appropriate
	   to tighten the requirements further.

           <p>
           The following functions have been renamed:
           <UL>
           <LI> point_is_same() renamed to point_equal()
           <LI> curve_is_same() renamed to curve_equal()
           <LI> curve_is_in_x_range() renamed to point_in_x_range()
           <LI> curve_compare_at_x() renamed to curves_compare_y_at_x()
             Furthermore, a precondition has been added that the reference
	     point is in the x-range of both curves.
           <LI> curve_compare_at_x_right() renamed to
	     curves_compare_y_at_x_to_right().
             Furthermore, a precondition has been added that both curves are
	     equal at the reference point and defined to its right.
           <LI> curve_compare_at_x_left() renamed to
	     curves_compare_y_at_x_to_left().
             Furthermore, a precondition has been added that both curves are
	     equal at the reference point and defined to its right.
           <LI> curve_get_point_status() renamed to curve_compare_y_at_x().
             Furthermore, a precondition has been added that the point is in
	     the x-range of the curve. Consequently, the function now returns a
	     Comparison_result (instead of a special enum).
           <LI> make_x_monotone() renamed to curve_make_x_monotone()
             See more details below.
           <LI> curve_flip() renamed to curve_opposite()
           </UL>

           The following functions have been removed:
           <UL>
           <LI> curve_is_between_cw()
           <LI> point_to_left()
           <LI> point_to_right()
           <LI> is_x_monotone()
           <LI> point_reflect_in_x_and_y()
           <LI> curve_reflect_in_x_and_y()
           <LI> do_intersect_to_right()
           <LI> do_intersect_to_left()
           </ul>

           Most functions, are required by the PlanarMapTraits_2 concept,
	   except for the make_x_monotone(), nearest_intersection_to_right(),
           nearest_intersection_to_left(), curves_overlap() and
	   curve_opposite(). PlanarMapWithIntersectionsTraits_2 requires all
	   these functions, except curve_opposite(), needed only by the
	   ArrangementTraits_2 concept.
           <p>
           Furthermore, the two functions curve_compare_at_x_left() and
           nearest_intersection_to_left() can be omitted, if the two functions
	   point_reflect_in_x() and curve_reflect_in_x() are implemented.
	   Reflection can be avoided, if the two _left functions are supplied.

        <LI> The type X_curve_2 of the PlanarMapWithIntersectionsTraits_2
           concept was renamed to X_monotone_curve_2, and the distinction
	   between this type and the Curve_2 type was made firm. The method
	   is_x_monotone() of the PlanarMapWithIntersectionsTraits_2 concept
	   was removed. The related method curve_make_x_monotone() is now
	   called for each input curve of type Curve_2 when curves are inserted
           into a Planar_map_with_intersections_2 to subdivide the input curve
	   into x-monotone sub-curves (and in case the curve is already
	   x-monotone, this function is responsible for casting it to an
	   x-monotone curve).

        <LI> New and improved traits classes:
           <LI> Conic traits - Arr_conic_traits_2
             Support finite segments of ellipses, hyperbolas and parabolas, as
	     well as line segments. The traits require an exact real number-
	     type, such as leda_real or CORE::Expr.

           <LI> Segment cached traits - Arr_segment_cached_traits_2
	     This class uses an improved representation for segments that helps
	     avoiding cascaded computations, thus achieving faster running
	     times. To work properly, an exact rational number-type should be
	     used.

           <LI> Polyline traits - Arr_polyline_traits_2
             The polyline traits class has been reimplemented to work in a more
	     efficient, generic manner. The new class replaces the obsolete
	     Arr_polyline_traits class. It is parameterized with a segment
	     traits class.

           <LI> Hyperbola and segment traits - Arr_hyper_segment_traits_2
             Supports line segments and segments of canonical hyperbolas.
	     This is the type of curves that arise when projecting segments
	     in three-space rotationally around a line onto a plane containing
	     the line. Such projections are often useful in CAD/CAM problems.

        <LI> Removed old traits class:
           <UL>
            <LI> The models of the PlanarMapWithIntersectionsTraits_2 concept
	      below became obsolete, as the new conic traits, namely
	      Arr_conic_traits_2, supports the same functionality and is much
	      more efficient.
              <UL>
                <LI> Arr_circles_real_traits
                <LI> Arr_segment_circle_traits
              </UL>
           <LI> The segment traits class and the new polyline traits class were
	      reimplemented using standard CGAL-kernel calls. This essentially
	      eliminated the corresponding leda traits classes, namely:
              <UL>
                <LI> Pm_leda_segment_traits_2
                <LI> Arr_leda_segment_traits_2
                <LI> Arr_leda_polyline_traits
              </UL>
              With the use of the Leda_rat_kernel new external package the same
	      functionality can be achieved with less overhead and more
	      efficiency.
      </UL>

<LI> Sweep Line<BR>
      <UL>
       <LI> The Sweep_line_2 package was reimplemented. As a consequence it is much
        more efficient, its traits is tighter (namely neither the two _left nor
	the reflection functions are required), and its interface has changed a
	bit.
        <OL>
          <LI> The following global functions have been removed:
            <UL>
             <LI> sweep_to_produce_subcurves_2()
             <LI> sweep_to_produce_points_2()
             <LI> sweep_to_construct_planar_map_2()
            </UL>
           Instead, the public methods of the Sweep_line_2 class listed below
	   were introduced:
           <UL>
             <LI> get_subcurves() - Given a container of curves, this function
	     returns a list of curves that are created by intersecting the
	     input curves.

             <LI> get_intersection_points() - Given a range of curves, this function
	     returns a list of points that are the intersection points of the
	     curves.

             <LI> get_intersecting_curves() - Given a range of curves, this function
	     returns an iterator to the beginning of a range that contains the
	     list of curves for each intersection point between any two curves
	     in the specified range.
           </UL>
        <LI> It is possible to construct a planar map with intersections (or an
	   arrangement) by inserting a range of curves into an empty map. This
	   will invoke the sweep-line process to construct the map more
	   efficiently.
       </OL>
      <LI> New interface functions to the Planar_map_with_intersections_2 class.
        The Planar_map_with_intersections_2 class maintains a planar map of
	input curves that possibly intersect each other and are not necessarily
	x-monotone. If an input curve, or a set of input curves, are known to
	be x-monotone and pairwise disjoint, the new functions below can be
	used to insert them into the map efficiently.
       </UL>
  </OL>
<LI> Polyhedral Surface<BR>
     <UL>
      <LI> The old design that was deprecated since CGAL 2.3 has been removed.
      <LI> Class <tt>Polyhedron_incremental_builder_3</tt>:
	 <UL>
	  <LI>Renamed local enum <tt>ABSOLUTE</tt> to
              <tt>ABSOLUTE_INDEXING</tt>, and <tt>RELATIVE</tt> to
              <tt>RELATIVE_INDEXING</tt> to avoid conflicts with similarly
              named macros of another library.
	  <LI>Changed member functions <tt>add_vertex()</tt>,
              <tt>begin_facet()</tt>, and <tt>end_facet()</tt> to return
              useful handles.
          <LI>Added <tt>test_facet()</tt> to check facets for validity
              before adding them.
          <LI>Added <tt>vertex( size_t i)</tt> to return <tt>Vertex_handle</tt>
              for index <tt>i</tt>.
	 </ul>
     </ul>

<LI> Halfedge Data Structure<BR>
     <UL>
      <LI> The old design that was deprecated since CGAL 2.3 has been removed.
     </UL>

</UL>

<H3>Support Library</H3>

<ul>
    <li> New container class Compact_container, which (roughly) provides the
      flexibility of std::list, with the memory compactness of std::vector.

    <li> Geomview_stream: added a function
      gv.draw_triangles(InputIterator begin, InputIterator end)
      which draws a set of triangles much more quickly than one by one.

    <li> Number types:
      <ul>
      <li> number types are now required to provide a function:
        std::pair&lt;double, double&gt;  to_interval(const NT &).
      <li> number types are now required to provide mixed operators with "int".
      <li> CLN support removed.
      <li> faster square() for MP_Float.
      <li> added Gmp_q.
      </ul>

    <li> Qt_widget:
      <ul>
       <li> New classes:
        <ul>
	<li> Qt_help_window: provides a simple way to show some helpful
	  information about a demo as an HTML page.
	<li> Qt_widget_history: provides basic functionality to manipulate
	  intervals of Qt_widget class. The current visible area of Qt_widget
          is mapped to an interval. Each interval could be stored in the
	  Qt_widget_history object. So you can use this object to navigate in
          history.  It is mostly used by Qt_widget_standard_toolbar.
         </ul>
      <li> Changes:
        <ul>
	<li> Qt_widget_standard_toolbar: is derived from QToolBar class, so pay
	  attention to modify your code, if you used this class. Some public
	  methods were introduced to control the history object that the
          toolbar use to navigate.
	<li> the icons are now part of libCGALQt.
        </ul>
      <li> Deprecated members of Qt_widget:
        <ul>
        <li> add_to_history(), clear_history(), back(), forth(): use forward(),
          back() and clear_history() of the Qt_widget_standard_toolbar instead.
        <li> custom_redraw(): use redraw_on_back() and redraw_on_front() instead.
         </ul>
      <li> Optimizations:
        the output operators of the following classes have been optimized:
        <ul>
        <li> CGAL::Segment_2  (now tests for intersection with the drawing area)
        <li> CGAL::Triangle_2 (now tests for intersection with the drawing area)
        <li> CGAL::Triangulation_2 (is optimized for faster display on zooming)
        </ul>
      </ul>
</ul>

<p id="kernelerratum-3.0"><H3>Erratum in the Kernel manual</H3>

<ul>
<li> Intersection test routines
    <p>The documentation of
    CGAL::do_intersect
    should mention, for the 3D case:
    <br>
    Also, in three-dimensional space <i>Type1</i> can be
    <ul>
        <li>either
        <i>Plane_3&lt;Kernel&gt;</i>
        <li>or <i>Triangle_3&lt;Kernel&gt;</i>
    </ul>
    and <i>Type2</i> any of
    <ul>
        <li><i>Plane_3&lt;Kernel&gt;</i>
        <li><i>Line_3&lt;Kernel&gt;</i>
        <li><i>Ray_3&lt;Kernel&gt;</i>
        <li><i>Segment_3&lt;Kernel&gt;</i>
        <li><i>Triangle_3&lt;Kernel&gt;</i>
    </ul>

    <p>
    In the same way, for
    <i>Kernel::DoIntersect_3</i>:
    <br>
    for all pairs <i>Type1</i> and <i>Type2</i>, where
    the type <i>Type1</i> is
    <ul>
        <li>either
        <i>Kernel::Plane_3</i>
        <li>or <i>Kernel::Triangle_3</i>
    </ul>

    and <i>Type2</i> can be any of the following:
    <ul>
        <li><i>Kernel::Plane_3</i>
        <li><i>Kernel::Line_3</i>
        <li><i>Kernel::Ray_3</i>
        <li><i>Kernel::Segment_3</i>
        <li><i>Kernel::Triangle_3</i>
    </ul>

    <p>
    Philippe Guigue (I<small>NRIA</small> Sophia-Antipolis) should be
    mentioned as one of the authors.

</ul>

</DIV>

<h2 id="release2.4">Release 2.4</h2>
<DIV>
<p>Release date: May 2002</p>
<p>Version 2.4 differs from version 2.3 in the platforms that are supported and
in functionality.  There have also been a number of bug fixes for this release.</p>

<p>
Additional supported platforms:
<UL>
   <LI> Microsoft Visual C++, version 7.
   <LI> SunPro 5.3 (with patch 111685-05) on Solaris
   <LI> g++ 3.1 on Linux and Solaris
</UL>

<p>
The following functionality has been added or changed:<BR><BR>

<H3>Kernels</H3>

<UL>
   <LI> Point_d has been removed from the 2D and 3D kernels.  This type is
        now available from the d-dimensional kernel only.
</UL>

<H3>Basic Library</H3>

<UL>

  <LI> 2D Polygon Partitioning<BR>

      Traits requirements for optimal partitioning have been changed slightly.
     <BR><BR>

  <LI> 2D Sweep line<BR>

      A new package that implements a sweep-line algorithm to compute
      arrangements of curves for different families of curves, which are
      not necessarily line segments  (e.g., it also works for circular arcs).
      The resulting output can be the list of vertex points, the resulting
      subcurves or a planar map.
      <BR><BR>

  <LI>
       Planar Maps and

       Arrangements

  <UL>
  <LI> New quicker insertion functions of Planar_map_2 for cases where more
      precomputed information is available regarding the position of
      the inserted curve in the map.

  <LI> New query function for planar maps that determines whether a given
      point is within a given face of the planar map.

  <LI> New iterator over edges of planar maps in addition to the existing
      iterator over halfedges.

  <LI>  New copy constructor and assignment operator for arrangements.
  </UL>
  <BR><BR>

  <LI>
       Polyhedral Surface
  <UL>
  <LI>  new design introduced with release 2.3 now supported by VC7 compiler

  <LI>  Extended functionality of Polyhedron_incremental_builder:
        absolute indexing allows one to add new surfaces to existing ones.
  </UL>
  <BR><BR>

  <LI> 2D Triangulation
  <UL>
  <LI> There is a new triangulation data structure replacing the two
       previous ones. This new data structure is coherent with the 3d
       triangulation data structure and offer the advantages of both
       previous ones. Backward compatibility is ensured and this change
       is transparent for the user of triangulation classes.
  <LI> Constrained and Delaunay constrained triangulations are now able
       to handle intersecting input constraints.
       The behavior of constrained triangulations with repect to
       intersection of input constraints can be customized using
       an intersection tag.
  <LI> A new class Constrained_triangulation_plus offers a constrained
       hierarchy on top of a constrained triangulations. This additionnal
       data structure describes the subdivision of the original constraints
       into edges of the triangulations.
  </UL>
  <BR><BR>


  <LI> 3D Triangulation
   <UL>
   <LI> Running time improved by a better and more compact management of
        memory allocation

   <LI> Various improvements and small functionalities added:
     <UL>
     <LI> Triangulation_3&lt;GT,Tds&gt;::triangle() returns a triangle oriented
          towards the outside of the cell c for facet (c,i)
     <LI> New function insert(Point, Locate_type, Cell_handle, int, int)
          which avoids the location step.
     <LI> New function to get access to cells in conflict in a Delaunay
          insertion : find_conflicts() and insert_in_hole()
     <LI> New function TDS::delete_cells(begin, end).
     <LI> New functions : degree(v), reorient(), remove_decrease_dimension(),
          remove_from_simplex().
     </UL>

   <LI> Changes of interface:
     <UL>
     <LI> vertices and cells are the same for the triangulation data
          structure and the geometric triangulation
     <LI> the triangulation data structure uses Vertex_handle (resp
          Cell_handle) instead of Vertex* (resp Cell*).
     <LI> incident_cells() and incident_vertices() are templated by output
          iterators
     <LI> changes in the iterators and circulators interface:
        <UL>
        <LI> Iterators and circulators are convertible to handles
             automatically, no need to call "->handle()" anymore.
        <LI> Vertex_iterator split into All_vertices_iterator and
             Finite_vertices_iterator (and similar for cells...).
        <LI> TDS::Edge/Facet iterators now support operator->.
        </UL>
     </UL>
  </UL>
  <BR><BR>
  <LI> 2D Search structures<BR>
      Additional range search operations taking a predicate functor have been
      added
  </UL>

<H3>Support Library</H3>
<UL>
<LI>   Qt_widget
  <UL>
  <LI> We have added a new class for visualization of 2D CGAL objects.
       It is derived from Trolltech's Qt class QWidget and privdes a
       used to scale and pan.
  <LI> Some demos were developed for the following packages: 2D Alpha shapes,
       2D Convex Hull, Largest empty 2D rectangle, Maximum k-gon,
       Minimum ellipse,  Minimum 2D quadrilateral, 2D polygon partitioning
       2D regular and constrained triangulation.
  <LI> Tutorials are available to help users get used to Qt_widget
  </UL>
  <BR><BR>

<LI> Timer<BR>

     Fixed Timer class (for user process time) to have no wrap-around
     anymore on Posix-compliant systems.
</UL>

<p>
The following functionality is no longer supported:
<UL>
<LI> Planar maps of infinite curves (the so-called planar map bounding-box).
</UL>

<p>
Bugs in the following packages have been fixed:
   3D Convex hull, 2D Polygon partition, simple polygon generator

<p>
Also attempts have been made to assure compatability with the upcoming LEDA
release that introduces the leda namespace.

<p>
<H3>Known problems</H3>
<UL>
<LI> 2D Nef Polyhedra contains a memory leak.  Memory problems are also
     the likely cause of occasional run-time errors on some platforms.
<LI> The d-dimensional convex hull computation produces run-time errors on
     some platforms because of memory management bugs.
<LI> The new Halfedge Data Structure design introduced with release 2.3
     does not work on VC6.  See the release notes in the manual for more
     information.
<LI> The following deficiencies relate to planar maps, planar maps of
     intersecting curves (pmwx), arrangements and sweep line.
   <UL>
    <LI> On KCC, Borland and SunPro we guarantee neither compilation nor
         correct execution for all of the packages above.
    <LI> On VC6 and VC7 we guarantee neither compilation nor correct
         execution of the sweep line package.
    <LI> On CC (on Irix 6.5) the trapezoidal decomposition point location
         strategy is problematic when used with planar maps, pmwx, or
         arrangements (mind that this is the default for planar maps).
    <LI> On CC (on Irix 6.5) sweep line with polyline traits does not compile
         (mind that the so-called leda polyline traits does compile).
    <LI> On g++ (on Irix 6.5) the segment-circle (Arr_segment_circle_traits_2)
         traits does not compile for either of the above packages.
   </UL>
</UL>


</DIV>


<h2  id="release2.3">Release 2.3</h2>
<DIV>
<p>Release date: August 2001</p>

<p>Version 2.3 differs from version 2.2 in the platforms that are supported and
in functionality.</p>

<P>
Additional supported platform:

<UL>
   <LI> Gnu g++ 3.0 on Solaris and Linux
</UL>

<p>
The following functionality has been added:<BR><BR>

<H3>Kernels</H3>
<UL>
<LI> The 2D and 3D kernels now serve as models of the new kernel concept
     described in the recent paper, "An Adaptable and Extensible Geometry
     Kernel" by Susan Hert, Micheal Hoffmann, Lutz Kettner, Sylvain Pion,
     and Michael Seel to be presented at
     WAE 2001 (and
     soon available as a technical report).  This new kernel is
     completely compatible with the previous design but is more flexible
     in that it allows geometric predicates as well as objects to be easily
     exchanged and adapted individually to users' needs.

<LI> A new kernel called <TT>Simple_homogeneous</TT> is available. It is
     equivalent to <TT>Homogeneous</TT> but without reference-counted objects.

<LI> A new kernel called <TT>Filtered_kernel</TT> is available that allows
     one to build kernel traits classes that use exact and efficient predicates.

<LI> There are two classes, <TT>Cartesian_converter</TT> and
     <TT>Homogeneous_converter</TT>
     that allows one to convert objects between different Cartesian and
     homogeneous kernels, respectively.

<LI> A new d-dimensional kernel, <TT>Kernel_d</TT> is available.  It provides
     diverse kernel objects, predicates and constructions in d dimensions with
     two representations based on the kernel families <TT>Cartesean_d</TT> and
     <TT>Homogeneous_d</TT>
</UL>

<H3>Basic Library</H3>
   Almost all packages in the basic library have been adapted to the
   new kernel design to realize the flexibility this design makes possible.
   In several packages, this means that the traits class requirements have
   changed to conform to the function objects offered in the kernels so the
   kernels themselves can be used as traits classes in many instances.

<UL>
<LI>
    2D Convex Hull<BR>
    The traits requirements have changed slightly to bring them in line with
    the CGAL kernels.

<LI>
    3D Convex Hull
<UL>
  <LI> The function <TT>convex_hull_3</TT> now uses a new implementation of the
       quickhull algorithm and no longer requires LEDA.
  <LI> A new <TT>convex_hull_incremental_3</TT> function based on the new
       d-dimensional convex hull class is available for comparison purposes.
</UL><BR>

<LI>
     <TT>Convex_hull_d, Delaunay_d</TT><BR>
     Two new application classes offering the calculation of d-dimensional
     convex hulls and delaunay triangulations<BR><BR>

<LI>
     Polygons and Polygon Operations<BR>
     <UL>
       <LI> The traits class requirements have been changed.
       <LI> The simplicity test has a completely new implementation.
       <LI> Properties like convexity, simplicity and area can now be cached by
            polygons. You need to set a flag to select this behaviour.
     </UL>
     <BR>

     <BR><BR>
<LI>
     Planar Nef Polyhedra<BR>
     A new class (<TT>Nef_polyhedron_2</TT>) representing planar Nef polyhedra =
     rectilinearly bounded points sets that are the result of binary and
     topological operations starting from halfplanes.

     <BR><BR>
<LI> A new package offering functions to

     partition planar polygons into
     convex and y-monotone pieces is available.

     <BR><BR>
<LI>
     Planar Maps and

     Arrangements
     <UL>
     <LI> A new class <TT>Planar_map_with_intersections_2&lt;Planar_map&gt;</TT> for
          planar maps of possibly intersecting, possibly non-x-monotone,
          possibly overlapping curves (like <TT>Arrangement_2</TT> but without
          the hierarchy tree).

     <LI> I/O utilities for planar maps and arrangements for textual and
          graphical streams. (It is possible to save and later reload built
          planar maps or arrangements.)

     <LI> New arrangement traits class for line segments and circular arcs
          (<TT>Arr_segment_circle_traits&lt;NT&gt;</TT>).

     <LI> New faster traits for polylines specialized for using the LEDA
          rational kernel (<TT>Arr_leda_polylines_traits</TT>). The LEDA
          traits for segments was also made faster.

     <LI> A new point location strategy
          (<TT>Pm_simple_point_location&lt;Planar_map&gt;</TT>).
     </UL>
     <BR><BR>

<LI>
     Halfedge Data Structure<BR><BR>

     The halfedge data structure has been completely revised. The new design
     is more in line with the STL naming scheme and it provides a safe and
     coherent type system throughout the whole design (no void* pointers
     anymore), which allows for better extendibility. A user can add new
     incidences in the mesh easily. The new design also uses standard
     allocators with a new template parameter that has a suitable default.
     <BR><BR>

     The old design is still available, but its use is deprecated, see the
     manual of
     deprecated packages for its documentation. Reported bugs in
     copying the halfedge data structure (and therefore also polyhedral
     surfaces) have been fixed in both designs. Copying a list-based
     representation is now based on hash maps instead of std::map and is
     therefore considerably faster.

     <BR><BR>
<LI>
      Polyhedral Surface

     <BR><BR>
     The polyhedral surface has been rewritten to work with the new
     halfedge data structure design. The user level interface of the
     <TT>CGAL::Polyhedron_3</TT> class is almost backwards compatible with the
     previous class. The exceptions are the template parameter list,
     everything that relies on the flexibility of the underlying
     halfedge data structure, such as a self-written facet class, and
     that the distinction between supported normals and supported planes
     has been removed. Only planes are supported. See the manuals for
     suggestions how to handle normals instead of planes.

     <BR><BR>
     More example programs are provided with polyhedral surfaces,
     for example, one about Euler operator and one computing a subdivision
     surface given a control mesh as input.

     <BR><BR>
     The old design is still available for backwards compatibility and to
     support older compiler, such as MSVC++6.0. For the polyhedral surface,
     old and new design cannot be used simultaneously (they have identical
     include file names and class names). The include files select
     automatically the old design for MSVC++6.0 and the new design
     otherwise. This automatism can be overwritten by defining appropriate
     macros before the include files. The old design is selected with the
     <TT>CGAL_USE_POLYHEDRON_DESIGN_ONE</TT> macro. The new design is selected
     with the <TT>CGAL_USE_POLYHEDRON_DESIGN_TWO</TT> macro.

     <BR><BR>
<LI>
     2D Triangulation
     <UL>
     <LI> The geometric traits class requirements have been changed to conform
          to the new CGAL kernels.  CGAL kernel classes can be used as traits
          classes for all 2D triangulations except for regular triangulations.

     <LI> Additionnal functionality:
     <UL>
     <LI> dual method for regular triangulations (to build a power diagram)
     <LI> unified names and signatures for various "find_conflicts()"
          member functions in Delaunay and constrained Delaunay triangulation.
     <LI> As an alternative to the simple insert() member function,
          insertion of points in those triangulation can be performed using the
          combination of find_conflicts() and star_hole() which eventually
          allows the user to keep track of deleted faces.
     </UL>

     <LI> More demos and examples
     </UL>

     <BR>
<LI>
      3D Triangulation
     <UL>
     <LI> Major improvements
          <UL>
            <LI> A new class <TT>Triangulation_hierarchy_3</TT> that allows a
                 faster point location, and thus construction of the Delaunay
                 triangulation
            <LI> A new method for removing a vertex from a Delaunay
                 triangulation that solves all degenerate cases
            <LI> Running time of the usual location and insertion methods
                 improved
         </UL>

     <LI> A bit more functionality, such as
          <UL>
          <LI> New geomview output
          <LI> dual methods in Delaunay triangulations to draw the Voronoi
               diagram
          </UL>
     <LI> More demos and examples

     <LI> Changes in interface
          <UL>
          <LI> Traits classes requirements have been modified
          <LI> The kernel can be used directly as a traits class (except for
               regular triangulation)
          <LI> insert methods in <TT>Triangulation_data_structure</TT> have a
               new interface
          </UL>
     </UL>
     <BR>
<LI> A new class (<TT>Alpha_shapes_3</TT>) that computes Alpha shapes of point
     sets in 3D is available.

     <BR><BR>
<LI> The traits requirements for matrix search and
     minimum quadrilaterals have been changed to bring them
     in line with the CGAL kernels.
     <BR><BR>

<LI> Point_set_2
    <UL>
    <LI>  now independent of LEDA; based on the CGAL Delaunay triangulation
    <LI>  traits class requirements adapted to new kernel concept.
    <LI>  function template versions of the provided query operations are
          available
    </UL>
</UL>

<H3>Support Library</H3>
<UL>
<LI>  Number types:
      <UL>
       <LI> <TT>Lazy_exact_nt&lt;NT&gt;</TT> is a new number type wrapper to speed
            up exact number types.
       <LI> <TT>MP_Float</TT> is a new multiprecision floating point number
            type. It can do exact additions, subtractions and multiplications
            over floating point values.
      </UL>

<LI>  <TT>In_place_list</TT> has a new third template parameter
      (with a suitable default) for an STL-compliant allocator.

<LI>
      <TT>Unique_hash_map</TT> is a new support class.

<LI>
      <TT>Union_find</TT> is a new support class.

<LI>
     <TT>Geomview_stream</TT> :
    <UL>
    <LI> Geomview version 1.8.1 is now required.
    <LI> no need to have a <TT>~/.geomview</TT> file anymore.
    <LI> new output operators for triangulations.
    <LI> new output operators for <TT>Ray_2</TT>, <TT>Line_2</TT>,
         <TT>Ray_3</TT>, <TT>Line_3</TT>, <TT>Sphere_3</TT>.
    <LI> various new manipulators.
    </UL>

<LI> Window stream
    In cooperation with Algorithmic Solutions, GmBH (distributors of
    the LEDA library), we can now offer a visualization package
    downloadable in binary form that supports visualization on a ported
    version of the LEDA window lib.
</UL>

</DIV>


<h2 id="release2.2">Release 2.2</h2>
<DIV>
<p>Release date: October 2000</p>

<p>Version 2.2 differs from version 2.1 in the platforms that are supported and
in functionality.</p>

<P>
Additional supported platforms:

<UL>
   <LI> the KAI compiler (4.0) on Solaris 5.8
   <LI> Borland C++ (5.5)
</UL>

<p>
The following functionality has been added:

<UL>
<LI> There is a new, non-reference-counted kernel, Simple_cartesian. Because
     reference counting is not used, and thus coordinates are stored within a
     class, debugging is easier using this kernel.  This kernel can also be
     faster in some cases than the reference-counted Cartesian kernel.

<LI> New optimisation algorithms
     <UL>
        <LI> Min_annulus_d - Algorithm for computing the smallest enclosing
             annulus of points in arbitrary dimension
        <LI> Polytope_distance_d - Algorithm for computing the (squared)
             distance between two convex polytopes in arbitrary dimension
        <LI> Width_3 - Algorithm for computing the (squared) width of points
             sets in three dimensions
     </UL>

<LI> 2D Triangulations
     <UL>
       <LI> There are now two triangulation data structures available in CGAL.
            The new one uses a list to store the faces and allows one to
            represent two-dimensional triangulations embedded in three spaces
            as well as planar triangulations.
       <LI> The triangulation hierarchy which allows fast location query
            is now available.
     </UL>

<LI> Inifinite objects can now be included in planar maps.

<LI> Removal as well as insertions of vertices for 3D Delaunay triangulations
     is now possible.

<LI> A generator for ``random'' simple polygons is now available.

<LI> In directory demo/Robustness, programs that demonstrate typical robustness
     problems in geometric computing are presented along with the solutions to
     these problems that CGAL provides.
</UL>

<P>
The following functionality has been removed:
<UL>
  <LI> The binary operations on polygons (union, intersection ...) have been
       removed.  Those operations were not documented in the previous release
       (2.1).  Arrangements can often be used as a substitute.
</UL>
</DIV>


<h2  id="release2.1">Release 2.1</h2>

<DIV>
<p>Release date: January 2000</p>

<p>Version 2.1 differs from version 2.0 in the platforms that are supported and
in functionality.</p>

<p>
Supported platforms:

<UL>
   <LI> the newest gnu compiler (2.95.2) on Sun, SGI, Linux and Windows.
   <LI> the Microsoft Visual C++ compiler, version 6.
   <LI> the mips CC compiler version 7.3 under Irix.
</UL>

Support for the old g++ compiler (2.8) and for mips CC 7.2 has been dropped.

<BR><BR>
The following functionality has been added:

<UL>
<LI> Alpha shapes and weighted alpha shapes in 2D. Alpha shapes are a
     generalization of the convex hull of a point set.
<LI> Arrangements in 2D. Arrangements are related to and based on planar maps.
     The major difference between the two is that curves are allowed to
     intersect in the case of arrangements.
<LI> Extensions to triangulations in 2D.  Constrained triangulations are now
     dynamic: they support insertions of new constraint as well as removal of
     existing constraints.  There are also constrained Delaunay triangulations.
<LI> Triangulations in 3D were added, both Delaunay triangulations and regular
     triangulations.
<LI> Min_quadrilateral optimisations have been added.  These are algorithms to
     compute the minimum enclosing rectangle/parallelogram (arbitrary
     orientation) and the minimum enclosing strip of a convex point set.
<LI> 2d Point_set is a package for 2d range search operations, Delaunay
     triangulation, nearest neighbor queries. This package works only if
     LEDA
     is installed.
<LI> Support for GeoWin visualization library. This also depends on
     LEDA.
<LI> Support for using the
     CLN number type
     together with CGAL.
</LI>
</UL>
</DIV>


<h2 id="release2.0">Release 2.0</h2>
<DIV>
<p>Release date: June 1999</p>

<p>The main difference from release 1.2 is the
introduction of namespaces -- namespace <TT>std</TT> for code from
the standard library and namespace <TT>CGAL</TT> for
the CGAL library.
</DIV>


<h2 id="release1.2">Release 1.2</h2>
<DIV>
<p>Release date: January 1999</p>
<p>Additions to release 1.1 include: </p>

<UL>
   <LI>topological map
   <LI>planar map overlay
   <LI>regular and constrained triangulations
</UL>
</DIV>


<h2  id="release1.1">Release 1.1</h2>
<DIV>
<p>Release date: July 1998</p>

<p>Additions to release 1.0 include:
<UL>
   <LI>3D intersections </LI>
   <LI>kD points </LI>
   <LI>3D convex hull </LI>
   <LI>kD smallest enclosing sphere </LI>
</UL>
</DIV>



<h2 id="release1.0">Release 1.0</h2>
<DIV>
<p>Release date: April 1998</p>

<p>Additions to release 0.9 include:
<UL>
   <LI>Polyhedral surfaces </LI>
   <LI>Halfedge Data Structure</LI>
   <LI>Planar maps </LI>
</UL>
</DIV>


<h2 id="release0.9">Release 0.9</h2>
<DIV>
<p>Release date: June 1997</p>
<p>Initial (beta) release of the CGAL library.
</DIV>

<!--#include virtual="/footer.inc" -->
</td>
</tr>
</table>
</BODY>
</HTML><|MERGE_RESOLUTION|>--- conflicted
+++ resolved
@@ -152,7 +152,6 @@
       See the full changelog for details.
     </li>
   </ul>
-<<<<<<< HEAD
   <h3>dD Triangulations</h3>
   <ul>
       <li>
@@ -160,8 +159,6 @@
           Note that the removal of points is not yet supported.
       </li>
   </ul>
-=======
->>>>>>> 3c42724e
 
 <!-- Arithmetic and Algebra -->
 <!-- Combinatorial Algorithms -->
@@ -231,8 +228,6 @@
       caches its circumcenter. The existing class <code>Regular_triangulation_cell_base_with_weighted_circumcenter_3</code>
       is the default model of this concept.
     </li>
-<<<<<<< HEAD
-=======
     <li>
       Added a new 3D traits class, <code>Robust_weighted_circumcenter_filtered_traits_3</code>
       which provides robust versions of the kernel functors <code>Construct_weighted_circumcenter_3</code>,
@@ -274,7 +269,6 @@
       caches its circumcenter. The existing class <code>Regular_triangulation_cell_base_with_weighted_circumcenter_3</code>
       is the default model of this concept.
     </li>
->>>>>>> 3c42724e
   </ul>
 <!-- Voronoi Diagrams -->
 <!-- Mesh Generation -->
@@ -291,11 +285,7 @@
       and moved to the new concept <code>RegularTriangulationCellBaseWithWeightedCircumcenter_3</code>,
       which the concept <code>MeshCellBase_3</code> now refines.
     </li>
-<<<<<<< HEAD
-  </ul>
-=======
-  <ul>
->>>>>>> 3c42724e
+  </ul>
 <!-- Surface Reconstruction -->
 <h3>Poisson Surface Reconstruction</h3>
 <ul>
