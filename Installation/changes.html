--- conflicted
+++ resolved
@@ -60,12 +60,8 @@
 
 <table CELLSPACING=0>
 <tr><td><a href="#release4.6">4.6</a>&nbsp;<td> (? 2015)
-<<<<<<< HEAD
 <tr><td><a href="#release4.5.1">4.5.1</a>&nbsp;<td> (? 2014)
 <tr><td><a href="#release4.5">4.5</a>&nbsp;<td> (October 2014)
-=======
-<tr><td><a href="#release4.5">4.5</a>&nbsp;<td> (? 2014)
->>>>>>> d53b7351
 <tr><td><a href="#release4.4">4.4</a>&nbsp;<td> (April 2014)
 <tr><td><a href="#release4.3">4.3.1</a>&nbsp;<td> (November 2013)
 <tr><td><a href="#release4.3">4.3</a>&nbsp;<td> (October 2013)
@@ -122,6 +118,10 @@
 
 <!-- Installation (and general changes) -->
 <!-- New packages -->
+  <h3>2D Generalized Barycentric Coordinates (new package)</h3>
+  <ul>
+    <li> This package offers an efficient and robust implementation of two-dimensional closed-form generalized barycentric coordinates defined for simple two-dimensional polygons.</li>
+  </ul>
 
   <h3>Triangulation</h3>
   <ul>
@@ -168,7 +168,6 @@
         in the class <code>CGAL::Mesh_complex_3_in_triangulation_3</code>
         to export the boundary of a domain or a subdomain.</li>
   </ul>
-<<<<<<< HEAD
 <!-- Geometry Processing -->
 <!-- Spatial Searching and Sorting -->
   <h3>3D Fast Intersection and Distance Computation</h3>
@@ -184,15 +183,6 @@
   <ul>
     <li>Add a new function  <code>random_convex_hull_in_disc_2</code> that generates efficiently a random polygon as the convex hull of uniform random points chosen in a disc.</li>
   </ul>
-=======
-
-<!-- New packages -->
-  <h3>2D Generalized Barycentric Coordinates (new package)</h3>
-  <ul>
-    <li> This package offers an efficient and robust implementation of two-dimensional closed-form generalized barycentric coordinates defined for simple two-dimensional polygons.</li>
-  </ul>
-
->>>>>>> d53b7351
 <!-- end of the div for 4.6 -->
 </div>
 
