// Copyright (c) 2009
// Utrecht University (The Netherlands),
// ETH Zurich (Switzerland),
// INRIA Sophia-Antipolis (France),
// Max-Planck-Institute Saarbruecken (Germany),
// and Tel-Aviv University (Israel).  All rights reserved.
//
// This file is part of CGAL (www.cgal.org)
//
// $URL$
// $Id$
// SPDX-License-Identifier: LGPL-3.0-or-later OR LicenseRef-Commercial
//
// Author(s)     : -

#ifndef CGAL_VERSION_H
#define CGAL_VERSION_H

#ifndef SWIG
<<<<<<< HEAD
#define CGAL_VERSION 5.6.1
#define CGAL_GIT_HASH abcdef
#endif
#define CGAL_VERSION_NR 1050611000
=======
#define CGAL_VERSION 5.5.5
#define CGAL_GIT_HASH abcdef
#endif
#define CGAL_VERSION_NR 1050551000
>>>>>>> b4e378e7
#define CGAL_SVN_REVISION 99999
#define CGAL_RELEASE_DATE 20230630

#include <CGAL/version_macros.h>

#endif<|MERGE_RESOLUTION|>--- conflicted
+++ resolved
@@ -17,17 +17,10 @@
 #define CGAL_VERSION_H
 
 #ifndef SWIG
-<<<<<<< HEAD
-#define CGAL_VERSION 5.6.1
+#define CGAL_VERSION 5.6.2
 #define CGAL_GIT_HASH abcdef
 #endif
-#define CGAL_VERSION_NR 1050611000
-=======
-#define CGAL_VERSION 5.5.5
-#define CGAL_GIT_HASH abcdef
-#endif
-#define CGAL_VERSION_NR 1050551000
->>>>>>> b4e378e7
+#define CGAL_VERSION_NR 1050621000
 #define CGAL_SVN_REVISION 99999
 #define CGAL_RELEASE_DATE 20230630
 
