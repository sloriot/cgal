--- conflicted
+++ resolved
@@ -17,17 +17,10 @@
 #define CGAL_VERSION_H
 
 #ifndef SWIG
-<<<<<<< HEAD
-#define CGAL_VERSION 5.3-dev
-#define CGAL_GIT_HASH abcdef
-#endif
-#define CGAL_VERSION_NR 1050300000
-=======
 #define CGAL_VERSION 5.3-beta1
 #define CGAL_GIT_HASH abcdef
 #endif
 #define CGAL_VERSION_NR 1050300910
->>>>>>> 2891c22f
 #define CGAL_SVN_REVISION 99999
 #define CGAL_RELEASE_DATE 20210630
 
