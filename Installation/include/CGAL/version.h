// Copyright (c) 2009
// Utrecht University (The Netherlands),
// ETH Zurich (Switzerland),
// INRIA Sophia-Antipolis (France),
// Max-Planck-Institute Saarbruecken (Germany),
// and Tel-Aviv University (Israel).  All rights reserved.
//
// This file is part of CGAL (www.cgal.org)
//
// $URL$
// $Id$
// SPDX-License-Identifier: LGPL-3.0-or-later OR LicenseRef-Commercial
//
// Author(s)     : -

#ifndef CGAL_VERSION_H
#define CGAL_VERSION_H

#ifndef SWIG
<<<<<<< HEAD
#define CGAL_VERSION 5.3-beta1
#define CGAL_GIT_HASH abcdef
#endif
#define CGAL_VERSION_NR 1050300910
=======
#define CGAL_VERSION 5.4-beta2
#define CGAL_GIT_HASH abcdef
#endif
#define CGAL_VERSION_NR 1050400920
>>>>>>> ce463735
#define CGAL_SVN_REVISION 99999
#define CGAL_RELEASE_DATE 20211215

#include <CGAL/version_macros.h>

#endif<|MERGE_RESOLUTION|>--- conflicted
+++ resolved
@@ -17,17 +17,10 @@
 #define CGAL_VERSION_H
 
 #ifndef SWIG
-<<<<<<< HEAD
-#define CGAL_VERSION 5.3-beta1
-#define CGAL_GIT_HASH abcdef
-#endif
-#define CGAL_VERSION_NR 1050300910
-=======
 #define CGAL_VERSION 5.4-beta2
 #define CGAL_GIT_HASH abcdef
 #endif
 #define CGAL_VERSION_NR 1050400920
->>>>>>> ce463735
 #define CGAL_SVN_REVISION 99999
 #define CGAL_RELEASE_DATE 20211215
 
