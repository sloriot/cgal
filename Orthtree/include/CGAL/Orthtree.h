// Copyright (c) 2007-2020  INRIA (France).
// All rights reserved.
//
// This file is part of CGAL (www.cgal.org).
//
// $URL$
// $Id$
// SPDX-License-Identifier: GPL-3.0-or-later OR LicenseRef-Commercial
//
// Author(s)     : Jackson Campolattaro, Simon Giraudot, Cédric Portaneri, Tong Zhao

#ifndef CGAL_ORTHTREE_H
#define CGAL_ORTHTREE_H

#include <CGAL/license/Orthtree.h>

#include <CGAL/Orthtree/Cartesian_ranges.h>
#include <CGAL/Orthtree/Split_predicates.h>
#include <CGAL/Orthtree/Traversals.h>
#include <CGAL/Orthtree/Traversal_iterator.h>
#include <CGAL/Orthtree/IO.h>

#include <CGAL/NT_converter.h>
#include <CGAL/Cartesian_converter.h>
#include <CGAL/Property_container.h>
#include <CGAL/property_map.h>
#include <CGAL/intersections.h>
#include <CGAL/squared_distance_3.h>

#include <boost/function.hpp>
#include <boost/iterator/iterator_facade.hpp>
#include <boost/range/iterator_range.hpp>

#include <iostream>
#include <fstream>
#include <ostream>
#include <functional>

#include <bitset>
#include <stack>
#include <queue>
#include <vector>
#include <math.h>
#include <utility>

#include <boost/mpl/has_xxx.hpp>

namespace CGAL {

namespace Orthtree_impl {

BOOST_MPL_HAS_XXX_TRAIT_DEF(Node_data)
BOOST_MPL_HAS_XXX_TRAIT_DEF(Squared_distance_of_element)

template <class GT, bool has_data>
struct Node_data_wrapper;

template <class GT>
struct Node_data_wrapper<GT, true>
{
  using Node_index = typename GT::Node_index;
  using Node_data = typename GT::Node_data;
  typename CGAL::Properties::Experimental::Property_container<Node_index>::template Array<Node_data>& m_node_contents;

  template <class Property_container>
  Node_data_wrapper(Property_container& node_properties)
    : m_node_contents(node_properties.template get_or_add_property<Node_data>("contents").first)
  {}

  const Node_data& operator[](Node_index n) const
  {
    return m_node_contents[n];
  }

  Node_data& operator[](Node_index n)
  {
    return m_node_contents[n];
  }
};

template <class GT>
struct Node_data_wrapper<GT, false>
{
  using Node_index = typename GT::Node_index;
  using Node_data = void*;

  template <class Property_container>
  Node_data_wrapper(Property_container&) {}

  void* operator[](Node_index) const
  {
    return nullptr;
  }
};

} // end of Orthtree_impl namespace

/*!
  \ingroup PkgOrthtreeRef

  \brief A data structure using an axis-aligned hyperrectangle
  decomposition of dD space for efficient access and
  computation.

  \details It builds a hierarchy of nodes which subdivides the space.
  Each node represents an axis-aligned hyperrectangle region of space.
  The contents of nodes depend on the traits class, non-leaf nodes also
  contain \f$2^{dim}\f$ other nodes which further subdivide the
  region.

  \sa `CGAL::Quadtree`
  \sa `CGAL::Octree`

  \tparam GeomTraits must be a model of `OrthtreeTraits` or `OrthtreeTraitsWithData`.
 */
template <typename GeomTraits>
class Orthtree {
public:
  /// \name Template Types
  /// @{
  using Traits = GeomTraits; ///< Geometry traits
  /// @}

  /// \name Traits Types
  /// @{
#ifndef DOXYGEN_RUNNING
  static inline constexpr bool has_data = Orthtree_impl::has_Node_data<GeomTraits>::value;
  static inline constexpr bool supports_neighbor_search = true;// Orthtree_impl::has_Squared_distance_of_element<GeomTraits>::value;
#else
  static inline constexpr bool has_data = bool_value; ///< `true` if `GeomTraits` is a model of `OrthtreeTraitsWithData` and `false` otherwise.
  static inline constexpr bool supports_neighbor_search = bool_value; ///< `true` if `GeomTraits` is a model of `CollectionPartitioningOrthtreeTraits` and `false` otherwise.
#endif
  static constexpr int dimension = Traits::dimension; ///< Dimension of the tree
  using Kernel = typename Traits::Kernel; ///< Kernel type.
  using FT = typename Traits::FT; ///< Number type.
  using Point = typename Traits::Point_d; ///< Point type.
  using Bbox = typename Traits::Bbox_d; ///< Bounding box type.
  using Sphere = typename Traits::Sphere_d; ///< Sphere type.
  using Adjacency = typename Traits::Adjacency; ///< Adjacency type.

  using Node_index = typename Traits::Node_index; ///< Index of a given node in the tree; the root always has index 0.
#ifndef DOXYGEN_RUNNING
  using Node_data = typename Orthtree_impl::Node_data_wrapper<Traits, has_data>::Node_data;
#else
  using Node_data = std::conditional_t<has_data,typename GeomTraits::Node_data,void*>;
#endif

  /// @}

  /// \name Public Types
  /// @{

  /*!
   * \brief Self alias for convenience.
   */
  using Self = Orthtree<Traits>;

  /*!
   * \brief Degree of the tree (number of children of non-leaf nodes).
   */
  static constexpr int degree = (2 << (dimension - 1));

  /*!
    \brief Set of bits representing this node's relationship to its parent.

    Equivalent to an array of Booleans, where index[0] is whether `x`
    is greater, index[1] is whether `y` is greater, index[2] is whether
    `z` is greater, and so on for higher dimensions if needed.
    Used to represent a node's relationship to the center of its parent.
   */
  using Local_coordinates = std::bitset<dimension>;

  /*!
    \brief Coordinates representing this node's relationship
    with the rest of the tree.

    Each value `(x, y, z, ...)` of global coordinates is calculated by doubling
    the parent's global coordinates and adding the local coordinates.
   */
  using Global_coordinates = std::array<std::uint32_t, dimension>;

  /*!
   * \brief A predicate that determines whether a node must be split when refining a tree.
   */
  using Split_predicate = std::function<bool(Node_index, const Self&)>;

  /*!
   * \brief A model of `ForwardRange` whose value type is `Node_index`.
   */
#ifdef DOXYGEN_RUNNING
  using Node_index_range = unspecified_type;
#else
  using Node_index_range = boost::iterator_range<Index_traversal_iterator<Self>>;
#endif

  /*!
   * \brief A model of `LvaluePropertyMap` with `Node_index` as key type and `T` as value type.
   */
#ifdef DOXYGEN_RUNNING
  template <class T>
  using Property_map = unspecified_type;
#else
  template <class T>
  using Property_map = Properties::Experimental::Property_array_handle<Node_index, T>;
#endif

  /// @}

private: // data members :

  using Cartesian_ranges = Orthtrees::internal::Cartesian_ranges<Traits>;
  using Node_property_container = Properties::Experimental::Property_container<Node_index>;

  template <typename T>
  using Property_array = typename Properties::Experimental::Property_container<Node_index>::template Array<T>;

  Traits m_traits; /* the tree traits */

  Node_property_container m_node_properties;
  Orthtree_impl::Node_data_wrapper<Traits, has_data> m_node_contents;
  Property_array<std::uint8_t>& m_node_depths;
  Property_array<Global_coordinates>& m_node_coordinates;
  Property_array<std::optional<Node_index>>& m_node_parents;
  Property_array<std::optional<Node_index>>& m_node_children;

  using Bbox_dimensions = std::array<FT, dimension>;
  Bbox m_bbox;
  std::vector<Bbox_dimensions> m_side_per_depth;      /* precomputed (potentially approximated) side length per node's depth */

  Cartesian_ranges cartesian_range; /* a helper to easily iterate over coordinates of points */

public:

  /// \name Constructor
  /// @{

  /*!
    \brief constructs an orthtree for a traits instance.

    The constructed orthtree has a root node with no children,
    containing the contents determined by `Construct_root_node_contents` from the traits class.
    That root node has a bounding box determined by `Construct_root_node_bbox` from the traits class,
    which typically encloses its contents.

    This single-node orthtree is valid and compatible
    with all orthtree functionality, but any performance benefits are
    unlikely to be realized until `refine()` is called.

    \param traits the traits object.
  */
  explicit Orthtree(Traits traits) :
    m_traits(traits),
    m_node_contents(m_node_properties),
    m_node_depths(m_node_properties.template get_or_add_property<std::uint8_t>("depths", 0).first),
    m_node_coordinates(m_node_properties.template get_or_add_property<Global_coordinates>("coordinates").first),
    m_node_parents(m_node_properties.template get_or_add_property<std::optional<Node_index>>("parents").first),
    m_node_children(m_node_properties.template get_or_add_property<std::optional<Node_index>>("children").first) {

    m_node_properties.emplace();

    // init bbox with first values found
    m_bbox = m_traits.construct_root_node_bbox_object()();

    // Determine dimensions of the root bbox

    Bbox_dimensions size;
    for (int i = 0; i < dimension; ++i)
    {
      size[i] = (m_bbox.max)()[i] - (m_bbox.min)()[i];
    }
    // save orthtree attributes
    m_side_per_depth.push_back(size);

    if constexpr (has_data)
      data(root()) = m_traits.construct_root_node_contents_object()();
  }

  /*!
    constructs an orthtree from a set of arguments provided to the traits constructor
   */
  template <class ... Args, class = std::enable_if_t<sizeof...(Args)>= 2>>
  explicit Orthtree(Args&& ... args)
    : Orthtree(Traits(std::forward<Args>(args)...))
  {}

  /// copy constructor
  explicit Orthtree(const Orthtree& other) :
    m_traits(other.m_traits),
    m_node_properties(other.m_node_properties),
    m_node_contents(m_node_properties),
    m_node_depths(m_node_properties.template get_property<std::uint8_t>("depths")),
    m_node_coordinates(m_node_properties.template get_property<Global_coordinates>("coordinates")),
    m_node_parents(m_node_properties.template get_property<std::optional<Node_index>>("parents")),
    m_node_children(m_node_properties.template get_property<std::optional<Node_index>>("children")),
    m_bbox(other.m_bbox), m_side_per_depth(other.m_side_per_depth) {}

  /// move constructor
  explicit Orthtree(Orthtree&& other) :
    m_traits(other.m_traits),
    m_node_properties(std::move(other.m_node_properties)),
    m_node_contents(m_node_properties),
    m_node_depths(m_node_properties.template get_property<std::uint8_t>("depths")),
    m_node_coordinates(m_node_properties.template get_property<Global_coordinates>("coordinates")),
    m_node_parents(m_node_properties.template get_property<std::optional<Node_index>>("parents")),
    m_node_children(m_node_properties.template get_property<std::optional<Node_index>>("children")),
    m_bbox(other.m_bbox), m_side_per_depth(other.m_side_per_depth)
  {
    other.m_node_properties.emplace();
  }

  /// @}


  // Non-necessary but just to be clear on the rule of 5:

  // assignment operators deleted
  Orthtree& operator=(const Orthtree& other) = delete;

  Orthtree& operator=(Orthtree&& other) = delete;

  /// \name Tree Building
  /// @{

  /*!
    \brief recursively subdivides the orthtree until it meets the given criteria.

    The split predicate should return `true` if a leaf node should be split and `false` otherwise.

    This function may be called several times with different
    predicates: in that case, nodes already split are left unaltered,
    while nodes that were not split and for which `split_predicate`
    returns `true` are split.

<<<<<<< HEAD
    \param split_predicate determines whether or not a node needs to
    be subdivided.
=======
    \param split_predicate determines whether or not a leaf node needs to be subdivided.
>>>>>>> 3f434a21
   */
  void refine(const Split_predicate& split_predicate) {

    // Initialize a queue of nodes that need to be refined
    std::queue<Node_index> todo;
    todo.push(0);

    // Process items in the queue until it's consumed fully
    while (!todo.empty()) {

      // Get the next element
      auto current = todo.front();
      todo.pop();

      // Check if this node needs to be processed
      if (split_predicate(current, *this)) {

        // Split the node, redistributing its contents to its children
        split(current);

      }

      // Check if the node has children which need to be processed
      if (!is_leaf(current)) {

        // Process each of its children
        for (int i = 0; i < degree; ++i)
          todo.push(child(current, i));
      }
    }
  }

  /*!
<<<<<<< HEAD

    \brief Convenience overload that refines an orthtree using a
    maximum depth and maximum number of inliers in a node as split
=======
    \brief convenience overload that refines an orthtree using a
    maximum depth and maximum number of contained elements in a node as split
>>>>>>> 3f434a21
    predicate.

    This is equivalent to calling
    `refine(Orthtrees::Maximum_depth_and_maximum_contained_elements(max_depth,
    bucket_size))`.

    The refinement is stopped as soon as one of the conditions is
    violated: if a node contains more elements than `bucket_size` but is
    already at `max_depth`, it is not split. Similarly, a node that is
    at a depth smaller than `max_depth` but already contains fewer elements
    than `bucket_size`, it is not split.

    \warning This convenience method is only appropriate for trees with traits classes where
    `Node_data` is a model of `Range`. `RandomAccessRange` is suggested for performance.

    \param max_depth deepest a tree is allowed to be (nodes at this depth will not be split).
    \param bucket_size maximum number of items a node is allowed to contain.
   */
  void refine(size_t max_depth = 10, size_t bucket_size = 20) {
    refine(Orthtrees::Maximum_depth_and_maximum_contained_elements(max_depth, bucket_size));
  }

  /*!
    \brief refines the orthtree such that the difference of depth
    between two immediate neighbor leaves is never more than 1.
   */
  void grade() {

    // Collect all the leaf nodes
    std::queue<Node_index> leaf_nodes;
    for (Node_index leaf: traverse(Orthtrees::Leaves_traversal<Self>(*this))) {
      leaf_nodes.push(leaf);
    }

    // Iterate over the nodes
    while (!leaf_nodes.empty()) {

      // Get the next node
      Node_index node = leaf_nodes.front();
      leaf_nodes.pop();

      // Skip this node if it isn't a leaf anymore
      if (!is_leaf(node))
        continue;

      // Iterate over each of the neighbors
      for (int direction = 0; direction < 6; ++direction) {

        // Get the neighbor
        auto neighbor = adjacent_node(node, direction);

        // If it doesn't exist, skip it
        if (!neighbor)
          continue;

        // Skip if this neighbor is a direct sibling (it's guaranteed to be the same depth)
        // TODO: This check might be redundant, if it doesn't affect performance maybe I could remove it
        if (parent(*neighbor) == parent(node))
          continue;

        // If it's already been split, skip it
        if (!is_leaf(*neighbor))
          continue;

        // Check if the neighbor breaks our grading rule
        // TODO: could the rule be parametrized?
        if ((depth(node) - depth(*neighbor)) > 1) {

          // Split the neighbor
          split(*neighbor);

          // Add newly created children to the queue
          for (int i = 0; i < degree; ++i) {
            leaf_nodes.push(child(*neighbor, i));
          }
        }
      }
    }
  }

  /// @}

  /// \name Accessors
  /// @{

  /*!
   * \brief provides direct read-only access to the tree traits.
   */
  const Traits& traits() const { return m_traits; }

  /*!
    \brief provides access to the root node, and by
    extension the rest of the tree.
   */
  Node_index root() const { return 0; }

  /*!
    \brief returns the deepest level reached by a leaf node in this tree (root being level 0).
   */
  std::size_t depth() const { return m_side_per_depth.size() - 1; }

  /*!
    \brief constructs a node index range using a tree-traversal function.

    This method allows iteration over the nodes of the tree with a
    user-selected order (preorder, postorder, leaves-only, etc.).

    \tparam Traversal a model of `OrthtreeTraversal`

    \param traversal class defining the traversal strategy

    \return a `ForwardRange` over the node indices of the tree
   */
  template <typename Traversal>
  Node_index_range traverse(Traversal traversal) const {

    Node_index first = traversal.first_index();

    auto next = [=](const Self&, Node_index index) -> std::optional<Node_index> {
      return traversal.next_index(index);
    };

    return boost::make_iterator_range(Index_traversal_iterator<Self>(*this, first, next),
                                      Index_traversal_iterator<Self>());
  }


  /*!
    \brief convenience method for using a traversal without constructing it yourself

    \tparam Traversal a model of `OrthtreeTraversal`

    \param args Arguments to to pass to the traversal's constructor, excluding the first (always an orthtree reference)

    \return a `ForwardRange` over the node indices of the tree
   */
  template <typename Traversal, typename ...Args>
  Node_index_range traverse(Args&& ...args) const {
    return traverse(Traversal{*this, std::forward<Args>(args)...});
  }

  // TODO shall we document it?
  FT
  compute_cartesian_coordinate(std::uint32_t gc, std::size_t depth, int ci) const
  {
    CGAL_assertion(depth <= m_side_per_depth.size());
    // an odd coordinate will be first compute at the current depth,
    // while an even coordinate has already been computed at a previous depth.
    // So while the coordinate is even, we decrease the depth to end up of the first
    // non-even coordinate to compute it (with particular case for bbox limits).
    // Note that is depth becomes too large, we might end up with incorrect coordinates
    // due to rounding errors.
    if (gc == (1u << depth)) return (m_bbox.max)()[ci]; // gc == 2^node_depth
    if (gc == 0) return (m_bbox.min)()[ci];
    if (gc % 2 !=0)
    {
      FT size = depth < m_side_per_depth.size()
              ? m_side_per_depth[depth][ci]
              : m_side_per_depth[depth-1][ci]/FT(2);
      return (m_bbox.min)()[ci] + int(gc) * size;
    }
    std::size_t nd = depth;
    do{
      --nd;
      gc = gc >> 1;
    }
    while((gc&1)==0); // while even, shift
    return (m_bbox.min)()[ci] + int(gc) * m_side_per_depth[nd][ci];
  }

  /*!
    \brief constructs the bounding box of a node.

    \note The object constructed is not the bounding box of the node's contents,
    but the bounding box of the node itself.
<<<<<<< HEAD
    For a cubic orthtree, this will always be cubic.
=======

    \param n node to generate a bounding box for

    \return the bounding box of the node n
>>>>>>> 3f434a21
   */
  Bbox bbox(Node_index n) const {
    using Cartesian_coordinate = std::array<FT, dimension>;
    Cartesian_coordinate min_corner, max_corner;
<<<<<<< HEAD
    Bbox_dimensions size = m_side_per_depth[depth(n)];
    for (int i = 0; i < Dimension::value; i++) {
      min_corner[i] = m_bbox_min[i] + (global_coordinates(n)[i] * size[i]);
      max_corner[i] = m_bbox_min[i] + ((global_coordinates(n)[i] + 1) * size[i]);
=======
    std::size_t node_depth = depth(n);

    for (int i = 0; i < dimension; i++)
    {
      min_corner[i]=compute_cartesian_coordinate(global_coordinates(n)[i], node_depth, i);
      max_corner[i]=compute_cartesian_coordinate(global_coordinates(n)[i]+1, node_depth, i);
>>>>>>> 3f434a21
    }
    return {std::apply(m_traits.construct_point_d_object(), min_corner),
            std::apply(m_traits.construct_point_d_object(), max_corner)};
  }

  /// @}

  /// \name Custom Properties
  /// @{

  /*!
<<<<<<< HEAD
   * \brief pass-through to `get_or_add_property` for node properties.
=======
    \brief gets a property for nodes, adding it if it does not already exist.

    \tparam T the type of the property to add

    \param name the name of the new property
    \param default_value the default value assigned to nodes for this property

    \return pair of the property map and a Boolean which is `true` if the property needed to be created
>>>>>>> 3f434a21
   */
  template <typename T>
  std::pair<Property_map<T>, bool> add_property(const std::string& name, const T default_value = T()) {
    auto p = m_node_properties.get_or_add_property(name, default_value);
    return std::pair<Property_map<T>, bool>(Property_map<T>(p.first), p.second);
  }

  /*!
<<<<<<< HEAD
   * \brief pass-through to `add_property` for node properties.
=======
    \brief gets a property of the nodes if it exists.

    \tparam T the type of the property to retrieve

    \param name the name of the property

    \return an optional containing the property map if it exists
>>>>>>> 3f434a21
   */
  template <typename T>
  std::optional<Property_map<T>> property(const std::string& name) {
    auto p = m_node_properties.template get_property_if_exists<T>(name);
    if (p)
      return std::optional<Property_map<T> >(Property_map<T>(*p));
    else
      return std::nullopt;
  }

  /*!
<<<<<<< HEAD
   * \brief pass-through to `get_property` for node properties.
=======
    \brief returns a vector of all property names.
>>>>>>> 3f434a21
   */
  std::vector<std::string> properties() const {
    return m_node_properties.properties();
  }

  /*!
<<<<<<< HEAD
   * \brief pass-through to `get_property_if_exists` for node properties.
=======
    \brief removes the node property from the tree.

    \tparam T the type of the property to remove

    \param property the property to be removed from the tree.

    \return true if property was a valid property of the tree.
>>>>>>> 3f434a21
   */
  template <typename T>
  bool remove_property(Property_map<T> property) {
    return m_node_properties.remove_property(property.array());
  }

  // todo: is it ever useful to be able to delete/reset properties?

  /// @}

  /// \name Queries
  /// @{

  /*!
    \brief finds the leaf node which contains a particular point in space.

    Traverses the orthtree and finds the leaf cell that has a
    domain enclosing the point passed. The point passed must be within
    the region enclosed by the orthtree (bbox of the root node). The point is contained in the
    lower cell of each direction if its coordinate is lower than the center.

    \param point query point.
    \return the index of the node which contains the point.
   */
  Node_index locate(const Point& point) const {

    // Make sure the point is enclosed by the orthtree
    CGAL_precondition (CGAL::do_intersect(point, bbox(root())));

    // Start at the root node
    Node_index node_for_point = root();

    // Descend the tree until reaching a leaf node
    while (!is_leaf(node_for_point)) {

      // Find the point to split around
      Point center = barycenter(node_for_point);

      // Find the index of the correct sub-node
      Local_coordinates local_coords;
      std::size_t dim = 0;
      for (const auto& r : cartesian_range(center, point))
        local_coords[dim++] = (get<0>(r) <= get<1>(r));

      // Find the correct sub-node of the current node
      node_for_point = child(node_for_point, local_coords.to_ulong());
    }

    // Return the result
    return node_for_point;
  }

  /*!
  \brief finds the `k` nearest neighbors of the point `query`.

  Nearest neighbors are outputted in order of increasing distance to `query`.

  \tparam OutputIterator a model of `OutputIterator` that accepts `GeomTraits::Node_data_element` objects.

  \param query query point
  \param k number of neighbors to find
  \param output output iterator

  \warning Nearest neighbor searches requires `GeomTraits` to be a model of `CollectionPartitioningOrthtreeTraits`.
 */
  template<typename OutputIterator>
  auto nearest_k_neighbors(const Point& query,
    std::size_t k,
    OutputIterator output) const -> std::enable_if_t<supports_neighbor_search, OutputIterator> {
    Sphere query_sphere(query, (std::numeric_limits<FT>::max)());
    CGAL_precondition(k > 0);

    return nearest_k_neighbors_within_radius(query_sphere, k, output);
  }

  /*!
  \brief finds the elements in the sphere `query`.

  Elements are outputted in order of increasing distance to
  the center of the sphere.

  \tparam OutputIterator a model of `OutputIterator` that accepts `GeomTraits::Node_data_element` objects.

  \param query query sphere
  \param output output iterator

  \warning Nearest neighbor searches requires `GeomTraits` to be a model of `CollectionPartitioningOrthtreeTraits`.
 */
  template<typename OutputIterator>
  auto neighbors_within_radius(const Sphere& query, OutputIterator output) const -> std::enable_if_t<supports_neighbor_search, OutputIterator> {
    return nearest_k_neighbors_within_radius(query, (std::numeric_limits<std::size_t>::max)(), output);
  }

  /*!
  \brief finds at most `k` elements within a specific radius that are
  nearest to the center of the sphere `query`: if `query` does not contain
  at least `k` elements, only contained elements will be returned.

  This function is useful when the user already knows how sparse the elements are,
  or if they do not care about elements that are too far away.
  Setting a small radius may have performance benefits.

  \tparam OutputIterator must be a model of `OutputIterator` that accepts `GeomTraits::Node_data_element`

  \param query the region to search within
  \param k the number of elements to find
  \param output the output iterator to add the found elements to (in order of increasing distance)

  \warning Nearest neighbor searches requires `GeomTraits` to be a model of `CollectionPartitioningOrthtreeTraits`.
 */
  template <typename OutputIterator>
  auto nearest_k_neighbors_within_radius(
    const Sphere& query,
    std::size_t k,
    OutputIterator output
  ) const -> std::enable_if_t<supports_neighbor_search, OutputIterator> {
    CGAL_precondition(k > 0);
    Sphere query_sphere = query;

    // todo: this type is over-constrained, this must be made more generic
    struct Node_element_with_distance {
      typename Traits::Node_data_element element;
      FT distance;
    };

    // Create an empty list of elements
    std::vector<Node_element_with_distance> element_list;
    if (k != (std::numeric_limits<std::size_t>::max)())
      element_list.reserve(k);

    // Invoking the recursive function adds those elements to the vector (passed by reference)
    nearest_k_neighbors_recursive(query_sphere, root(), element_list, k);

    // Add all the points found to the output
    for (auto& item : element_list)
      *output++ = item.element;

    return output;
  }

  /*!
    \brief finds the leaf nodes that intersect with any primitive.

    \note this function requires the function
    `bool CGAL::do_intersect(QueryType, Traits::Bbox_d)` to be defined.

<<<<<<< HEAD
    This function finds all the intersecting nodes and writes their indices to the ouput iterator.
=======
    This function finds all the intersecting leaf nodes and writes their indices to the output iterator.
>>>>>>> 3f434a21

    \tparam Query the primitive class (e.g., sphere, ray)
    \tparam OutputIterator a model of `OutputIterator` that accepts `Node_index` types
    \param query the intersecting primitive.
    \param output output iterator.
   */
  template <typename Query, typename OutputIterator>
  OutputIterator intersected_nodes(const Query& query, OutputIterator output) const {
    return intersected_nodes_recursive(query, root(), output);
  }

  /// @}

  /// \name Operators
  /// @{

  /*!
    \brief compares the topology of the orthtree with that of `rhs`.

    Trees may be considered equivalent even if they have different contents.
    Equivalent trees must have the same root bounding box and the same node structure.
<<<<<<< HEAD
=======

    \param rhs the other orthtree

    \return `true` if the trees have the same topology, and `false` otherwise
>>>>>>> 3f434a21
   */
  bool operator==(const Self& rhs) const {

    // Identical trees should have the same bounding box
    if (rhs.m_bbox != m_bbox || rhs.m_side_per_depth[0] != m_side_per_depth[0])
      return false;

    // Identical trees should have the same depth
    if (rhs.depth() != depth())
      return false;

    // If all else is equal, recursively compare the trees themselves
    return is_topology_equal(*this, rhs);
  }

  /*!
    \brief compares the topology of the orthtree with that of `rhs`.
<<<<<<< HEAD
=======

    \param rhs the other orthtree

    \return `false` if the trees have the same topology, and `true` otherwise
>>>>>>> 3f434a21
   */
  bool operator!=(const Self& rhs) const {
    return !operator==(rhs);
  }

  /// @}

  /// \name Node Access
  /// @{

  /*!
<<<<<<< HEAD
   * \brief Determines whether the node specified by index `n` is a leaf node.
   *
   * @param n index of the node to check.
   * @return true of the node is a leaf, false otherwise.
=======
    \brief determines whether the node specified by index `n` is a leaf node.
>>>>>>> 3f434a21
   */
  bool is_leaf(Node_index n) const {
    return !m_node_children[n].has_value();
  }

  /*!
<<<<<<< HEAD
   * \brief Determines whether the node specified by index `n` is a root node.
   *
   * @param n index of the node to check.
   * @return true of the node is a root, false otherwise.
=======
    \brief determines whether the node specified by index `n` is the root node.
>>>>>>> 3f434a21
   */
  bool is_root(Node_index n) const {
    return n == 0;
  }

  /*!
<<<<<<< HEAD
   * \brief Determines the depth of the node specified.
   *
   * The root node has depth 0, its children have depth 1, and so on.
   *
   * @param n index of the node to check.
   * @return the depth of the node within its tree.
=======
    \brief determines the depth of the node specified.

    The root node has depth 0, its children have depth 1, and so on.

    \param n index of the node to check.

    \return the depth of the node n within its tree.
>>>>>>> 3f434a21
   */
  std::size_t depth(Node_index n) const {
    return m_node_depths[n];
  }

  /*!
<<<<<<< HEAD
   * \brief Retrieves a reference to the Node_data associated with the node specified by `n`.
   *
   * @param n index of the node to retrieve data for.
   * @return the data associated with the node.
=======
    \brief retrieves a reference to the `Node_data` associated with the node specified by `n` if
    `GeomTraits` is a model of `OrthtreeTraitswithData`, and `nullptr` otherwise.
>>>>>>> 3f434a21
   */
  std::conditional_t<has_data,Node_data&,void*>& data(Node_index n){
    return m_node_contents[n];
  }

  /*!
<<<<<<< HEAD
   * \brief const version of `data()`
=======
    \brief retrieves a const reference to the `Node_data` associated with the node specified by `n` if
    `GeomTraits` is a model of `OrthtreeTraitswithData`, and `nullptr` otherwise.
>>>>>>> 3f434a21
   */
  std::conditional_t<has_data,const Node_data&,void*> data(Node_index n) const{
    return m_node_contents[n];
  }

  /*!
<<<<<<< HEAD
   * \brief Retrieves the global coordinates of the node.
=======
    \brief retrieves the global coordinates of the node.
>>>>>>> 3f434a21
   */
  Global_coordinates global_coordinates(Node_index n) const {
    return m_node_coordinates[n];
  }

  /*!
<<<<<<< HEAD
   * \brief Retrieves the local coordinates of the node.
=======
    \brief retrieves the local coordinates of the node.
>>>>>>> 3f434a21
   */
  Local_coordinates local_coordinates(Node_index n) const {
    Local_coordinates result;
    for (std::size_t i = 0; i < dimension; ++i)
      result[i] = global_coordinates(n)[i] & 1;
    return result;
  }

  /*!
    \brief returns this node's parent.
    \pre `!is_root()`
   */
  Node_index parent(Node_index node) const {
    CGAL_precondition (!is_root(node));
    return *m_node_parents[node];
  }

  /*!
    \brief returns this node's `i`th child.
    \pre `!is_leaf()`
   */
  Node_index child(Node_index node, std::size_t i) const {
    CGAL_precondition (!is_leaf(node));
    return *m_node_children[node] + i;
  }

  /*!
<<<<<<< HEAD
   * \brief Retrieves an arbitrary descendant of the node specified by `node`.
   *
   * Convenience function to avoid the need to call `orthtree.child(orthtree.child(node, 0), 1)`.
   *
   * Each index in `indices` specifies which child to enter as descending the tree from `node` down.
   * Indices are evaluated in the order they appear as parameters, so
   * `descendant(root, 0, 1)` returns the second child of the first child of the root.
   *
   * @param node the node to descend
   * @param indices the descent to perform
   * @return the index of the specified descendant node.
=======
    \brief retrieves an arbitrary descendant of the node specified by `node`.

    Convenience function to avoid the need to call `orthtree.child(orthtree.child(node, 0), 1)`.

    Each index in `indices` specifies which child to enter as descending the tree from `node` down.
    Indices are evaluated in the order they appear as parameters, so
    `descendant(root, 0, 1)` returns the second child of the first child of the root.

    \param node the node to descend
    \param indices the integer indices specifying the descent to perform

    \return the index of the specified descendant node
>>>>>>> 3f434a21
   */
  template <typename... Indices>
  Node_index descendant(Node_index node, Indices... indices) {
    return recursive_descendant(node, indices...);
  }

  /*!
<<<<<<< HEAD
   * \brief Convenience function for retrieving arbitrary nodes, equivalent to `tree.descendant(tree.root(), indices...)`.
=======
    \brief convenience function for retrieving arbitrary nodes.

    Equivalent to `tree.descendant(tree.root(), indices...)`.

    \param indices the integer indices specifying the descent to perform, starting from the root

    \return the index of the specified node
>>>>>>> 3f434a21
   */
  template <typename... Indices>
  Node_index node(Indices... indices) {
    return descendant(root(), indices...);
  }

  /*!
<<<<<<< HEAD
   * \brief Finds the next sibling in the parent of the node specified by the index `n`.
   *
   * Traverses the tree in increasing order of local index (e.g. 000, 001, 010, etc.)
   *
   * @param n the node to find the sibling of.
   * @return the next sibling of `n` if `n` is not the last node in its parent, otherwise nothing.
=======
    \brief finds the next sibling in the parent of the node specified by the index `n`.

    Traverses the tree in increasing order of local index (e.g., 000, 001, 010, etc.)

    \param n the index of the node to find the sibling of

    \return the index of the next sibling of n
    if n is not the last node in its parent, otherwise `std::nullopt`.
>>>>>>> 3f434a21
   */
  const std::optional<Node_index> next_sibling(Node_index n) const {

    // Root node has no siblings
    if (is_root(n)) return {};

    // Find out which child this is
    std::size_t local_coords = local_coordinates(n).to_ulong();

    // The last child has no more siblings
    if (int(local_coords) == degree - 1)
      return {};

    // The next sibling is the child of the parent with the following local coordinates
    return child(parent(n), local_coords + 1);
  }

  /*!
<<<<<<< HEAD
   * \brief Finds the next sibling of the parent of the node specified by `n` if it exists.
   *
   * @param n the node to find the sibling up of.
   * @return The next sibling of the parent of `n` if `n` is not the root and its parent has a sibling, otherwise nothing.
=======
    \brief finds the next sibling of the parent of the node specified by `n` if it exists.

    \param n the index node to find the sibling up of.

    \return The index of the next sibling of the parent of n
    if n is not the root and its parent has a sibling, otherwise nothing.
>>>>>>> 3f434a21
   */
  const std::optional<Node_index> next_sibling_up(Node_index n) const {

    // the root node has no next sibling up
    if (n == 0) return {};

    auto up = std::optional<Node_index>{parent(n)};
    while (up) {

      if (next_sibling(*up)) return {next_sibling(*up)};

      up = is_root(*up) ? std::optional<Node_index>{} : std::optional<Node_index>{parent(*up)};
    }

    return {};
  }

  /*!
<<<<<<< HEAD
   * \brief Finds the leaf node reached when descending the tree and always choosing child 0.
   *
   * This is the starting point of a depth-first traversal.
   *
   * @param n the node to find the deepest first child of.
   * @return the index of the deepest first child.
=======
    \brief finds the leaf node reached when descending the tree and always choosing child 0.

    This is the starting point of a depth-first traversal.

    \param n the index of the node to find the deepest first child of.

    \return the index of the deepest first child of node n.
>>>>>>> 3f434a21
   */
  Node_index deepest_first_child(Node_index n) const {

    auto first = n;
    while (!is_leaf(first))
      first = child(first, 0);

    return first;
  }

  /*!
<<<<<<< HEAD
   * \brief Finds node reached when descending the tree to a depth `d` and always choosing child 0.
   *
   * Similar to `deepest_first_child`, but does not go to a fixed depth.
   *
   * @param n the node to find the `d`th first child of.
   * @param d the depth to descend to.
   * @return the index of the `d`th first child, nothing if the tree is not deep enough.
=======
    \brief finds node reached when descending the tree to a depth `d` and always choosing child 0.

    Similar to `deepest_first_child()`, but does go to a fixed depth.

    \param n the index of the node to find the `d`th first child of.
    \param d the depth to descend to.

    \return the index of the `d`th first child, nothing if the tree is not deep enough.
>>>>>>> 3f434a21
   */
  std::optional<Node_index> first_child_at_depth(Node_index n, std::size_t d) const {

    std::queue<Node_index> todo;
    todo.push(n);

    while (!todo.empty()) {
      Node_index node = todo.front();
      todo.pop();

      if (depth(node) == d)
        return node;

      if (!is_leaf(node))
        for (int i = 0; i < degree; ++i)
          todo.push(child(node, i));
    }

    return {};
  }

  /*!
<<<<<<< HEAD
  \brief splits the node into subnodes.
=======
    \brief splits a node into subnodes.

    Only leaf nodes should be split.
    When a node is split it is no longer a leaf node.
    The full set of `degree` children are constructed automatically, and their values are set.
    Contents of this node are _not_ propagated automatically, this is responsibility of the
    `distribute_node_contents_object` in the traits class.
>>>>>>> 3f434a21

  Only leaf nodes should be split.
  When a node is split it is no longer a leaf node.
  A number of `Degree::value` children are constructed automatically, and their values are set.
  Contents of this node are _not_ propagated automatically, this is responsibility of the
  `distribute_node_contents_object` in the Traits class.
 */
  void split(Node_index n) {

    // Make sure the node hasn't already been split
    CGAL_precondition (is_leaf(n));

    // Split the node to create children
    using Local_coordinates = Local_coordinates;
    m_node_children[n] = m_node_properties.emplace_group(degree);
    for (std::size_t i = 0; i < degree; i++) {

      Node_index c = *m_node_children[n] + i;

      // Make sure the node isn't one of its own children
      CGAL_assertion(n != *m_node_children[n] + i);

      Local_coordinates local_coordinates{i};
      for (int i = 0; i < dimension; i++)
        m_node_coordinates[c][i] = (2 * m_node_coordinates[n][i]) + local_coordinates[i];
      m_node_depths[c] = m_node_depths[n] + 1;
      m_node_parents[c] = n;
    }

    // Check if we've reached a new max depth
    if (depth(n) + 1 == m_side_per_depth.size()) {
      // Update the side length map with the dimensions of the children
      Bbox_dimensions size = m_side_per_depth.back();
      Bbox_dimensions child_size;
      for (int i = 0; i < dimension; ++i)
        child_size[i] = size[i] / FT(2);
      m_side_per_depth.push_back(child_size);
    }

    // Find the point around which the node is split
    Point center = barycenter(n);

    // Add the node's contents to its children
    if constexpr (has_data)
      m_traits.distribute_node_contents_object()(n, *this, center);
  }

  /*!
<<<<<<< HEAD
   * \brief eliminates this node's children, making it a leaf node.
=======
   * \brief returns the center point of a node.
>>>>>>> 3f434a21
   *
   * When a node is un-split, its children are automatically deleted.
   * After un-splitting a node it will be considered a leaf node.
   * Idempotent, un-splitting a leaf node has no effect.
   */
  void unsplit(Node_index n) {
    // todo: the child nodes should be de-allocated!
    // This may need to be done recursively
  }

  /*!
   * \brief Finds the center point of the node specified by `n`.
   *
   * @param n The node to find the center point for.
   * @return the center point of node `n`.
   */
  Point barycenter(Node_index n) const {
    std::size_t node_depth = depth(n);
    // the barycenter is computed as the lower corner of the lexicographically top child node
    std::array<FT, dimension> bary;
    for (int i = 0; i < dimension; i++)
      bary[i] = compute_cartesian_coordinate(2 * global_coordinates(n)[i]+1, node_depth+1, i);

    return std::apply(m_traits.construct_point_d_object(), bary);
  }

  /*!
<<<<<<< HEAD
   * \brief Determines whether a pair of subtrees have the same topology.
   *
   * @param lhsNode a node in lhsTree
   * @param lhsTree an Orthtree
   * @param rhsNode a node in rhsTree
   * @param rhsTree another Orthtree
   * @return true if lhsNode and rhsNode have the same topology, false otherwise
=======
    \brief determines whether a pair of subtrees have the same topology.

    \param lhsNode index of a node in lhsTree
    \param lhsTree an Orthtree
    \param rhsNode index of a node in rhsTree
    \param rhsTree another Orthtree

    @return true if lhsNode and rhsNode have the same topology, false otherwise
>>>>>>> 3f434a21
   */
  static bool is_topology_equal(Node_index lhsNode, const Self& lhsTree, Node_index rhsNode, const Self& rhsTree) {

    // If one node is a leaf, and the other isn't, they're not the same
    if (lhsTree.is_leaf(lhsNode) != rhsTree.is_leaf(rhsNode))
      return false;

    // If both nodes are non-leaf
    if (!lhsTree.is_leaf(lhsNode)) {

      // Check all the children
      for (int i = 0; i < degree; ++i) {
        // If any child cell is different, they're not the same
        if (!is_topology_equal(lhsTree.child(lhsNode, i), lhsTree,
                               rhsTree.child(rhsNode, i), rhsTree))
          return false;
      }
    }

    return (lhsTree.global_coordinates(lhsNode) == rhsTree.global_coordinates(rhsNode));
  }

  /*!
<<<<<<< HEAD
   * \brief Helper function for calling `is_topology_equal` on the root nodes of two trees.
=======
    \brief helper function for calling `is_topology_equal()` on the root nodes of two trees.

    \param lhs an Orthtree
    \param rhs another Orthtree

    \return `true` if `lhs` and `rhs` have the same topology, and `false` otherwise
>>>>>>> 3f434a21
   */
  static bool is_topology_equal(const Self& lhs, const Self& rhs) {
    return is_topology_equal(lhs.root(), lhs, rhs.root(), rhs);
  }

  /*!
    \brief finds the directly adjacent node in a specific direction

<<<<<<< HEAD
    \pre `!is_null()`
    \pre `direction.to_ulong < 2 * Dimension::value`
=======
    \pre `direction.to_ulong < 2 * dimension`
>>>>>>> 3f434a21

    Adjacent nodes are found according to several properties:
    - adjacent nodes may be larger than the seek node, but never smaller
    - a node has at most `2 * dimension` different adjacent nodes (in 3D: left, right, up, down, front, back)
    - adjacent nodes are not required to be leaf nodes

    Here's a diagram demonstrating the concept for a quadtree:

    ```
    +---------------+---------------+
    |               |               |
    |               |               |
    |               |               |
    |       A       |               |
    |               |               |
    |               |               |
    |               |               |
    +-------+-------+---+---+-------+
    |       |       |   |   |       |
    |   A   |  (S)  +---A---+       |
    |       |       |   |   |       |
    +---+---+-------+---+---+-------+
    |   |   |       |       |       |
    +---+---+   A   |       |       |
    |   |   |       |       |       |
    +---+---+-------+-------+-------+
    ```

    - (S) : Seek node
    - A  : Adjacent node

    Note how the top adjacent node is larger than the seek node.  The
    right adjacent node is the same size, even though it contains
    further subdivisions.

    This implementation returns the adjacent node if it's found.  If
    there is no adjacent node in that direction, it returns a null
    node.

    \param n
    query node.

    \param direction which way to find the adjacent node relative to
    this one. Each successive bit selects the direction for the
    corresponding dimension: for an octree in 3D, 010 means: negative
    direction in X, position direction in Y, negative direction in Z.

    \return the index of the adjacent node if it exists, nothing otherwise.
  */
  std::optional<Node_index> adjacent_node(Node_index n, const Local_coordinates& direction) const {

    // Direction:   LEFT  RIGHT  DOWN    UP  BACK FRONT
    // direction:    000    001   010   011   100   101

    // Nodes only have up to 2*dim different adjacent nodes (since boxes have 6 sides)
    CGAL_precondition(direction.to_ulong() < dimension * 2);

    // The root node has no adjacent nodes!
    if (is_root(n)) return {};

    // The least significant bit indicates the sign (which side of the node)
    bool sign = direction[0];

    // The first two bits indicate the dimension/axis (x, y, z)
    uint8_t dim = uint8_t((direction >> 1).to_ulong());

    // Create an offset so that the bit-significance lines up with the dimension (e.g., 1, 2, 4 --> 001, 010, 100)
    int8_t offset = (uint8_t) 1 << dim;

    // Finally, apply the sign to the offset
    offset = (sign ? offset : -offset);

    // Check if this child has the opposite sign along the direction's axis
    if (local_coordinates(n)[dim] != sign) {
      // This means the adjacent node is a direct sibling, the offset can be applied easily!
      return {child(parent(n), local_coordinates(n).to_ulong() + offset)};
    }

    // Find the parent's neighbor in that direction, if it exists
    auto adjacent_node_of_parent = adjacent_node(parent(n), direction);

    // If the parent has no neighbor, then this node doesn't have one
    if (!adjacent_node_of_parent) return {};

    // If the parent's adjacent node has no children, then it's this node's adjacent node
    if (is_leaf(*adjacent_node_of_parent))
      return adjacent_node_of_parent;

    // Return the nearest node of the parent by subtracting the offset instead of adding
    return {child(*adjacent_node_of_parent, local_coordinates(n).to_ulong() - offset)};
  }

  /*!
    \brief equivalent to `adjacent_node()`, with an adjacency direction rather than a bitset.
   */
  std::optional<Node_index> adjacent_node(Node_index n, Adjacency adjacency) const {
    return adjacent_node(n, std::bitset<dimension>(static_cast<int>(adjacency)));
  }

  /// @}

private: // functions :

  Node_index recursive_descendant(Node_index node, std::size_t i) { return child(node, i); }

  template <typename... Indices>
  Node_index recursive_descendant(Node_index node, std::size_t i, Indices... remaining_indices) {
    return recursive_descendant(child(node, i), remaining_indices...);
  }

  bool do_intersect(Node_index n, const Sphere& sphere) const {

    // Create a bounding box from the node
    Bbox node_box = bbox(n);

    // Check for intersection between the node and the sphere
    return CGAL::do_intersect(node_box, sphere);
  }

  template <typename Query, typename Node_output_iterator>
  Node_output_iterator intersected_nodes_recursive(const Query& query, Node_index node,
                                                   Node_output_iterator output) const {

    // Check if the current node intersects with the query
    if (CGAL::do_intersect(query, bbox(node))) {

      // if this node is a leaf, then it's considered an intersecting node
      if (is_leaf(node)) {
        *output++ = node;
        return output;
      }

      // Otherwise, each of the children need to be checked
      for (int i = 0; i < degree; ++i) {
        intersected_nodes_recursive(query, child(node, i), output);
      }
    }
    return output;
  }

  template <typename Result>
  auto nearest_k_neighbors_recursive(
    Sphere& search_bounds,
    Node_index node,
    std::vector<Result>& results,
    std::size_t k,
    FT epsilon = 0) const -> std::enable_if_t<supports_neighbor_search> {

    // Check whether the node has children
    if (is_leaf(node)) {

      // Base case: the node has no children

      // Loop through each of the elements contained by the node
      // Note: there might be none, and that should be fine!
      for (auto& e : data(node)) {

        // Pair that element with its distance from the search point
        Result current_element_with_distance =
        { e, m_traits.squared_distance_of_element_object()(e, m_traits.construct_center_d_object()(search_bounds)) };

        // Check if the new element is within the bounds
        if (current_element_with_distance.distance < m_traits.compute_squared_radius_d_object()(search_bounds)) {

          // Check if the results list is full
          if (results.size() == k) {
            // Delete a element if we need to make room
            results.pop_back();
          }

          // Add the new element
          results.push_back(current_element_with_distance);

          // Sort the list
          std::sort(results.begin(), results.end(), [=](auto& left, auto& right) {
            return left.distance < right.distance;
            });

          // Check if the results list is full
          if (results.size() == k) {

            // Set the search radius
            search_bounds = m_traits.construct_sphere_d_object()(m_traits.construct_center_d_object()(search_bounds), results.back().distance + epsilon);
          }
        }
      }
    }
    else {

      struct Node_index_with_distance {
        Node_index index;
        FT distance;

        Node_index_with_distance(const Node_index& index, FT distance) :
          index(index), distance(distance) {}
      };

      // Recursive case: the node has children

      // Create a list to map children to their distances
      std::vector<Node_index_with_distance> children_with_distances;
      children_with_distances.reserve(Self::degree);

      // Fill the list with child nodes
      for (int i = 0; i < Self::degree; ++i) {
        auto child_node = child(node, i);

        FT squared_distance = 0;
        Point c = m_traits.construct_center_d_object()(search_bounds);
        Point b = barycenter(child_node);
        for (const auto r : cartesian_range(c, b)) {
          FT d = (get<0>(r) - get<1>(r));
          squared_distance += d * d;
        }

        // Add a child to the list, with its distance
        children_with_distances.emplace_back(
          child_node,
          squared_distance
        );
      }

      // Sort the children by their distance from the search point
      std::sort(children_with_distances.begin(), children_with_distances.end(), [=](auto& left, auto& right) {
        return left.distance < right.distance;
        });

      // Loop over the children
      for (auto child_with_distance : children_with_distances) {

        // Check whether the bounding box of the child intersects with the search bounds
        if (CGAL::do_intersect(bbox(child_with_distance.index), search_bounds)) {

          // Recursively invoke this function
          nearest_k_neighbors_recursive(search_bounds, child_with_distance.index, results, k);
        }
      }
    }
  }

public:

  /// \cond SKIP_IN_MANUAL
  void dump_to_polylines(std::ostream& os) const {
    for (const auto n: traverse<Orthtrees::Preorder_traversal>())
      if (is_leaf(n)) {
        Bbox box = bbox(n);
        dump_box_to_polylines(box, os);
      }
  }

  void dump_box_to_polylines(const Bbox_2& box, std::ostream& os) const {
    // dump in 3D for visualisation
    os << "5 "
       << box.xmin() << " " << box.ymin() << " 0 "
       << box.xmin() << " " << box.ymax() << " 0 "
       << box.xmax() << " " << box.ymax() << " 0 "
       << box.xmax() << " " << box.ymin() << " 0 "
       << box.xmin() << " " << box.ymin() << " 0" << std::endl;
  }

  void dump_box_to_polylines(const Bbox_3& box, std::ostream& os) const {
    // Back face
    os << "5 "
       << box.xmin() << " " << box.ymin() << " " << box.zmin() << " "
       << box.xmin() << " " << box.ymax() << " " << box.zmin() << " "
       << box.xmax() << " " << box.ymax() << " " << box.zmin() << " "
       << box.xmax() << " " << box.ymin() << " " << box.zmin() << " "
       << box.xmin() << " " << box.ymin() << " " << box.zmin() << std::endl;

    // Front face
    os << "5 "
       << box.xmin() << " " << box.ymin() << " " << box.zmax() << " "
       << box.xmin() << " " << box.ymax() << " " << box.zmax() << " "
       << box.xmax() << " " << box.ymax() << " " << box.zmax() << " "
       << box.xmax() << " " << box.ymin() << " " << box.zmax() << " "
       << box.xmin() << " " << box.ymin() << " " << box.zmax() << std::endl;

    // Traversal edges
    os << "2 "
       << box.xmin() << " " << box.ymin() << " " << box.zmin() << " "
       << box.xmin() << " " << box.ymin() << " " << box.zmax() << std::endl;
    os << "2 "
       << box.xmin() << " " << box.ymax() << " " << box.zmin() << " "
       << box.xmin() << " " << box.ymax() << " " << box.zmax() << std::endl;
    os << "2 "
       << box.xmax() << " " << box.ymin() << " " << box.zmin() << " "
       << box.xmax() << " " << box.ymin() << " " << box.zmax() << std::endl;
    os << "2 "
       << box.xmax() << " " << box.ymax() << " " << box.zmin() << " "
       << box.xmax() << " " << box.ymax() << " " << box.zmax() << std::endl;
  }

  std::string to_string(Node_index node) {
    std::stringstream stream;
    internal::print_orthtree_node(stream, node, *this);
    return stream.str();
  }

  friend std::ostream& operator<<(std::ostream& os, const Self& orthtree) {
    // Iterate over all nodes
    for (auto n: orthtree.traverse(Orthtrees::Preorder_traversal<Self>(orthtree))) {
      // Show the depth
      for (std::size_t i = 0; i < orthtree.depth(n); ++i)
        os << ". ";
      // Print the node
      internal::print_orthtree_node(os, n, orthtree);
      os << std::endl;
    }
    return os;
  }

  /// \endcond

}; // end class Orthtree

} // namespace CGAL

#endif // CGAL_ORTHTREE_H<|MERGE_RESOLUTION|>--- conflicted
+++ resolved
@@ -331,12 +331,7 @@
     while nodes that were not split and for which `split_predicate`
     returns `true` are split.
 
-<<<<<<< HEAD
-    \param split_predicate determines whether or not a node needs to
-    be subdivided.
-=======
     \param split_predicate determines whether or not a leaf node needs to be subdivided.
->>>>>>> 3f434a21
    */
   void refine(const Split_predicate& split_predicate) {
 
@@ -370,14 +365,8 @@
   }
 
   /*!
-<<<<<<< HEAD
-
-    \brief Convenience overload that refines an orthtree using a
-    maximum depth and maximum number of inliers in a node as split
-=======
     \brief convenience overload that refines an orthtree using a
     maximum depth and maximum number of contained elements in a node as split
->>>>>>> 3f434a21
     predicate.
 
     This is equivalent to calling
@@ -403,6 +392,8 @@
   /*!
     \brief refines the orthtree such that the difference of depth
     between two immediate neighbor leaves is never more than 1.
+
+    This is done only by adding nodes, nodes are never removed.
    */
   void grade() {
 
@@ -553,31 +544,20 @@
 
     \note The object constructed is not the bounding box of the node's contents,
     but the bounding box of the node itself.
-<<<<<<< HEAD
-    For a cubic orthtree, this will always be cubic.
-=======
 
     \param n node to generate a bounding box for
 
     \return the bounding box of the node n
->>>>>>> 3f434a21
    */
   Bbox bbox(Node_index n) const {
     using Cartesian_coordinate = std::array<FT, dimension>;
     Cartesian_coordinate min_corner, max_corner;
-<<<<<<< HEAD
-    Bbox_dimensions size = m_side_per_depth[depth(n)];
-    for (int i = 0; i < Dimension::value; i++) {
-      min_corner[i] = m_bbox_min[i] + (global_coordinates(n)[i] * size[i]);
-      max_corner[i] = m_bbox_min[i] + ((global_coordinates(n)[i] + 1) * size[i]);
-=======
     std::size_t node_depth = depth(n);
 
     for (int i = 0; i < dimension; i++)
     {
       min_corner[i]=compute_cartesian_coordinate(global_coordinates(n)[i], node_depth, i);
       max_corner[i]=compute_cartesian_coordinate(global_coordinates(n)[i]+1, node_depth, i);
->>>>>>> 3f434a21
     }
     return {std::apply(m_traits.construct_point_d_object(), min_corner),
             std::apply(m_traits.construct_point_d_object(), max_corner)};
@@ -589,9 +569,6 @@
   /// @{
 
   /*!
-<<<<<<< HEAD
-   * \brief pass-through to `get_or_add_property` for node properties.
-=======
     \brief gets a property for nodes, adding it if it does not already exist.
 
     \tparam T the type of the property to add
@@ -600,7 +577,6 @@
     \param default_value the default value assigned to nodes for this property
 
     \return pair of the property map and a Boolean which is `true` if the property needed to be created
->>>>>>> 3f434a21
    */
   template <typename T>
   std::pair<Property_map<T>, bool> add_property(const std::string& name, const T default_value = T()) {
@@ -609,9 +585,6 @@
   }
 
   /*!
-<<<<<<< HEAD
-   * \brief pass-through to `add_property` for node properties.
-=======
     \brief gets a property of the nodes if it exists.
 
     \tparam T the type of the property to retrieve
@@ -619,7 +592,6 @@
     \param name the name of the property
 
     \return an optional containing the property map if it exists
->>>>>>> 3f434a21
    */
   template <typename T>
   std::optional<Property_map<T>> property(const std::string& name) {
@@ -631,20 +603,13 @@
   }
 
   /*!
-<<<<<<< HEAD
-   * \brief pass-through to `get_property` for node properties.
-=======
     \brief returns a vector of all property names.
->>>>>>> 3f434a21
    */
   std::vector<std::string> properties() const {
     return m_node_properties.properties();
   }
 
   /*!
-<<<<<<< HEAD
-   * \brief pass-through to `get_property_if_exists` for node properties.
-=======
     \brief removes the node property from the tree.
 
     \tparam T the type of the property to remove
@@ -652,14 +617,11 @@
     \param property the property to be removed from the tree.
 
     \return true if property was a valid property of the tree.
->>>>>>> 3f434a21
    */
   template <typename T>
   bool remove_property(Property_map<T> property) {
     return m_node_properties.remove_property(property.array());
   }
-
-  // todo: is it ever useful to be able to delete/reset properties?
 
   /// @}
 
@@ -675,6 +637,7 @@
     lower cell of each direction if its coordinate is lower than the center.
 
     \param point query point.
+
     \return the index of the node which contains the point.
    */
   Node_index locate(const Point& point) const {
@@ -799,16 +762,15 @@
     \note this function requires the function
     `bool CGAL::do_intersect(QueryType, Traits::Bbox_d)` to be defined.
 
-<<<<<<< HEAD
-    This function finds all the intersecting nodes and writes their indices to the ouput iterator.
-=======
     This function finds all the intersecting leaf nodes and writes their indices to the output iterator.
->>>>>>> 3f434a21
 
     \tparam Query the primitive class (e.g., sphere, ray)
     \tparam OutputIterator a model of `OutputIterator` that accepts `Node_index` types
+
     \param query the intersecting primitive.
     \param output output iterator.
+
+    \return the output iterator after writing
    */
   template <typename Query, typename OutputIterator>
   OutputIterator intersected_nodes(const Query& query, OutputIterator output) const {
@@ -825,13 +787,10 @@
 
     Trees may be considered equivalent even if they have different contents.
     Equivalent trees must have the same root bounding box and the same node structure.
-<<<<<<< HEAD
-=======
 
     \param rhs the other orthtree
 
     \return `true` if the trees have the same topology, and `false` otherwise
->>>>>>> 3f434a21
    */
   bool operator==(const Self& rhs) const {
 
@@ -849,13 +808,10 @@
 
   /*!
     \brief compares the topology of the orthtree with that of `rhs`.
-<<<<<<< HEAD
-=======
 
     \param rhs the other orthtree
 
     \return `false` if the trees have the same topology, and `true` otherwise
->>>>>>> 3f434a21
    */
   bool operator!=(const Self& rhs) const {
     return !operator==(rhs);
@@ -867,42 +823,20 @@
   /// @{
 
   /*!
-<<<<<<< HEAD
-   * \brief Determines whether the node specified by index `n` is a leaf node.
-   *
-   * @param n index of the node to check.
-   * @return true of the node is a leaf, false otherwise.
-=======
     \brief determines whether the node specified by index `n` is a leaf node.
->>>>>>> 3f434a21
    */
   bool is_leaf(Node_index n) const {
     return !m_node_children[n].has_value();
   }
 
   /*!
-<<<<<<< HEAD
-   * \brief Determines whether the node specified by index `n` is a root node.
-   *
-   * @param n index of the node to check.
-   * @return true of the node is a root, false otherwise.
-=======
     \brief determines whether the node specified by index `n` is the root node.
->>>>>>> 3f434a21
    */
   bool is_root(Node_index n) const {
     return n == 0;
   }
 
   /*!
-<<<<<<< HEAD
-   * \brief Determines the depth of the node specified.
-   *
-   * The root node has depth 0, its children have depth 1, and so on.
-   *
-   * @param n index of the node to check.
-   * @return the depth of the node within its tree.
-=======
     \brief determines the depth of the node specified.
 
     The root node has depth 0, its children have depth 1, and so on.
@@ -910,56 +844,36 @@
     \param n index of the node to check.
 
     \return the depth of the node n within its tree.
->>>>>>> 3f434a21
    */
   std::size_t depth(Node_index n) const {
     return m_node_depths[n];
   }
 
   /*!
-<<<<<<< HEAD
-   * \brief Retrieves a reference to the Node_data associated with the node specified by `n`.
-   *
-   * @param n index of the node to retrieve data for.
-   * @return the data associated with the node.
-=======
     \brief retrieves a reference to the `Node_data` associated with the node specified by `n` if
     `GeomTraits` is a model of `OrthtreeTraitswithData`, and `nullptr` otherwise.
->>>>>>> 3f434a21
    */
   std::conditional_t<has_data,Node_data&,void*>& data(Node_index n){
     return m_node_contents[n];
   }
 
   /*!
-<<<<<<< HEAD
-   * \brief const version of `data()`
-=======
     \brief retrieves a const reference to the `Node_data` associated with the node specified by `n` if
     `GeomTraits` is a model of `OrthtreeTraitswithData`, and `nullptr` otherwise.
->>>>>>> 3f434a21
    */
   std::conditional_t<has_data,const Node_data&,void*> data(Node_index n) const{
     return m_node_contents[n];
   }
 
   /*!
-<<<<<<< HEAD
-   * \brief Retrieves the global coordinates of the node.
-=======
     \brief retrieves the global coordinates of the node.
->>>>>>> 3f434a21
    */
   Global_coordinates global_coordinates(Node_index n) const {
     return m_node_coordinates[n];
   }
 
   /*!
-<<<<<<< HEAD
-   * \brief Retrieves the local coordinates of the node.
-=======
     \brief retrieves the local coordinates of the node.
->>>>>>> 3f434a21
    */
   Local_coordinates local_coordinates(Node_index n) const {
     Local_coordinates result;
@@ -969,37 +883,35 @@
   }
 
   /*!
-    \brief returns this node's parent.
+    \brief returns this n's parent.
+
     \pre `!is_root()`
-   */
-  Node_index parent(Node_index node) const {
-    CGAL_precondition (!is_root(node));
-    return *m_node_parents[node];
-  }
-
-  /*!
-    \brief returns this node's `i`th child.
+
+    \param n index of the node to retrieve the parent of
+
+    \return the index of the parent of node n
+   */
+  Node_index parent(Node_index n) const {
+    CGAL_precondition (!is_root(n));
+    return *m_node_parents[n];
+  }
+
+  /*!
+    \brief returns a node's `i`th child.
+
     \pre `!is_leaf()`
-   */
-  Node_index child(Node_index node, std::size_t i) const {
-    CGAL_precondition (!is_leaf(node));
-    return *m_node_children[node] + i;
-  }
-
-  /*!
-<<<<<<< HEAD
-   * \brief Retrieves an arbitrary descendant of the node specified by `node`.
-   *
-   * Convenience function to avoid the need to call `orthtree.child(orthtree.child(node, 0), 1)`.
-   *
-   * Each index in `indices` specifies which child to enter as descending the tree from `node` down.
-   * Indices are evaluated in the order they appear as parameters, so
-   * `descendant(root, 0, 1)` returns the second child of the first child of the root.
-   *
-   * @param node the node to descend
-   * @param indices the descent to perform
-   * @return the index of the specified descendant node.
-=======
+
+    \param n index of the node to retrieve the child of
+    \param i in [0, 2^D) specifying the child to retrieve
+
+    \return the index of the `i`th child of node n
+   */
+  Node_index child(Node_index n, std::size_t i) const {
+    CGAL_precondition (!is_leaf(n));
+    return *m_node_children[n] + i;
+  }
+
+  /*!
     \brief retrieves an arbitrary descendant of the node specified by `node`.
 
     Convenience function to avoid the need to call `orthtree.child(orthtree.child(node, 0), 1)`.
@@ -1012,7 +924,6 @@
     \param indices the integer indices specifying the descent to perform
 
     \return the index of the specified descendant node
->>>>>>> 3f434a21
    */
   template <typename... Indices>
   Node_index descendant(Node_index node, Indices... indices) {
@@ -1020,9 +931,6 @@
   }
 
   /*!
-<<<<<<< HEAD
-   * \brief Convenience function for retrieving arbitrary nodes, equivalent to `tree.descendant(tree.root(), indices...)`.
-=======
     \brief convenience function for retrieving arbitrary nodes.
 
     Equivalent to `tree.descendant(tree.root(), indices...)`.
@@ -1030,7 +938,6 @@
     \param indices the integer indices specifying the descent to perform, starting from the root
 
     \return the index of the specified node
->>>>>>> 3f434a21
    */
   template <typename... Indices>
   Node_index node(Indices... indices) {
@@ -1038,14 +945,6 @@
   }
 
   /*!
-<<<<<<< HEAD
-   * \brief Finds the next sibling in the parent of the node specified by the index `n`.
-   *
-   * Traverses the tree in increasing order of local index (e.g. 000, 001, 010, etc.)
-   *
-   * @param n the node to find the sibling of.
-   * @return the next sibling of `n` if `n` is not the last node in its parent, otherwise nothing.
-=======
     \brief finds the next sibling in the parent of the node specified by the index `n`.
 
     Traverses the tree in increasing order of local index (e.g., 000, 001, 010, etc.)
@@ -1054,7 +953,6 @@
 
     \return the index of the next sibling of n
     if n is not the last node in its parent, otherwise `std::nullopt`.
->>>>>>> 3f434a21
    */
   const std::optional<Node_index> next_sibling(Node_index n) const {
 
@@ -1073,19 +971,12 @@
   }
 
   /*!
-<<<<<<< HEAD
-   * \brief Finds the next sibling of the parent of the node specified by `n` if it exists.
-   *
-   * @param n the node to find the sibling up of.
-   * @return The next sibling of the parent of `n` if `n` is not the root and its parent has a sibling, otherwise nothing.
-=======
     \brief finds the next sibling of the parent of the node specified by `n` if it exists.
 
     \param n the index node to find the sibling up of.
 
     \return The index of the next sibling of the parent of n
     if n is not the root and its parent has a sibling, otherwise nothing.
->>>>>>> 3f434a21
    */
   const std::optional<Node_index> next_sibling_up(Node_index n) const {
 
@@ -1104,14 +995,6 @@
   }
 
   /*!
-<<<<<<< HEAD
-   * \brief Finds the leaf node reached when descending the tree and always choosing child 0.
-   *
-   * This is the starting point of a depth-first traversal.
-   *
-   * @param n the node to find the deepest first child of.
-   * @return the index of the deepest first child.
-=======
     \brief finds the leaf node reached when descending the tree and always choosing child 0.
 
     This is the starting point of a depth-first traversal.
@@ -1119,7 +1002,6 @@
     \param n the index of the node to find the deepest first child of.
 
     \return the index of the deepest first child of node n.
->>>>>>> 3f434a21
    */
   Node_index deepest_first_child(Node_index n) const {
 
@@ -1131,15 +1013,6 @@
   }
 
   /*!
-<<<<<<< HEAD
-   * \brief Finds node reached when descending the tree to a depth `d` and always choosing child 0.
-   *
-   * Similar to `deepest_first_child`, but does not go to a fixed depth.
-   *
-   * @param n the node to find the `d`th first child of.
-   * @param d the depth to descend to.
-   * @return the index of the `d`th first child, nothing if the tree is not deep enough.
-=======
     \brief finds node reached when descending the tree to a depth `d` and always choosing child 0.
 
     Similar to `deepest_first_child()`, but does go to a fixed depth.
@@ -1148,7 +1021,6 @@
     \param d the depth to descend to.
 
     \return the index of the `d`th first child, nothing if the tree is not deep enough.
->>>>>>> 3f434a21
    */
   std::optional<Node_index> first_child_at_depth(Node_index n, std::size_t d) const {
 
@@ -1171,9 +1043,6 @@
   }
 
   /*!
-<<<<<<< HEAD
-  \brief splits the node into subnodes.
-=======
     \brief splits a node into subnodes.
 
     Only leaf nodes should be split.
@@ -1181,13 +1050,8 @@
     The full set of `degree` children are constructed automatically, and their values are set.
     Contents of this node are _not_ propagated automatically, this is responsibility of the
     `distribute_node_contents_object` in the traits class.
->>>>>>> 3f434a21
-
-  Only leaf nodes should be split.
-  When a node is split it is no longer a leaf node.
-  A number of `Degree::value` children are constructed automatically, and their values are set.
-  Contents of this node are _not_ propagated automatically, this is responsibility of the
-  `distribute_node_contents_object` in the Traits class.
+
+    \param n index of the node to split
  */
   void split(Node_index n) {
 
@@ -1230,26 +1094,11 @@
   }
 
   /*!
-<<<<<<< HEAD
-   * \brief eliminates this node's children, making it a leaf node.
-=======
    * \brief returns the center point of a node.
->>>>>>> 3f434a21
    *
-   * When a node is un-split, its children are automatically deleted.
-   * After un-splitting a node it will be considered a leaf node.
-   * Idempotent, un-splitting a leaf node has no effect.
-   */
-  void unsplit(Node_index n) {
-    // todo: the child nodes should be de-allocated!
-    // This may need to be done recursively
-  }
-
-  /*!
-   * \brief Finds the center point of the node specified by `n`.
+   * @param n index of the node to find the center point for
    *
-   * @param n The node to find the center point for.
-   * @return the center point of node `n`.
+   * @return the center point of node n
    */
   Point barycenter(Node_index n) const {
     std::size_t node_depth = depth(n);
@@ -1262,15 +1111,6 @@
   }
 
   /*!
-<<<<<<< HEAD
-   * \brief Determines whether a pair of subtrees have the same topology.
-   *
-   * @param lhsNode a node in lhsTree
-   * @param lhsTree an Orthtree
-   * @param rhsNode a node in rhsTree
-   * @param rhsTree another Orthtree
-   * @return true if lhsNode and rhsNode have the same topology, false otherwise
-=======
     \brief determines whether a pair of subtrees have the same topology.
 
     \param lhsNode index of a node in lhsTree
@@ -1279,7 +1119,6 @@
     \param rhsTree another Orthtree
 
     @return true if lhsNode and rhsNode have the same topology, false otherwise
->>>>>>> 3f434a21
    */
   static bool is_topology_equal(Node_index lhsNode, const Self& lhsTree, Node_index rhsNode, const Self& rhsTree) {
 
@@ -1303,16 +1142,12 @@
   }
 
   /*!
-<<<<<<< HEAD
-   * \brief Helper function for calling `is_topology_equal` on the root nodes of two trees.
-=======
     \brief helper function for calling `is_topology_equal()` on the root nodes of two trees.
 
     \param lhs an Orthtree
     \param rhs another Orthtree
 
     \return `true` if `lhs` and `rhs` have the same topology, and `false` otherwise
->>>>>>> 3f434a21
    */
   static bool is_topology_equal(const Self& lhs, const Self& rhs) {
     return is_topology_equal(lhs.root(), lhs, rhs.root(), rhs);
@@ -1321,12 +1156,7 @@
   /*!
     \brief finds the directly adjacent node in a specific direction
 
-<<<<<<< HEAD
-    \pre `!is_null()`
-    \pre `direction.to_ulong < 2 * Dimension::value`
-=======
     \pre `direction.to_ulong < 2 * dimension`
->>>>>>> 3f434a21
 
     Adjacent nodes are found according to several properties:
     - adjacent nodes may be larger than the seek node, but never smaller
@@ -1366,9 +1196,7 @@
     there is no adjacent node in that direction, it returns a null
     node.
 
-    \param n
-    query node.
-
+    \param n index of the node to find a neighbor of
     \param direction which way to find the adjacent node relative to
     this one. Each successive bit selects the direction for the
     corresponding dimension: for an octree in 3D, 010 means: negative
@@ -1421,6 +1249,9 @@
 
   /*!
     \brief equivalent to `adjacent_node()`, with an adjacency direction rather than a bitset.
+
+    \param n index of the node to find a neighbor of
+    \param adjacency which way to find the adjacent node relative to this one
    */
   std::optional<Node_index> adjacent_node(Node_index n, Adjacency adjacency) const {
     return adjacent_node(n, std::bitset<dimension>(static_cast<int>(adjacency)));
