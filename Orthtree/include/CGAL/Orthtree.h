// Copyright (c) 2007-2020  INRIA (France).
// All rights reserved.
//
// This file is part of CGAL (www.cgal.org).
//
// $URL$
// $Id$
// SPDX-License-Identifier: GPL-3.0-or-later OR LicenseRef-Commercial
//
// Author(s)     : Jackson Campolattaro, Simon Giraudot, Cédric Portaneri, Tong Zhao

#ifndef CGAL_ORTHTREE_H
#define CGAL_ORTHTREE_H

#include <CGAL/license/Orthtree.h>

#include <CGAL/Orthtree/Cartesian_ranges.h>
#include <CGAL/Orthtree/Split_predicates.h>
#include <CGAL/Orthtree/Traversals.h>
#include <CGAL/Orthtree/Traversal_iterator.h>
#include <CGAL/Orthtree/IO.h>

#include <CGAL/NT_converter.h>
#include <CGAL/Cartesian_converter.h>
#include <CGAL/Property_container.h>
#include <CGAL/property_map.h>
#include <CGAL/intersections.h>
#include <CGAL/squared_distance_3.h>

#include <boost/function.hpp>
#include <boost/iterator/iterator_facade.hpp>
#include <boost/range/iterator_range.hpp>

#include <iostream>
#include <fstream>
#include <ostream>
#include <functional>

#include <bitset>
#include <stack>
#include <queue>
#include <vector>
#include <math.h>
#include <utility>

#include <boost/mpl/has_xxx.hpp>

namespace CGAL {

namespace Orthtree_impl {

BOOST_MPL_HAS_XXX_TRAIT_DEF(Node_data)
BOOST_MPL_HAS_XXX_TRAIT_DEF(Squared_distance_of_element)

template <class GT, bool has_data>
struct Node_data_wrapper;

template <class GT>
struct Node_data_wrapper<GT, true>
{
  using Node_index = typename GT::Node_index;
  using Node_data = typename GT::Node_data;
  typename CGAL::Properties::Experimental::Property_container<Node_index>::template Array<Node_data>& m_node_contents;

  template <class Property_container>
  Node_data_wrapper(Property_container& node_properties)
    : m_node_contents(node_properties.template get_or_add_property<Node_data>("contents").first)
  {}

  const Node_data& operator[](Node_index n) const
  {
    return m_node_contents[n];
  }

  Node_data& operator[](Node_index n)
  {
    return m_node_contents[n];
  }
};

template <class GT>
struct Node_data_wrapper<GT, false>
{
  using Node_index = typename GT::Node_index;
  using Node_data = void*;

  template <class Property_container>
  Node_data_wrapper(Property_container&) {}

  void* operator[](Node_index) const
  {
    return nullptr;
  }
};

} // end of Orthtree_impl namespace

/*!
  \ingroup PkgOrthtreeRef

  \brief A data structure using an axis-aligned hyperrectangle
  decomposition of dD space for efficient access and
  computation.

  \details It builds a hierarchy of nodes which subdivides the space.
  Each node represents an axis-aligned hyperrectangle region of space.
  The contents of nodes depend on the traits class, non-leaf nodes also
  contain \f$2^{dim}\f$ other nodes which further subdivide the
  region.

  \sa `CGAL::Quadtree`
  \sa `CGAL::Octree`

  \tparam GeomTraits must be a model of `OrthtreeTraits` or `OrthtreeTraitsWithData`.
 */
template <typename GeomTraits>
class Orthtree {
public:
  /// \name Template Types
  /// @{
  using Traits = GeomTraits; ///< Geometry traits
  /// @}

  /// \name Traits Types
  /// @{
#ifndef DOXYGEN_RUNNING
  static inline constexpr bool has_data = Orthtree_impl::has_Node_data<GeomTraits>::value;
  static inline constexpr bool supports_neighbor_search = true;// Orthtree_impl::has_Squared_distance_of_element<GeomTraits>::value;
#else
  static inline constexpr bool has_data = bool_value; ///< `true` if `GeomTraits` is a model of `OrthtreeTraitsWithData` and `false` otherwise.
  static inline constexpr bool supports_neighbor_search = bool_value; ///< `true` if `GeomTraits` is a model of `CollectionPartitioningOrthtreeTraits` and `false` otherwise.
#endif
  static constexpr int dimension = Traits::dimension; ///< Dimension of the tree
  using Kernel = typename Traits::Kernel; ///< Kernel type.
  using FT = typename Traits::FT; ///< Number type.
  using Point = typename Traits::Point_d; ///< Point type.
  using Bbox = typename Traits::Bbox_d; ///< Bounding box type.
  using Sphere = typename Traits::Sphere_d; ///< Sphere type.
  using Adjacency = typename Traits::Adjacency; ///< Adjacency type.

  using Node_index = typename Traits::Node_index; ///< Index of a given node in the tree; the root always has index 0.
#ifndef DOXYGEN_RUNNING
  using Node_data = typename Orthtree_impl::Node_data_wrapper<Traits, has_data>::Node_data;
#else
  using Node_data = std::conditional_t<has_data,typename GeomTraits::Node_data,void*>;
#endif

  /// @}

  /// \name Public Types
  /// @{

  /*!
   * \brief Self alias for convenience.
   */
  using Self = Orthtree<Traits>;

  /*!
   * \brief Degree of the tree (number of children of non-leaf nodes).
   */
  static constexpr int degree = (2 << (dimension - 1));

  /*!
    \brief Set of bits representing this node's relationship to its parent.

    Equivalent to an array of Booleans, where index[0] is whether `x`
    is greater, index[1] is whether `y` is greater, index[2] is whether
    `z` is greater, and so on for higher dimensions if needed.
    Used to represent a node's relationship to the center of its parent.
   */
  using Local_coordinates = std::bitset<dimension>;

  /*!
    \brief Coordinates representing this node's relationship
    with the rest of the tree.

    Each value `(x, y, z, ...)` of global coordinates is calculated by doubling
    the parent's global coordinates and adding the local coordinates.
   */
  using Global_coordinates = std::array<std::uint32_t, dimension>;

  /*!
   * \brief A predicate that determines whether a node must be split when refining a tree.
   */
  using Split_predicate = std::function<bool(Node_index, const Self&)>;

  /*!
   * \brief A model of `ForwardRange` whose value type is `Node_index`.
   */
#ifdef DOXYGEN_RUNNING
  using Node_index_range = unspecified_type;
#else
  using Node_index_range = boost::iterator_range<Index_traversal_iterator<Self>>;
#endif

  /*!
   * \brief A model of `LvaluePropertyMap` with `Node_index` as key type and `T` as value type.
   */
#ifdef DOXYGEN_RUNNING
  template <class T>
  using Property_map = unspecified_type;
#else
  template <class T>
  using Property_map = Properties::Experimental::Property_array_handle<Node_index, T>;
#endif

  /// @}

private: // data members :

  using Cartesian_ranges = Orthtrees::internal::Cartesian_ranges<Traits>;
  using Node_property_container = Properties::Experimental::Property_container<Node_index>;

  template <typename T>
  using Property_array = typename Properties::Experimental::Property_container<Node_index>::template Array<T>;

  Traits m_traits; /* the tree traits */

  Node_property_container m_node_properties;
  Orthtree_impl::Node_data_wrapper<Traits, has_data> m_node_contents;
  Property_array<std::uint8_t>& m_node_depths;
  Property_array<Global_coordinates>& m_node_coordinates;
  Property_array<std::optional<Node_index>>& m_node_parents;
  Property_array<std::optional<Node_index>>& m_node_children;

  using Bbox_dimensions = std::array<FT, dimension>;
  Bbox m_bbox;
  std::vector<Bbox_dimensions> m_side_per_depth;      /* precomputed (potentially approximated) side length per node's depth */

  Cartesian_ranges cartesian_range; /* a helper to easily iterate over coordinates of points */

public:

  /// \name Constructor
  /// @{

  /*!
    \brief constructs an orthtree for a traits instance.

    The constructed orthtree has a root node with no children,
    containing the contents determined by `Construct_root_node_contents` from the traits class.
    That root node has a bounding box determined by `Construct_root_node_bbox` from the traits class,
    which typically encloses its contents.

    This single-node orthtree is valid and compatible
    with all orthtree functionality, but any performance benefits are
    unlikely to be realized until `refine()` is called.

    \param traits the traits object.
  */
  explicit Orthtree(Traits traits) :
    m_traits(traits),
    m_node_contents(m_node_properties),
    m_node_depths(m_node_properties.template get_or_add_property<std::uint8_t>("depths", 0).first),
    m_node_coordinates(m_node_properties.template get_or_add_property<Global_coordinates>("coordinates").first),
    m_node_parents(m_node_properties.template get_or_add_property<std::optional<Node_index>>("parents").first),
    m_node_children(m_node_properties.template get_or_add_property<std::optional<Node_index>>("children").first) {

    m_node_properties.emplace();

    // init bbox with first values found
    m_bbox = m_traits.construct_root_node_bbox_object()();

    // Determine dimensions of the root bbox

    Bbox_dimensions size;
    for (int i = 0; i < dimension; ++i)
    {
      size[i] = (m_bbox.max)()[i] - (m_bbox.min)()[i];
    }
    // save orthtree attributes
    m_side_per_depth.push_back(size);

    if constexpr (has_data)
      data(root()) = m_traits.construct_root_node_contents_object()();
  }

  /*!
    constructs an orthtree from a set of arguments provided to the traits constructor
   */
  template <class ... Args, class = std::enable_if_t<sizeof...(Args)>= 2>>
  explicit Orthtree(Args&& ... args)
    : Orthtree(Traits(std::forward<Args>(args)...))
  {}

  /// copy constructor
  explicit Orthtree(const Orthtree& other) :
    m_traits(other.m_traits),
<<<<<<< HEAD

    m_node_properties(other.m_node_properties),
    m_node_contents(m_node_properties.get_property<Node_data>("contents")),
    m_node_depths(m_node_properties.get_property<std::uint8_t>("depths")),
    m_node_coordinates(m_node_properties.get_property<Global_coordinates>("coordinates")),
    m_node_parents(m_node_properties.get_property<Maybe_node_index>("parents")),
    m_node_children(m_node_properties.get_property<Maybe_node_index>("children")),
    m_bbox_min(other.m_bbox_min), m_side_per_depth(other.m_side_per_depth)
  {}

  // move constructor
  Orthtree(Orthtree&& other) :
    m_traits(other.m_traits),
    m_node_properties(std::move(other.m_node_properties)),
    m_node_contents(m_node_properties.get_property<Node_data>("contents")),
    m_node_depths(m_node_properties.get_property<std::uint8_t>("depths")),
    m_node_coordinates(m_node_properties.get_property<Global_coordinates>("coordinates")),
    m_node_parents(m_node_properties.get_property<Maybe_node_index>("parents")),
    m_node_children(m_node_properties.get_property<Maybe_node_index>("children")),
    m_bbox_min(other.m_bbox_min), m_side_per_depth(other.m_side_per_depth)
  {
    // todo: makes sure moved-from is still valid. Maybe this shouldn't be necessary.
=======
    m_node_properties(other.m_node_properties),
    m_node_contents(m_node_properties),
    m_node_depths(m_node_properties.template get_property<std::uint8_t>("depths")),
    m_node_coordinates(m_node_properties.template get_property<Global_coordinates>("coordinates")),
    m_node_parents(m_node_properties.template get_property<std::optional<Node_index>>("parents")),
    m_node_children(m_node_properties.template get_property<std::optional<Node_index>>("children")),
    m_bbox(other.m_bbox), m_side_per_depth(other.m_side_per_depth) {}

  /// move constructor
  explicit Orthtree(Orthtree&& other) :
    m_traits(other.m_traits),
    m_node_properties(std::move(other.m_node_properties)),
    m_node_contents(m_node_properties),
    m_node_depths(m_node_properties.template get_property<std::uint8_t>("depths")),
    m_node_coordinates(m_node_properties.template get_property<Global_coordinates>("coordinates")),
    m_node_parents(m_node_properties.template get_property<std::optional<Node_index>>("parents")),
    m_node_children(m_node_properties.template get_property<std::optional<Node_index>>("children")),
    m_bbox(other.m_bbox), m_side_per_depth(other.m_side_per_depth)
  {
>>>>>>> 86b1547a
    other.m_node_properties.emplace();
  }

  /// @}


  // Non-necessary but just to be clear on the rule of 5:

  // assignment operators deleted
  Orthtree& operator=(const Orthtree& other) = delete;

  Orthtree& operator=(Orthtree&& other) = delete;

  /// \name Tree Building
  /// @{

  /*!
    \brief recursively subdivides the orthtree until it meets the given criteria.

    The split predicate should return `true` if a leaf node should be split and `false` otherwise.

    This function may be called several times with different
    predicates: in that case, nodes already split are left unaltered,
    while nodes that were not split and for which `split_predicate`
    returns `true` are split.

    \param split_predicate determines whether or not a leaf node needs to be subdivided.
   */
  void refine(const Split_predicate& split_predicate) {

    // Initialize a queue of nodes that need to be refined
    std::queue<Node_index> todo;
    todo.push(0);

    // Process items in the queue until it's consumed fully
    while (!todo.empty()) {

      // Get the next element
      auto current = todo.front();
      todo.pop();

      // Check if this node needs to be processed
      if (split_predicate(current, *this)) {

        // Split the node, redistributing its contents to its children
        split(current);

      }

      // Check if the node has children which need to be processed
      if (!is_leaf(current)) {

        // Process each of its children
        for (int i = 0; i < degree; ++i)
          todo.push(child(current, i));
      }
    }
  }

  /*!
    \brief convenience overload that refines an orthtree using a
    maximum depth and maximum number of contained elements in a node as split
    predicate.

    This is equivalent to calling
    `refine(Orthtrees::Maximum_depth_and_maximum_contained_elements(max_depth,
    bucket_size))`.

    The refinement is stopped as soon as one of the conditions is
    violated: if a node contains more elements than `bucket_size` but is
    already at `max_depth`, it is not split. Similarly, a node that is
    at a depth smaller than `max_depth` but already contains fewer elements
    than `bucket_size`, it is not split.

    \warning This convenience method is only appropriate for trees with traits classes where
    `Node_data` is a model of `Range`. `RandomAccessRange` is suggested for performance.

    \param max_depth deepest a tree is allowed to be (nodes at this depth will not be split).
    \param bucket_size maximum number of items a node is allowed to contain.
   */
  void refine(size_t max_depth = 10, size_t bucket_size = 20) {
    refine(Orthtrees::Maximum_depth_and_maximum_contained_elements(max_depth, bucket_size));
  }

  /*!
    \brief refines the orthtree such that the difference of depth
    between two immediate neighbor leaves is never more than 1.

    This is done only by adding nodes, nodes are never removed.
   */
  void grade() {

    // Collect all the leaf nodes
    std::queue<Node_index> leaf_nodes;
    for (Node_index leaf: traverse(Orthtrees::Leaves_traversal<Self>(*this))) {
      leaf_nodes.push(leaf);
    }

    // Iterate over the nodes
    while (!leaf_nodes.empty()) {

      // Get the next node
      Node_index node = leaf_nodes.front();
      leaf_nodes.pop();

      // Skip this node if it isn't a leaf anymore
      if (!is_leaf(node))
        continue;

      // Iterate over each of the neighbors
      for (int direction = 0; direction < 6; ++direction) {

        // Get the neighbor
        auto neighbor = adjacent_node(node, direction);

        // If it doesn't exist, skip it
        if (!neighbor)
          continue;

        // Skip if this neighbor is a direct sibling (it's guaranteed to be the same depth)
        // TODO: This check might be redundant, if it doesn't affect performance maybe I could remove it
        if (parent(*neighbor) == parent(node))
          continue;

        // If it's already been split, skip it
        if (!is_leaf(*neighbor))
          continue;

        // Check if the neighbor breaks our grading rule
        // TODO: could the rule be parametrized?
        if ((depth(node) - depth(*neighbor)) > 1) {

          // Split the neighbor
          split(*neighbor);

          // Add newly created children to the queue
          for (int i = 0; i < degree; ++i) {
            leaf_nodes.push(child(*neighbor, i));
          }
        }
      }
    }
  }

  /// @}

  /// \name Accessors
  /// @{

  /*!
   * \brief provides direct read-only access to the tree traits.
   */
  const Traits& traits() const { return m_traits; }

  /*!
    \brief provides access to the root node, and by
    extension the rest of the tree.
   */
  Node_index root() const { return 0; }

  /*!
    \brief returns the deepest level reached by a leaf node in this tree (root being level 0).
   */
  std::size_t depth() const { return m_side_per_depth.size() - 1; }

  /*!
    \brief constructs a node index range using a tree-traversal function.

    This method allows iteration over the nodes of the tree with a
    user-selected order (preorder, postorder, leaves-only, etc.).

    \tparam Traversal a model of `OrthtreeTraversal`

    \param traversal class defining the traversal strategy

    \return a `ForwardRange` over the node indices of the tree
   */
  template <typename Traversal>
  Node_index_range traverse(Traversal traversal) const {

    Node_index first = traversal.first_index();

<<<<<<< HEAD
    auto next = [=](const Self&, Node_index index) -> Maybe_node_index {
=======
    auto next = [=](const Self&, Node_index index) -> std::optional<Node_index> {
>>>>>>> 86b1547a
      return traversal.next_index(index);
    };

    return boost::make_iterator_range(Index_traversal_iterator<Self>(*this, first, next),
                                      Index_traversal_iterator<Self>());
  }


  /*!
    \brief convenience method for using a traversal without constructing it yourself

    \tparam Traversal a model of `OrthtreeTraversal`

    \param args Arguments to to pass to the traversal's constructor, excluding the first (always an orthtree reference)

    \return a `ForwardRange` over the node indices of the tree
   */
  template <typename Traversal, typename ...Args>
  Node_index_range traverse(Args&& ...args) const {
    return traverse(Traversal{*this, std::forward<Args>(args)...});
  }

  // TODO shall we document it?
  FT
  compute_cartesian_coordinate(std::uint32_t gc, std::size_t depth, int ci) const
  {
    CGAL_assertion(depth <= m_side_per_depth.size());
    // an odd coordinate will be first compute at the current depth,
    // while an even coordinate has already been computed at a previous depth.
    // So while the coordinate is even, we decrease the depth to end up of the first
    // non-even coordinate to compute it (with particular case for bbox limits).
    // Note that is depth becomes too large, we might end up with incorrect coordinates
    // due to rounding errors.
    if (gc == (1u << depth)) return (m_bbox.max)()[ci]; // gc == 2^node_depth
    if (gc == 0) return (m_bbox.min)()[ci];
    if (gc % 2 !=0)
    {
      FT size = depth < m_side_per_depth.size()
              ? m_side_per_depth[depth][ci]
              : m_side_per_depth[depth-1][ci]/FT(2);
      return (m_bbox.min)()[ci] + int(gc) * size;
    }
    std::size_t nd = depth;
    do{
      --nd;
      gc = gc >> 1;
    }
    while((gc&1)==0); // while even, shift
    return (m_bbox.min)()[ci] + int(gc) * m_side_per_depth[nd][ci];
  }

  /*!
    \brief constructs the bounding box of a node.

    \note The object constructed is not the bounding box of the node's contents,
    but the bounding box of the node itself.

    \param n node to generate a bounding box for

    \return the bounding box of the node n
   */
  Bbox bbox(Node_index n) const {
    using Cartesian_coordinate = std::array<FT, dimension>;
    Cartesian_coordinate min_corner, max_corner;
    std::size_t node_depth = depth(n);

    for (int i = 0; i < dimension; i++)
    {
      min_corner[i]=compute_cartesian_coordinate(global_coordinates(n)[i], node_depth, i);
      max_corner[i]=compute_cartesian_coordinate(global_coordinates(n)[i]+1, node_depth, i);
    }
    return {std::apply(m_traits.construct_point_d_object(), min_corner),
            std::apply(m_traits.construct_point_d_object(), max_corner)};
  }

  /// @}

  /// \name Custom Properties
  /// @{

  /*!
    \brief gets a property for nodes, adding it if it does not already exist.

    \tparam T the type of the property to add

    \param name the name of the new property
    \param default_value the default value assigned to nodes for this property

    \return pair of the property map and a Boolean which is `true` if the property needed to be created
   */
  template <typename T>
  std::pair<Property_map<T>, bool> add_property(const std::string& name, const T default_value = T()) {
    auto p = m_node_properties.get_or_add_property(name, default_value);
    return std::pair<Property_map<T>, bool>(Property_map<T>(p.first), p.second);
  }

  /*!
    \brief gets a property of the nodes if it exists.

    \tparam T the type of the property to retrieve

    \param name the name of the property

    \return an optional containing the property map if it exists
   */
  template <typename T>
  std::optional<Property_map<T>> property(const std::string& name) {
    auto p = m_node_properties.template get_property_if_exists<T>(name);
    if (p)
      return std::optional<Property_map<T> >(Property_map<T>(*p));
    else
      return std::nullopt;
  }

  /*!
    \brief returns a vector of all property names.
   */
  std::vector<std::string> properties() const {
    return m_node_properties.properties();
  }

  /*!
    \brief removes the node property from the tree.

    \tparam T the type of the property to remove

    \param property the property to be removed from the tree.

    \return true if property was a valid property of the tree.
   */
  template <typename T>
  bool remove_property(Property_map<T> property) {
    return m_node_properties.remove_property(property.array());
  }

  /// @}

  /// \name Queries
  /// @{

  /*!
    \brief finds the leaf node which contains a particular point in space.

    Traverses the orthtree and finds the leaf cell that has a
    domain enclosing the point passed. The point passed must be within
    the region enclosed by the orthtree (bbox of the root node). The point is contained in the
    lower cell of each direction if its coordinate is lower than the center.

    \param point query point.

    \return the index of the node which contains the point.
   */
<<<<<<< HEAD
    Node_index locate(const Point& point) const {
=======
  Node_index locate(const Point& point) const {
>>>>>>> 86b1547a

    // Make sure the point is enclosed by the orthtree
    CGAL_precondition (CGAL::do_intersect(point, bbox(root())));

    // Start at the root node
    Node_index node_for_point = root();

    // Descend the tree until reaching a leaf node
    while (!is_leaf(node_for_point)) {

      // Find the point to split around
      Point center = barycenter(node_for_point);

      // Find the index of the correct sub-node
      Local_coordinates local_coords;
      std::size_t dim = 0;
      for (const auto& r : cartesian_range(center, point))
        local_coords[dim++] = (get<0>(r) <= get<1>(r));

      // Find the correct sub-node of the current node
      node_for_point = child(node_for_point, local_coords.to_ulong());
    }

    // Return the result
    return node_for_point;
  }

  /*!
  \brief finds the `k` nearest neighbors of the point `query`.

  Nearest neighbors are outputted in order of increasing distance to `query`.

  \tparam OutputIterator a model of `OutputIterator` that accepts `GeomTraits::Node_data_element` objects.

  \param query query point
  \param k number of neighbors to find
  \param output output iterator

  \warning Nearest neighbor searches requires `GeomTraits` to be a model of `CollectionPartitioningOrthtreeTraits`.
 */
  template<typename OutputIterator>
  auto nearest_k_neighbors(const Point& query,
    std::size_t k,
    OutputIterator output) const -> std::enable_if_t<supports_neighbor_search, OutputIterator> {
    Sphere query_sphere(query, (std::numeric_limits<FT>::max)());
    CGAL_precondition(k > 0);

    return nearest_k_neighbors_within_radius(query_sphere, k, output);
  }

  /*!
  \brief finds the elements in the sphere `query`.

  Elements are outputted in order of increasing distance to
  the center of the sphere.

  \tparam OutputIterator a model of `OutputIterator` that accepts `GeomTraits::Node_data_element` objects.

  \param query query sphere
  \param output output iterator

  \warning Nearest neighbor searches requires `GeomTraits` to be a model of `CollectionPartitioningOrthtreeTraits`.
 */
  template<typename OutputIterator>
  auto neighbors_within_radius(const Sphere& query, OutputIterator output) const -> std::enable_if_t<supports_neighbor_search, OutputIterator> {
    return nearest_k_neighbors_within_radius(query, (std::numeric_limits<std::size_t>::max)(), output);
  }

  /*!
  \brief finds at most `k` elements within a specific radius that are
  nearest to the center of the sphere `query`: if `query` does not contain
  at least `k` elements, only contained elements will be returned.

  This function is useful when the user already knows how sparse the elements are,
  or if they do not care about elements that are too far away.
  Setting a small radius may have performance benefits.

  \tparam OutputIterator must be a model of `OutputIterator` that accepts `GeomTraits::Node_data_element`

  \param query the region to search within
  \param k the number of elements to find
  \param output the output iterator to add the found elements to (in order of increasing distance)

  \warning Nearest neighbor searches requires `GeomTraits` to be a model of `CollectionPartitioningOrthtreeTraits`.
 */
  template <typename OutputIterator>
  auto nearest_k_neighbors_within_radius(
    const Sphere& query,
    std::size_t k,
    OutputIterator output
  ) const -> std::enable_if_t<supports_neighbor_search, OutputIterator> {
    CGAL_precondition(k > 0);
    Sphere query_sphere = query;

    // todo: this type is over-constrained, this must be made more generic
    struct Node_element_with_distance {
      typename Traits::Node_data_element element;
      FT distance;
    };

    // Create an empty list of elements
    std::vector<Node_element_with_distance> element_list;
    if (k != (std::numeric_limits<std::size_t>::max)())
      element_list.reserve(k);

    // Invoking the recursive function adds those elements to the vector (passed by reference)
    nearest_k_neighbors_recursive(query_sphere, root(), element_list, k);

    // Add all the points found to the output
    for (auto& item : element_list)
      *output++ = item.element;

    return output;
  }

  /*!
    \brief finds the leaf nodes that intersect with any primitive.

    \note this function requires the function
    `bool CGAL::do_intersect(QueryType, Traits::Bbox_d)` to be defined.

    This function finds all the intersecting leaf nodes and writes their indices to the output iterator.

    \tparam Query the primitive class (e.g., sphere, ray)
    \tparam OutputIterator a model of `OutputIterator` that accepts `Node_index` types

    \param query the intersecting primitive.
    \param output output iterator.

    \return the output iterator after writing
   */
  template <typename Query, typename OutputIterator>
  OutputIterator intersected_nodes(const Query& query, OutputIterator output) const {
    return intersected_nodes_recursive(query, root(), output);
  }

  /// @}

  /// \name Operators
  /// @{

  /*!
    \brief compares the topology of the orthtree with that of `rhs`.

    Trees may be considered equivalent even if they have different contents.
    Equivalent trees must have the same root bounding box and the same node structure.

    \param rhs the other orthtree

    \return `true` if the trees have the same topology, and `false` otherwise
   */
  bool operator==(const Self& rhs) const {

    // Identical trees should have the same bounding box
    if (rhs.m_bbox != m_bbox || rhs.m_side_per_depth[0] != m_side_per_depth[0])
      return false;

    // Identical trees should have the same depth
    if (rhs.depth() != depth())
      return false;

    // If all else is equal, recursively compare the trees themselves
    return is_topology_equal(*this, rhs);
  }

  /*!
    \brief compares the topology of the orthtree with that of `rhs`.

    \param rhs the other orthtree

    \return `false` if the trees have the same topology, and `true` otherwise
   */
  bool operator!=(const Self& rhs) const {
    return !operator==(rhs);
  }

  /// @}

  /// \name Node Access
  /// @{

  /*!
    \brief determines whether the node specified by index `n` is a leaf node.
   */
  bool is_leaf(Node_index n) const {
    return !m_node_children[n].has_value();
  }

  /*!
    \brief determines whether the node specified by index `n` is the root node.
   */
  bool is_root(Node_index n) const {
    return n == 0;
  }

  /*!
    \brief determines the depth of the node specified.

    The root node has depth 0, its children have depth 1, and so on.

    \param n index of the node to check.

    \return the depth of the node n within its tree.
   */
  std::size_t depth(Node_index n) const {
    return m_node_depths[n];
  }

  /*!
    \brief retrieves a reference to the `Node_data` associated with the node specified by `n` if
    `GeomTraits` is a model of `OrthtreeTraitswithData`, and `nullptr` otherwise.
   */
  std::conditional_t<has_data,Node_data&,void*>& data(Node_index n){
    return m_node_contents[n];
  }

  /*!
    \brief retrieves a const reference to the `Node_data` associated with the node specified by `n` if
    `GeomTraits` is a model of `OrthtreeTraitswithData`, and `nullptr` otherwise.
   */
  std::conditional_t<has_data,const Node_data&,void*> data(Node_index n) const{
    return m_node_contents[n];
  }

  /*!
    \brief retrieves the global coordinates of the node.
   */
  Global_coordinates global_coordinates(Node_index n) const {
    return m_node_coordinates[n];
  }

  /*!
    \brief retrieves the local coordinates of the node.
   */
  Local_coordinates local_coordinates(Node_index n) const {
    Local_coordinates result;
    for (std::size_t i = 0; i < dimension; ++i)
      result[i] = global_coordinates(n)[i] & 1;
    return result;
  }

  /*!
    \brief returns this n's parent.

    \pre `!is_root()`

    \param n index of the node to retrieve the parent of

    \return the index of the parent of node n
   */
  Node_index parent(Node_index n) const {
    CGAL_precondition (!is_root(n));
    return *m_node_parents[n];
  }

  /*!
    \brief returns a node's `i`th child.

    \pre `!is_leaf()`

    \param n index of the node to retrieve the child of
    \param i in [0, 2^D) specifying the child to retrieve

    \return the index of the `i`th child of node n
   */
  Node_index child(Node_index n, std::size_t i) const {
    CGAL_precondition (!is_leaf(n));
    return *m_node_children[n] + i;
  }

  /*!
    \brief retrieves an arbitrary descendant of the node specified by `node`.

    Convenience function to avoid the need to call `orthtree.child(orthtree.child(node, 0), 1)`.

    Each index in `indices` specifies which child to enter as descending the tree from `node` down.
    Indices are evaluated in the order they appear as parameters, so
    `descendant(root, 0, 1)` returns the second child of the first child of the root.

    \param node the node to descend
    \param indices the integer indices specifying the descent to perform

    \return the index of the specified descendant node
   */
  template <typename... Indices>
  Node_index descendant(Node_index node, Indices... indices) {
    return recursive_descendant(node, indices...);
  }

  /*!
    \brief convenience function for retrieving arbitrary nodes.

    Equivalent to `tree.descendant(tree.root(), indices...)`.

    \param indices the integer indices specifying the descent to perform, starting from the root

    \return the index of the specified node
   */
  template <typename... Indices>
  Node_index node(Indices... indices) {
    return descendant(root(), indices...);
  }

  /*!
    \brief finds the next sibling in the parent of the node specified by the index `n`.

    Traverses the tree in increasing order of local index (e.g., 000, 001, 010, etc.)

    \param n the index of the node to find the sibling of

    \return the index of the next sibling of n
    if n is not the last node in its parent, otherwise `std::nullopt`.
   */
  const std::optional<Node_index> next_sibling(Node_index n) const {

    // Root node has no siblings
    if (is_root(n)) return {};

    // Find out which child this is
    std::size_t local_coords = local_coordinates(n).to_ulong();

    // The last child has no more siblings
    if (int(local_coords) == degree - 1)
      return {};

    // The next sibling is the child of the parent with the following local coordinates
    return child(parent(n), local_coords + 1);
  }

  /*!
    \brief finds the next sibling of the parent of the node specified by `n` if it exists.

    \param n the index node to find the sibling up of.

    \return The index of the next sibling of the parent of n
    if n is not the root and its parent has a sibling, otherwise nothing.
   */
  const std::optional<Node_index> next_sibling_up(Node_index n) const {

    // the root node has no next sibling up
    if (n == 0) return {};

    auto up = std::optional<Node_index>{parent(n)};
    while (up) {

      if (next_sibling(*up)) return {next_sibling(*up)};

      up = is_root(*up) ? std::optional<Node_index>{} : std::optional<Node_index>{parent(*up)};
    }

    return {};
  }

  /*!
    \brief finds the leaf node reached when descending the tree and always choosing child 0.

    This is the starting point of a depth-first traversal.

    \param n the index of the node to find the deepest first child of.

    \return the index of the deepest first child of node n.
   */
  Node_index deepest_first_child(Node_index n) const {

    auto first = n;
    while (!is_leaf(first))
      first = child(first, 0);

    return first;
  }

  /*!
    \brief finds node reached when descending the tree to a depth `d` and always choosing child 0.

    Similar to `deepest_first_child()`, but does go to a fixed depth.

    \param n the index of the node to find the `d`th first child of.
    \param d the depth to descend to.

    \return the index of the `d`th first child, nothing if the tree is not deep enough.
   */
  std::optional<Node_index> first_child_at_depth(Node_index n, std::size_t d) const {

    std::queue<Node_index> todo;
    todo.push(n);

    while (!todo.empty()) {
      Node_index node = todo.front();
      todo.pop();

      if (depth(node) == d)
        return node;

      if (!is_leaf(node))
        for (int i = 0; i < degree; ++i)
          todo.push(child(node, i));
    }

    return {};
  }

  /*!
    \brief splits a node into subnodes.

    Only leaf nodes should be split.
    When a node is split it is no longer a leaf node.
    The full set of `degree` children are constructed automatically, and their values are set.
    Contents of this node are _not_ propagated automatically, this is responsibility of the
    `distribute_node_contents_object` in the traits class.

    \param n index of the node to split
 */
  void split(Node_index n) {

    // Make sure the node hasn't already been split
    CGAL_precondition (is_leaf(n));

    // Split the node to create children
    using Local_coordinates = Local_coordinates;
    m_node_children[n] = m_node_properties.emplace_group(degree);
    for (std::size_t i = 0; i < degree; i++) {

      Node_index c = *m_node_children[n] + i;

      // Make sure the node isn't one of its own children
      CGAL_assertion(n != *m_node_children[n] + i);

      Local_coordinates local_coordinates{i};
      for (int i = 0; i < dimension; i++)
        m_node_coordinates[c][i] = (2 * m_node_coordinates[n][i]) + local_coordinates[i];
      m_node_depths[c] = m_node_depths[n] + 1;
      m_node_parents[c] = n;
    }

    // Check if we've reached a new max depth
    if (depth(n) + 1 == m_side_per_depth.size()) {
      // Update the side length map with the dimensions of the children
      Bbox_dimensions size = m_side_per_depth.back();
      Bbox_dimensions child_size;
      for (int i = 0; i < dimension; ++i)
        child_size[i] = size[i] / FT(2);
      m_side_per_depth.push_back(child_size);
    }

    // Find the point around which the node is split
    Point center = barycenter(n);

    // Add the node's contents to its children
    if constexpr (has_data)
      m_traits.distribute_node_contents_object()(n, *this, center);
  }

<<<<<<< HEAD

  /*!
   * \brief Finds the center point of the node specified by `n`.
=======
  /*!
   * \brief returns the center point of a node.
   *
   * @param n index of the node to find the center point for
>>>>>>> 86b1547a
   *
   * @return the center point of node n
   */
  Point barycenter(Node_index n) const {
    std::size_t node_depth = depth(n);
    // the barycenter is computed as the lower corner of the lexicographically top child node
    std::array<FT, dimension> bary;
    for (int i = 0; i < dimension; i++)
      bary[i] = compute_cartesian_coordinate(2 * global_coordinates(n)[i]+1, node_depth+1, i);

    return std::apply(m_traits.construct_point_d_object(), bary);
  }

  /*!
    \brief determines whether a pair of subtrees have the same topology.

    \param lhsNode index of a node in lhsTree
    \param lhsTree an Orthtree
    \param rhsNode index of a node in rhsTree
    \param rhsTree another Orthtree

    @return true if lhsNode and rhsNode have the same topology, false otherwise
   */
  static bool is_topology_equal(Node_index lhsNode, const Self& lhsTree, Node_index rhsNode, const Self& rhsTree) {

    // If one node is a leaf, and the other isn't, they're not the same
    if (lhsTree.is_leaf(lhsNode) != rhsTree.is_leaf(rhsNode))
      return false;

    // If both nodes are non-leaf
    if (!lhsTree.is_leaf(lhsNode)) {

      // Check all the children
      for (int i = 0; i < degree; ++i) {
        // If any child cell is different, they're not the same
        if (!is_topology_equal(lhsTree.child(lhsNode, i), lhsTree,
                               rhsTree.child(rhsNode, i), rhsTree))
          return false;
      }
    }

    return (lhsTree.global_coordinates(lhsNode) == rhsTree.global_coordinates(rhsNode));
  }

  /*!
    \brief helper function for calling `is_topology_equal()` on the root nodes of two trees.

    \param lhs an Orthtree
    \param rhs another Orthtree

    \return `true` if `lhs` and `rhs` have the same topology, and `false` otherwise
   */
  static bool is_topology_equal(const Self& lhs, const Self& rhs) {
    return is_topology_equal(lhs.root(), lhs, rhs.root(), rhs);
  }

  /*!
    \brief finds the directly adjacent node in a specific direction

    \pre `direction.to_ulong < 2 * dimension`

    Adjacent nodes are found according to several properties:
    - adjacent nodes may be larger than the seek node, but never smaller
    - a node has at most `2 * dimension` different adjacent nodes (in 3D: left, right, up, down, front, back)
    - adjacent nodes are not required to be leaf nodes

    Here's a diagram demonstrating the concept for a quadtree:

    ```
    +---------------+---------------+
    |               |               |
    |               |               |
    |               |               |
    |       A       |               |
    |               |               |
    |               |               |
    |               |               |
    +-------+-------+---+---+-------+
    |       |       |   |   |       |
    |   A   |  (S)  +---A---+       |
    |       |       |   |   |       |
    +---+---+-------+---+---+-------+
    |   |   |       |       |       |
    +---+---+   A   |       |       |
    |   |   |       |       |       |
    +---+---+-------+-------+-------+
    ```

    - (S) : Seek node
    - A  : Adjacent node

    Note how the top adjacent node is larger than the seek node.  The
    right adjacent node is the same size, even though it contains
    further subdivisions.

    This implementation returns the adjacent node if it's found.  If
    there is no adjacent node in that direction, it returns a null
    node.

    \param n index of the node to find a neighbor of
    \param direction which way to find the adjacent node relative to
    this one. Each successive bit selects the direction for the
    corresponding dimension: for an octree in 3D, 010 means: negative
    direction in X, position direction in Y, negative direction in Z.

    \return the index of the adjacent node if it exists, nothing otherwise.
  */
  std::optional<Node_index> adjacent_node(Node_index n, const Local_coordinates& direction) const {

    // Direction:   LEFT  RIGHT  DOWN    UP  BACK FRONT
    // direction:    000    001   010   011   100   101

    // Nodes only have up to 2*dim different adjacent nodes (since boxes have 6 sides)
    CGAL_precondition(direction.to_ulong() < dimension * 2);

    // The root node has no adjacent nodes!
    if (is_root(n)) return {};

    // The least significant bit indicates the sign (which side of the node)
    bool sign = direction[0];

    // The first two bits indicate the dimension/axis (x, y, z)
    uint8_t dim = uint8_t((direction >> 1).to_ulong());

    // Create an offset so that the bit-significance lines up with the dimension (e.g., 1, 2, 4 --> 001, 010, 100)
    int8_t offset = (uint8_t) 1 << dim;

    // Finally, apply the sign to the offset
    offset = (sign ? offset : -offset);

    // Check if this child has the opposite sign along the direction's axis
    if (local_coordinates(n)[dim] != sign) {
      // This means the adjacent node is a direct sibling, the offset can be applied easily!
      return {child(parent(n), local_coordinates(n).to_ulong() + offset)};
    }

    // Find the parent's neighbor in that direction, if it exists
    auto adjacent_node_of_parent = adjacent_node(parent(n), direction);

    // If the parent has no neighbor, then this node doesn't have one
    if (!adjacent_node_of_parent) return {};

    // If the parent's adjacent node has no children, then it's this node's adjacent node
    if (is_leaf(*adjacent_node_of_parent))
      return adjacent_node_of_parent;

    // Return the nearest node of the parent by subtracting the offset instead of adding
    return {child(*adjacent_node_of_parent, local_coordinates(n).to_ulong() - offset)};
  }

  /*!
    \brief equivalent to `adjacent_node()`, with an adjacency direction rather than a bitset.

    \param n index of the node to find a neighbor of
    \param adjacency which way to find the adjacent node relative to this one
   */
  std::optional<Node_index> adjacent_node(Node_index n, Adjacency adjacency) const {
    return adjacent_node(n, std::bitset<dimension>(static_cast<int>(adjacency)));
  }

  /// @}

private: // functions :

  Node_index recursive_descendant(Node_index node, std::size_t i) { return child(node, i); }

  template <typename... Indices>
  Node_index recursive_descendant(Node_index node, std::size_t i, Indices... remaining_indices) {
    return recursive_descendant(child(node, i), remaining_indices...);
  }

  bool do_intersect(Node_index n, const Sphere& sphere) const {

    // Create a bounding box from the node
    Bbox node_box = bbox(n);

    // Check for intersection between the node and the sphere
    return CGAL::do_intersect(node_box, sphere);
  }

  template <typename Query, typename Node_output_iterator>
  Node_output_iterator intersected_nodes_recursive(const Query& query, Node_index node,
                                                   Node_output_iterator output) const {

    // Check if the current node intersects with the query
    if (CGAL::do_intersect(query, bbox(node))) {

      // if this node is a leaf, then it's considered an intersecting node
      if (is_leaf(node)) {
        *output++ = node;
        return output;
      }

      // Otherwise, each of the children need to be checked
      for (int i = 0; i < degree; ++i) {
        intersected_nodes_recursive(query, child(node, i), output);
      }
    }
    return output;
  }

  template <typename Result>
  auto nearest_k_neighbors_recursive(
    Sphere& search_bounds,
    Node_index node,
    std::vector<Result>& results,
    std::size_t k,
    FT epsilon = 0) const -> std::enable_if_t<supports_neighbor_search> {

    // Check whether the node has children
    if (is_leaf(node)) {

      // Base case: the node has no children

      // Loop through each of the elements contained by the node
      // Note: there might be none, and that should be fine!
      for (auto& e : data(node)) {

        // Pair that element with its distance from the search point
        Result current_element_with_distance =
        { e, m_traits.squared_distance_of_element_object()(e, m_traits.construct_center_d_object()(search_bounds)) };

        // Check if the new element is within the bounds
        if (current_element_with_distance.distance < m_traits.compute_squared_radius_d_object()(search_bounds)) {

          // Check if the results list is full
          if (results.size() == k) {
            // Delete a element if we need to make room
            results.pop_back();
          }

          // Add the new element
          results.push_back(current_element_with_distance);

          // Sort the list
          std::sort(results.begin(), results.end(), [=](auto& left, auto& right) {
            return left.distance < right.distance;
            });

          // Check if the results list is full
          if (results.size() == k) {

            // Set the search radius
            search_bounds = m_traits.construct_sphere_d_object()(m_traits.construct_center_d_object()(search_bounds), results.back().distance + epsilon);
          }
        }
      }
    }
    else {

      struct Node_index_with_distance {
        Node_index index;
        FT distance;

        Node_index_with_distance(const Node_index& index, FT distance) :
          index(index), distance(distance) {}
      };

      // Recursive case: the node has children

      // Create a list to map children to their distances
      std::vector<Node_index_with_distance> children_with_distances;
      children_with_distances.reserve(Self::degree);

      // Fill the list with child nodes
      for (int i = 0; i < Self::degree; ++i) {
        auto child_node = child(node, i);

        FT squared_distance = 0;
        Point c = m_traits.construct_center_d_object()(search_bounds);
        Point b = barycenter(child_node);
        for (const auto r : cartesian_range(c, b)) {
          FT d = (get<0>(r) - get<1>(r));
          squared_distance += d * d;
        }

        // Add a child to the list, with its distance
        children_with_distances.emplace_back(
          child_node,
          squared_distance
        );
      }

      // Sort the children by their distance from the search point
      std::sort(children_with_distances.begin(), children_with_distances.end(), [=](auto& left, auto& right) {
        return left.distance < right.distance;
        });

      // Loop over the children
      for (auto child_with_distance : children_with_distances) {

        // Check whether the bounding box of the child intersects with the search bounds
        if (CGAL::do_intersect(bbox(child_with_distance.index), search_bounds)) {

          // Recursively invoke this function
          nearest_k_neighbors_recursive(search_bounds, child_with_distance.index, results, k);
        }
      }
    }
  }

public:

  /// \cond SKIP_IN_MANUAL
  void dump_to_polylines(std::ostream& os) const {
    for (const auto n: traverse<Orthtrees::Preorder_traversal>())
      if (is_leaf(n)) {
        Bbox box = bbox(n);
        dump_box_to_polylines(box, os);
      }
  }

  void dump_box_to_polylines(const Bbox_2& box, std::ostream& os) const {
    // dump in 3D for visualisation
    os << "5 "
       << box.xmin() << " " << box.ymin() << " 0 "
       << box.xmin() << " " << box.ymax() << " 0 "
       << box.xmax() << " " << box.ymax() << " 0 "
       << box.xmax() << " " << box.ymin() << " 0 "
       << box.xmin() << " " << box.ymin() << " 0" << std::endl;
  }

  void dump_box_to_polylines(const Bbox_3& box, std::ostream& os) const {
    // Back face
    os << "5 "
       << box.xmin() << " " << box.ymin() << " " << box.zmin() << " "
       << box.xmin() << " " << box.ymax() << " " << box.zmin() << " "
       << box.xmax() << " " << box.ymax() << " " << box.zmin() << " "
       << box.xmax() << " " << box.ymin() << " " << box.zmin() << " "
       << box.xmin() << " " << box.ymin() << " " << box.zmin() << std::endl;

    // Front face
    os << "5 "
       << box.xmin() << " " << box.ymin() << " " << box.zmax() << " "
       << box.xmin() << " " << box.ymax() << " " << box.zmax() << " "
       << box.xmax() << " " << box.ymax() << " " << box.zmax() << " "
       << box.xmax() << " " << box.ymin() << " " << box.zmax() << " "
       << box.xmin() << " " << box.ymin() << " " << box.zmax() << std::endl;

    // Traversal edges
    os << "2 "
       << box.xmin() << " " << box.ymin() << " " << box.zmin() << " "
       << box.xmin() << " " << box.ymin() << " " << box.zmax() << std::endl;
    os << "2 "
       << box.xmin() << " " << box.ymax() << " " << box.zmin() << " "
       << box.xmin() << " " << box.ymax() << " " << box.zmax() << std::endl;
    os << "2 "
       << box.xmax() << " " << box.ymin() << " " << box.zmin() << " "
       << box.xmax() << " " << box.ymin() << " " << box.zmax() << std::endl;
    os << "2 "
       << box.xmax() << " " << box.ymax() << " " << box.zmin() << " "
       << box.xmax() << " " << box.ymax() << " " << box.zmax() << std::endl;
  }

  std::string to_string(Node_index node) {
    std::stringstream stream;
    internal::print_orthtree_node(stream, node, *this);
    return stream.str();
  }

  friend std::ostream& operator<<(std::ostream& os, const Self& orthtree) {
    // Iterate over all nodes
    for (auto n: orthtree.traverse(Orthtrees::Preorder_traversal<Self>(orthtree))) {
      // Show the depth
      for (std::size_t i = 0; i < orthtree.depth(n); ++i)
        os << ". ";
      // Print the node
      internal::print_orthtree_node(os, n, orthtree);
      os << std::endl;
    }
    return os;
  }

  /// \endcond

}; // end class Orthtree

} // namespace CGAL

#endif // CGAL_ORTHTREE_H<|MERGE_RESOLUTION|>--- conflicted
+++ resolved
@@ -286,30 +286,6 @@
   /// copy constructor
   explicit Orthtree(const Orthtree& other) :
     m_traits(other.m_traits),
-<<<<<<< HEAD
-
-    m_node_properties(other.m_node_properties),
-    m_node_contents(m_node_properties.get_property<Node_data>("contents")),
-    m_node_depths(m_node_properties.get_property<std::uint8_t>("depths")),
-    m_node_coordinates(m_node_properties.get_property<Global_coordinates>("coordinates")),
-    m_node_parents(m_node_properties.get_property<Maybe_node_index>("parents")),
-    m_node_children(m_node_properties.get_property<Maybe_node_index>("children")),
-    m_bbox_min(other.m_bbox_min), m_side_per_depth(other.m_side_per_depth)
-  {}
-
-  // move constructor
-  Orthtree(Orthtree&& other) :
-    m_traits(other.m_traits),
-    m_node_properties(std::move(other.m_node_properties)),
-    m_node_contents(m_node_properties.get_property<Node_data>("contents")),
-    m_node_depths(m_node_properties.get_property<std::uint8_t>("depths")),
-    m_node_coordinates(m_node_properties.get_property<Global_coordinates>("coordinates")),
-    m_node_parents(m_node_properties.get_property<Maybe_node_index>("parents")),
-    m_node_children(m_node_properties.get_property<Maybe_node_index>("children")),
-    m_bbox_min(other.m_bbox_min), m_side_per_depth(other.m_side_per_depth)
-  {
-    // todo: makes sure moved-from is still valid. Maybe this shouldn't be necessary.
-=======
     m_node_properties(other.m_node_properties),
     m_node_contents(m_node_properties),
     m_node_depths(m_node_properties.template get_property<std::uint8_t>("depths")),
@@ -329,7 +305,6 @@
     m_node_children(m_node_properties.template get_property<std::optional<Node_index>>("children")),
     m_bbox(other.m_bbox), m_side_per_depth(other.m_side_per_depth)
   {
->>>>>>> 86b1547a
     other.m_node_properties.emplace();
   }
 
@@ -512,11 +487,7 @@
 
     Node_index first = traversal.first_index();
 
-<<<<<<< HEAD
-    auto next = [=](const Self&, Node_index index) -> Maybe_node_index {
-=======
     auto next = [=](const Self&, Node_index index) -> std::optional<Node_index> {
->>>>>>> 86b1547a
       return traversal.next_index(index);
     };
 
@@ -669,11 +640,7 @@
 
     \return the index of the node which contains the point.
    */
-<<<<<<< HEAD
-    Node_index locate(const Point& point) const {
-=======
   Node_index locate(const Point& point) const {
->>>>>>> 86b1547a
 
     // Make sure the point is enclosed by the orthtree
     CGAL_precondition (CGAL::do_intersect(point, bbox(root())));
@@ -1126,16 +1093,10 @@
       m_traits.distribute_node_contents_object()(n, *this, center);
   }
 
-<<<<<<< HEAD
-
-  /*!
-   * \brief Finds the center point of the node specified by `n`.
-=======
   /*!
    * \brief returns the center point of a node.
    *
    * @param n index of the node to find the center point for
->>>>>>> 86b1547a
    *
    * @return the center point of node n
    */
