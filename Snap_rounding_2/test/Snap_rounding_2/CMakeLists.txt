# Created by the script cgal_create_cmake_script
# This is the CMake script for compiling a CGAL application.

cmake_minimum_required(VERSION 3.1...3.20)
project(Snap_rounding_2_Tests)

find_package(CGAL REQUIRED)

create_single_source_cgal_program(test_snap_rounding_2.cpp NO_TESTING)

function(add_Snap_rounding_tests name)
  set(data_dir "data")
  file(
    GLOB files
    RELATIVE ${CMAKE_CURRENT_SOURCE_DIR}/${data_dir}
    "${CMAKE_CURRENT_SOURCE_DIR}/${data_dir}/data*")
  foreach(file ${files})
    string(MAKE_C_IDENTIFIER "${name}  ${data_dir}/${file}" test_name)
    cgal_add_test(${name} TEST_NAME ${test_name} ARGUMENTS ${data_dir}/${file}
                  ${data_dir}/output_${file})
    add_test(NAME "${test_name}_compare_results"
<<<<<<< HEAD
             COMMAND ${CMAKE_COMMAND} -E compare_files
=======
             COMMAND ${CMAKE_COMMAND} -E compare_files --ignore-eol
>>>>>>> 2891c22f
                     ${data_dir}/output_${file} ${data_dir}/gold_${file})
    cgal_setup_test_properties("${test_name}_compare_results")
    set_property(
      TEST "${test_name}_compare_results"
      APPEND
      PROPERTY DEPENDS "${test_name}")
    if(POLICY CMP0066) # CMake 3.7 or later
      set_property(TEST "${test_name}" PROPERTY FIXTURES_SETUP
                                                "${test_name}_compare_results")
      set_property(TEST "${test_name}_compare_results" APPEND
                   PROPERTY FIXTURES_REQUIRED "${test_name}_compare_results")
    endif()
  endforeach()
endfunction(add_Snap_rounding_tests)

if(BUILD_TESTING)
  cgal_add_compilation_test(test_snap_rounding_2)
  add_snap_rounding_tests(test_snap_rounding_2)
endif()<|MERGE_RESOLUTION|>--- conflicted
+++ resolved
@@ -19,11 +19,7 @@
     cgal_add_test(${name} TEST_NAME ${test_name} ARGUMENTS ${data_dir}/${file}
                   ${data_dir}/output_${file})
     add_test(NAME "${test_name}_compare_results"
-<<<<<<< HEAD
-             COMMAND ${CMAKE_COMMAND} -E compare_files
-=======
              COMMAND ${CMAKE_COMMAND} -E compare_files --ignore-eol
->>>>>>> 2891c22f
                      ${data_dir}/output_${file} ${data_dir}/gold_${file})
     cgal_setup_test_properties("${test_name}_compare_results")
     set_property(
