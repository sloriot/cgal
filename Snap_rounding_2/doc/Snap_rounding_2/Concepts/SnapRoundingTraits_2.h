
/*!
\ingroup PkgSnapRounding2Concepts
\cgalConcept

The concept `SnapRoundingTraits_2` lists the set of requirements that must be fulfilled by
an instance of the `Traits` template-parameter of
the free function \ref CGAL::snap_rounding_2() `CGAL::snap_rounding_2<Traits,InputIterator,OutputContainer>()`.
The list includes the nested types of the geometric primitives used in this class and
some function object types for the required predicates on those primitives.

\cgalRefines `ArrangementTraits_2`

\cgalHasModel `CGAL::Snap_rounding_traits_2<Kernel>`
*/

class SnapRoundingTraits_2 {
public:

/// \name Types
/// @{

/*!
The number type. This type must fulfill the requirements on
`FieldNumberType`
*/
typedef unspecified_type FT;

/*!
Models the concept `ArrTraits::Point_2`.
*/
typedef unspecified_type Point_2;

/*!
Models the concept `ArrTraits::XMonotoneCurve_2`.
*/
typedef unspecified_type Segment_2;

/*!
Models the concept `SRTraits_2::IsoRectangle_2`
*/
typedef unspecified_type Iso_rectangle_2;

/*!
Models the concept `SearchTraits::Cartesian_const_iterator_2`
*/
typedef unspecified_type Cartesian_const_iterator_2;

/// @}

/// \name Functor Types
/// @{

/*!
Models the concept `SRTraits_2::ConstructVertex_2`.
*/
typedef unspecified_type Construct_vertex_2;

/*!
Models the concept `SRTraits_2::ConstructSegment_2`.
*/
typedef unspecified_type Construct_segment_2;

/*!
Models the concept `SRTraits_2::ConstructIsoRectangle_2`.
*/
typedef unspecified_type Construct_iso_rectangle_2;

/*!
Models the concept `RealEmbeddableTraits::ToDouble`. The precision of this operation is
of not high significance, as it is only used in the implementation of the
heuristic technique to exploit a cluster of kd-trees rather than just one.
*/
typedef unspecified_type To_double;

/*!
Models the concept `SRTraits_2::CompareX_2`.
*/
typedef unspecified_type Compare_x_2;

/*!
Models the concept `SRTraits_2::CompareY_2`.
*/
typedef unspecified_type Compare_y_2;

/*!
Models the concept `SRTraits_2::Snap_2`.
*/
typedef unspecified_type Snap_2;

/*!
Models the concept `SRTraits_2::IntegerGridPoint_2`.
*/
typedef unspecified_type Integer_grid_point_2;

/*!
Models the concept `SRTraits_2::MinkowskiSumWithPixel_2`.
*/
typedef unspecified_type Minkowski_sum_with_pixel_2;

/*!
Models the concept `ArrTraits::ConstructMinVertex_2`.
*/
typedef unspecified_type Construct_min_vertex_2;

/*!
Models the concept `ArrTraits::ConstructMaxVertex_2`.
*/
typedef unspecified_type Construct_max_vertex_2;

/*!
Models the concept `SearchTraits::Construct_cartesian_const_iterator_2`.
*/
typedef unspecified_type Construct_cartesian_const_iterator_2;

/// @}

/// \name Accessing Functor Objects
/// @{

/*!

*/
Construct_vertex_2 construct_vertex_2_object();

/*!

*/
Construct_segment_2 construct_segment_2_object();

/*!

*/
Construct_iso_rectangle_2 construct_iso_rectangle_2_object();

/*!

*/
Compare_x_2 compare_x_2_object();

/*!

*/
Compare_y_2 compare_y_2_object();

/*!

*/
Snap_2 snap_2_object();

/*!

*/
Integer_grid_point_2 integer_grid_point_2_object();

/*!

*/
Minkowski_sum_with_pixel_2 minkowski_sum_with_pixel_2_object();


/// @}

}; /* end SnapRoundingTraits_2 */


namespace SRTraits_2{

/*!
  \ingroup PkgSnapRounding2Concepts
  \cgalConcept
  Represents an iso rectangle
  \cgalRefines `DefaultConstructible`
  \cgalRefines `CopyConstructible`
  \cgalRefines `Assignable`
  \cgalHasModel \link SnapRoundingTraits_2::Iso_rectangle_2 `Snap_rounding_traits_2::Iso_rectangle_2` \endlink
*/
class IsoRectangle_2
{};

/*!
  \ingroup PkgSnapRounding2Concepts
  \cgalConcept
  \cgalRefines `AdaptableBinaryFunction`
  \cgalHasModel \link SnapRoundingTraits_2::Construct_vertex_2 `Snap_rounding_traits_2::Construct_vertex_2` \endlink
*/
class ConstructVertex_2
{
  public:
  /*!
  returns the source or target of `seg`. If `i` modulo 2 is 0,
  the source is returned, otherwise the target is returned.
  */
  Point_2 operator()(Segment_2 seg, int i);
};


/*!
  \ingroup PkgSnapRounding2Concepts
  \cgalConcept
  \cgalRefines `AdaptableBinaryFunction`
  \cgalHasModel \link SnapRoundingTraits_2::Construct_segment_2 `Snap_rounding_traits_2::Construct_segment_2`  \endlink
*/
class ConstructSegment_2
{
  public:
  /*!
  introduces a segment with source `p` and target `q`. The segment
  is directed from the source towards the target.
  */
  Segment_2 operator()(Point_2 p, Point_2 q);
};


/*!
  \ingroup PkgSnapRounding2Concepts
  \cgalConcept
  \cgalRefines `AdaptableQuaternaryFunction`
  \cgalHasModel \link SnapRoundingTraits_2::Construct_iso_rectangle_2 `Snap_rounding_traits_2::Construct_iso_rectangle_2` \endlink
*/
class ConstructIsoRectangle_2
{
  public:

  /*!
<<<<<<< HEAD
  introduces an iso-oriented rectangle for whose minimal `x` coordinate
=======
  introduces an iso-oriented rectangle whose minimal `x` coordinate
>>>>>>> b50a644d
  is the one of `left`, the maximal `x` coordinate is the one of
  `right`, the minimal `y` coordinate is the one of `bottom`,
  the maximal `y` coordinate is the one of `top`.}
  */
  Iso_rectangle_2 operator()(Point_2 left, Point_2 right,
                             Point_2 bottom, Point_2 top);
};


/*!
  \ingroup PkgSnapRounding2Concepts
  \cgalConcept
  \cgalRefines `AdaptableBinaryFunction`
  \cgalHasModel \link SnapRoundingTraits_2::Compare_x_2 `Snap_rounding_traits_2::Compare_x_2` \endlink
*/
class CompareX_2
{
  public:
/*!
  returns `SMALLER`, `EQUAL`, or `LARGER` according to the `x`-ordering
  of the points `p` and `q`.
*/
  Comparison_result operator()(Point_2 p, Point_2 q)
};

/*!
  \ingroup PkgSnapRounding2Concepts
  \cgalConcept
  \cgalRefines `AdaptableBinaryFunction`
  \cgalHasModel \link SnapRoundingTraits_2::Compare_y_2 `Snap_rounding_traits_2::Compare_y_2` \endlink
*/
class CompareY_2
{
  public:
  /*!
    returns `SMALLER`, `EQUAL`, or `LARGER` according to the `y`-ordering
    of the points `p` and `q`.
  */
  Comparison_result operator()(Point_2 p, Point_2 q)
};


/*!
  \ingroup PkgSnapRounding2Concepts
  \cgalConcept
  \cgalRefines `AdaptableQuaternaryFunction`
  \cgalHasModel \link SnapRoundingTraits_2::Snap_2 `Snap_rounding_traits_2::Snap_2` \endlink
*/
class Snap_2
{
  public:
  /*!
    rounds a point to a center of a pixel (unit square) in the grid used by
    the Snap Rounding algorithm. Note that no conversion to an integer grid
    is done yet. `p` is the input point, `pixel_size` is the size of the
    pixel of the grid, and `x` and `y` are the `x` and `y`-coordinates of
    the rounded point respectively.
  */
  void operator()(Point_2 p, FT pixel_size, FT &x, FT &y)
};

/*!
  \ingroup PkgSnapRounding2Concepts
  \cgalConcept
  \cgalRefines `AdaptableBinaryFunction`
  \cgalHasModel \link SnapRoundingTraits_2::Integer_grid_point_2 `Snap_rounding_traits_2::Integer_grid_point_2` \endlink

*/
class IntegerGridPoint_2
{
  public:
  /*!
    converts coordinates into an integer representation where one unit is equal
    to pixel size. For instance, if a point has the coordinates \f$ (3.7,5.3) \f$
    and the pixel size is \f$ 0.5 \f$, then the new point will have the coordinates
    of \f$ (7,10) \f$. Note, however, that the number type remains the same here,
    although integers are represented. `p` is the converted point and
    `pixel_size` is the size of the pixel of the grid.
  */
  Point_2 operator()(Point_2 p, NT pixel_size)
};

/*!
  \ingroup PkgSnapRounding2Concepts
  \cgalConcept
  \cgalRefines `AdaptableTernaryFunction`
  \cgalHasModel \link SnapRoundingTraits_2::Minkowski_sum_with_pixel_2 `Snap_rounding_traits_2::Minkowski_sum_with_pixel_2` \endlink
*/
class MinkowskiSumWithPixel_2
{
  public:
  /*!
    returns the vertices of a polygon, which is the Minkowski sum of a segment
    and a square centered at the origin with edge size `pixel edge`.
    `vertices_list` is the list of the vertices of the Minkowski sum
    polygon, `s` is the input segment and `unit_square` is the edge
    size of the pixel.
  */
  void operator()(std::list<Point_2>& vertices_list, Segment_2 s, NT unit_square);
};

} /* end of namespace SRTraits_2 */<|MERGE_RESOLUTION|>--- conflicted
+++ resolved
@@ -223,11 +223,7 @@
   public:
 
   /*!
-<<<<<<< HEAD
-  introduces an iso-oriented rectangle for whose minimal `x` coordinate
-=======
   introduces an iso-oriented rectangle whose minimal `x` coordinate
->>>>>>> b50a644d
   is the one of `left`, the maximal `x` coordinate is the one of
   `right`, the minimal `y` coordinate is the one of `bottom`,
   the maximal `y` coordinate is the one of `top`.}
