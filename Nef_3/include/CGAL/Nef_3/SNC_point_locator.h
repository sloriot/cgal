// Copyright (c) 1997-2000  Max-Planck-Institute Saarbruecken (Germany).
// All rights reserved.
//
// This file is part of CGAL (www.cgal.org).
//
// $URL$
// $Id$
// SPDX-License-Identifier: GPL-3.0-or-later OR LicenseRef-Commercial
//
//
// Author(s)     : Miguel Granados <granados@mpi-sb.mpg.de>

#ifndef CGAL_NEF_SNC_POINT_LOCATOR_H
#define CGAL_NEF_SNC_POINT_LOCATOR_H

#include <CGAL/license/Nef_3.h>


#include <CGAL/basic.h>
#include <CGAL/Nef_3/SNC_intersection.h>
#include <CGAL/Nef_3/SNC_k3_tree_traits.h>
#include <CGAL/Nef_3/K3_tree.h>
#include <CGAL/Unique_hash_map.h>
#include <CGAL/Timer.h>
#include <string>


#undef CGAL_NEF_DEBUG
#define CGAL_NEF_DEBUG 509
#include <CGAL/Nef_2/debug.h>

#undef _CGAL_NEF_TRACEN
#define _CGAL_NEF_TRACEN(msg) CGAL_NEF_TRACEN( "SNC_point_locator: " << msg)

// TODO: find out the proper CGAL replacement for this macro and remove it
#define CGAL_for_each( i, C) for( i = C.begin(); i != C.end(); ++i)

// #define CGAL_NEF_TIMER(instruction) instruction
#define CGAL_NEF_TIMER(instruction)

// #define CGAL_NEF_CLOG(t) std::clog <<" "<<t<<std::endl; std::clog.flush()
#define CGAL_NEF_CLOG(t)

namespace CGAL {

template <typename SNC_decorator>
class SNC_point_locator
{
 public:
  class Intersection_call_back;
  typedef SNC_decorator Base;
  typedef SNC_point_locator<SNC_decorator> Self;
  typedef typename SNC_decorator::Decorator_traits Decorator_traits;
  typedef typename SNC_decorator::SNC_structure SNC_structure;
protected:
  std::string version_;
  // time for construction, point location, ray shooting and intersection test
  mutable Timer ct_t, pl_t, rs_t, it_t;

public:
  typedef typename SNC_structure::Object_handle Object_handle;

  typedef typename SNC_structure::Point_3 Point_3;
  typedef typename SNC_structure::Segment_3 Segment_3;
  typedef typename SNC_structure::Ray_3 Ray_3;
  typedef typename SNC_structure::Vector_3 Vector_3;
  typedef typename SNC_structure::Aff_transformation_3
                                  Aff_transformation_3;

  typedef typename Decorator_traits::Vertex_handle Vertex_handle;
  typedef typename Decorator_traits::Halfedge_handle Halfedge_handle;
  typedef typename Decorator_traits::Halffacet_handle Halffacet_handle;
  typedef typename Decorator_traits::Volume_handle Volume_handle;
  typedef typename Decorator_traits::Vertex_iterator Vertex_iterator;
  typedef typename Decorator_traits::Halfedge_iterator Halfedge_iterator;
  typedef typename Decorator_traits::Halffacet_iterator Halffacet_iterator;


  const std::string& version() const { return version_; }

  virtual Object_handle locate(const Point_3& p) const = 0;

  virtual Object_handle shoot(const Ray_3& s, int mask=255) const = 0;

  virtual Object_handle shoot(const Ray_3& s, Vertex_handle ray_source_vertex, int mask=255) const = 0;

  virtual void intersect_with_edges( Halfedge_handle edge,
                                     const Intersection_call_back& call_back)
    const = 0;

  virtual void intersect_with_facets( Halfedge_handle edge,
                                      const Intersection_call_back& call_back)
    const = 0;

  virtual void intersect_with_edges_and_facets( Halfedge_handle edge,
                                                const Intersection_call_back& call_back) const = 0;

  class Intersection_call_back
  {
  public:
    virtual void operator()( Halfedge_handle edge0, Halfedge_handle edge1,
                             const Point_3& intersection_point) const = 0;
    virtual void operator()( Halfedge_handle edge0, Halffacet_handle facet1,
                             const Point_3& intersection_point) const = 0;
    virtual ~Intersection_call_back() {}
  };

  virtual void initialize(SNC_structure* W) = 0;

  virtual Self* clone() const = 0;

  virtual void transform(const Aff_transformation_3& t) = 0;

  virtual void add_facet(Halffacet_handle) {}

  virtual void add_edge(Halfedge_handle) {}

  virtual void add_vertex(Vertex_handle) {}

  virtual ~SNC_point_locator() noexcept(!CGAL_ASSERTIONS_ENABLED)
  {
    CGAL_NEF_CLOG("");
    CGAL_NEF_CLOG("construction_time:  "<<ct_t.time());
    CGAL_NEF_CLOG("pointlocation_time: "<<pl_t.time());
    CGAL_NEF_CLOG("rayshooting_time:   "<<rs_t.time());
    CGAL_NEF_CLOG("intersection_time:  "<<it_t.time());
    // warning: the total time showed here could be actually larger
    // that the real time used by this class, since point location
    // and intersection test use the ray shooter and so the same time
    // could be account to more than one timer
    CGAL_NEF_CLOG("pltotal_time:       "<<
      ct_t.time()+pl_t.time()+rs_t.time()+it_t.time());
  };
};

template <typename SNC_decorator>
class SNC_point_locator_by_spatial_subdivision :
  public SNC_point_locator<SNC_decorator>,
  public SNC_decorator
{
  typedef SNC_decorator Base;
  typedef CGAL::SNC_point_locator<SNC_decorator> SNC_point_locator;
  typedef CGAL::SNC_point_locator_by_spatial_subdivision<SNC_decorator> Self;
  typedef typename SNC_decorator::SNC_structure SNC_structure;
  typedef typename SNC_decorator::Decorator_traits Decorator_traits;
  typedef typename Decorator_traits::SM_decorator SM_decorator;
  typedef CGAL::SNC_intersection<SNC_structure> SNC_intersection;
  typedef typename SNC_decorator::SM_point_locator SM_point_locator;
  typedef typename SNC_decorator::Kernel Kernel;

public:
  typedef typename CGAL::SNC_k3_tree_traits<SNC_decorator> K3_tree_traits;

  typedef typename CGAL::K3_tree<K3_tree_traits> K3_tree;
  typedef K3_tree SNC_candidate_provider;

  typedef typename SNC_structure::Object_handle Object_handle;
  typedef typename SNC_structure::Point_3 Point_3;
  typedef typename SNC_structure::Plane_3 Plane_3;
  typedef typename SNC_structure::Segment_3 Segment_3;
  typedef typename SNC_structure::Ray_3 Ray_3;
  typedef typename SNC_structure::Vector_3 Vector_3;
  typedef typename SNC_structure::Triangle_3 Triangle_3;
  typedef typename SNC_structure::Aff_transformation_3
                                  Aff_transformation_3;

  typedef typename SNC_structure::Infi_box Infi_box;

  typedef typename Decorator_traits::Vertex_handle Vertex_handle;
  typedef typename Decorator_traits::Halfedge_handle Halfedge_handle;
  typedef typename Decorator_traits::Halffacet_handle Halffacet_handle;
  typedef typename Decorator_traits::SHalfedge_handle SHalfedge_handle;
  typedef typename Decorator_traits::SFace_handle SFace_handle;
  typedef typename Decorator_traits::Vertex_iterator Vertex_iterator;
  typedef typename Decorator_traits::Halfedge_iterator Halfedge_iterator;
  typedef typename Decorator_traits::Halffacet_iterator Halffacet_iterator;
  typedef typename Decorator_traits::Volume_handle Volume_handle;

  typedef typename Decorator_traits::Halffacet_cycle_iterator
                                     Halffacet_cycle_iterator;
  typedef typename Decorator_traits::SHalfedge_around_facet_circulator
                                     SHalfedge_around_facet_circulator;

  typedef typename SNC_candidate_provider::Object_list Object_list;
  typedef typename Object_list::iterator Object_list_iterator;

  typedef typename SNC_candidate_provider::Node_handle Node_handle;
  typedef typename SNC_candidate_provider::Node_list Node_list;
  typedef typename SNC_candidate_provider::Vertex_list Vertex_list;
  typedef typename SNC_candidate_provider::Halfedge_list Halfedge_list;
  typedef typename SNC_candidate_provider::Halffacet_list Halffacet_list;
  typedef typename SNC_point_locator::Intersection_call_back Intersection_call_back;


  using Base::get_visible_facet;
public:
  SNC_point_locator_by_spatial_subdivision() :
    initialized(false), candidate_provider(0) {}


  virtual void initialize(SNC_structure* W) {

    if(initialized)
      delete candidate_provider;

    this->set_snc(*W);
    candidate_provider = new SNC_candidate_provider(W);

    initialized = true;
  }

  virtual Self* clone() const {
    return new Self;
  }

  virtual void transform(const Aff_transformation_3& t) {
    candidate_provider->transform(t);
  }

  virtual ~SNC_point_locator_by_spatial_subdivision() noexcept(!CGAL_ASSERTIONS_ENABLED)
  {
    CGAL_destructor_warning(initialized ||
                 candidate_provider == 0); // required?
    if(initialized)
      delete candidate_provider;
  }

  // We next check if v is a vertex on the face to avoid a geometric test
  static inline bool v_vertex_of_f(Vertex_handle v, Halffacet_handle f) {
    Halffacet_cycle_iterator fci;
    for(fci=f->facet_cycles_begin(); fci!=f->facet_cycles_end(); ++fci) {
      if(fci.is_shalfedge()) {
        SHalfedge_around_facet_circulator sfc(fci), send(sfc);
        CGAL_For_all(sfc,send) {
          if(sfc->source()->center_vertex() ==  v){
            return true;
          }
        }
      }
    }
    return false;
  }

  virtual Object_handle shoot(const Ray_3& ray, int mask=255) const {
    Vertex_handle null_handle;
    return this->shoot(ray, null_handle, mask);
  }

  enum SOLUTION { is_vertex_, is_edge_, is_facet_ , is_none_};

  virtual Object_handle shoot(const Ray_3& ray, Vertex_handle ray_source_vertex, int mask=255) const {
    CGAL_NEF_TIMER(rs_t.start());
    CGAL_assertion( initialized);
    _CGAL_NEF_TRACEN( "shooting: "<<ray);

    SOLUTION solution = is_none_;
    Vertex_handle v_res;
    Halfedge_handle e_res;
    Halffacet_handle f_res;
    bool hit = false;
    Point_3 eor = CGAL::ORIGIN; // 'end of ray', the latest ray's hit point

    Node_list nodes = candidate_provider->nodes_along_ray(ray);
    typename Node_list::iterator nodes_iterator = nodes.begin();

    while( !hit && nodes_iterator != nodes.end()) {
      Node_handle n(*nodes_iterator);
      if((mask&1)!=0) {
        for(typename Vertex_list::const_iterator vi=n->vertices_begin(); vi!=n->vertices_end(); ++vi) {
          Vertex_handle v(*vi);
          _CGAL_NEF_TRACEN("trying vertex on "<<v->point());
          if( (ray.source() != v->point()) && ray.has_on(v->point())) {
            _CGAL_NEF_TRACEN("the ray intersects the vertex");
            _CGAL_NEF_TRACEN("prev. intersection? "<<hit);
            CGAL_assertion_code
                (if( hit)_CGAL_NEF_TRACEN("prev. intersection on "<<eor));
            if( hit && !Segment_3( ray.source(), eor).has_on(v->point()))
              continue;
            eor = v->point();
            v_res = v;
            solution = is_vertex_;
            hit = true;
            _CGAL_NEF_TRACEN("the vertex becomes the new hit object");
          }
        }
      }
      if((mask&2)!=0) {
        for(typename Halfedge_list::const_iterator ei=n->edges_begin(); ei!=n->edges_end(); ++ei) {
          Halfedge_handle e(*ei);
          Point_3 q;
          _CGAL_NEF_TRACEN("trying edge on "<< Segment_3(e->source()->point(),e->twin()->source()->point()));
          if ( (ray_source_vertex == Vertex_handle()) || ( (ray_source_vertex != e->source()) && (ray_source_vertex != e->twin()->source())) ) {
            if( SNC_intersection::does_intersect_internally( ray, Segment_3(e->source()->point(),
                                                                            e->twin()->source()->point()), q)) {
              _CGAL_NEF_TRACEN("ray intersects edge on "<<q);
              _CGAL_NEF_TRACEN("prev. intersection? "<<hit);
              CGAL_assertion_code
                  (if( hit) _CGAL_NEF_TRACEN("prev. intersection on "<<eor));
              if( hit && !has_smaller_distance_to_point( ray.source(), q, eor))
                continue;
              _CGAL_NEF_TRACEN("is the intersection point on the current cell? "<<
                               candidate_provider->is_point_in_node( q, n));
              if( !candidate_provider->is_point_in_node( q, n))
                continue;
              eor = q;
              e_res = e;
              solution = is_edge_;
              hit = true;
              _CGAL_NEF_TRACEN("the edge becomes the new hit object");
            }
          }
        }
      }
      if((mask&4)!=0) {
        for(typename Halffacet_list::const_iterator fi=n->facets_begin(); fi!=n->facets_end(); ++fi) {
          Halffacet_handle f(*fi);
          Point_3 q;
          _CGAL_NEF_TRACEN("trying facet with on plane "<<f->plane()<<
<<<<<<< HEAD
                  " with point on "<<f->plane().point());
          if( (ray_source_vertex == Vertex_handle()) || !v_vertex_of_f(ray_source_vertex,f) ) {
            if( SNC_intersection::does_intersect_internally( ray, f, q) ) {
              _CGAL_NEF_TRACEN("ray intersects facet on "<<q);
              _CGAL_NEF_TRACEN("prev. intersection? "<<hit);
              if( hit) { _CGAL_NEF_TRACEN("prev. intersection on "<<eor); }
              if( hit && !has_smaller_distance_to_point( ray.source(), q, eor))
                continue;
              _CGAL_NEF_TRACEN("is the intersection point on the current cell? "<<
                      candidate_provider->is_point_on_cell( q, objects_iterator));
              if( !candidate_provider->is_point_on_cell( q, objects_iterator))
                continue;
              eor = q;
              result = make_object(f);
              hit = true;
              _CGAL_NEF_TRACEN("the facet becomes the new hit object");
            }
=======
                           " with point on "<<f->plane().point());
          if( SNC_intersection::does_intersect_internally( ray, f, q) ) {
            _CGAL_NEF_TRACEN("ray intersects facet on "<<q);
            _CGAL_NEF_TRACEN("prev. intersection? "<<hit);
            if( hit) { _CGAL_NEF_TRACEN("prev. intersection on "<<eor); }
            if( hit && !has_smaller_distance_to_point( ray.source(), q, eor))
              continue;
            _CGAL_NEF_TRACEN("is the intersection point on the current cell? "<<
                             candidate_provider->is_point_in_node( q, n));
            if( !candidate_provider->is_point_in_node( q, n))
              continue;
            eor = q;
            f_res = f;
            solution = is_facet_;
            hit = true;
            _CGAL_NEF_TRACEN("the facet becomes the new hit object");
>>>>>>> af768585
          }
        }
      }
      if(!hit)
        ++nodes_iterator;
    }

    CGAL_NEF_TIMER(rs_t.stop());
    switch (solution) {
      case is_vertex_: return make_object(v_res);
      case is_edge_: return make_object(e_res);
      case is_facet_: return make_object(f_res);
      case is_none_ : break;
    }
    return Object_handle();
  }

  virtual Object_handle locate( const Point_3& p) const {
    if(Infi_box::extended_kernel()) {
      CGAL_NEF_TIMER(pl_t.start());
      CGAL_assertion( initialized);
      _CGAL_NEF_TRACEN( "locate "<<p);

      Node_handle n = candidate_provider->locate_node_containing(p);
      for(typename Vertex_list::const_iterator vi=n->vertices_begin(); vi!=n->vertices_end(); ++vi) {
        Vertex_handle v(*vi);
        if ( p == v->point()) {
          _CGAL_NEF_TRACEN("found on vertex "<<v->point());
          return make_object(v);
        }
      }
      for(typename Halfedge_list::const_iterator ei=n->edges_begin(); ei!=n->edges_end(); ++ei) {
        Halfedge_handle e(*ei);
        if (SNC_intersection::does_contain_internally(e->source()->point(),e->twin()->source()->point(), p) ) {
          _CGAL_NEF_TRACEN("found on edge "<<Segment_3(e->source()->point(),e->twin()->source()->point()));
          return make_object(e);
        }
      }
      for(typename Halffacet_list::const_iterator fi=n->facets_begin(); fi!=n->facets_end(); ++fi) {
        Halffacet_handle f(*fi);
        if (SNC_intersection::does_contain_internally( f, p) ) {
          _CGAL_NEF_TRACEN("found on facet...");
          return make_object(f);
        }
      }

      _CGAL_NEF_TRACEN("point not found in 2-skeleton");
      _CGAL_NEF_TRACEN("shooting ray to determine the volume");
      Ray_3 r( p, Vector_3( -1, 0, 0));
      return make_object(determine_volume(r));

    } else {   // standard kernel


      CGAL_assertion( initialized);
      _CGAL_NEF_TRACEN( "locate "<<p);
      SOLUTION solution = is_none_;

      Node_handle n = candidate_provider->locate_node_containing(p);
      typename Vertex_list::const_iterator vi = n->vertices_begin();

      if(n->empty())
        return make_object(Base(*this).volumes_begin());

      Vertex_handle v(*vi),closest;
      if(p==v->point())
        return make_object(v);

      closest = v;
      ++vi;
      while(vi!=n->vertices_end()) {
        v = *vi;
        if ( p == v->point()) {
          _CGAL_NEF_TRACEN("found on vertex "<<v->point());
          return make_object(v);
        }

        if(CGAL::has_smaller_distance_to_point(p, v->point(), closest->point())){
          closest = v;
        }
        ++vi;
      }

      v = closest;
      Vertex_handle v_res;
      Halfedge_handle e_res;
      Halffacet_handle f_res;
      v_res = v;
      solution = is_vertex_;

      Segment_3 s(p,v->point());
      Point_3 ip;

      Halfedge_handle e;
      for(typename Halfedge_list::const_iterator ei=n->edges_begin(); ei!=n->edges_end(); ++ei) {
        e = *ei;
        CGAL_NEF_TRACEN("test edge " << e->source()->point() << "->" << e->twin()->source()->point());
        if (SNC_intersection::does_contain_internally(e->source()->point(), e->twin()->source()->point(), p)) {
          _CGAL_NEF_TRACEN("found on edge "<< ss);
          return make_object(e);
        }
        if((e->source() != v)  && (e->twin()->source() != v) &&
           SNC_intersection::does_intersect_internally(s, Segment_3(e->source()->point(),e->twin()->source()->point()), ip)) {
          s = Segment_3(p, normalized(ip));
          e_res = e;
          solution = is_edge_;
        }
      }

      Halffacet_handle f;
      for(typename Halffacet_list::const_iterator fi=n->facets_begin(); fi!=n->facets_end(); ++fi) {
        f = *fi;
        CGAL_NEF_TRACEN("test facet " << f->plane());
        if (SNC_intersection::does_contain_internally(f,p) ) {
          _CGAL_NEF_TRACEN("found on facet...");
          return make_object(f);
        }

<<<<<<< HEAD
        if( !v_vertex_of_f(v,f) && SNC_intersection::does_intersect_internally(s,f,ip) ) {
=======
        // We next check if v is a vertex on the face to avoid a geometric test
        bool v_vertex_of_f = false;
        Halffacet_cycle_iterator fci;
        for(fci=f->facet_cycles_begin(); (! v_vertex_of_f) && (fci!=f->facet_cycles_end()); ++fci) {
          if(fci.is_shalfedge()) {
            SHalfedge_around_facet_circulator sfc(fci), send(sfc);
            CGAL_For_all(sfc,send) {
              if(sfc->source()->center_vertex() ==  v){
                v_vertex_of_f = true;
                break;
              }
            }
          }
        }

        if( (! v_vertex_of_f) && SNC_intersection::does_intersect_internally(s,f,ip) ) {
>>>>>>> af768585
          s = Segment_3(p, normalized(ip));
          f_res = f;
          solution = is_facet_;
        }
      }

      if( solution == is_vertex_) {
        _CGAL_NEF_TRACEN("vertex hit, obtaining volume..." << v_res->point());

        //CGAL_warning("altered code in SNC_point_locator");
        SM_point_locator L(&*v_res);
        Object_handle so = L.locate(s.source()-s.target(), true);
        SFace_handle sf;
        if(CGAL::assign(sf,so))
          return make_object(sf->volume());
        CGAL_error_msg( "wrong handle type");
        return Object_handle();

      } else if( solution == is_facet_) {
        _CGAL_NEF_TRACEN("facet hit, obtaining volume...");
        if(f_res->plane().oriented_side(p) == ON_NEGATIVE_SIDE)
          f_res = f_res->twin();
        return make_object(f_res->incident_volume());
      } else if( solution == is_edge_) {
        SM_decorator SD(&*e_res->source());
        if( SD.is_isolated(e_res))
          return make_object(e_res->incident_sface()->volume());
        return make_object(get_visible_facet(e_res,Ray_3(s.source(),s.to_vector()))->incident_volume());
      }
      CGAL_error_msg( "wrong handle type");
      return Object_handle();
    }
  }

  virtual void intersect_with_edges_and_facets( Halfedge_handle e0,
                                                const Intersection_call_back& call_back) const {
    _CGAL_NEF_TRACEN( "intersecting edge: "<<&*e0<<' '<<Segment_3(e0->source()->point(),
                                                                  e0->twin()->source()->point()));
    Segment_3 s(e0->source()->point(),e0->twin()->source()->point());
    Node_list nodes = candidate_provider->nodes_around_segment(s);
    intersect_with_edges(e0,call_back,s,nodes);
    intersect_with_facets(e0,call_back,s,nodes);
  }

  virtual void intersect_with_edges( Halfedge_handle e0,
                                     const Intersection_call_back& call_back) const {
    CGAL_NEF_TIMER(it_t.start());
    _CGAL_NEF_TRACEN( "intersecting edge: "<<&*e0<<' '<<Segment_3(e0->source()->point(),
                                                                  e0->twin()->source()->point()));
    Segment_3 s(e0->source()->point(),e0->twin()->source()->point());
    Node_list nodes = candidate_provider->nodes_around_segment(s);
    intersect_with_edges(e0,call_back,s,nodes);
  }

  virtual void intersect_with_facets( Halfedge_handle e0,
                                      const Intersection_call_back& call_back) const {
    CGAL_assertion( initialized);
    _CGAL_NEF_TRACEN( "intersecting edge: "<< Segment_3(e0->source()->point(),
                                                        e0->twin()->source()->point()));
    Segment_3 s(e0->source()->point(),e0->twin()->source()->point());
    Node_list nodes = candidate_provider->nodes_around_segment(s);
    intersect_with_facets(e0,call_back,s,nodes);
  }

private:

  void intersect_with_edges( Halfedge_handle e0,
                             const Intersection_call_back& call_back, Segment_3& s, Node_list& nodes) const {
    Unique_hash_map<Halfedge_handle,bool> visited(false);
    for(typename Node_list::iterator ni = nodes.begin(); ni!=nodes.end(); ++ni) {
      Node_handle n(*ni);
      for(typename Halfedge_list::const_iterator e = n->edges_begin(); e!=n->edges_end(); ++e) {
        if(!visited[*e]) {
#ifdef CGAL_NEF3_DUMP_STATISTICS
          ++number_of_intersection_candidates;
#endif
          Point_3 q;
          if(SNC_intersection::does_intersect_internally( s, Segment_3((*e)->source()->point(),
                                                                       (*e)->twin()->source()->point()), q)) {
            q = normalized(q);
            call_back( e0, *e, q);
            _CGAL_NEF_TRACEN("edge intersects edge "<<' '<<&*e<< Segment_3((*e)->source()->point(),
                                                                           (*e)->twin()->source()->point())<<" on "<<q);
          }
          visited[*e] = true;
        }
      }
    }
  }

  void intersect_with_facets( Halfedge_handle e0,
                              const Intersection_call_back& call_back,Segment_3& s, Node_list& nodes) const {
    Unique_hash_map<Halffacet_handle,bool> visited(false);
    for(typename Node_list::iterator ni = nodes.begin(); ni!=nodes.end(); ++ni) {
      Node_handle n(*ni);
      for(typename Halffacet_list::const_iterator f = n->facets_begin(); f!=n->facets_end(); ++f) {
        if(!visited[*f]) {
#ifdef CGAL_NEF3_DUMP_STATISTICS
          ++number_of_intersection_candidates;
#endif
          Point_3 q;
          if(SNC_intersection::does_intersect_internally( s, *f, q) ) {
            q = normalized(q);
            call_back( e0, *f, q);
            _CGAL_NEF_TRACEN("edge intersects facet on plane "<<f->plane()<<" on "<<q);
          }
          visited[*f] = true;
        }
      }
    }
  }

  Volume_handle determine_volume( const Ray_3& ray) const {
    Halffacet_handle f_below;
    Object_handle o = shoot(ray);
    Vertex_handle v;
    Halfedge_handle e;
    Halffacet_handle f;
    if( CGAL::assign( v, o)) {
      _CGAL_NEF_TRACEN("vertex hit, obtaining volume...");
      f_below = get_visible_facet( v, ray);
      if( f_below != Halffacet_handle())
        return f_below->incident_volume();
      SM_decorator SD(&*v); // now, the vertex has no incident facets
      CGAL_assertion( SD.number_of_sfaces() == 1);
      return SD.sfaces_begin()->volume();
    }
    else if( CGAL::assign( e, o)) {
      _CGAL_NEF_TRACEN("edge hit, obtaining volume...");
      f_below = get_visible_facet( e, ray);
      if( f_below != Halffacet_handle())
        return f_below->incident_volume();
      CGAL_assertion_code(SM_decorator SD(&*e->source())); // now, the edge has no incident facets
      CGAL_assertion(SD.is_isolated(e));
      return e->incident_sface()->volume();
    }
    else if( CGAL::assign( f, o)) {
      _CGAL_NEF_TRACEN("facet hit, obtaining volume...");
      f_below = get_visible_facet(f, ray);
      CGAL_assertion( f_below != Halffacet_handle());
      return f_below->incident_volume();
    }
    return Base(*this).volumes_begin(); // TODO: Comment this hack!
  }

public:
  void add_facet(Halffacet_handle f) {
    candidate_provider->add_facet(f);
  }

  void add_edge(Halfedge_handle e) {
    candidate_provider->add_edge(e);
  }

  void add_vertex(Vertex_handle v) {
    candidate_provider->add_vertex(v);
  }

private:
  bool initialized;
  SNC_candidate_provider* candidate_provider;
};


} //namespace CGAL
#endif // CGAL_NEF_SNC_POINT_LOCATOR_H<|MERGE_RESOLUTION|>--- conflicted
+++ resolved
@@ -316,8 +316,7 @@
           Halffacet_handle f(*fi);
           Point_3 q;
           _CGAL_NEF_TRACEN("trying facet with on plane "<<f->plane()<<
-<<<<<<< HEAD
-                  " with point on "<<f->plane().point());
+                           " with point on "<<f->plane().point());
           if( (ray_source_vertex == Vertex_handle()) || !v_vertex_of_f(ray_source_vertex,f) ) {
             if( SNC_intersection::does_intersect_internally( ray, f, q) ) {
               _CGAL_NEF_TRACEN("ray intersects facet on "<<q);
@@ -326,32 +325,15 @@
               if( hit && !has_smaller_distance_to_point( ray.source(), q, eor))
                 continue;
               _CGAL_NEF_TRACEN("is the intersection point on the current cell? "<<
-                      candidate_provider->is_point_on_cell( q, objects_iterator));
-              if( !candidate_provider->is_point_on_cell( q, objects_iterator))
+                               candidate_provider->is_point_in_node( q, n));
+              if( !candidate_provider->is_point_in_node( q, n))
                 continue;
               eor = q;
-              result = make_object(f);
+              f_res = f;
+              solution = is_facet_;
               hit = true;
               _CGAL_NEF_TRACEN("the facet becomes the new hit object");
             }
-=======
-                           " with point on "<<f->plane().point());
-          if( SNC_intersection::does_intersect_internally( ray, f, q) ) {
-            _CGAL_NEF_TRACEN("ray intersects facet on "<<q);
-            _CGAL_NEF_TRACEN("prev. intersection? "<<hit);
-            if( hit) { _CGAL_NEF_TRACEN("prev. intersection on "<<eor); }
-            if( hit && !has_smaller_distance_to_point( ray.source(), q, eor))
-              continue;
-            _CGAL_NEF_TRACEN("is the intersection point on the current cell? "<<
-                             candidate_provider->is_point_in_node( q, n));
-            if( !candidate_provider->is_point_in_node( q, n))
-              continue;
-            eor = q;
-            f_res = f;
-            solution = is_facet_;
-            hit = true;
-            _CGAL_NEF_TRACEN("the facet becomes the new hit object");
->>>>>>> af768585
           }
         }
       }
@@ -470,26 +452,7 @@
           return make_object(f);
         }
 
-<<<<<<< HEAD
         if( !v_vertex_of_f(v,f) && SNC_intersection::does_intersect_internally(s,f,ip) ) {
-=======
-        // We next check if v is a vertex on the face to avoid a geometric test
-        bool v_vertex_of_f = false;
-        Halffacet_cycle_iterator fci;
-        for(fci=f->facet_cycles_begin(); (! v_vertex_of_f) && (fci!=f->facet_cycles_end()); ++fci) {
-          if(fci.is_shalfedge()) {
-            SHalfedge_around_facet_circulator sfc(fci), send(sfc);
-            CGAL_For_all(sfc,send) {
-              if(sfc->source()->center_vertex() ==  v){
-                v_vertex_of_f = true;
-                break;
-              }
-            }
-          }
-        }
-
-        if( (! v_vertex_of_f) && SNC_intersection::does_intersect_internally(s,f,ip) ) {
->>>>>>> af768585
           s = Segment_3(p, normalized(ip));
           f_res = f;
           solution = is_facet_;
