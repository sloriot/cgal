--- conflicted
+++ resolved
@@ -735,137 +735,6 @@
   SNC_intersection is;
 };
 
-<<<<<<< HEAD
-=======
-#ifdef CGAL_NEF3_POINT_LOCATOR_NAIVE
-template <typename SNC_decorator>
-class SNC_point_locator_naive :
-  public SNC_ray_shooter<SNC_decorator>,
-  public SNC_point_locator<SNC_decorator>
-{
-  typedef typename SNC_decorator::SNC_structure SNC_structure;
-  typedef SNC_ray_shooter<SNC_decorator> Base;
-  typedef SNC_point_locator_naive<SNC_decorator> Self;
-  typedef SNC_point_locator<SNC_decorator> SNC_point_locator;
-  typedef CGAL::SNC_intersection<SNC_structure> SNC_intersection;
-  typedef typename SNC_decorator::Decorator_traits Decorator_traits;
-  typedef typename Decorator_traits::SM_decorator SM_decorator;
-
-public:
-  typedef typename SNC_decorator::Object_handle Object_handle;
-  typedef typename SNC_decorator::Point_3 Point_3;
-  typedef typename SNC_decorator::Segment_3 Segment_3;
-  typedef typename SNC_decorator::Ray_3 Ray_3;
-  typedef typename SNC_structure::Aff_transformation_3
-                                  Aff_transformation_3;
-
-  typedef typename Decorator_traits::Vertex_handle Vertex_handle;
-  typedef typename Decorator_traits::Halfedge_handle Halfedge_handle;
-  typedef typename Decorator_traits::Halffacet_handle Halffacet_handle;
-  typedef typename Decorator_traits::Volume_handle Volume_handle;
-  typedef typename Decorator_traits::Vertex_iterator Vertex_iterator;
-  typedef typename Decorator_traits::Halfedge_iterator Halfedge_iterator;
-  typedef typename Decorator_traits::Halffacet_iterator Halffacet_iterator;
-
-public:
-  SNC_point_locator_naive() : initialized(false) {}
-  virtual void initialize(SNC_structure* W) {
-    CGAL_NEF_TIMER(ct_t.start());
-    this->version_ = std::string("Naive Point Locator (tm)");
-    CGAL_NEF_CLOG(version());
-    CGAL_assertion( W != nullptr);
-    Base::initialize(W);
-    initialized = true;
-    CGAL_NEF_TIMER(ct_t.stop());
-  }
-
-  virtual Self* clone() const {
-    return new Self;
-  }
-
-
-  virtual ~SNC_point_locator_naive() {}
-
-  virtual Object_handle locate(const Point_3& p) const {
-    CGAL_NEF_TIMER(pl_t.start());
-    CGAL_assertion( initialized);
-    CGAL_NEF_TIMER(pl_t.stop());
-    return Base::locate(p);
-  }
-
-  virtual Object_handle shoot(const Ray_3& r, int mask=0) const {
-    CGAL_NEF_TIMER(rs_t.start());
-    CGAL_assertion( initialized);
-    CGAL_NEF_TIMER(rs_t.stop());
-    return Base::shoot(r);
-  }
-
-  virtual void transform(const Aff_transformation_3& aff) {}
-
-  virtual void intersect_with_edges_and_facets(Halfedge_handle e0,
-    const typename SNC_point_locator::Intersection_call_back& call_back) const {
-        intersect_with_edges(e0,call_back);
-        intersect_with_facets(e0,call_back);
-  }
-
-  virtual void intersect_with_edges( Halfedge_handle e0,
-    const typename SNC_point_locator::Intersection_call_back& call_back) const {
-    CGAL_NEF_TIMER(it_t.start());
-    CGAL_assertion( initialized);
-    CGAL_NEF_TRACEN( "intersecting edge: "<< Segment_3(e0->source()->point(),
-                                              e0->twin()->source()->point()));
-    SNC_intersection is(*this->sncp());
-    Segment_3 s(Segment_3(e0->source()->point(),e0->twin()->source()->point()));
-    Halfedge_iterator e;
-    CGAL_forall_edges( e, *this->sncp()) {
-
-#ifdef CGAL_NEF3_DUMP_STATISTICS
-      ++number_of_intersection_candidates;
-#endif
-
-      Point_3 q;
-      if( is.does_intersect_internally( s, Segment_3(e->source()->point(),
-                                                     e->twin()->source()->point()), q)) {
-        q = normalized(q);
-        CGAL_NEF_TRACEN("edge intersects edge "<< Segment_3(e->source()->point(),
-                                                   e->twin()->source()->point()) <<" on "<<q);
-        call_back( e0, make_object(e), q);
-      }
-    }
-    CGAL_NEF_TIMER(it_t.stop());
-  }
-
-  virtual void intersect_with_facets( Halfedge_handle e0,
-    const typename SNC_point_locator::Intersection_call_back& call_back) const {
-    CGAL_NEF_TIMER(it_t.start());
-    CGAL_assertion( initialized);
-    CGAL_NEF_TRACEN( "intersecting edge: "<< Segment_3(e0->source()->point(),
-                                              e0->twin()->source()->point()));
-    SNC_intersection is(*this->sncp());
-    Segment_3 s(Segment_3(e0->source()->point(),
-                          e0->twin()->source()->point()));
-    Halffacet_iterator f;
-    CGAL_forall_facets( f, *this->sncp()) {
-
-#ifdef CGAL_NEF3_DUMP_STATISTICS
-      ++number_of_intersection_candidates;
-#endif
-
-      Point_3 q;
-      if( is.does_intersect_internally( s, f, q) ) {
-        q = normalized(q);
-        CGAL_NEF_TRACEN("edge intersects facet on plane "<<f->plane()<<" on "<<q);
-        call_back( e0, make_object(f), q);
-      }
-    }
-    CGAL_NEF_TIMER(it_t.stop());
-  }
-
-private:
-  bool initialized;
-};
-#endif
->>>>>>> abb11ad1
 
 } //namespace CGAL
 #endif // CGAL_NEF_SNC_POINT_LOCATOR_H