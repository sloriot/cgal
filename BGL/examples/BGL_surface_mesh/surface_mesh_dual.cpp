--- conflicted
+++ resolved
@@ -40,11 +40,7 @@
   const char* filename = (argc > 1) ? argv[1] : "data/prim.off";
 
   Mesh primal;
-<<<<<<< HEAD
-  if(!CGAL::read_polygon_mesh(filename, primal))
-=======
   if(!CGAL::IO::read_polygon_mesh(filename, primal))
->>>>>>> cf69d322
   {
     std::cerr << "Invalid input." << std::endl;
     return 1;
