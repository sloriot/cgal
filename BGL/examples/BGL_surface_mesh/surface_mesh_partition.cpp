--- conflicted
+++ resolved
@@ -17,11 +17,7 @@
   int number_of_parts = (argc>2) ? atoi(argv[2]) : 8;
 
   SM sm;
-<<<<<<< HEAD
-  if(!CGAL::read_polygon_mesh(filename, sm))
-=======
   if(!CGAL::IO::read_polygon_mesh(filename, sm))
->>>>>>> cf69d322
   {
     std::cerr << "Invalid input." << std::endl;
     return 1;
@@ -48,11 +44,7 @@
   CGAL::copy_face_graph(filtered_sm, part_sm);
 
   // Output the mesh extracted from subpart n°0
-<<<<<<< HEAD
-  CGAL::write_polygon_mesh("sm_part_0.off", part_sm, CGAL::parameters::stream_precision(17));
-=======
   CGAL::IO::write_polygon_mesh("sm_part_0.off", part_sm, CGAL::parameters::stream_precision(17));
->>>>>>> cf69d322
 
   // Output all the vertices that are in the part n°0
   std::ofstream outxyz("out.xyz");
