--- conflicted
+++ resolved
@@ -15,14 +15,9 @@
 the same vertex. We refer to \ref PkgBGLIterators for a description of
 iterators and circulators for these halfedge cycles.
 
-<<<<<<< HEAD
-=======
 A partial specialization must be provided for `CGAL::graph_has_property`
 for each internal property map available.
 
-
-
->>>>>>> 47d1840b
 \cgalAssociatedTypesBegin
 
 \cgalAssociatedTypeBegin{boost::graph_traits<HalfedgeGraph>::%vertex_descriptor} A vertex descriptor corresponds to a unique vertex in an abstract graph instance.
