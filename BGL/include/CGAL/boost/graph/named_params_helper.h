//=======================================================================
// Copyright 1997, 1998, 1999, 2000 University of Notre Dame.
// Authors: Andrew Lumsdaine, Lie-Quan Lee, Jeremy G. Siek
//
// This file is part of the Boost Graph Library
//
// Distributed under the Boost Software License, Version 1.0. (See
// accompanying file LICENSE_1_0.txt or copy at
// https://www.boost.org/LICENSE_1_0.txt)
//=======================================================================
// Copyright (c) 2007-2015  GeometryFactory (France).  All rights reserved.
//
// $URL$
// $Id$
// SPDX-License-Identifier: BSL-1.0
//
// Author(s)     : Andreas Fabri, Fernando Cacciola, Jane Tournois

#ifndef CGAL_BOOST_GRAPH_NAMED_PARAMETERS_HELPERS_H
#define CGAL_BOOST_GRAPH_NAMED_PARAMETERS_HELPERS_H

#include <CGAL/boost/graph/Named_function_parameters.h>

#include <CGAL/Kernel_traits.h>
#include <CGAL/Origin.h>

#include <CGAL/property_map.h>
#include <CGAL/boost/graph/properties.h>
#include <boost/mpl/if.hpp>
#include <boost/mpl/has_xxx.hpp>
#include <CGAL/Dynamic_property_map.h>

#include <boost/type_traits/is_same.hpp>

#include <type_traits>

namespace CGAL {

  // forward declarations to avoid dependency to Solver_interface
  template <typename FT, unsigned int dim>
  class Default_diagonalize_traits;
  class Eigen_svd;
  class Lapack_svd;
  //
  
  
  //helper classes
  template<typename PolygonMesh, typename PropertyTag>
  class property_map_selector
  {
  public:
    typedef typename graph_has_property<PolygonMesh, PropertyTag>::type Has_internal_pmap;
    typedef typename boost::mpl::if_c< Has_internal_pmap::value
                                       , typename boost::property_map<PolygonMesh, PropertyTag>::type
                                       , typename boost::cgal_no_property::type
                                       >::type type;
    typedef typename boost::mpl::if_c< Has_internal_pmap::value
                                       , typename boost::property_map<PolygonMesh, PropertyTag>::const_type
                                       , typename boost::cgal_no_property::const_type
                                       >::type const_type;

    type get_pmap(const PropertyTag& p, PolygonMesh& pmesh)
    {
      return get_impl(p, pmesh, Has_internal_pmap());
    }

    const_type get_const_pmap(const PropertyTag& p, const PolygonMesh& pmesh)
    {
      return get_const_pmap_impl(p, pmesh, Has_internal_pmap());
    }

  private:
    type get_impl(const PropertyTag&, PolygonMesh&, CGAL::Tag_false)
    {
      return type(); //boost::cgal_no_property::type
    }
    type get_impl(const PropertyTag& p, PolygonMesh& pmesh, CGAL::Tag_true)
    {
      return get(p, pmesh);
    }

    const_type get_const_pmap_impl(const PropertyTag&
                                   , const PolygonMesh&, CGAL::Tag_false)
    {
      return const_type(); //boost::cgal_no_property::type
    }
    const_type get_const_pmap_impl(const PropertyTag& p
                                   , const PolygonMesh& pmesh, CGAL::Tag_true)
    {
      return get(p, pmesh);
    }
  };

  template<typename PolygonMesh, typename PropertyTag>
  typename property_map_selector<PolygonMesh, PropertyTag>::type
  get_property_map(const PropertyTag& p, PolygonMesh& pmesh)
  {
    property_map_selector<PolygonMesh, PropertyTag> pms;
    return pms.get_pmap(p, pmesh);
  }

  template<typename PolygonMesh, typename PropertyTag>
  typename property_map_selector<PolygonMesh, PropertyTag>::const_type
  get_const_property_map(const PropertyTag& p, const PolygonMesh& pmesh)
  {
    property_map_selector<PolygonMesh, PropertyTag> pms;
    return pms.get_const_pmap(p, pmesh);
  }
// shortcut for accessing the value type of the property map
  template <class Graph, class Property>
  class property_map_value {
    typedef typename boost::property_map<Graph, Property>::const_type PMap;
  public:
    typedef typename boost::property_traits<PMap>::value_type type;
  };

<<<<<<< HEAD
  namespace internal_np
  {
  template<typename key_value, class PMap, class Graph, typename Tag>
  struct Index_map_initializer{
    void operator()(PMap, const Graph& )
    {}
  };

  template< class PMap, class Graph>
  struct Index_map_initializer<
      typename boost::graph_traits<Graph>::vertex_descriptor,
      PMap, Graph,
      CGAL::Tag_true>{
    void operator()(PMap map, const Graph& g)
    {
      CGAL::helpers::init_vertex_indices(g, map);
    }
  };

  template< class PMap, class Graph>
  struct Index_map_initializer<
      typename boost::graph_traits<Graph>::halfedge_descriptor,
      PMap, Graph,
      CGAL::Tag_true>{
    void operator()(PMap map, const Graph& g)
    {
      CGAL::helpers::init_halfedge_indices(g, map);
    }
  };

  template< class PMap, class Graph>
  struct Index_map_initializer<
      typename boost::graph_traits<Graph>::face_descriptor,
      PMap, Graph,
      CGAL::Tag_true>{
    void operator()(PMap map,const Graph& g)
    {
      CGAL::helpers::init_face_indices(g, map);
    }
  };

#define CGAL_IS_PMAP_WRITABLE(TAG) template<typename IsRefConst> \
  struct Is_pmap_writable<TAG, IsRefConst>{ typedef CGAL::Tag_true result; }; \
  template<> \
  struct Is_pmap_writable<TAG,std::integral_constant<bool, true> >{ typedef CGAL::Tag_false result; };

  template<typename PMapCategory, typename IsRefConst>
  struct Is_pmap_writable{
    typedef CGAL::Tag_false result;
  };

  CGAL_IS_PMAP_WRITABLE(boost::read_write_property_map_tag)
  CGAL_IS_PMAP_WRITABLE(boost::writable_property_map_tag)
  CGAL_IS_PMAP_WRITABLE(boost::lvalue_property_map_tag)
#undef CGAL_IS_PMAP_WRITABLE

  //overloads used to select a default map:
  // use the one passed in the named parameters (user must have initialized it)
  template <class MapFromNP, class Default_tag, class Dynamic_tag, class Mesh>
  MapFromNP
  get_ndi_map(MapFromNP m, Default_tag, Dynamic_tag, const Mesh&)
  {
    return m;
  }

  // use the one internal to the mesh (it will be init if writable)
  template <class Default_tag, class Dynamic_tag, class Mesh>
  typename boost::property_map<Mesh, Default_tag >::const_type
  get_ndi_map(CGAL::internal_np::Param_not_found, Default_tag t, Dynamic_tag , const Mesh& m)
  {
    typename boost::property_map<Mesh, Default_tag >::const_type map = get(t, m);
    Index_map_initializer<
        typename boost::property_traits<typename boost::property_map<Mesh, Default_tag >::const_type>::key_type,
        typename boost::property_map<Mesh, Default_tag >::const_type,
        Mesh,
        typename Is_pmap_writable<
        typename boost::property_traits
        <typename boost::property_map<Mesh, Default_tag >
        ::const_type>::category,
        typename boost::property_traits
        <typename boost::property_map<Mesh, Default_tag >
        ::const_type>::reference
        >::result>
        ()(map, m);
    return map;
  }

  // create a dynamic property and initialize it
  template <class Dynamic_tag, class Mesh>
  typename boost::property_map<Mesh, Dynamic_tag >::const_type
  get_ndi_map(CGAL::internal_np::Param_not_found, Dynamic_tag t, Dynamic_tag , const Mesh& m)
  {
    typename boost::property_map<Mesh, Dynamic_tag >::const_type map = get(t,m);
    Index_map_initializer<
        typename boost::property_traits<typename boost::property_map<Mesh, Dynamic_tag >::const_type>::key_type,
        typename boost::property_map<Mesh, Dynamic_tag >::const_type,
        Mesh,
        CGAL::Tag_true>()(map, m);
    return map;
  }

  }//end of internal_np

  namespace Polygon_mesh_processing
  {

  //define types for maps :
  //struct Default_face_index_map
  //struct Default_vertex_index_map
  //struct Default_halfedge_index_map
#define CGAL_DEF_MAP_TYPE(TYPE)                                    \
  template<typename NP, typename TM>                          \
  struct Default_##TYPE##_index_map{                          \
  typedef typename boost::mpl::if_c<                          \
  CGAL::graph_has_property<TM, boost::TYPE##_index_t>::value  \
  , boost::TYPE##_index_t                                     \
  , CGAL::dynamic_##TYPE##_property_t<int>                    \
  >::type Final_tag;                                          \
  typedef typename internal_np::Lookup_named_param_def<       \
  internal_np::TYPE##_index_t,                                  \
  NP,                                                         \
  typename boost::property_map<TM, Final_tag >::const_type    \
  > ::type  type;                                             \
  };

  CGAL_DEF_MAP_TYPE(face)
  CGAL_DEF_MAP_TYPE(vertex)
  CGAL_DEF_MAP_TYPE(halfedge)
#undef CGAL_DEF_MAP_TYPE


  template<typename Tag, typename Dynamic_tag, typename Mesh,
  typename NamedParameters, typename Parameter>
  class Get_index_map_from_NP {
  private :
    const Dynamic_tag dtag;
    const Mesh& m;
    const NamedParameters& np;
    const Parameter p;

  public:
    //get the Default tag :
    //if Mesh has an internal property map for Tag, use Tag, else use the Dynamic_tag.
    typedef typename boost::mpl::if_c<CGAL::graph_has_property<Mesh, Tag>::value
    , Tag
    , Dynamic_tag
    >::type Final_tag;

    //If Parameter is in NamedParameters, take the NP map.
    //Else, take the default map.
    typedef typename internal_np::Lookup_named_param_def<
    Parameter,
    NamedParameters,
    typename boost::property_map<Mesh, Final_tag >::const_type
    > ::type  PropertyMapType;


    Get_index_map_from_NP(const Tag,
                 const Dynamic_tag dtag,
                 const Mesh& m,
                 const NamedParameters& np,
                 const Parameter p)
      : dtag(dtag), m(m), np(np), p(p) {}


    PropertyMapType property_map()
    {
      return internal_np::get_ndi_map(
            parameters::get_parameter(np, p),
            Final_tag(),
            dtag,
            m);
    }
  };

  //define the
  // get_initialized_face_index_map(), get_initialized_vertex_index_map(), get_initialized_halfedge_index_map()
  // functions.
  //This comment is here to make it easier to find the definition of the functions with a grep.

#define CGAL_DEF_GET_INIT_ID_MAP(TYPE) template<class PolygonMesh, class NamedParameters> \
  typename Default_##TYPE##_index_map<NamedParameters, PolygonMesh>::type            \
  get_initialized_##TYPE##_index_map(const PolygonMesh& pmesh, const NamedParameters& np){ \
  typedef Get_index_map_from_NP<boost::TYPE##_index_t,                               \
  CGAL::dynamic_##TYPE##_property_t<int>,                                            \
  PolygonMesh, NamedParameters, internal_np::TYPE##_index_t> MapGetter;              \
  MapGetter get_map(boost::TYPE##_index_t(),                                         \
  CGAL::dynamic_##TYPE##_property_t<int>(),                                          \
  pmesh, np, internal_np::TYPE##_index);                                             \
  return get_map.property_map();                                                     \
  }
  CGAL_DEF_GET_INIT_ID_MAP(face)
  CGAL_DEF_GET_INIT_ID_MAP(vertex)
  CGAL_DEF_GET_INIT_ID_MAP(halfedge)

#undef CGAL_DEF_GET_INIT_ID_MAP
  template<typename PolygonMesh, typename NamedParameters>
=======
  template<typename PolygonMesh,
           typename NamedParameters = Named_function_parameters<bool, internal_np::all_default_t> >
>>>>>>> 406b6fae
  class GetVertexPointMap
  {
    typedef typename property_map_selector<PolygonMesh, boost::vertex_point_t>::const_type
    DefaultVPMap_const;
    typedef typename property_map_selector<PolygonMesh, boost::vertex_point_t>::type
    DefaultVPMap;
  public:
    typedef typename internal_np::Lookup_named_param_def<
    internal_np::vertex_point_t,
    NamedParameters,
    DefaultVPMap
    > ::type  type;
    typedef typename internal_np::Lookup_named_param_def<
      internal_np::vertex_point_t,
      NamedParameters,
      DefaultVPMap_const
      > ::type  const_type;
  };

  namespace Polygon_mesh_processing {

  template<typename PolygonMesh, typename NamedParameters>
  class GetK
  {
    typedef typename boost::property_traits<
      typename GetVertexPointMap<PolygonMesh, NamedParameters>::type
      >::value_type Point;
  public:
    typedef typename CGAL::Kernel_traits<Point>::Kernel Kernel;
  };

  } // namespace Polygon_mesh_processing

  template<typename PolygonMesh,
           typename NamedParametersGT = Named_function_parameters<bool, internal_np::all_default_t>,
           typename NamedParametersVPM = NamedParametersGT >
  class GetGeomTraits
  {
    typedef typename CGAL::graph_has_property<PolygonMesh, boost::vertex_point_t>::type
      Has_internal_pmap;

    typedef typename internal_np::Lookup_named_param_def <
      internal_np::vertex_point_t,
      NamedParametersVPM,
      internal_np::Param_not_found
    > ::type  NP_vpm;

    struct Fake_GT {};//to be used if there is no internal vertex_point_map in PolygonMesh

    typedef typename boost::mpl::if_c<Has_internal_pmap::value || !boost::is_same<internal_np::Param_not_found, NP_vpm>::value,
                                     typename Polygon_mesh_processing::GetK<PolygonMesh, NamedParametersVPM>::Kernel,
                                     Fake_GT>::type DefaultKernel;

  public:
    typedef typename internal_np::Lookup_named_param_def <
      internal_np::geom_traits_t,
      NamedParametersGT,
      DefaultKernel
    > ::type  type;
  };

  template<typename PolygonMesh, typename NamedParameters>
  class GetFaceIndexMap
  {
    typedef typename property_map_selector<PolygonMesh, boost::face_index_t>::type DefaultMap;
    typedef typename property_map_selector<PolygonMesh, boost::face_index_t>::const_type DefaultMap_const;
  public:
    typedef typename internal_np::Lookup_named_param_def <
    internal_np::face_index_t,
    NamedParameters,
    DefaultMap
    > ::type  type;
    typedef typename internal_np::Lookup_named_param_def <
      internal_np::face_index_t,
      NamedParameters,
      DefaultMap_const
      > ::type  const_type;
    typedef typename boost::is_same<type, DefaultMap>::type Is_internal_map;
    typedef typename boost::is_same<const_type, DefaultMap_const>::type Is_internal_map_const;
  };

  template<typename PolygonMesh, typename NamedParameters>
  class GetVertexIndexMap
  {
    typedef typename property_map_selector<PolygonMesh, boost::vertex_index_t>::type DefaultMap;
  public:
    typedef typename internal_np::Lookup_named_param_def <
    internal_np::vertex_index_t,
    NamedParameters,
    DefaultMap
    > ::type  type;
  };

  template<typename PolygonMesh, typename NamedParameters>
  class GetFaceNormalMap
  {
    struct DummyNormalPmap
    {
      typedef typename boost::graph_traits<PolygonMesh>::face_descriptor key_type;
      typedef typename GetGeomTraits<PolygonMesh, NamedParameters>::type::Vector_3 value_type;
      typedef value_type reference;
      typedef boost::readable_property_map_tag category;

      typedef DummyNormalPmap Self;
      friend reference get(const Self&, const key_type&) { return CGAL::NULL_VECTOR; }
    };

  public:
    typedef DummyNormalPmap NoMap;
    typedef typename internal_np::Lookup_named_param_def <
      internal_np::face_normal_t,
      NamedParameters,
      DummyNormalPmap//default
      > ::type  type;
  };

  namespace Point_set_processing_3
  {
    template <typename ValueType>
    struct Fake_point_range
    {
      struct iterator
      {
        typedef ValueType value_type;
        typedef std::ptrdiff_t difference_type;
        typedef ValueType* pointer;
        typedef ValueType reference;
        typedef std::random_access_iterator_tag iterator_category;
      };
    };
    
    namespace parameters
    {
      template <typename PointRange>
      Named_function_parameters<bool, internal_np::all_default_t>
      inline all_default(const PointRange&)
      {
        return CGAL::parameters::all_default();
      }
    }

    namespace internal{
      BOOST_MPL_HAS_XXX_TRAIT_NAMED_DEF(Has_nested_type_iterator, iterator, false)
    }
    
    template<typename PointRange, typename NamedParameters,
             bool has_nested_iterator=internal::Has_nested_type_iterator<PointRange>::value>
    class GetPointMap
    {
      typedef typename std::iterator_traits<typename PointRange::iterator>::value_type Point;
      typedef typename CGAL::Identity_property_map<Point> DefaultPMap;

    public:
      typedef typename internal_np::Lookup_named_param_def<
      internal_np::point_t,
      NamedParameters,
      DefaultPMap
      > ::type  type;

      typedef typename internal_np::Lookup_named_param_def<
      internal_np::point_t,
      NamedParameters,
      DefaultPMap
      > ::type  const_type;
    };

    // to please compiler instantiating non valid overloads
    template<typename PointRange, typename NamedParameters>
    class GetPointMap<PointRange, NamedParameters, false>
    {
      struct Dummy_point{};
    public:
      typedef typename CGAL::Identity_property_map<Dummy_point> type;
      typedef typename CGAL::Identity_property_map<Dummy_point> const_type;
    };

    template<typename PointRange>
    class GetFT
    {
    public:
      typedef typename Kernel_traits<
        typename std::iterator_traits<
          typename PointRange::iterator
          >::value_type
        >::Kernel::FT type;
    };

    template<typename PointRange, typename NamedParameters>
    class GetQueryPointMap
    {
      typedef typename std::iterator_traits<typename PointRange::iterator>::value_type Point;
      typedef typename CGAL::Identity_property_map<Point> DefaultPMap;

    public:
      typedef typename internal_np::Lookup_named_param_def<
      internal_np::query_point_t,
      NamedParameters,
      DefaultPMap
      > ::type  type;

      typedef typename internal_np::Lookup_named_param_def<
      internal_np::query_point_t,
      NamedParameters,
      DefaultPMap
      > ::type  const_type;
    };

    template<typename PointRange, typename NamedParameters>
    class GetK
    {
      typedef typename GetPointMap<PointRange, NamedParameters>::type Vpm;
      typedef typename Kernel_traits<
        typename boost::property_traits<Vpm>::value_type
      >::Kernel Default_kernel;

    public:
      typedef typename internal_np::Lookup_named_param_def <
        internal_np::geom_traits_t,
        NamedParameters,
        Default_kernel
      > ::type  Kernel;
    };

    template<typename PointRange, typename NamedParameters>
    class GetNormalMap
    {
      struct DummyNormalMap
      {
        typedef typename std::iterator_traits<typename PointRange::iterator>::value_type key_type;
        typedef typename GetK<PointRange, NamedParameters>::Kernel::Vector_3 value_type;
        typedef value_type reference;
        typedef boost::read_write_property_map_tag category;

        typedef DummyNormalMap Self;
        friend reference get(const Self&, const key_type&) { return CGAL::NULL_VECTOR; }
        friend void put(const Self&, const key_type&, const value_type&) { }
      };

    public:
      typedef DummyNormalMap NoMap;
      typedef typename internal_np::Lookup_named_param_def <
        internal_np::normal_t,
        NamedParameters,
        DummyNormalMap//default
        > ::type  type;
    };

    template<typename PlaneRange, typename NamedParameters>
    class GetPlaneMap
    {
      typedef typename PlaneRange::iterator::value_type Plane;
      typedef typename CGAL::Identity_property_map<Plane> DefaultPMap;

    public:
      typedef typename internal_np::Lookup_named_param_def<
      internal_np::plane_t,
      NamedParameters,
      DefaultPMap
      > ::type  type;

      typedef typename internal_np::Lookup_named_param_def<
      internal_np::plane_t,
      NamedParameters,
      DefaultPMap
      > ::type  const_type;
    };
    
    template<typename NamedParameters>
    class GetPlaneIndexMap
    {
      struct DummyPlaneIndexMap
      {
        typedef std::size_t key_type;
        typedef int value_type;
        typedef value_type reference;
        typedef boost::readable_property_map_tag category;

        typedef DummyPlaneIndexMap Self;
        friend reference get(const Self&, const key_type&) { return -1; }
      };

    public:
      typedef DummyPlaneIndexMap NoMap;
      typedef typename internal_np::Lookup_named_param_def <
        internal_np::plane_index_t,
        NamedParameters,
        DummyPlaneIndexMap//default
        > ::type  type;
    };

    template<typename PointRange, typename NamedParameters>
    class GetIsConstrainedMap
    {
      struct DummyConstrainedMap
      {
        typedef typename std::iterator_traits<typename PointRange::iterator>::value_type key_type;
        typedef bool value_type;
        typedef value_type reference;
        typedef boost::readable_property_map_tag category;

        typedef DummyConstrainedMap Self;
        friend reference get(const Self&, const key_type&) { return false; }
      };

    public:
      typedef DummyConstrainedMap NoMap;
      typedef typename internal_np::Lookup_named_param_def <
        internal_np::point_is_constrained_t,
        NamedParameters,
        DummyConstrainedMap //default
        > ::type  type;
    };

  } // namespace Point_set_processing_3
  
  template<typename NamedParameters, typename DefaultSolver>
  class GetSolver
  {
  public:
    typedef typename internal_np::Lookup_named_param_def <
    internal_np::sparse_linear_solver_t,
    NamedParameters,
    DefaultSolver
    > ::type type;
  };

  template<typename NamedParameters, typename FT, unsigned int dim = 3>
  class GetDiagonalizeTraits
  {
  public:
    typedef typename internal_np::Lookup_named_param_def <
    internal_np::diagonalize_traits_t,
    NamedParameters,
    Default_diagonalize_traits<FT, dim>
    > ::type type;
  };

  template<typename NamedParameters>
  class GetSvdTraits
  {
    struct DummySvdTraits
    {
      typedef double FT;
      typedef int Vector;
      typedef int Matrix;
      static FT solve (const Matrix&, Vector&) { return 0.; }
    };
    
  public:
    typedef DummySvdTraits NoTraits;
    
    typedef typename internal_np::Lookup_named_param_def <
    internal_np::svd_traits_t,
    NamedParameters,
#if defined(CGAL_EIGEN3_ENABLED)
    Eigen_svd
#elif defined(CGAL_LAPACK_ENABLED)
    Lapack_svd
#else
    NoTraits
#endif
    > ::type type;
  };
} //namespace CGAL


#endif // CGAL_BOOST_GRAPH_NAMED_PARAMETERS_HELPERS_H<|MERGE_RESOLUTION|>--- conflicted
+++ resolved
@@ -114,7 +114,6 @@
     typedef typename boost::property_traits<PMap>::value_type type;
   };
 
-<<<<<<< HEAD
   namespace internal_np
   {
   template<typename key_value, class PMap, class Graph, typename Tag>
@@ -311,11 +310,10 @@
   CGAL_DEF_GET_INIT_ID_MAP(halfedge)
 
 #undef CGAL_DEF_GET_INIT_ID_MAP
-  template<typename PolygonMesh, typename NamedParameters>
-=======
+} //end Polygon_mesh_processing
+  
   template<typename PolygonMesh,
            typename NamedParameters = Named_function_parameters<bool, internal_np::all_default_t> >
->>>>>>> 406b6fae
   class GetVertexPointMap
   {
     typedef typename property_map_selector<PolygonMesh, boost::vertex_point_t>::const_type
@@ -431,6 +429,7 @@
       DummyNormalPmap//default
       > ::type  type;
   };
+  
 
   namespace Point_set_processing_3
   {
@@ -679,6 +678,7 @@
 #endif
     > ::type type;
   };
+  
 } //namespace CGAL
 
 
