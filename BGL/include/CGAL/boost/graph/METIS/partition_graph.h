// Copyright (c) 2017 GeometryFactory (France).
// All rights reserved.
//
// This file is part of CGAL (www.cgal.org)
//
// $URL$
// $Id$
// SPDX-License-Identifier: LGPL-3.0-or-later OR LicenseRef-Commercial
//
// Author(s)     : Mael Rouxel-Labbé

#ifndef CGAL_BGL_PARTITION_GRAPH_H
#define CGAL_BGL_PARTITION_GRAPH_H

#include <CGAL/boost/graph/copy_face_graph.h>
#include <CGAL/boost/graph/Face_filtered_graph.h>
#include <CGAL/boost/graph/helpers.h>
#include <CGAL/boost/graph/Named_function_parameters.h>
#include <CGAL/boost/graph/named_params_helper.h>

#include <CGAL/assertions.h>

#include <metis.h>

#include <boost/graph/graph_traits.hpp>
#include <boost/tuple/tuple.hpp>

#include <cstdlib>

namespace CGAL {

namespace METIS {

struct Output_vertex_partition_ids
{
  template<typename TriangleMesh, typename Indices>
  void operator()(const TriangleMesh&, const Indices,
                  idx_t const * const, internal_np::Param_not_found) { }

  template<typename TriangleMesh,
           typename Indices,
           typename VertexPartitionIDPmap>
  void operator()(const TriangleMesh& tm, const Indices indices,
                  idx_t const * const npart,
                  VertexPartitionIDPmap vertex_partition_id_map)
  {
    typename boost::graph_traits<TriangleMesh>::vertex_iterator vit, ve;
    boost::tie(vit, ve) = vertices(tm);
    for(; vit!=ve; ++vit)
      put(vertex_partition_id_map, *vit, npart[get(indices, *vit)]);
  }
};

struct Output_face_partition_ids
{
  template<typename TriangleMesh>
  void operator()(const TriangleMesh&,
                  idx_t const * const, internal_np::Param_not_found) { }

  template<typename TriangleMesh, typename FacePartitionIDPmap>
  void operator()(const TriangleMesh& tm, idx_t const * const epart,
                  FacePartitionIDPmap face_partition_id_map)
  {
    typename boost::graph_traits<TriangleMesh>::face_iterator fit, fe;
    boost::tie(fit, fe) = faces(tm);
    for(int i=0; fit!=fe; ++fit, ++i)
      put(face_partition_id_map, *fit, epart[i]);
  }
};

template<typename TriangleMesh, typename METIS_options, typename NamedParameters>
void partition_graph(const TriangleMesh& tm,
                     int nparts,
                     METIS_options options, // pointer to the options array
                     const NamedParameters& np)
{
  CGAL_precondition(CGAL::is_triangle_mesh(tm));
  CGAL_precondition_msg(nparts > 1, ("Partitioning requires a number of parts > 1"));

  using parameters::get_parameter;

  typedef typename boost::graph_traits<TriangleMesh>::vertex_descriptor   vertex_descriptor;
  typedef typename boost::graph_traits<TriangleMesh>::halfedge_descriptor halfedge_descriptor;
  typedef typename boost::graph_traits<TriangleMesh>::face_iterator       face_iterator;

<<<<<<< HEAD
  //Vertex index map
  typedef typename CGAL::GetVertexIndexMap<TriangleMesh, NamedParameters>::type Indices;
  Indices indices = choose_parameter(get_parameter(np, internal_np::vertex_index),
                                     get_const_property_map(boost::vertex_index, tm));
=======
  typedef typename CGAL::GetInitializedVertexIndexMap<TriangleMesh, NamedParameters>::type Indices;
  Indices indices = CGAL::get_initialized_vertex_index_map(tm, np);
>>>>>>> 1454b990

  idx_t nn = static_cast<idx_t>(num_vertices(tm));
  idx_t ne = static_cast<idx_t>(num_faces(tm));
  idx_t d = 3; // number of nodes per element
  idx_t* eptr = new idx_t[ne + 1];
  idx_t* eind = new idx_t[d * ne];

  // fill the adjacency info
  face_iterator fit, fe;
  boost::tie(fit, fe) = faces(tm);
  for(int i=0, j=0; fit!=fe; ++fit, ++i)
  {
    eptr[i] = j;

    halfedge_descriptor h = halfedge(*fit, tm), done = h;
    do
    {
      vertex_descriptor v = target(h, tm);
      CGAL_assertion(j < d * ne);
      eind[j++] = static_cast<idx_t>(get(indices, v));
      h = next(h, tm);
    } while (h != done);

    CGAL_assertion(i < ne);
    eptr[i + 1] = j;
  }

  // either the edgecut or the total communication volume of the dual graph’s partitioning
  idx_t objval;

  // partition info for the nodes
  idx_t* npart = (idx_t*) calloc(num_vertices(tm), sizeof(idx_t));
  CGAL_assertion(npart != nullptr);

  // partition info for the elements
  idx_t* epart = (idx_t*) calloc(num_faces(tm), sizeof(idx_t));
  CGAL_assertion(epart != nullptr);

  // do not support Fortran-style arrays
  CGAL_assertion((*options)[METIS_OPTION_NUMBERING] == -1 || // default initialization is '-1'
                 (*options)[METIS_OPTION_NUMBERING] == 0);

  CGAL_assertion_code(int ret =)
    METIS_PartMeshNodal(&ne, &nn, eptr, eind,
                        nullptr /* nodes weights */, nullptr /* nodes sizes */,
                        &nparts,
                        nullptr /* partitions weights */,
                        *options,
                        &objval, epart, npart);

  CGAL_assertion(ret == METIS_OK);

  Output_vertex_partition_ids vo;
  Output_face_partition_ids fo;
  vo(tm, indices, npart, get_parameter(np, internal_np::vertex_partition_id));
  fo(tm, epart, get_parameter(np, internal_np::face_partition_id));

  delete[] eptr;
  delete[] eind;

  std::free(npart);
  std::free(epart);
}

template<typename TriangleMesh, typename NamedParameters>
void partition_graph(const TriangleMesh& tm, int nparts,
                     const internal_np::Param_not_found, // no METIS options were passed
                     const NamedParameters& np)
{
  idx_t options[METIS_NOPTIONS];
  METIS_SetDefaultOptions(options);
  return partition_graph(tm, nparts, &options, np);
}

/// \ingroup PkgBGLPartition
///
/// Computes a partition of the input triangular mesh into `nparts` parts, based on the
/// mesh's nodal graph. The resulting partition is stored in the vertex and/or face
/// property maps that are passed as parameters using \ref bgl_namedparameters "Named Parameters".
///
/// \param tm a triangle mesh
/// \param nparts the number of parts in the final partition
/// \param np optional \ref bgl_namedparameters "Named Parameters" described below
///
/// \tparam TriangleMesh is a model of the `FaceListGraph` concept.
/// \tparam NamedParameters a sequence of \ref bgl_namedparameters "Named Parameters"
///
/// \cgalNamedParamsBegin
///   \cgalParamBegin{vertex_index_map}
///     is a property map containing for each vertex of `tm` a unique index between `0` and `num_vertices(tm)-1`.
///   \cgalParamEnd
///   \cgalParamBegin{METIS_options}
///     is a parameter used in to pass options to the METIS mesh
///     partitioner. The many options of METIS are not described here. Instead, users
///     should refer to the <a href="http://glaros.dtc.umn.edu/gkhome/fetch/sw/metis/manual.pdf">documentation</a>
///     of METIS directly.
///   \cgalParamEnd
///   \cgalParamBegin{vertex_partition_id_map}
///     is a property map that contains (after the function has been run)
///     the ID of the subpart for each vertex of `tm`.
///   \cgalParamEnd
///   \cgalParamBegin{face_partition_id_map}
///     is a property map that contains (after the function has been run)
///     the ID of the subpart for each face of `tm`.
///   \cgalParamEnd
/// \cgalNamedParamsEnd
///
/// \pre `tm` is a pure triangular surface mesh: there are no edges
///       without at least one incident face
template<typename TriangleMesh, typename NamedParameters>
void partition_graph(const TriangleMesh& tm, int nparts, const NamedParameters& np)
{
  using parameters::get_parameter;

  return partition_graph(tm, nparts, get_parameter(np, internal_np::METIS_options), np);
}

template<typename TriangleMesh>
void partition_graph(const TriangleMesh& tm, const int nparts)
{
  return partition_graph(tm, nparts, CGAL::parameters::all_default());
}

} // end namespace METIS

} // end namespace CGAL

#endif // CGAL_BGL_PARTITION_GRAPH_H<|MERGE_RESOLUTION|>--- conflicted
+++ resolved
@@ -83,15 +83,8 @@
   typedef typename boost::graph_traits<TriangleMesh>::halfedge_descriptor halfedge_descriptor;
   typedef typename boost::graph_traits<TriangleMesh>::face_iterator       face_iterator;
 
-<<<<<<< HEAD
-  //Vertex index map
-  typedef typename CGAL::GetVertexIndexMap<TriangleMesh, NamedParameters>::type Indices;
-  Indices indices = choose_parameter(get_parameter(np, internal_np::vertex_index),
-                                     get_const_property_map(boost::vertex_index, tm));
-=======
   typedef typename CGAL::GetInitializedVertexIndexMap<TriangleMesh, NamedParameters>::type Indices;
   Indices indices = CGAL::get_initialized_vertex_index_map(tm, np);
->>>>>>> 1454b990
 
   idx_t nn = static_cast<idx_t>(num_vertices(tm));
   idx_t ne = static_cast<idx_t>(num_faces(tm));
