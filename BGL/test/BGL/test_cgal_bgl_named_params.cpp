#include <CGAL/boost/graph/Named_function_parameters.h>
#include <CGAL/assertions.h>
#include <boost/type_traits/is_same.hpp>

#include <cstdlib>

template <int i>
struct A
{
  A(int v):v(v){}
  int v;
};

template <int i, class T>
void check_same_type(T)
{
  static const bool b = boost::is_same< A<i>, T >::value;
  CGAL_static_assertion(b);
  assert(b);
}

template<class NamedParameters>
void test(const NamedParameters& np)
{
  using CGAL::parameters::get_parameter;

  // Test values

    // Named parameters that we use in CGAL
  assert(get_parameter(np, CGAL::internal_np::vertex_index).v == 0);
  assert(get_parameter(np, CGAL::internal_np::graph_visitor).v == 1);
  assert(get_parameter(np, CGAL::internal_np::vertex_point).v == 2);
  assert(get_parameter(np, CGAL::internal_np::halfedge_index).v == 3);
  assert(get_parameter(np, CGAL::internal_np::edge_index).v == 4);
  assert(get_parameter(np, CGAL::internal_np::face_index).v == 5);

  assert(get_parameter(np, CGAL::internal_np::edge_is_constrained).v == 6);
  assert(get_parameter(np, CGAL::internal_np::first_index).v == 7);
  assert(get_parameter(np, CGAL::internal_np::number_of_iterations).v == 8);

  assert(get_parameter(np, CGAL::internal_np::METIS_options).v == 800000001);
  assert(get_parameter(np, CGAL::internal_np::vertex_partition_id).v == 800000002);
  assert(get_parameter(np, CGAL::internal_np::face_partition_id).v == 800000003);
  
  assert(get_parameter(np, CGAL::internal_np::vertex_to_vertex_output_iterator).v == 800000004);
  assert(get_parameter(np, CGAL::internal_np::halfedge_to_halfedge_output_iterator).v == 800000005);
  assert(get_parameter(np, CGAL::internal_np::face_to_face_output_iterator).v == 800000006);
  
  assert(get_parameter(np, CGAL::internal_np::vertex_to_vertex_map).v == 800000007);
  assert(get_parameter(np, CGAL::internal_np::halfedge_to_halfedge_map).v == 800000008);
  assert(get_parameter(np, CGAL::internal_np::face_to_face_map).v == 800000009);

    // Named parameters that we use in the package 'Mesh_3'
  assert(get_parameter(np, CGAL::internal_np::vertex_feature_degree).v == 9);

    // Named parameters used in the package 'Polygon Mesh Processing'
  assert(get_parameter(np, CGAL::internal_np::geom_traits).v == 10);
  assert(get_parameter(np, CGAL::internal_np::vertex_incident_patches).v == 11);
  assert(get_parameter(np, CGAL::internal_np::density_control_factor).v == 12);
  assert(get_parameter(np, CGAL::internal_np::use_delaunay_triangulation).v == 13);
  assert(get_parameter(np, CGAL::internal_np::fairing_continuity).v == 14);
  assert(get_parameter(np, CGAL::internal_np::sparse_linear_solver).v == 15);
  assert(get_parameter(np, CGAL::internal_np::number_of_relaxation_steps).v == 16);
  assert(get_parameter(np, CGAL::internal_np::protect_constraints).v == 17);
  assert(get_parameter(np, CGAL::internal_np::relax_constraints).v == 18);
  assert(get_parameter(np, CGAL::internal_np::collapse_constraints).v == 43);
  assert(get_parameter(np, CGAL::internal_np::vertex_is_constrained).v == 19);
  assert(get_parameter(np, CGAL::internal_np::face_patch).v == 20);
  assert(get_parameter(np, CGAL::internal_np::random_uniform_sampling).v == 21);
  assert(get_parameter(np, CGAL::internal_np::grid_sampling).v == 22);
  assert(get_parameter(np, CGAL::internal_np::monte_carlo_sampling).v == 23);
  assert(get_parameter(np, CGAL::internal_np::do_sample_edges).v == 24);
  assert(get_parameter(np, CGAL::internal_np::do_sample_vertices).v == 25);
  assert(get_parameter(np, CGAL::internal_np::do_sample_faces).v == 26);
  assert(get_parameter(np, CGAL::internal_np::number_of_points_on_faces).v == 27);
  assert(get_parameter(np, CGAL::internal_np::number_of_points_per_face).v == 28);
  assert(get_parameter(np, CGAL::internal_np::grid_spacing).v == 29);
  assert(get_parameter(np, CGAL::internal_np::number_of_points_per_edge).v == 30);
  assert(get_parameter(np, CGAL::internal_np::number_of_points_on_edges).v == 31);
  assert(get_parameter(np, CGAL::internal_np::nb_points_per_area_unit).v == 32);
  assert(get_parameter(np, CGAL::internal_np::nb_points_per_distance_unit).v == 33);
  assert(get_parameter(np, CGAL::internal_np::throw_on_self_intersection).v == 43);
  assert(get_parameter(np, CGAL::internal_np::clip_volume).v == 44);
  assert(get_parameter(np, CGAL::internal_np::use_compact_clipper).v == 45);
  assert(get_parameter(np, CGAL::internal_np::erase_all_duplicates).v == 48);
  assert(get_parameter(np, CGAL::internal_np::require_same_orientation).v == 49);
  assert(get_parameter(np, CGAL::internal_np::use_bool_op_to_clip_surface).v == 50);
  assert(get_parameter(np, CGAL::internal_np::face_size_map).v == 52);
  assert(get_parameter(np, CGAL::internal_np::use_angle_smoothing).v == 53);
  assert(get_parameter(np, CGAL::internal_np::use_area_smoothing).v == 54);
  assert(get_parameter(np, CGAL::internal_np::use_Delaunay_flips).v == 55);
  assert(get_parameter(np, CGAL::internal_np::use_safety_constraints).v == 56);
  assert(get_parameter(np, CGAL::internal_np::area_threshold).v == 57);
  assert(get_parameter(np, CGAL::internal_np::volume_threshold).v == 58);
<<<<<<< HEAD
  assert(get_parameter(np, CGAL::internal_np::dry_run).v == 59);
  assert(get_parameter(np, CGAL::internal_np::do_lock_mesh).v == 60);
  assert(get_parameter(np, CGAL::internal_np::do_simplify_border).v == 61);
=======
  assert(get_parameter(np, CGAL::internal_np::snapping_tolerance).v == 59);
  assert(get_parameter(np, CGAL::internal_np::halfedges_keeper).v == 60);
  assert(get_parameter(np, CGAL::internal_np::dry_run).v == 61);
>>>>>>> 481447f3

    // Named parameters that we use in the package 'Surface Mesh Simplification'
  assert(get_parameter(np, CGAL::internal_np::get_cost_policy).v == 34);
  assert(get_parameter(np, CGAL::internal_np::get_placement_policy).v == 35);

    // To-be-documented named parameters
  assert(get_parameter(np, CGAL::internal_np::face_normal).v == 36);
  assert(get_parameter(np, CGAL::internal_np::random_seed).v == 37);
  assert(get_parameter(np, CGAL::internal_np::do_project).v == 38);

    // Internal named parameters
  assert(get_parameter(np, CGAL::internal_np::weight_calculator).v == 39);
  assert(get_parameter(np, CGAL::internal_np::preserve_genus).v == 40);
  assert(get_parameter(np, CGAL::internal_np::verbosity_level).v == 41);
  assert(get_parameter(np, CGAL::internal_np::use_binary_mode).v == 51);
  assert(get_parameter(np, CGAL::internal_np::projection_functor).v == 42);
  assert(get_parameter(np, CGAL::internal_np::apply_per_connected_component).v == 46);
  assert(get_parameter(np, CGAL::internal_np::output_iterator).v == 47);

  // Test types

    // Named parameters that we use in CGAL
  check_same_type<0>(get_parameter(np, CGAL::internal_np::vertex_index));
  check_same_type<1>(get_parameter(np, CGAL::internal_np::graph_visitor));
  check_same_type<2>(get_parameter(np, CGAL::internal_np::vertex_point));
  check_same_type<3>(get_parameter(np, CGAL::internal_np::halfedge_index));
  check_same_type<4>(get_parameter(np, CGAL::internal_np::edge_index));
  check_same_type<5>(get_parameter(np, CGAL::internal_np::face_index));

  check_same_type<6>(get_parameter(np, CGAL::internal_np::edge_is_constrained));
  check_same_type<7>(get_parameter(np, CGAL::internal_np::first_index));
  check_same_type<8>(get_parameter(np, CGAL::internal_np::number_of_iterations));

  check_same_type<800000001>(get_parameter(np, CGAL::internal_np::METIS_options));
  check_same_type<800000002>(get_parameter(np, CGAL::internal_np::vertex_partition_id));
  check_same_type<800000003>(get_parameter(np, CGAL::internal_np::face_partition_id));
  check_same_type<800000004>(get_parameter(np, CGAL::internal_np::vertex_to_vertex_output_iterator));
  check_same_type<800000005>(get_parameter(np, CGAL::internal_np::halfedge_to_halfedge_output_iterator));
  check_same_type<800000006>(get_parameter(np, CGAL::internal_np::face_to_face_output_iterator));
  check_same_type<800000007>(get_parameter(np, CGAL::internal_np::vertex_to_vertex_map));
  check_same_type<800000008>(get_parameter(np, CGAL::internal_np::halfedge_to_halfedge_map));
  check_same_type<800000009>(get_parameter(np, CGAL::internal_np::face_to_face_map));

    // Named parameters that we use in the package 'Mesh_3'
  check_same_type<9>(get_parameter(np, CGAL::internal_np::vertex_feature_degree));

    // Named parameters used in the package 'Polygon Mesh Processing'
  check_same_type<10>(get_parameter(np, CGAL::internal_np::geom_traits));
  check_same_type<11>(get_parameter(np, CGAL::internal_np::vertex_incident_patches));
  check_same_type<12>(get_parameter(np, CGAL::internal_np::density_control_factor));
  check_same_type<13>(get_parameter(np, CGAL::internal_np::use_delaunay_triangulation));
  check_same_type<14>(get_parameter(np, CGAL::internal_np::fairing_continuity));
  check_same_type<15>(get_parameter(np, CGAL::internal_np::sparse_linear_solver));
  check_same_type<16>(get_parameter(np, CGAL::internal_np::number_of_relaxation_steps));
  check_same_type<17>(get_parameter(np, CGAL::internal_np::protect_constraints));
  check_same_type<18>(get_parameter(np, CGAL::internal_np::relax_constraints));
  check_same_type<43>(get_parameter(np, CGAL::internal_np::collapse_constraints));
  check_same_type<19>(get_parameter(np, CGAL::internal_np::vertex_is_constrained));
  check_same_type<20>(get_parameter(np, CGAL::internal_np::face_patch));
  check_same_type<21>(get_parameter(np, CGAL::internal_np::random_uniform_sampling));
  check_same_type<22>(get_parameter(np, CGAL::internal_np::grid_sampling));
  check_same_type<23>(get_parameter(np, CGAL::internal_np::monte_carlo_sampling));
  check_same_type<24>(get_parameter(np, CGAL::internal_np::do_sample_edges));
  check_same_type<25>(get_parameter(np, CGAL::internal_np::do_sample_vertices));
  check_same_type<26>(get_parameter(np, CGAL::internal_np::do_sample_faces));
  check_same_type<27>(get_parameter(np, CGAL::internal_np::number_of_points_on_faces));
  check_same_type<28>(get_parameter(np, CGAL::internal_np::number_of_points_per_face));
  check_same_type<29>(get_parameter(np, CGAL::internal_np::grid_spacing));
  check_same_type<30>(get_parameter(np, CGAL::internal_np::number_of_points_per_edge));
  check_same_type<31>(get_parameter(np, CGAL::internal_np::number_of_points_on_edges));
  check_same_type<32>(get_parameter(np, CGAL::internal_np::nb_points_per_area_unit));
  check_same_type<33>(get_parameter(np, CGAL::internal_np::nb_points_per_distance_unit));
  check_same_type<43>(get_parameter(np, CGAL::internal_np::throw_on_self_intersection));
  check_same_type<44>(get_parameter(np, CGAL::internal_np::clip_volume));
  check_same_type<45>(get_parameter(np, CGAL::internal_np::use_compact_clipper));
  check_same_type<48>(get_parameter(np, CGAL::internal_np::erase_all_duplicates));
  check_same_type<49>(get_parameter(np, CGAL::internal_np::require_same_orientation));
  check_same_type<50>(get_parameter(np, CGAL::internal_np::use_bool_op_to_clip_surface));
  check_same_type<52>(get_parameter(np, CGAL::internal_np::face_size_map));
  check_same_type<53>(get_parameter(np, CGAL::internal_np::use_angle_smoothing));
  check_same_type<54>(get_parameter(np, CGAL::internal_np::use_area_smoothing));
  check_same_type<55>(get_parameter(np, CGAL::internal_np::use_Delaunay_flips));
  check_same_type<56>(get_parameter(np, CGAL::internal_np::use_safety_constraints));
  check_same_type<57>(get_parameter(np, CGAL::internal_np::area_threshold));
  check_same_type<58>(get_parameter(np, CGAL::internal_np::volume_threshold));
<<<<<<< HEAD
  check_same_type<59>(get_parameter(np, CGAL::internal_np::dry_run));
  check_same_type<60>(get_parameter(np, CGAL::internal_np::do_lock_mesh));
  check_same_type<61>(get_parameter(np, CGAL::internal_np::do_simplify_border));
=======
  check_same_type<59>(get_parameter(np, CGAL::internal_np::snapping_tolerance));
  check_same_type<60>(get_parameter(np, CGAL::internal_np::halfedges_keeper));
  check_same_type<61>(get_parameter(np, CGAL::internal_np::dry_run));
>>>>>>> 481447f3

    // Named parameters that we use in the package 'Surface Mesh Simplification'
  check_same_type<34>(get_parameter(np, CGAL::internal_np::get_cost_policy));
  check_same_type<35>(get_parameter(np, CGAL::internal_np::get_placement_policy));

    // To-be-documented named parameters
  check_same_type<36>(get_parameter(np, CGAL::internal_np::face_normal));
  check_same_type<37>(get_parameter(np, CGAL::internal_np::random_seed));
  check_same_type<38>(get_parameter(np, CGAL::internal_np::do_project));

    // Internal named parameters
  check_same_type<39>(get_parameter(np, CGAL::internal_np::weight_calculator));
  check_same_type<40>(get_parameter(np, CGAL::internal_np::preserve_genus));
  check_same_type<41>(get_parameter(np, CGAL::internal_np::verbosity_level));
  check_same_type<51>(get_parameter(np, CGAL::internal_np::use_binary_mode));
  check_same_type<42>(get_parameter(np, CGAL::internal_np::projection_functor));
  check_same_type<46>(get_parameter(np, CGAL::internal_np::apply_per_connected_component));
  check_same_type<47>(get_parameter(np, CGAL::internal_np::output_iterator));
}

int main()
{
  test(CGAL::parameters::vertex_index_map(A<0>(0))
                         .visitor(A<1>(1))
                         .vertex_point_map(A<2>(2))
                         .halfedge_index_map(A<3>(3))
                         .edge_index_map(A<4>(4))
                         .face_index_map(A<5>(5))
                         .edge_is_constrained_map(A<6>(6))
                         .first_index(A<7>(7))
                         .number_of_iterations(A<8>(8))
                         .METIS_options(A<800000001>(800000001))
                         .vertex_partition_id_map(A<800000002>(800000002))
                         .face_partition_id_map(A<800000003>(800000003))
                         .vertex_to_vertex_output_iterator(A<800000004>(800000004))
                         .halfedge_to_halfedge_output_iterator(A<800000005>(800000005))
                         .face_to_face_output_iterator(A<800000006>(800000006))
                         .vertex_to_vertex_map(A<800000007>(800000007))
                         .halfedge_to_halfedge_map(A<800000008>(800000008))
                         .face_to_face_map(A<800000009>(800000009))
                         .vertex_feature_degree_map(A<9>(9))
                         .geom_traits(A<10>(10))
                         .vertex_incident_patches_map(A<11>(11))
                         .density_control_factor(A<12>(12))
                         .use_delaunay_triangulation(A<13>(13))
                         .fairing_continuity(A<14>(14))
                         .sparse_linear_solver(A<15>(15))
                         .number_of_relaxation_steps(A<16>(16))
                         .protect_constraints(A<17>(17))
                         .relax_constraints(A<18>(18))
                         .collapse_constraints(A<43>(43))
                         .vertex_is_constrained_map(A<19>(19))
                         .face_patch_map(A<20>(20))
                         .use_random_uniform_sampling(A<21>(21))
                         .use_grid_sampling(A<22>(22))
                         .use_monte_carlo_sampling(A<23>(23))
                         .do_sample_edges(A<24>(24))
                         .do_sample_vertices(A<25>(25))
                         .do_sample_faces(A<26>(26))
                         .number_of_points_on_faces(A<27>(27))
                         .number_of_points_per_face(A<28>(28))
                         .grid_spacing(A<29>(29))
                         .number_of_points_per_edge(A<30>(30))
                         .number_of_points_on_edges(A<31>(31))
                         .number_of_points_per_area_unit(A<32>(32))
                         .number_of_points_per_distance_unit(A<33>(33))
                         .get_cost(A<34>(34))
                         .get_placement(A<35>(35))
                         .face_normal_map(A<36>(36))
                         .random_seed(A<37>(37))
                         .do_project(A<38>(38))
                         .weight_calculator(A<39>(39))
                         .preserve_genus(A<40>(40))
                         .verbosity_level(A<41>(41))
                         .projection_functor(A<42>(42))
                         .throw_on_self_intersection(A<43>(43))
                         .clip_volume(A<44>(44))
                         .use_compact_clipper(A<45>(45))
                         .apply_per_connected_component(A<46>(46))
                         .output_iterator(A<47>(47))
                         .erase_all_duplicates(A<48>(48))
                         .require_same_orientation(A<49>(49))
                         .use_bool_op_to_clip_surface(A<50>(50))
                         .use_binary_mode(A<51>(51))
                         .face_size_map(A<52>(52))
                         .use_angle_smoothing(A<53>(53))
                         .use_area_smoothing(A<54>(54))
                         .use_Delaunay_flips(A<55>(55))
                         .use_safety_constraints(A<56>(56))
                         .area_threshold(A<57>(57))
                         .volume_threshold(A<58>(58))
<<<<<<< HEAD
                         .dry_run(A<59>(59))
                         .do_lock_mesh(A<60>(60))
                         .do_simplify_border(A<61>(61))
=======
                         .snapping_tolerance(A<59>(59))
                         .halfedges_keeper(A<60>(60))
                         .dry_run(A<61>(61))
>>>>>>> 481447f3
       );

  return EXIT_SUCCESS;
}<|MERGE_RESOLUTION|>--- conflicted
+++ resolved
@@ -92,15 +92,11 @@
   assert(get_parameter(np, CGAL::internal_np::use_safety_constraints).v == 56);
   assert(get_parameter(np, CGAL::internal_np::area_threshold).v == 57);
   assert(get_parameter(np, CGAL::internal_np::volume_threshold).v == 58);
-<<<<<<< HEAD
-  assert(get_parameter(np, CGAL::internal_np::dry_run).v == 59);
+  assert(get_parameter(np, CGAL::internal_np::snapping_tolerance).v == 59);
   assert(get_parameter(np, CGAL::internal_np::do_lock_mesh).v == 60);
   assert(get_parameter(np, CGAL::internal_np::do_simplify_border).v == 61);
-=======
-  assert(get_parameter(np, CGAL::internal_np::snapping_tolerance).v == 59);
   assert(get_parameter(np, CGAL::internal_np::halfedges_keeper).v == 60);
   assert(get_parameter(np, CGAL::internal_np::dry_run).v == 61);
->>>>>>> 481447f3
 
     // Named parameters that we use in the package 'Surface Mesh Simplification'
   assert(get_parameter(np, CGAL::internal_np::get_cost_policy).v == 34);
@@ -186,15 +182,11 @@
   check_same_type<56>(get_parameter(np, CGAL::internal_np::use_safety_constraints));
   check_same_type<57>(get_parameter(np, CGAL::internal_np::area_threshold));
   check_same_type<58>(get_parameter(np, CGAL::internal_np::volume_threshold));
-<<<<<<< HEAD
-  check_same_type<59>(get_parameter(np, CGAL::internal_np::dry_run));
+  check_same_type<59>(get_parameter(np, CGAL::internal_np::snapping_tolerance));
   check_same_type<60>(get_parameter(np, CGAL::internal_np::do_lock_mesh));
   check_same_type<61>(get_parameter(np, CGAL::internal_np::do_simplify_border));
-=======
-  check_same_type<59>(get_parameter(np, CGAL::internal_np::snapping_tolerance));
   check_same_type<60>(get_parameter(np, CGAL::internal_np::halfedges_keeper));
   check_same_type<61>(get_parameter(np, CGAL::internal_np::dry_run));
->>>>>>> 481447f3
 
     // Named parameters that we use in the package 'Surface Mesh Simplification'
   check_same_type<34>(get_parameter(np, CGAL::internal_np::get_cost_policy));
@@ -286,15 +278,11 @@
                          .use_safety_constraints(A<56>(56))
                          .area_threshold(A<57>(57))
                          .volume_threshold(A<58>(58))
-<<<<<<< HEAD
-                         .dry_run(A<59>(59))
+                         .snapping_tolerance(A<59>(59))
                          .do_lock_mesh(A<60>(60))
                          .do_simplify_border(A<61>(61))
-=======
-                         .snapping_tolerance(A<59>(59))
                          .halfedges_keeper(A<60>(60))
                          .dry_run(A<61>(61))
->>>>>>> 481447f3
        );
 
   return EXIT_SUCCESS;
