#include <CGAL/boost/graph/Named_function_parameters.h>
#include <CGAL/assertions.h>
#include <boost/type_traits/is_same.hpp>

#include <cstdlib>

template <int i>
struct A
{
  A(int v):v(v){}
  int v;
};

template <int i, class T>
void check_same_type(T)
{
  static const bool b = boost::is_same< A<i>, T >::value;
  CGAL_static_assertion(b);
  assert(b);
}

template<class NamedParameters>
void test(const NamedParameters& np)
{
  using CGAL::parameters::get_parameter;

  // Test values

    // Named parameters that we use in CGAL
  assert(get_parameter(np, CGAL::internal_np::vertex_index).v == 0);
  assert(get_parameter(np, CGAL::internal_np::graph_visitor).v == 1);
  assert(get_parameter(np, CGAL::internal_np::vertex_point).v == 2);
  assert(get_parameter(np, CGAL::internal_np::halfedge_index).v == 3);
  assert(get_parameter(np, CGAL::internal_np::edge_index).v == 4);
  assert(get_parameter(np, CGAL::internal_np::face_index).v == 5);

  assert(get_parameter(np, CGAL::internal_np::edge_is_constrained).v == 6);
  assert(get_parameter(np, CGAL::internal_np::first_index).v == 7);
  assert(get_parameter(np, CGAL::internal_np::number_of_iterations).v == 8);

  assert(get_parameter(np, CGAL::internal_np::METIS_options).v == 800000001);
  assert(get_parameter(np, CGAL::internal_np::vertex_partition_id).v == 800000002);
  assert(get_parameter(np, CGAL::internal_np::face_partition_id).v == 800000003);

  assert(get_parameter(np, CGAL::internal_np::vertex_to_vertex_output_iterator).v == 800000004);
  assert(get_parameter(np, CGAL::internal_np::halfedge_to_halfedge_output_iterator).v == 800000005);
  assert(get_parameter(np, CGAL::internal_np::face_to_face_output_iterator).v == 800000006);

  assert(get_parameter(np, CGAL::internal_np::vertex_to_vertex_map).v == 800000007);
  assert(get_parameter(np, CGAL::internal_np::halfedge_to_halfedge_map).v == 800000008);
  assert(get_parameter(np, CGAL::internal_np::face_to_face_map).v == 800000009);

    // Named parameters that we use in the package 'Mesh_3'
  assert(get_parameter(np, CGAL::internal_np::vertex_feature_degree).v == 9);

    // Named parameters used in the package 'Polygon Mesh Processing'
  assert(get_parameter(np, CGAL::internal_np::geom_traits).v == 10);
  assert(get_parameter(np, CGAL::internal_np::vertex_incident_patches).v == 11);
  assert(get_parameter(np, CGAL::internal_np::density_control_factor).v == 12);
  assert(get_parameter(np, CGAL::internal_np::use_delaunay_triangulation).v == 13);
  assert(get_parameter(np, CGAL::internal_np::fairing_continuity).v == 14);
  assert(get_parameter(np, CGAL::internal_np::sparse_linear_solver).v == 15);
  assert(get_parameter(np, CGAL::internal_np::number_of_relaxation_steps).v == 16);
  assert(get_parameter(np, CGAL::internal_np::protect_constraints).v == 17);
  assert(get_parameter(np, CGAL::internal_np::relax_constraints).v == 18);
  assert(get_parameter(np, CGAL::internal_np::collapse_constraints).v == 43);
  assert(get_parameter(np, CGAL::internal_np::vertex_is_constrained).v == 19);
  assert(get_parameter(np, CGAL::internal_np::face_patch).v == 20);
  assert(get_parameter(np, CGAL::internal_np::random_uniform_sampling).v == 21);
  assert(get_parameter(np, CGAL::internal_np::grid_sampling).v == 22);
  assert(get_parameter(np, CGAL::internal_np::monte_carlo_sampling).v == 23);
  assert(get_parameter(np, CGAL::internal_np::do_sample_edges).v == 24);
  assert(get_parameter(np, CGAL::internal_np::do_sample_vertices).v == 25);
  assert(get_parameter(np, CGAL::internal_np::do_sample_faces).v == 26);
  assert(get_parameter(np, CGAL::internal_np::number_of_points_on_faces).v == 27);
  assert(get_parameter(np, CGAL::internal_np::number_of_points_per_face).v == 28);
  assert(get_parameter(np, CGAL::internal_np::grid_spacing).v == 29);
  assert(get_parameter(np, CGAL::internal_np::number_of_points_per_edge).v == 30);
  assert(get_parameter(np, CGAL::internal_np::number_of_points_on_edges).v == 31);
  assert(get_parameter(np, CGAL::internal_np::nb_points_per_area_unit).v == 32);
  assert(get_parameter(np, CGAL::internal_np::nb_points_per_distance_unit).v == 33);
  assert(get_parameter(np, CGAL::internal_np::throw_on_self_intersection).v == 43);
  assert(get_parameter(np, CGAL::internal_np::clip_volume).v == 44);
  assert(get_parameter(np, CGAL::internal_np::use_compact_clipper).v == 45);
  assert(get_parameter(np, CGAL::internal_np::erase_all_duplicates).v == 48);
  assert(get_parameter(np, CGAL::internal_np::require_same_orientation).v == 49);
  assert(get_parameter(np, CGAL::internal_np::use_bool_op_to_clip_surface).v == 50);
  assert(get_parameter(np, CGAL::internal_np::face_size_map).v == 52);
  assert(get_parameter(np, CGAL::internal_np::use_angle_smoothing).v == 53);
  assert(get_parameter(np, CGAL::internal_np::use_area_smoothing).v == 54);
  assert(get_parameter(np, CGAL::internal_np::use_Delaunay_flips).v == 55);
  assert(get_parameter(np, CGAL::internal_np::use_safety_constraints).v == 56);
  assert(get_parameter(np, CGAL::internal_np::area_threshold).v == 57);
  assert(get_parameter(np, CGAL::internal_np::volume_threshold).v == 58);
  assert(get_parameter(np, CGAL::internal_np::snapping_tolerance).v == 59);
<<<<<<< HEAD
  assert(get_parameter(np, CGAL::internal_np::do_lock_mesh).v == 60);
  assert(get_parameter(np, CGAL::internal_np::do_simplify_border).v == 61);
  assert(get_parameter(np, CGAL::internal_np::halfedges_keeper).v == 62);
  assert(get_parameter(np, CGAL::internal_np::dry_run).v == 63);
=======
  assert(get_parameter(np, CGAL::internal_np::dry_run).v == 60);
  assert(get_parameter(np, CGAL::internal_np::do_lock_mesh).v == 61);
  assert(get_parameter(np, CGAL::internal_np::maximum_number_of_faces).v == 78910);
  assert(get_parameter(np, CGAL::internal_np::do_simplify_border).v == 62);
>>>>>>> aa8d809f

    // Named parameters that we use in the package 'Surface Mesh Simplification'
  assert(get_parameter(np, CGAL::internal_np::get_cost_policy).v == 34);
  assert(get_parameter(np, CGAL::internal_np::get_placement_policy).v == 35);

  // Named parameters that we use in the package 'Optimal_bounding_box'
  assert(get_parameter(np, CGAL::internal_np::use_convex_hull).v == 63);

    // To-be-documented named parameters
  assert(get_parameter(np, CGAL::internal_np::face_normal).v == 36);
  assert(get_parameter(np, CGAL::internal_np::random_seed).v == 37);
  assert(get_parameter(np, CGAL::internal_np::do_project).v == 38);

    // Internal named parameters
  assert(get_parameter(np, CGAL::internal_np::weight_calculator).v == 39);
  assert(get_parameter(np, CGAL::internal_np::preserve_genus).v == 40);
  assert(get_parameter(np, CGAL::internal_np::verbosity_level).v == 41);
  assert(get_parameter(np, CGAL::internal_np::use_binary_mode).v == 51);
  assert(get_parameter(np, CGAL::internal_np::projection_functor).v == 42);
  assert(get_parameter(np, CGAL::internal_np::apply_per_connected_component).v == 46);
  assert(get_parameter(np, CGAL::internal_np::output_iterator).v == 47);

  // Test types

    // Named parameters that we use in CGAL
  check_same_type<0>(get_parameter(np, CGAL::internal_np::vertex_index));
  check_same_type<1>(get_parameter(np, CGAL::internal_np::graph_visitor));
  check_same_type<2>(get_parameter(np, CGAL::internal_np::vertex_point));
  check_same_type<3>(get_parameter(np, CGAL::internal_np::halfedge_index));
  check_same_type<4>(get_parameter(np, CGAL::internal_np::edge_index));
  check_same_type<5>(get_parameter(np, CGAL::internal_np::face_index));

  check_same_type<6>(get_parameter(np, CGAL::internal_np::edge_is_constrained));
  check_same_type<7>(get_parameter(np, CGAL::internal_np::first_index));
  check_same_type<8>(get_parameter(np, CGAL::internal_np::number_of_iterations));

  check_same_type<800000001>(get_parameter(np, CGAL::internal_np::METIS_options));
  check_same_type<800000002>(get_parameter(np, CGAL::internal_np::vertex_partition_id));
  check_same_type<800000003>(get_parameter(np, CGAL::internal_np::face_partition_id));
  check_same_type<800000004>(get_parameter(np, CGAL::internal_np::vertex_to_vertex_output_iterator));
  check_same_type<800000005>(get_parameter(np, CGAL::internal_np::halfedge_to_halfedge_output_iterator));
  check_same_type<800000006>(get_parameter(np, CGAL::internal_np::face_to_face_output_iterator));
  check_same_type<800000007>(get_parameter(np, CGAL::internal_np::vertex_to_vertex_map));
  check_same_type<800000008>(get_parameter(np, CGAL::internal_np::halfedge_to_halfedge_map));
  check_same_type<800000009>(get_parameter(np, CGAL::internal_np::face_to_face_map));

    // Named parameters that we use in the package 'Mesh_3'
  check_same_type<9>(get_parameter(np, CGAL::internal_np::vertex_feature_degree));

    // Named parameters used in the package 'Polygon Mesh Processing'
  check_same_type<10>(get_parameter(np, CGAL::internal_np::geom_traits));
  check_same_type<11>(get_parameter(np, CGAL::internal_np::vertex_incident_patches));
  check_same_type<12>(get_parameter(np, CGAL::internal_np::density_control_factor));
  check_same_type<13>(get_parameter(np, CGAL::internal_np::use_delaunay_triangulation));
  check_same_type<14>(get_parameter(np, CGAL::internal_np::fairing_continuity));
  check_same_type<15>(get_parameter(np, CGAL::internal_np::sparse_linear_solver));
  check_same_type<16>(get_parameter(np, CGAL::internal_np::number_of_relaxation_steps));
  check_same_type<17>(get_parameter(np, CGAL::internal_np::protect_constraints));
  check_same_type<18>(get_parameter(np, CGAL::internal_np::relax_constraints));
  check_same_type<43>(get_parameter(np, CGAL::internal_np::collapse_constraints));
  check_same_type<19>(get_parameter(np, CGAL::internal_np::vertex_is_constrained));
  check_same_type<20>(get_parameter(np, CGAL::internal_np::face_patch));
  check_same_type<21>(get_parameter(np, CGAL::internal_np::random_uniform_sampling));
  check_same_type<22>(get_parameter(np, CGAL::internal_np::grid_sampling));
  check_same_type<23>(get_parameter(np, CGAL::internal_np::monte_carlo_sampling));
  check_same_type<24>(get_parameter(np, CGAL::internal_np::do_sample_edges));
  check_same_type<25>(get_parameter(np, CGAL::internal_np::do_sample_vertices));
  check_same_type<26>(get_parameter(np, CGAL::internal_np::do_sample_faces));
  check_same_type<27>(get_parameter(np, CGAL::internal_np::number_of_points_on_faces));
  check_same_type<28>(get_parameter(np, CGAL::internal_np::number_of_points_per_face));
  check_same_type<29>(get_parameter(np, CGAL::internal_np::grid_spacing));
  check_same_type<30>(get_parameter(np, CGAL::internal_np::number_of_points_per_edge));
  check_same_type<31>(get_parameter(np, CGAL::internal_np::number_of_points_on_edges));
  check_same_type<32>(get_parameter(np, CGAL::internal_np::nb_points_per_area_unit));
  check_same_type<33>(get_parameter(np, CGAL::internal_np::nb_points_per_distance_unit));
  check_same_type<43>(get_parameter(np, CGAL::internal_np::throw_on_self_intersection));
  check_same_type<44>(get_parameter(np, CGAL::internal_np::clip_volume));
  check_same_type<45>(get_parameter(np, CGAL::internal_np::use_compact_clipper));
  check_same_type<48>(get_parameter(np, CGAL::internal_np::erase_all_duplicates));
  check_same_type<49>(get_parameter(np, CGAL::internal_np::require_same_orientation));
  check_same_type<50>(get_parameter(np, CGAL::internal_np::use_bool_op_to_clip_surface));
  check_same_type<52>(get_parameter(np, CGAL::internal_np::face_size_map));
  check_same_type<53>(get_parameter(np, CGAL::internal_np::use_angle_smoothing));
  check_same_type<54>(get_parameter(np, CGAL::internal_np::use_area_smoothing));
  check_same_type<55>(get_parameter(np, CGAL::internal_np::use_Delaunay_flips));
  check_same_type<56>(get_parameter(np, CGAL::internal_np::use_safety_constraints));

  check_same_type<12340>(get_parameter(np, CGAL::internal_np::do_self_intersection_tests));
  check_same_type<12341>(get_parameter(np, CGAL::internal_np::do_orientation_tests));
  check_same_type<12342>(get_parameter(np, CGAL::internal_np::error_codes));
  check_same_type<12343>(get_parameter(np, CGAL::internal_np::volume_inclusions));
  check_same_type<12344>(get_parameter(np, CGAL::internal_np::face_connected_component_map));
  check_same_type<12345>(get_parameter(np, CGAL::internal_np::connected_component_id_to_volume_id));
  check_same_type<12346>(get_parameter(np, CGAL::internal_np::is_cc_outward_oriented));
  check_same_type<12347>(get_parameter(np, CGAL::internal_np::intersecting_volume_pairs_output_iterator));
  check_same_type<12348>(get_parameter(np, CGAL::internal_np::i_used_as_a_predicate));
  check_same_type<12349>(get_parameter(np, CGAL::internal_np::nesting_levels));
  check_same_type<12350>(get_parameter(np, CGAL::internal_np::i_used_for_volume_orientation));

  check_same_type<57>(get_parameter(np, CGAL::internal_np::area_threshold));
  check_same_type<58>(get_parameter(np, CGAL::internal_np::volume_threshold));
  check_same_type<59>(get_parameter(np, CGAL::internal_np::snapping_tolerance));
<<<<<<< HEAD
  check_same_type<60>(get_parameter(np, CGAL::internal_np::do_lock_mesh));
  check_same_type<61>(get_parameter(np, CGAL::internal_np::do_simplify_border));
  check_same_type<62>(get_parameter(np, CGAL::internal_np::halfedges_keeper));
  check_same_type<63>(get_parameter(np, CGAL::internal_np::dry_run));
=======
  check_same_type<60>(get_parameter(np, CGAL::internal_np::dry_run));
  check_same_type<61>(get_parameter(np, CGAL::internal_np::do_lock_mesh));
  check_same_type<62>(get_parameter(np, CGAL::internal_np::do_simplify_border));
  check_same_type<78910>(get_parameter(np, CGAL::internal_np::maximum_number_of_faces));
>>>>>>> aa8d809f

    // Named parameters that we use in the package 'Surface Mesh Simplification'
  check_same_type<34>(get_parameter(np, CGAL::internal_np::get_cost_policy));
  check_same_type<35>(get_parameter(np, CGAL::internal_np::get_placement_policy));

  // Named parameters that we use in the package 'Optimal_bounding_box'
  check_same_type<63>(get_parameter(np, CGAL::internal_np::use_convex_hull));

    // To-be-documented named parameters
  check_same_type<36>(get_parameter(np, CGAL::internal_np::face_normal));
  check_same_type<37>(get_parameter(np, CGAL::internal_np::random_seed));
  check_same_type<38>(get_parameter(np, CGAL::internal_np::do_project));

    // Internal named parameters
  check_same_type<39>(get_parameter(np, CGAL::internal_np::weight_calculator));
  check_same_type<40>(get_parameter(np, CGAL::internal_np::preserve_genus));
  check_same_type<41>(get_parameter(np, CGAL::internal_np::verbosity_level));
  check_same_type<51>(get_parameter(np, CGAL::internal_np::use_binary_mode));
  check_same_type<42>(get_parameter(np, CGAL::internal_np::projection_functor));
  check_same_type<46>(get_parameter(np, CGAL::internal_np::apply_per_connected_component));
  check_same_type<47>(get_parameter(np, CGAL::internal_np::output_iterator));

  // Named parameters used in the package 'Point Set Processing'
  check_same_type<9000>(get_parameter(np, CGAL::internal_np::point_map));
  check_same_type<9001>(get_parameter(np, CGAL::internal_np::query_point_map));
  check_same_type<9002>(get_parameter(np, CGAL::internal_np::normal_map));
  check_same_type<9003>(get_parameter(np, CGAL::internal_np::diagonalize_traits));
  check_same_type<9004>(get_parameter(np, CGAL::internal_np::svd_traits));
  check_same_type<9005>(get_parameter(np, CGAL::internal_np::callback));
  check_same_type<9006>(get_parameter(np, CGAL::internal_np::sharpness_angle));
  check_same_type<9007>(get_parameter(np, CGAL::internal_np::edge_sensitivity));
  check_same_type<9008>(get_parameter(np, CGAL::internal_np::neighbor_radius));
  check_same_type<9009>(get_parameter(np, CGAL::internal_np::number_of_output_points));
  check_same_type<9010>(get_parameter(np, CGAL::internal_np::size));
  check_same_type<9011>(get_parameter(np, CGAL::internal_np::maximum_variation));
  check_same_type<9012>(get_parameter(np, CGAL::internal_np::degree_fitting));
  check_same_type<9013>(get_parameter(np, CGAL::internal_np::degree_monge));
  check_same_type<9014>(get_parameter(np, CGAL::internal_np::threshold_percent));
  check_same_type<9015>(get_parameter(np, CGAL::internal_np::threshold_distance));
  check_same_type<9016>(get_parameter(np, CGAL::internal_np::attraction_factor));
  check_same_type<9017>(get_parameter(np, CGAL::internal_np::plane_map));
  check_same_type<9018>(get_parameter(np, CGAL::internal_np::plane_index_map));
  check_same_type<9019>(get_parameter(np, CGAL::internal_np::select_percentage));
  check_same_type<9020>(get_parameter(np, CGAL::internal_np::require_uniform_sampling));
  check_same_type<9021>(get_parameter(np, CGAL::internal_np::point_is_constrained));
  check_same_type<9022>(get_parameter(np, CGAL::internal_np::number_of_samples));
  check_same_type<9023>(get_parameter(np, CGAL::internal_np::accuracy));
  check_same_type<9024>(get_parameter(np, CGAL::internal_np::maximum_running_time));
  check_same_type<9025>(get_parameter(np, CGAL::internal_np::overlap));
  check_same_type<9026>(get_parameter(np, CGAL::internal_np::transformation));
  check_same_type<9027>(get_parameter(np, CGAL::internal_np::point_set_filters));
  check_same_type<9028>(get_parameter(np, CGAL::internal_np::matcher));
  check_same_type<9029>(get_parameter(np, CGAL::internal_np::outlier_filters));
  check_same_type<9030>(get_parameter(np, CGAL::internal_np::error_minimizer));
  check_same_type<9031>(get_parameter(np, CGAL::internal_np::transformation_checkers));
  check_same_type<9032>(get_parameter(np, CGAL::internal_np::inspector));
  check_same_type<9033>(get_parameter(np, CGAL::internal_np::logger));
  check_same_type<9034>(get_parameter(np, CGAL::internal_np::maximum_normal_deviation));
}

int main()
{
  test(CGAL::parameters::vertex_index_map(A<0>(0))
                         .visitor(A<1>(1))
                         .vertex_point_map(A<2>(2))
                         .halfedge_index_map(A<3>(3))
                         .edge_index_map(A<4>(4))
                         .face_index_map(A<5>(5))
                         .edge_is_constrained_map(A<6>(6))
                         .first_index(A<7>(7))
                         .number_of_iterations(A<8>(8))
                         .METIS_options(A<800000001>(800000001))
                         .vertex_partition_id_map(A<800000002>(800000002))
                         .face_partition_id_map(A<800000003>(800000003))
                         .vertex_to_vertex_output_iterator(A<800000004>(800000004))
                         .halfedge_to_halfedge_output_iterator(A<800000005>(800000005))
                         .face_to_face_output_iterator(A<800000006>(800000006))
                         .vertex_to_vertex_map(A<800000007>(800000007))
                         .halfedge_to_halfedge_map(A<800000008>(800000008))
                         .face_to_face_map(A<800000009>(800000009))
                         .vertex_feature_degree_map(A<9>(9))
                         .geom_traits(A<10>(10))
                         .vertex_incident_patches_map(A<11>(11))
                         .density_control_factor(A<12>(12))
                         .use_delaunay_triangulation(A<13>(13))
                         .fairing_continuity(A<14>(14))
                         .sparse_linear_solver(A<15>(15))
                         .number_of_relaxation_steps(A<16>(16))
                         .protect_constraints(A<17>(17))
                         .relax_constraints(A<18>(18))
                         .collapse_constraints(A<43>(43))
                         .vertex_is_constrained_map(A<19>(19))
                         .face_patch_map(A<20>(20))
                         .use_random_uniform_sampling(A<21>(21))
                         .use_grid_sampling(A<22>(22))
                         .use_monte_carlo_sampling(A<23>(23))
                         .do_sample_edges(A<24>(24))
                         .do_sample_vertices(A<25>(25))
                         .do_sample_faces(A<26>(26))
                         .number_of_points_on_faces(A<27>(27))
                         .number_of_points_per_face(A<28>(28))
                         .grid_spacing(A<29>(29))
                         .number_of_points_per_edge(A<30>(30))
                         .number_of_points_on_edges(A<31>(31))
                         .number_of_points_per_area_unit(A<32>(32))
                         .number_of_points_per_distance_unit(A<33>(33))
                         .get_cost(A<34>(34))
                         .get_placement(A<35>(35))
                         .face_normal_map(A<36>(36))
                         .random_seed(A<37>(37))
                         .do_project(A<38>(38))
                         .weight_calculator(A<39>(39))
                         .preserve_genus(A<40>(40))
                         .verbosity_level(A<41>(41))
                         .projection_functor(A<42>(42))
                         .throw_on_self_intersection(A<43>(43))
                         .clip_volume(A<44>(44))
                         .use_compact_clipper(A<45>(45))
                         .apply_per_connected_component(A<46>(46))
                         .output_iterator(A<47>(47))
                         .erase_all_duplicates(A<48>(48))
                         .require_same_orientation(A<49>(49))
                         .use_bool_op_to_clip_surface(A<50>(50))
                         .use_binary_mode(A<51>(51))
                         .face_size_map(A<52>(52))
                         .use_angle_smoothing(A<53>(53))
                         .use_area_smoothing(A<54>(54))
                         .use_Delaunay_flips(A<55>(55))
                         .use_safety_constraints(A<56>(56))
                         .do_self_intersection_tests(A<12340>(12340))
                         .do_orientation_tests(A<12341>(12341))
                         .error_codes(A<12342>(12342))
                         .volume_inclusions(A<12343>(12343))
                         .face_connected_component_map(A<12344>(12344))
                         .connected_component_id_to_volume_id(A<12345>(12345))
                         .is_cc_outward_oriented(A<12346>(12346))
                         .intersecting_volume_pairs_output_iterator(A<12347>(12347))
                         .i_used_as_a_predicate(A<12348>(12348))
                         .nesting_levels(A<12349>(12349))
                         .i_used_for_volume_orientation(A<12350>(12350))
                         .area_threshold(A<57>(57))
                         .volume_threshold(A<58>(58))
                         .snapping_tolerance(A<59>(59))
<<<<<<< HEAD
                         .do_lock_mesh(A<60>(60))
                         .do_simplify_border(A<61>(61))
                         .halfedges_keeper(A<62>(62))
                         .dry_run(A<63>(63))
=======
                         .dry_run(A<60>(60))
                         .do_lock_mesh(A<61>(61))
                         .do_simplify_border(A<62>(62))
                         .use_convex_hull(A<63>(63))
                         .point_map(A<9000>(9000))
                         .query_point_map(A<9001>(9001))
                         .normal_map(A<9002>(9002))
                         .diagonalize_traits(A<9003>(9003))
                         .svd_traits(A<9004>(9004))
                         .callback(A<9005>(9005))
                         .sharpness_angle(A<9006>(9006))
                         .edge_sensitivity(A<9007>(9007))
                         .neighbor_radius(A<9008>(9008))
                         .number_of_output_points(A<9009>(9009))
                         .size(A<9010>(9010))
                         .maximum_variation(A<9011>(9011))
                         .degree_fitting(A<9012>(9012))
                         .degree_monge(A<9013>(9013))
                         .threshold_percent(A<9014>(9014))
                         .threshold_distance(A<9015>(9015))
                         .attraction_factor(A<9016>(9016))
                         .plane_map(A<9017>(9017))
                         .plane_index_map(A<9018>(9018))
                         .select_percentage(A<9019>(9019))
                         .require_uniform_sampling(A<9020>(9020))
                         .point_is_constrained_map(A<9021>(9021))
                         .number_of_samples(A<9022>(9022))
                         .accuracy(A<9023>(9023))
                         .maximum_running_time(A<9024>(9024))
                         .overlap(A<9025>(9025))
                         .transformation(A<9026>(9026))
                         .point_set_filters(A<9027>(9027))
                         .matcher(A<9028>(9028))
                         .outlier_filters(A<9029>(9029))
                         .error_minimizer(A<9030>(9030))
                         .transformation_checkers(A<9031>(9031))
                         .inspector(A<9032>(9032))
                         .logger(A<9033>(9033))
                         .maximum_normal_deviation(A<9034>(9034))
                         .maximum_number_of_faces(A<78910>(78910))
>>>>>>> aa8d809f
       );
  return EXIT_SUCCESS;
}<|MERGE_RESOLUTION|>--- conflicted
+++ resolved
@@ -93,17 +93,12 @@
   assert(get_parameter(np, CGAL::internal_np::area_threshold).v == 57);
   assert(get_parameter(np, CGAL::internal_np::volume_threshold).v == 58);
   assert(get_parameter(np, CGAL::internal_np::snapping_tolerance).v == 59);
-<<<<<<< HEAD
-  assert(get_parameter(np, CGAL::internal_np::do_lock_mesh).v == 60);
-  assert(get_parameter(np, CGAL::internal_np::do_simplify_border).v == 61);
+  assert(get_parameter(np, CGAL::internal_np::dry_run).v == 60);
+  assert(get_parameter(np, CGAL::internal_np::do_lock_mesh).v == 61);
   assert(get_parameter(np, CGAL::internal_np::halfedges_keeper).v == 62);
   assert(get_parameter(np, CGAL::internal_np::dry_run).v == 63);
-=======
-  assert(get_parameter(np, CGAL::internal_np::dry_run).v == 60);
-  assert(get_parameter(np, CGAL::internal_np::do_lock_mesh).v == 61);
+  assert(get_parameter(np, CGAL::internal_np::do_simplify_border).v == 64);
   assert(get_parameter(np, CGAL::internal_np::maximum_number_of_faces).v == 78910);
-  assert(get_parameter(np, CGAL::internal_np::do_simplify_border).v == 62);
->>>>>>> aa8d809f
 
     // Named parameters that we use in the package 'Surface Mesh Simplification'
   assert(get_parameter(np, CGAL::internal_np::get_cost_policy).v == 34);
@@ -206,17 +201,12 @@
   check_same_type<57>(get_parameter(np, CGAL::internal_np::area_threshold));
   check_same_type<58>(get_parameter(np, CGAL::internal_np::volume_threshold));
   check_same_type<59>(get_parameter(np, CGAL::internal_np::snapping_tolerance));
-<<<<<<< HEAD
-  check_same_type<60>(get_parameter(np, CGAL::internal_np::do_lock_mesh));
-  check_same_type<61>(get_parameter(np, CGAL::internal_np::do_simplify_border));
+  check_same_type<60>(get_parameter(np, CGAL::internal_np::dry_run));
+  check_same_type<61>(get_parameter(np, CGAL::internal_np::do_lock_mesh));
   check_same_type<62>(get_parameter(np, CGAL::internal_np::halfedges_keeper));
   check_same_type<63>(get_parameter(np, CGAL::internal_np::dry_run));
-=======
-  check_same_type<60>(get_parameter(np, CGAL::internal_np::dry_run));
-  check_same_type<61>(get_parameter(np, CGAL::internal_np::do_lock_mesh));
-  check_same_type<62>(get_parameter(np, CGAL::internal_np::do_simplify_border));
+  check_same_type<64>(get_parameter(np, CGAL::internal_np::do_simplify_border));
   check_same_type<78910>(get_parameter(np, CGAL::internal_np::maximum_number_of_faces));
->>>>>>> aa8d809f
 
     // Named parameters that we use in the package 'Surface Mesh Simplification'
   check_same_type<34>(get_parameter(np, CGAL::internal_np::get_cost_policy));
@@ -360,15 +350,11 @@
                          .area_threshold(A<57>(57))
                          .volume_threshold(A<58>(58))
                          .snapping_tolerance(A<59>(59))
-<<<<<<< HEAD
-                         .do_lock_mesh(A<60>(60))
-                         .do_simplify_border(A<61>(61))
+                         .dry_run(A<60>(60))
+                         .do_lock_mesh(A<61>(61))
                          .halfedges_keeper(A<62>(62))
                          .dry_run(A<63>(63))
-=======
-                         .dry_run(A<60>(60))
-                         .do_lock_mesh(A<61>(61))
-                         .do_simplify_border(A<62>(62))
+                         .do_simplify_border(A<64>(64))
                          .use_convex_hull(A<63>(63))
                          .point_map(A<9000>(9000))
                          .query_point_map(A<9001>(9001))
@@ -406,7 +392,6 @@
                          .logger(A<9033>(9033))
                          .maximum_normal_deviation(A<9034>(9034))
                          .maximum_number_of_faces(A<78910>(78910))
->>>>>>> aa8d809f
        );
   return EXIT_SUCCESS;
 }