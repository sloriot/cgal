--- conflicted
+++ resolved
@@ -87,14 +87,11 @@
   assert(get_param(np, CGAL::internal_np::erase_all_duplicates).v == 48);
   assert(get_param(np, CGAL::internal_np::require_same_orientation).v == 49);
   assert(get_param(np, CGAL::internal_np::use_bool_op_to_clip_surface).v == 50);
-<<<<<<< HEAD
   assert(get_param(np, CGAL::internal_np::face_size_map).v == 52);
-=======
-  assert(get_param(np, CGAL::internal_np::use_angle_smoothing).v == 52);
-  assert(get_param(np, CGAL::internal_np::use_area_smoothing).v == 53);
-  assert(get_param(np, CGAL::internal_np::use_Delaunay_flips).v == 54);
-  assert(get_param(np, CGAL::internal_np::use_safety_constraints).v == 55);
->>>>>>> 10c7aa37
+  assert(get_param(np, CGAL::internal_np::use_angle_smoothing).v == 53);
+  assert(get_param(np, CGAL::internal_np::use_area_smoothing).v == 54);
+  assert(get_param(np, CGAL::internal_np::use_Delaunay_flips).v == 55);
+  assert(get_param(np, CGAL::internal_np::use_safety_constraints).v == 56);
 
     // Named parameters that we use in the package 'Surface Mesh Simplification'
   assert(get_param(np, CGAL::internal_np::get_cost_policy).v == 34);
@@ -175,14 +172,11 @@
   check_same_type<48>(get_param(np, CGAL::internal_np::erase_all_duplicates));
   check_same_type<49>(get_param(np, CGAL::internal_np::require_same_orientation));
   check_same_type<50>(get_param(np, CGAL::internal_np::use_bool_op_to_clip_surface));
-<<<<<<< HEAD
   check_same_type<52>(get_param(np, CGAL::internal_np::face_size_map));
-=======
-  check_same_type<52>(get_param(np, CGAL::internal_np::use_angle_smoothing));
-  check_same_type<53>(get_param(np, CGAL::internal_np::use_area_smoothing));
-  check_same_type<54>(get_param(np, CGAL::internal_np::use_Delaunay_flips));
-  check_same_type<55>(get_param(np, CGAL::internal_np::use_safety_constraints));
->>>>>>> 10c7aa37
+  check_same_type<53>(get_param(np, CGAL::internal_np::use_angle_smoothing));
+  check_same_type<54>(get_param(np, CGAL::internal_np::use_area_smoothing));
+  check_same_type<55>(get_param(np, CGAL::internal_np::use_Delaunay_flips));
+  check_same_type<56>(get_param(np, CGAL::internal_np::use_safety_constraints));
 
     // Named parameters that we use in the package 'Surface Mesh Simplification'
   check_same_type<34>(get_param(np, CGAL::internal_np::get_cost_policy));
@@ -265,16 +259,13 @@
                          .output_iterator(A<47>(47))
                          .erase_all_duplicates(A<48>(48))
                          .require_same_orientation(A<49>(49))
-<<<<<<< HEAD
-                         .face_size_map(A<52>(52))
-=======
                          .use_bool_op_to_clip_surface(A<50>(50))
                          .use_binary_mode(A<51>(51))
-                         .use_angle_smoothing(A<52>(52))
-                         .use_area_smoothing(A<53>(53))
-                         .use_Delaunay_flips(A<54>(54))
-                         .use_safety_constraints(A<55>(55))
->>>>>>> 10c7aa37
+                         .face_size_map(A<52>(52))
+                         .use_angle_smoothing(A<53>(53))
+                         .use_area_smoothing(A<54>(54))
+                         .use_Delaunay_flips(A<55>(55))
+                         .use_safety_constraints(A<56>(56))
        );
 
   return EXIT_SUCCESS;
