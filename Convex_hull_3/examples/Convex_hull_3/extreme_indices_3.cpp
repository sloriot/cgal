#include <CGAL/Exact_predicates_inexact_constructions_kernel.h>
#include <CGAL/convex_hull_3.h>
#include <CGAL/Extreme_points_traits_adapter_3.h>
#include <CGAL/IO/read_points.h>

#include <boost/iterator/counting_iterator.hpp>

#include <vector>
#include <fstream>

typedef CGAL::Exact_predicates_inexact_constructions_kernel      K;
typedef K::Point_3                                               Point_3;

int main(int argc, char* argv[])
{
  const char* filename = (argc>1) ? argv[1] : "data/star.off";

  std::vector<Point_3> points;
<<<<<<< HEAD
  if(!CGAL::read_points(filename, std::back_inserter(points)))
=======
  if(!CGAL::IO::read_points(filename, std::back_inserter(points)))
>>>>>>> cf69d322
  {
    std::cerr<< "Cannot open input file." <<std::endl;
    return 1;
  }

  //This will contain the extreme vertices
  std::vector<std::size_t> extreme_point_indices;

  //call the function with the traits adapter for vertices
  CGAL::extreme_points_3(CGAL::make_range(boost::counting_iterator<std::size_t>(0),
                                          boost::counting_iterator<std::size_t>(points.size())),
                         std::back_inserter(extreme_point_indices),
                         CGAL::make_extreme_points_traits_adapter(CGAL::make_property_map(points)));

  //print the number of extreme vertices
  std::cout << "Indices of points on the convex hull are:\n";
  std::copy(extreme_point_indices.begin(), extreme_point_indices.end(), std::ostream_iterator<std::size_t>(std::cout, " "));
  std::cout << "\n";

  return 0;
}<|MERGE_RESOLUTION|>--- conflicted
+++ resolved
@@ -16,11 +16,7 @@
   const char* filename = (argc>1) ? argv[1] : "data/star.off";
 
   std::vector<Point_3> points;
-<<<<<<< HEAD
-  if(!CGAL::read_points(filename, std::back_inserter(points)))
-=======
   if(!CGAL::IO::read_points(filename, std::back_inserter(points)))
->>>>>>> cf69d322
   {
     std::cerr<< "Cannot open input file." <<std::endl;
     return 1;
