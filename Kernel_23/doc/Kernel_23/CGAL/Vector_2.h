--- conflicted
+++ resolved
@@ -12,12 +12,7 @@
 will explicitly state where you can pass this constant as an argument
 instead of a vector initialized with zeros.
 
-<<<<<<< HEAD
-\cgalModels `Kernel::Vector_2`
-\cgalModels `Hashable` if `Kernel` is a %Cartesian kernel and if `Kernel::FT` is `Hashable`
-=======
-\cgalModels{Kernel::Vector_2,Hashable if `Kernel` is a cartesian kernel and if `Kernel::FT` is `Hashable`}
->>>>>>> 93001308
+\cgalModels{Kernel::Vector_2,Hashable if `Kernel` is a %Cartesian kernel and if `Kernel::FT` is `Hashable`}
 
 */
 template< typename Kernel >
