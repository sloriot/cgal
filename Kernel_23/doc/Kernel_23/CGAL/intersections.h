/// \file intersections.h

/*!
\def CGAL_INTERSECTION_VERSION

\ingroup intersection_grp

The macro `CGAL_INTERSECTION_VERSION` can be used to configure
which version of the \ref intersection_grp function should be used and
enables the corresponding APIs in other \cgal packages. It should be
defined before any \cgal header is included.

- `CGAL_INTERSECTION_VERSION == 1` \ref intersection_grp uses `Object`
- `CGAL_INTERSECTION_VERSION == 2` \ref intersection_grp uses `boost::optional< boost::variant< T... > >`

*/
#define CGAL_INTERSECTION_VERSION

namespace CGAL {

/*!
\addtogroup do_intersect_grp

\brief 
\details Depending on which \cgal kernel is used, different overloads of this global
function are available.
*/

/*!
\addtogroup do_intersect_linear_grp
\ingroup do_intersect

\sa `do_intersect_circular_grp`
\sa `do_intersect_spherical_grp`
\sa `intersection_grp`
  
\details See Chapter  \ref chapterkernel23 "2D and 3D Geometry Kernel" for details on a linear kernel instantiation.
*/

/// @{
/*!
checks whether `obj1` and `obj2` intersect.  Two objects `obj1` and
`obj2` intersect if there is a point `p` that is part of both `obj1`
and `obj2`.  The intersection region of those two objects is defined
as the set of all points `p` that are part of both `obj1` and `obj2`.
Note that for objects like triangles and polygons that enclose a
bounded region, this region is part of the object.

The types `Type1` and `Type2` can be any of the following:

- `Point_2<Kernel>`
- `Line_2<Kernel>`
- `Ray_2<Kernel>`
- `Segment_2<Kernel>`
- `Triangle_2<Kernel>`
- `Iso_rectangle_2<Kernel>`

Also, `Type1` and `Type2` can be both of type

- `Line_2<Kernel>`
- `Circle_2<Kernel>`

In three-dimensional space, the types `Type1` and
`Type2` can be any of the following:

- `Plane_3<Kernel>`
- `Line_3<Kernel>`
- `Ray_3<Kernel>`
- `Segment_3<Kernel>`
- `Triangle_3<Kernel>`.
- `Bbox_3`.

Also, `Type1` and `Type2` can be respectively of types

- `Triangle_3<Kernel>` and `Tetrahedron_3<Kernel>`
- `Plane_3<Kernel>` and `Sphere_3<Kernel>` (or the contrary)
- `Sphere_3<Kernel>` and `Sphere_3<Kernel>`.

*/
bool do_intersect(Type1<Kernel> obj1, Type2<Kernel> obj2);
/// @}



<<<<<<< HEAD
/*!
\addtogroup do_intersect_circular_grp
\ingroup do_intersect

\code
#include <CGAL/Circular_kernel_intersections.h>
\endcode
  
\sa `do_intersect_linear_grp`
\sa `do_intersect_spherical_grp`
\sa `intersection_grp`

\details See Chapter \ref Chapter_2D_Circular_Geometry_Kernel "2D Circular Geometry Kernel" for details on a circular kernel instantiation.


When using a circular kernel, in addition to the function overloads documented \ref do_intersect_linear_grp "here",
the following function overloads are also available.


*/
/// @{
/*!
checks whether `obj1` and `obj2` intersect.  Two objects `obj1` and
`obj2` intersect if there is a point `p` that is part of both `obj1`
and `obj2`.  The intersection region of those two objects is defined
as the set of all points `p` that are part of both `obj1` and `obj2`.
Note that while for a polygon we consider the enclosed domain, for an
object of type `Circle_2` only the curve is considered.

`Type1` and `Type2` can be any of
the following:

- `Line_2<CircularKernel>`
- `Circle_2<CircularKernel>`
- `Line_arc_2<CircularKernel>`
- `Circular_arc_2<CircularKernel>`

An example illustrating this is presented in
Chapter  \ref Chapter_2D_Circular_Geometry_Kernel "2D Circular Geometry Kernel".
*/
bool do_intersect(Type1<CircularKernel> obj1, Type2<CircularKernel> obj2);
/// @}


/*!
\addtogroup do_intersect_spherical_grp
\ingroup do_intersect

\code
#include <CGAL/Spherical_kernel_intersections.h>
\endcode
  
\sa `do_intersect_linear_grp`
\sa `do_intersect_circular_grp`
\sa `intersection_grp`

\details See Chapter \ref Chapter_3D_Spherical_Geometry_Kernel "3D Spherical Geometry Kernel" for details on a spherical kernel instantiation.


When using a circular kernel, in addition to the function overloads documented \ref do_intersect_linear_grp "here",
the following function overloads are also available.


*/
/// @{
/*!
checks whether `obj1` and `obj2` intersect.  Two objects `obj1` and
`obj2` intersect if there is a point `p` that is part of both `obj1`
and `obj2`.  The intersection region of those two objects is defined
as the set of all points `p` that are part of both `obj1` and `obj2`.
Note that while for a polygon we consider the enclosed domain, for an
object of type `Circle_3` or `Sphere_3` only the curve
or the surface is considered. 

`Type1` and `Type2` can be any of
the following:

- `Line_3<SphericalKernel>`
- `Circle_3<SphericalKernel>`
- `Plane_3<SphericalKernel>`
- `Sphere_3<SphericalKernel>`
- `Line_arc_3<SphericalKernel>`
- `Circular_arc_3<SphericalKernel>`

An example illustrating this is presented in
Chapter \ref Chapter_3D_Spherical_Geometry_Kernel "3D Spherical Geometry Kernel".
*/
bool do_intersect(Type1<SphericalKernel> obj1, Type2<SphericalKernel> obj2);

/*!
checks whether `obj1`, `obj2` and `obj3` intersect.

`Type1`, `Type2` and `Type3` can be:

- `Sphere_3<SphericalKernel>`
- `Plane_3<SphericalKernel>`
*/
bool do_intersect(Type1<SphericalKernel> obj1, Type2<SphericalKernel> obj2, Type3<SphericalKernel> obj3);

/// @}

=======
>>>>>>> 97048f10

/*!
\addtogroup intersection_grp

\brief 
\details Depending on which \cgal kernel is used, different overloads of this global
function are available.

### Notes on Backward Compatibility ###

The \ref intersection_grp function used to return an `Object`, but starting with 
\cgal 4.2 the
return type is determined by a metafunction defined by the kernel. To
preserve backward compatibility `Object` can be
constructed from the new return types implicitly, but switching to the
new style is recommended. To enable the old style without any overhead,
the macro \link CGAL_INTERSECTION_VERSION `CGAL_INTERSECTION_VERSION` \endlink must be defined to
`1` before any \cgal header is included.

\sa \ref upgrading_object
\sa \ref do_intersect_grp
\sa CGAL_INTERSECTION_VERSION
*/

/*!
\addtogroup intersection_linear_grp
\ingroup intersection

*/
/// @{

/*!
Two objects `obj1` and `obj2` intersect if there is a point `p` that
is part of both `obj1` and `obj2`.  The intersection region of those
two objects is defined as the set of all points `p` that are part of
both `obj1` and `obj2`.  Note that for objects like triangles and
polygons that enclose a bounded region, this region is considered part
of the object.  If a segment lies completely inside a triangle, then
those two objects intersect and the intersection region is the
complete segment. 

Here, `Intersect_23` means either `Intersect_2` or `Intersect_3`,
depending on the arguments.

The following tables give the possible values for `Type1` and `Type2`.

\cgalHeading{2D intersections}

The return type can be obtained through `cpp11::result_of<Kernel::Intersect_2(A, B)>::%type`.
It is equivalent to `boost::optional< boost::variant< T... > >`, the last column in the table providing the template parameter pack.

<DIV ALIGN="CENTER">
<TABLE CELLPADDING=3 BORDER="1">
<TR> <TH> Type1 </TH>
 <TH> Type2 </TH>
 <TH> Return Type:  `T...` </TH>
</TR>
<TR>
    <TD VALIGN="CENTER" > Iso_rectangle_2 </TD>
    <TD VALIGN="CENTER" > Iso_rectangle_2 </TD>
    <TD>Iso_rectangle_2</TD>
</TR>

<TR>
    <TD VALIGN="CENTER" > Iso_rectangle_2 </TD>
    <TD VALIGN="CENTER" > Line_2 </TD>
    <TD>Point_2, or Segment_2</TD>
</TR>
<TR>
    <TD VALIGN="CENTER" > Iso_rectangle_2 </TD>
    <TD VALIGN="CENTER" > Ray_2 </TD>
    <TD>Point_2, or Segment_2</TD>
</TR>
<TR>
    <TD VALIGN="CENTER" > Iso_rectangle_2 </TD>
    <TD VALIGN="CENTER" > Segment_2 </TD>
    <TD>Point_2, or Segment_2</TD>
</TR>
<TR>
    <TD VALIGN="CENTER" > Iso_rectangle_2 </TD>
    <TD VALIGN="CENTER" > Triangle_2 </TD>
    <TD>Point_2, or Segment_2, or Triangle_2, or std::vector&lt;Point_2&gt;</TD>
</TR>
<TR>
    <TD VALIGN="CENTER" > Line_2 </TD>
    <TD VALIGN="CENTER" > Line_2 </TD>
    <TD>Point_2, or Line_2</TD>
</TR>
<TR>
    <TD VALIGN="CENTER" > Line_2 </TD>
    <TD VALIGN="CENTER" > Ray_2 </TD>
    <TD>Point_2, or Ray_2</TD>
</TR>
<TR>
    <TD VALIGN="CENTER" > Line_2 </TD>
    <TD VALIGN="CENTER" > Segment_2 </TD>
    <TD>Point_2, or Segment_2</TD>
</TR>
<TR>
    <TD VALIGN="CENTER" > Line_2 </TD>
    <TD VALIGN="CENTER" > Triangle_2 </TD>
    <TD>Point_2, or Segment_2</TD>
</TR>
<TR>
    <TD VALIGN="CENTER" > Ray_2 </TD>
    <TD VALIGN="CENTER" > Ray_2 </TD>
    <TD>Point_2, or Segment_2, or Ray_2</TD>
</TR>
<TR>
    <TD VALIGN="CENTER" > Ray_2 </TD>
    <TD VALIGN="CENTER" > Segment_2 </TD>
    <TD>Point_2, or Segment_2</TD>
</TR>
<TR>
    <TD VALIGN="CENTER" > Ray_2 </TD>
    <TD VALIGN="CENTER" > Triangle_2 </TD>
    <TD>Point_2, or Segment_2</TD>
</TR>
<TR>
    <TD VALIGN="CENTER" > Segment_2 </TD>
    <TD VALIGN="CENTER" > Segment_2 </TD>
    <TD>Point_2, or Segment_2</TD>
</TR>
<TR>
    <TD VALIGN="CENTER" > Segment_2 </TD>
    <TD VALIGN="CENTER" > Triangle_2 </TD>
    <TD>Point_2, or Segment_2</TD>
</TR>
<TR>
    <TD VALIGN="CENTER" > Triangle_2 </TD>
    <TD VALIGN="CENTER" > Triangle_2 </TD>
    <TD>Point_2, or Segment_2, or Triangle_2, or std::vector&lt;Point_2&gt;</TD>
</TR>
</TABLE>
</DIV>

\cgalHeading{3D intersections}

The return type can be obtained through `cpp11::result_of<Kernel::Intersect_3(A, B)>::%type`.
It is equivalent to `boost::optional< boost::variant< T... > >`, the last column in the table providing the template parameter pack.

<DIV ALIGN="CENTER">
<TABLE CELLPADDING=3 BORDER="1">
<TR> <TH> Type1 </TH>
 <TH> Type2 </TH>
 <TH> Return Type: `T...` </TH>
</TR>
<TR>
    <TD VALIGN="CENTER" > Line_3 </TD>
    <TD VALIGN="CENTER" > Line_3 </TD>
    <TD>Point_3, or Line_3</TD>
</TR>
<TR>
    <TD VALIGN="CENTER" > Line_3 </TD>
    <TD VALIGN="CENTER" > Plane_3 </TD>
    <TD>Point_3, or Line_3</TD>
</TR>
<TR>
    <TD VALIGN="CENTER" > Line_3 </TD>
    <TD VALIGN="CENTER" > Ray_3 </TD>
    <TD>Point_3, or Ray_3</TD>
</TR>
<TR>
    <TD VALIGN="CENTER" > Line_3 </TD>
    <TD VALIGN="CENTER" > Segment_3 </TD>
    <TD>Point_3, or Segment_3</TD>
</TR>
<TR>
    <TD VALIGN="CENTER" > Line_3 </TD>
    <TD VALIGN="CENTER" > Triangle_3 </TD>
    <TD>Point_3, or Segment_3</TD>
</TR>
<TR>
    <TD VALIGN="CENTER" > Plane_3 </TD>
    <TD VALIGN="CENTER" > Plane_3 </TD>
    <TD>Line_3, or Plane_3</TD>
</TR>
<TR>
    <TD VALIGN="CENTER" > Plane_3 </TD>
    <TD VALIGN="CENTER" > Ray_3 </TD>
    <TD>Point_3, or Ray_3</TD>
</TR>
<TR>
    <TD VALIGN="CENTER" > Plane_3 </TD>
    <TD VALIGN="CENTER" > Segment_3 </TD>
    <TD>Point_3, or Segment_3</TD>
</TR>
<TR>
    <TD VALIGN="CENTER" > Plane_3 </TD>
    <TD VALIGN="CENTER" > Sphere_3 </TD>
    <TD>Point_3, or Circle_3</TD>
</TR>
<TR>
    <TD VALIGN="CENTER" > Plane_3 </TD>
    <TD VALIGN="CENTER" > Triangle_3 </TD>
    <TD>Point_3, or Segment_3, or Triangle_3</TD>
</TR>
<TR>
    <TD VALIGN="CENTER" > Ray_3 </TD>
    <TD VALIGN="CENTER" > Ray_3 </TD>
    <TD>Point_3, or Ray_3, or Segment_3</TD>
</TR>
<TR>
    <TD VALIGN="CENTER" > Ray_3 </TD>
    <TD VALIGN="CENTER" > Segment_3 </TD>
    <TD>Point_3, or Segment_3</TD>
</TR>
<TR>
    <TD VALIGN="CENTER" > Ray_3 </TD>
    <TD VALIGN="CENTER" > Triangle_3 </TD>
p    <TD>Point_3, or Segment_3</TD>
</TR>
<TR>
    <TD VALIGN="CENTER" > Segment_3 </TD>
    <TD VALIGN="CENTER" > Segment_3 </TD>
    <TD>Point_3, or Segment_3</TD>
</TR>
<TR>
    <TD VALIGN="CENTER" > Segment_3 </TD>
    <TD VALIGN="CENTER" > Triangle_3 </TD>
    <TD>Point_3, or Segment_3</TD>
</TR>
<TR>
    <TD VALIGN="CENTER" > Sphere_3 </TD>
    <TD VALIGN="CENTER" > Sphere_3 </TD>
    <TD>Point_3, or Circle_3, or Sphere_3</TD>
</TR>
<TR>
    <TD VALIGN="CENTER" > Triangle_3 </TD>
    <TD VALIGN="CENTER" > Triangle_3 </TD>
    <TD>Point_3, or Segment_3, or Triangle_3, or std::vector &lt; Point_3  &gt;</TD>
</TR>
</TABLE>
</DIV>

\cgalHeading{Example}

The following example demonstrates the most common use of 
`intersection` routines with the 2D and 3D Linear %Kernel.

\code
#include <CGAL/intersections.h>

template<typename R>
struct Intersection_visitor {
  typedef result_type void;
  void operator()(const Point_2<R>& p) const 
  { // handle point
  }
  void operator()(const Segment_2<R>& s) const 
  { 
    // handle segment 
  }
};

template <class R>
void foo(const Segment_2<R>& seg, const Line_2<R>& lin)
{
  // with C++11 support
  // auto result = intersection(seg, lin);

  // without C++11
  cpp11::result_of<R::Intersect_2(Segment_2<R>, Line_2<R>)>::type 
    result = intersection(seg, lin);

  if(result) { boost::apply_visitor(Intersection_visitor(), *result); } 
  else { 
    // no intersection 
  }

  // alternatively:
  if(result) {
    if(const Segment_2<R>* s = boost::get<Segment_2>(&*result)) {
      // handle segment
    } else {
      const Point_2<R>* p = boost::get<Point_2>(&*result);
      // handle point
    }
}
\endcode


Another example showing the use of the intersection function as a
plain function call and with `Dispatch_output_iterator` combined with
a standard library algorithm.

\cgalExample{Kernel_23/intersections.cpp}

*/
template <typename Kernel>
cpp11::result_of<Kernel::Intersect_23(Type1, Type2)>::type
intersection(Type1<Kernel> obj1, Type2<Kernel> obj2);

/*!
returns the intersection of 3 planes, which can be a
point, a line, a plane, or empty.
*/
template <typename Kernel>
boost::optional< boost::variant< Point_3, Line_3, Plane_3 > > 
intersection(const Plane_3<Kernel>& pl1,
             const Plane_3<Kernel>& pl2,
             const Plane_3<Kernel>& pl3);

/// @}
}<|MERGE_RESOLUTION|>--- conflicted
+++ resolved
@@ -81,111 +81,6 @@
 /// @}
 
 
-
-<<<<<<< HEAD
-/*!
-\addtogroup do_intersect_circular_grp
-\ingroup do_intersect
-
-\code
-#include <CGAL/Circular_kernel_intersections.h>
-\endcode
-  
-\sa `do_intersect_linear_grp`
-\sa `do_intersect_spherical_grp`
-\sa `intersection_grp`
-
-\details See Chapter \ref Chapter_2D_Circular_Geometry_Kernel "2D Circular Geometry Kernel" for details on a circular kernel instantiation.
-
-
-When using a circular kernel, in addition to the function overloads documented \ref do_intersect_linear_grp "here",
-the following function overloads are also available.
-
-
-*/
-/// @{
-/*!
-checks whether `obj1` and `obj2` intersect.  Two objects `obj1` and
-`obj2` intersect if there is a point `p` that is part of both `obj1`
-and `obj2`.  The intersection region of those two objects is defined
-as the set of all points `p` that are part of both `obj1` and `obj2`.
-Note that while for a polygon we consider the enclosed domain, for an
-object of type `Circle_2` only the curve is considered.
-
-`Type1` and `Type2` can be any of
-the following:
-
-- `Line_2<CircularKernel>`
-- `Circle_2<CircularKernel>`
-- `Line_arc_2<CircularKernel>`
-- `Circular_arc_2<CircularKernel>`
-
-An example illustrating this is presented in
-Chapter  \ref Chapter_2D_Circular_Geometry_Kernel "2D Circular Geometry Kernel".
-*/
-bool do_intersect(Type1<CircularKernel> obj1, Type2<CircularKernel> obj2);
-/// @}
-
-
-/*!
-\addtogroup do_intersect_spherical_grp
-\ingroup do_intersect
-
-\code
-#include <CGAL/Spherical_kernel_intersections.h>
-\endcode
-  
-\sa `do_intersect_linear_grp`
-\sa `do_intersect_circular_grp`
-\sa `intersection_grp`
-
-\details See Chapter \ref Chapter_3D_Spherical_Geometry_Kernel "3D Spherical Geometry Kernel" for details on a spherical kernel instantiation.
-
-
-When using a circular kernel, in addition to the function overloads documented \ref do_intersect_linear_grp "here",
-the following function overloads are also available.
-
-
-*/
-/// @{
-/*!
-checks whether `obj1` and `obj2` intersect.  Two objects `obj1` and
-`obj2` intersect if there is a point `p` that is part of both `obj1`
-and `obj2`.  The intersection region of those two objects is defined
-as the set of all points `p` that are part of both `obj1` and `obj2`.
-Note that while for a polygon we consider the enclosed domain, for an
-object of type `Circle_3` or `Sphere_3` only the curve
-or the surface is considered. 
-
-`Type1` and `Type2` can be any of
-the following:
-
-- `Line_3<SphericalKernel>`
-- `Circle_3<SphericalKernel>`
-- `Plane_3<SphericalKernel>`
-- `Sphere_3<SphericalKernel>`
-- `Line_arc_3<SphericalKernel>`
-- `Circular_arc_3<SphericalKernel>`
-
-An example illustrating this is presented in
-Chapter \ref Chapter_3D_Spherical_Geometry_Kernel "3D Spherical Geometry Kernel".
-*/
-bool do_intersect(Type1<SphericalKernel> obj1, Type2<SphericalKernel> obj2);
-
-/*!
-checks whether `obj1`, `obj2` and `obj3` intersect.
-
-`Type1`, `Type2` and `Type3` can be:
-
-- `Sphere_3<SphericalKernel>`
-- `Plane_3<SphericalKernel>`
-*/
-bool do_intersect(Type1<SphericalKernel> obj1, Type2<SphericalKernel> obj2, Type3<SphericalKernel> obj3);
-
-/// @}
-
-=======
->>>>>>> 97048f10
 
 /*!
 \addtogroup intersection_grp
