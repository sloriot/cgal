--- conflicted
+++ resolved
@@ -58,16 +58,10 @@
  CGAL::Weighted_point_3<R> wp(p1);
  CGAL::Point_3<R> p7(wp);
 
-<<<<<<< HEAD
- CGAL_static_assertion(!(std::is_convertible<CGAL::Weighted_point_3<R>,
-                                               CGAL::Point_3<R> >::value));
- CGAL_static_assertion(!(std::is_convertible<CGAL::Point_3<R>,
-=======
- static_assert(!(boost::is_convertible<CGAL::Weighted_point_3<R>,
-                                               CGAL::Point_3<R> >::value));
- static_assert(!(boost::is_convertible<CGAL::Point_3<R>,
->>>>>>> cce3dfd0
-                                               CGAL::Weighted_point_3<R> >::value));
+ static_assert(!std::is_convertible<CGAL::Weighted_point_3<R>,
+                                    CGAL::Point_3<R> >::value);
+ static_assert(!std::is_convertible<CGAL::Point_3<R>,
+                                    CGAL::Weighted_point_3<R> >::value);
 
  std::cout << '.';
 
