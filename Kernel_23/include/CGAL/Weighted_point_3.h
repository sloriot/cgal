--- conflicted
+++ resolved
@@ -90,15 +90,11 @@
     : Rep(typename R::Construct_weighted_point_3()(Return_base_tag(), x, y, z))
   {}
 
-<<<<<<< HEAD
-  typename cpp11::result_of<typename R::Construct_point_3( Weighted_point_3)>::type
-=======
   Weighted_point_3(const FT& x, const FT& y, const FT& z, const FT& w)
     : Rep(typename R::Construct_weighted_point_3()(Return_base_tag(), Point_3(x, y, z), w))
   {}
 
-  typename cpp11::result_of<typename R::Construct_point_3( Weighted_point_3)>::type 
->>>>>>> 828df0c4
+  typename cpp11::result_of<typename R::Construct_point_3( Weighted_point_3)>::type
   point() const
   {
     return typename R::Construct_point_3()(*this);
