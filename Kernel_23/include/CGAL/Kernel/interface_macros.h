--- conflicted
+++ resolved
@@ -94,23 +94,16 @@
                  collinear_are_strictly_ordered_along_line_3_object)
 CGAL_Kernel_pred(Collinear_has_on_2,
                  collinear_has_on_2_object)
-<<<<<<< HEAD
-CGAL_Kernel_pred_RT(Collinear_2,
-                    collinear_2_object)
-CGAL_Kernel_pred_RT(Collinear_3,
-                    collinear_3_object)
-CGAL_Kernel_pred_RT(Compare_angle_3,
-                    compare_angle_3_object)
-=======
 CGAL_Kernel_pred(Collinear_2,
                  collinear_2_object)
 CGAL_Kernel_pred(Collinear_3,
                  collinear_3_object)
->>>>>>> 8ba8953d
+CGAL_Kernel_pred(Compare_angle_3,
+                 compare_angle_3_object)
 CGAL_Kernel_pred(Compare_angle_with_x_axis_2,
                  compare_angle_with_x_axis_2_object)
-CGAL_Kernel_pred_RT(Compare_dihedral_angle_3,
-                    compare_dihedral_angle_3_object)
+CGAL_Kernel_pred(Compare_dihedral_angle_3,
+                 compare_dihedral_angle_3_object)
 CGAL_Kernel_pred(Compare_distance_2,
                  compare_distance_2_object)
 CGAL_Kernel_pred(Compare_distance_3,
