--- conflicted
+++ resolved
@@ -36,13 +36,6 @@
 class Reflection {};
 class Identity_transformation {};
 
-<<<<<<< HEAD
-CGAL_EXPORT extern const Translation             TRANSLATION;
-CGAL_EXPORT extern const Rotation                ROTATION;
-CGAL_EXPORT extern const Scaling                 SCALING;
-CGAL_EXPORT extern const Reflection              REFLECTION;
-CGAL_EXPORT extern const Identity_transformation IDENTITY;
-=======
 #ifndef CGAL_HEADER_ONLY
 
 CGAL_EXPORT extern const Translation              TRANSLATION;
@@ -52,10 +45,8 @@
 CGAL_EXPORT extern const Identity_transformation  IDENTITY;
 
 #endif
->>>>>>> d96bdd9d
 
 } //namespace CGAL
-
 #ifdef CGAL_HEADER_ONLY
 #include <CGAL/aff_transformation_tags_impl.h>
 #endif // CGAL_HEADER_ONLY
