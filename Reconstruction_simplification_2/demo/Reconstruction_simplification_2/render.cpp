--- conflicted
+++ resolved
@@ -332,15 +332,9 @@
 
 void R_s_k_2::draw_relevance(const float line_width, const int nb, const bool incolors)
 {
-<<<<<<< HEAD
     MultiIndex mindex;
-
-    FT min_value = std::numeric_limits<FT>::max();
-=======
-    PQueue queue;
     FT min_value = (std::numeric_limits<FT>::max)();
->>>>>>> 084da07c
-    FT max_value = std::numeric_limits<FT>::lowest();
+    FT max_value = (std::numeric_limits<FT>::lowest)();
     unsigned nb_initial = 0;
     for (Finite_edges_iterator ei = m_dt.finite_edges_begin(); ei != m_dt.finite_edges_end(); ++ei)
     {
@@ -349,25 +343,14 @@
         FT value = m_dt.get_edge_relevance(edge); // >= 0
         
         nb_initial++;
-<<<<<<< HEAD
-        min_value = std::min(min_value, value);
-        max_value = std::max(max_value, value);
-        mindex.insert(PEdge(edge, value));
-
-=======
         min_value = (std::min)(min_value, value);
         max_value = (std::max)(max_value, value);
-        queue.push(PEdge(edge, value));
->>>>>>> 084da07c
+        mindex.insert(PEdge(edge, value));
     }
     if (min_value == max_value) max_value += 1.0;
     
     ::glLineWidth(line_width);
-<<<<<<< HEAD
-    int nb_remove = std::min(nb, int(mindex.size()));
-=======
-    int nb_remove = (std::min)(nb, int(queue.size()));
->>>>>>> 084da07c
+    int nb_remove = (std::min)(nb, int(mindex.size()));
 
     ::glColor3d(0.5, 0.1, 0.1);
     for (int i = 0; i < nb_remove; ++i) 
@@ -936,11 +919,7 @@
         mindex.insert(PEdge(edge, value));
     }
 
-<<<<<<< HEAD
-    int nb_remove = std::min(nb, int(mindex.size()));
-=======
-    int nb_remove = (std::min)(nb, int(queue.size()));
->>>>>>> 084da07c
+    int nb_remove = (std::min)(nb, int(mindex.size()));
     for (int i = 0; i < nb_remove; ++i) 
     {
     	PEdge pedge = *(mindex.get<1>()).begin();
