// Copyright (c) 2011 CNRS and LIRIS' Establishments (France).
// All rights reserved.
//
// This file is part of CGAL (www.cgal.org)
//
// $URL$
// $Id$
// SPDX-License-Identifier: LGPL-3.0-or-later OR LicenseRef-Commercial
//
// Author(s)     : Guillaume Damiand <guillaume.damiand@liris.cnrs.fr>
//
#ifndef CGAL_LINEAR_CELL_COMPLEX_CONSTRUCTORS_H
#define CGAL_LINEAR_CELL_COMPLEX_CONSTRUCTORS_H 1

#include <CGAL/IO/OFF.h>
#include <CGAL/Linear_cell_complex_incremental_builder.h>

#include <algorithm>
#include <iostream>
#include <fstream>
#include <map>
#include <vector>
#include <list>

namespace CGAL {

  /** @file Linear_cell_complex_constructors.h
   * Some construction operations for a linear cell complex from other
   * CGAL data structures.
   */


  /**
   * Imports a plane-embedded graph from a list of points and edges represented as pairs of vertex indices
   */
  template< class LCC >
  typename LCC::Dart_handle import_from_plane_graph(LCC& alcc,
                                                   const std::vector<typename LCC::Point>& vertices,
                                                   const std::vector<size_t>& edge_indices)
  {
    typedef typename LCC::Traits::Construct_direction_2 Construct_direction_2;
    typedef typename LCC::Traits::Construct_vector Construct_vector;
    typedef typename LCC::Dart_handle Dart_handle;
    typedef typename LCC::Traits::Direction_2 Direction;
    typedef typename std::map<Direction, Dart_handle>::iterator LCC_iterator;
    typedef typename std::list<Dart_handle>::iterator List_iterator;
    typedef typename LCC::Point Point;

    CGAL_static_assertion( LCC::dimension>=2 && LCC::ambient_dimension==2 );
    CGAL_assertion(edge_indices.size() % 2 == 0);

    std::vector< typename LCC::Vertex_attribute_handle > initVertices;
    initVertices.reserve(vertices.size());
    std::transform(vertices.begin(),
                   vertices.end(),
                   std::back_inserter(initVertices),
                   [&](const Point& point) {
      return alcc.create_vertex_attribute(point);
    });

    std::vector< std::list<Dart_handle> > testVertices{vertices.size(), std::list<Dart_handle>()};

    Dart_handle d1 = alcc.null_handle;
    for (std::size_t i = 0; (i + 1) < edge_indices.size(); i += 2) {
      const auto& v1 = edge_indices[i];
      const auto& v2 = edge_indices[i + 1];
      CGAL_assertion(v1 < initVertices.size());
      CGAL_assertion(v2 < initVertices.size());

      d1 = alcc.make_segment(initVertices[v1], initVertices[v2], true);

      testVertices[v1].push_back(d1);
      testVertices[v2].push_back(alcc.template opposite<2>(d1));
    }

    // LCC associating directions and darts.
    std::map<Direction, Dart_handle> tabDart;
    List_iterator it;
    LCC_iterator  it2;

    Dart_handle first = alcc.null_handle;
    Dart_handle prec = alcc.null_handle;

    for (unsigned int i=0; i<initVertices.size(); ++i)
    {
      it = testVertices[i].begin();
      if (it != testVertices[i].end()) // Si la liste n'est pas vide.
      {
        // 1. We insert all the darts and sort them depending on the direction
        tabDart.clear();

        Point vertex1 = alcc.point(*it);
        Point vertex2 = alcc.point(alcc.other_extremity(*it));

        tabDart.insert(std::pair<Direction, Dart_handle>
                       (Construct_direction_2()
                        (Construct_vector()
                        (vertex1,vertex2)), *it));

        ++it;
        while (it!=testVertices[i].end())
        {
          vertex2 = alcc.point(alcc.other_extremity(*it));
          tabDart.insert(std::pair<Direction, Dart_handle>
                         (Construct_direction_2()
                          (Construct_vector()
                           (vertex1,vertex2)), *it));
          ++it;
        }

        // 2. We run through the array of darts and 1 links darts.
        it2 = tabDart.begin();
        first = it2->second;
        prec = first;
        ++it2;

        while (it2!=tabDart.end())
        {
          alcc.set_next(alcc.template opposite<2>(it2->second), prec);
          prec = it2->second;
          ++it2;
        }
        alcc.set_next(alcc.template opposite<2>(first), prec);
      }
    }

    // We return a dart from the imported object.
    return first;
  }

  /**
   * Imports a plane-embedded graph from a file into a LinearCellComplex.
   *
   * @param alcc the linear cell complex where the graph will be imported.
   * @param ais the istream where read the graph.
   * @return A dart created during the convertion.
   */
  template< class LCC >
  typename LCC::Dart_handle import_from_plane_graph(LCC& alcc,
                                                    std::istream& ais)
  {
    using FT = typename LCC::FT;
    using Point = typename LCC::Point;

    std::vector<Point> vertices;
    unsigned int numVertices = 0;
    unsigned int numEdges = 0;
    ais >> numVertices >> numEdges;
    while (numVertices > 0)
    {
      if (!ais.good())
      {
        std::cout << "Problem: file does not contain enough vertices."
                  << std::endl;
        return alcc.null_handle;
      }

      FT x, y;
<<<<<<< HEAD
      ais >> iformat(x) >> iformat(y);
=======
      ais >> IO::iformat(x) >> IO::iformat(y);
>>>>>>> cf69d322
      vertices.push_back(Point{x, y});
      --numVertices;
    }

   std::vector<size_t> edge_indices;
    while (numEdges>0)
    {
      if (!ais.good())
      {
        std::cout << "Problem: file does not contain enough edges."
                  << std::endl;
        return alcc.null_handle;
      }

      // We read an edge (given by the number of its two vertices).
      unsigned int v1, v2;
      ais >> v1 >> v2;
      --numEdges;

      CGAL_assertion(v1 < vertices.size());
      CGAL_assertion(v2 < vertices.size());

      edge_indices.push_back(v1);
      edge_indices.push_back(v2);
    }

    return import_from_plane_graph(alcc, vertices, edge_indices);
  }

  template < class LCC >
  typename LCC::Dart_handle
  import_from_plane_graph(LCC& alcc, const char* filename)
  {
    std::ifstream input(filename);
    if (!input.is_open()) return alcc.null_handle;
    return import_from_plane_graph(alcc, input);
  }

  template < class LCC >
  bool load_off(LCC& alcc, std::istream& in)
  {
    File_header_OFF  m_file_header;
    File_scanner_OFF scanner( in, m_file_header.verbose());
    if (!in) return false;
    m_file_header = scanner;  // Remember file header after return.

    Linear_cell_complex_incremental_builder_3<LCC> B(alcc);
    B.begin_surface(scanner.size_of_vertices(),
                    scanner.size_of_facets(),
                    scanner.size_of_halfedges());

    typedef typename LCC::Point Point;

    // read in all vertices
    std::size_t  i;
    for (i = 0; i < scanner.size_of_vertices(); i++)
    {
      Point p;
      file_scan_vertex(scanner, p);
      B.add_vertex(p);
      scanner.skip_to_next_vertex(i);
    }
    /* TODO rollback
       if ( ! in  || B.error()) {
       B.rollback();
       in.clear( std::ios::badbit);
       return;
       }
    */

    // read in all facets
    for (i=0; i<scanner.size_of_facets(); i++)
    {
      B.begin_facet();
      std::size_t no=0;
      scanner.scan_facet(no, i);
      /* TODO manage errors
         if( ! in || B.error() || no < 3) {
         if ( scanner.verbose()) {
         std::cerr << " " << std::endl;
         std::cerr << "Polyhedron_scan_OFF<Traits>::" << std::endl;
         std::cerr << "operator()(): input error: facet " << i
         << " has fewer than 3 vertices." << std::endl;
         }
         B.rollback();
         in.clear( std::ios::badbit);
         return;
         } */
      for (std::size_t j=0; j<no; j++)
      {
        std::size_t index;
        scanner.scan_facet_vertex_index(index, j+1, i);
        if(! in){
          return false;
        }
        B.add_vertex_to_facet(index);
      }
      B.end_facet();
      scanner.skip_to_next_facet(i);
    }
    /* TODO manage errors
       if ( ! in  || B.error()) {
       B.rollback();
       in.clear( std::ios::badbit);
       return;
       }
       if ( B.check_unconnected_vertices()) {
       if ( ! B.remove_unconnected_vertices()) {
       if ( scanner.verbose()) {
       std::cerr << " " << std::endl;
       std::cerr << "Polyhedron_scan_OFF<Traits>::" << std::endl;
       std::cerr << "operator()(): input error: cannot "
       "successfully remove isolated vertices."
       << std::endl;
       }
       B.rollback();
       in.clear( std::ios::badbit);
       return;
       }
       }*/
    B.end_surface();

    return true;
  }

  template < class LCC >
  bool load_off(LCC& alcc, const char* filename)
  {
    std::ifstream input(filename);
    if (!input.is_open())
    { return false; }

    return load_off(alcc, input);
  }

  /** Export the alcc in off file format. If dimension>2, export all faces but only once.
   *  @pre all faces are closed (i.e. form by closed cycles of edges)
   */
  template < class LCC >
  bool write_off(LCC& alcc, std::ostream& out)
  {
    if (!alcc.are_all_faces_closed())
    {
      std::cerr<<"Impossible to write in off a map having open faces."<<std::endl;
      return false;
    }

    File_header_OFF header(false);
    header.set_binary(IO::is_binary(out));
    header.set_no_comments(!IO::is_pretty(out));
    File_writer_OFF writer( header);
    writer.header().set_polyhedral_surface(true);
    writer.header().set_halfedges(alcc.number_of_darts());

    // Print header.
    writer.write_header(out,
                        alcc.number_of_vertex_attributes(),
                        alcc.number_of_halfedges(),
                        alcc.template one_dart_per_cell<2>().size());

    typedef typename LCC::Vertex_attribute_range::iterator VCI;
    VCI vit, vend = alcc.vertex_attributes().end();
    for (vit=alcc.vertex_attributes().begin(); vit!=vend; ++vit)
    {
      writer.write_vertex(::CGAL::to_double(vit->point().x()),
                          ::CGAL::to_double(vit->point().y()),
                          ::CGAL::to_double(vit->point().z()));
    }

    typedef Inverse_index< VCI > Index;
    Index index( alcc.vertex_attributes().begin(),
                 alcc.vertex_attributes().end());
    writer.write_facet_header();

    typename LCC::size_type m = alcc.get_new_mark();

    for (typename LCC::Dart_range::iterator itall = alcc.darts().begin(),
           itallend = alcc.darts().end(); itall!=itallend; ++itall)
    {
      if (!alcc.is_marked(itall, m))
      {
        std::size_t n = 0;
        typename LCC::Dart_handle cur=itall;
        do
        {
          ++n;
          assert(alcc.is_next_exist(cur));
          cur=alcc.next(cur);
        }
        while(cur!=itall);

        CGAL_assertion( n>=3 );
        writer.write_facet_begin(n);

        // Second we write the indices of vertices.
        do
        {
          // TODO case with index
          writer.write_facet_vertex_index(index[VCI(alcc.vertex_attribute(cur))]);
          alcc.mark(cur, m);
          alcc.mark(alcc.other_orientation(cur), m); // for GMap only, for CMap
          assert(alcc.is_next_exist(cur));           // marks the same dart twice
          cur=alcc.next(cur);
        }
        while(cur!=itall);

        writer.write_facet_end();
      }
    }
    writer.write_footer();
    alcc.free_mark(m);
    return true;
  }

  template < class LCC >
  bool write_off(LCC& alcc, const char* filename)
  {
    std::ofstream output(filename);
    if (!output.is_open())
    { return false; }

    return write_off(alcc, output);
  }

} // namespace CGAL

#endif // CGAL_LINEAR_CELL_COMPLEX_CONSTRUCTORS_H //
// EOF //<|MERGE_RESOLUTION|>--- conflicted
+++ resolved
@@ -156,11 +156,7 @@
       }
 
       FT x, y;
-<<<<<<< HEAD
-      ais >> iformat(x) >> iformat(y);
-=======
       ais >> IO::iformat(x) >> IO::iformat(y);
->>>>>>> cf69d322
       vertices.push_back(Point{x, y});
       --numVertices;
     }
