--- conflicted
+++ resolved
@@ -1,21 +1,3 @@
-<<<<<<< HEAD
-Subject: CGAL 5.2 Beta 1 Released, Computational Geometry Algorithms Library
-Content-Type: text/plain; charset="utf-8"
-Body:
-
-The CGAL Open Source Project is pleased to announce the release 5.2 Beta 1
-of CGAL, the Computational Geometry Algorithms Library.
-
-
-CGAL version 5.2 Beta 1 is a public testing release. It should provide a
-solid ground to report bugs that need to be tackled before the release
-of the final version of CGAL 5.2 in December 2020.
-
-
-Fixes, improvements, and various small features have been added since
-CGAL 5.1. See https://www.cgal.org/2020/11/18/cgal52-beta1/ for a
-complete list of changes.
-=======
 Subject: CGAL 5.3 Beta 1 Released, Computational Geometry Algorithms Library
 Content-Type: text/plain; charset="utf-8"
 Body:
@@ -159,7 +141,6 @@
 -   Breaking change: the support for TensorFlow has been dropped; the
     classifier CGAL::TensorFlow::Neural_network_classifier has been
     removed.
->>>>>>> 2891c22f
 
 
 The CGAL project is a collaborative effort to develop a robust,
