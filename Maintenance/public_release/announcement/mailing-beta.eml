<<<<<<< HEAD
Subject: CGAL 5.3 Beta 1 Released, Computational Geometry Algorithms Library
Content-Type: text/plain; charset="utf-8"
Body:

The CGAL Open Source Project is pleased to announce the release 5.3 Beta 1
of CGAL, the Computational Geometry Algorithms Library.


CGAL version 5.3 Beta 1 is a public testing release. It should provide a
solid ground to report bugs that need to be tackled before the release
of the final version of CGAL 5.3 in July 2021.


Besides fixes and general enhancement to existing packages, the following
has changed since CGAL 5.2:

Quadtrees, Octrees, and Orthtrees (new package)

-   This package implements a tree data structure in which each node
    encloses a hypercubic section of space and each non-leave node has
    hypercubic children whose edge lengths are half its edge length.
    Such a data structure is known as a quadtree in 2D, an octree in 3D,
    and is generalized as an “orthtree” in higher dimensions.

      https://www.cgal.org/2021/04/27/Orthtree/

      https://doc.cgal.org/5.3/Manual/packages.html#PkgOrthtree


Triangulations on the Sphere (new package)

-   This package enables the construction and manipulation of Delaunay
    triangulations on the 2-sphere. Triangulations are built
    incrementally and can be modified by insertion or removal of
    vertices. Point location querying and primitives to build the dual
    Voronoi diagram are provided.

      https://doc.cgal.org/5.3/Manual/packages.html#PkgTriangulationOnSphere2


File Input / Output

-   Point set, polygon soup, and polygon mesh file I/O functions have
    been harmonized and documented:
    -   Point set I/O functions can be found in the packages
        Point_set_processing_3, and Point_set_3.
    -   Polygon mesh I/O functions can be found in the package BGL.
    -   Polygon soup I/O can be found in the package Stream_support.

A comprehensive list of the supported file formats is available in the
Stream_support package:

    https://doc.cgal.org/5.3/Stream_support/index.html#IOstreamSupportedFormats

Inversely, the following page can be used to find out which CGAL data
structures can be used given a specific file format.

    https://doc.cgal.org/5.3/Stream_support/IOStreamSupportedFileFormats.html


Requirements

-   The CMake minimal version is now 3.14.

-   The GNU compiler g++ versions 6 and 7 are no longer tested. Only
    version 8.3 or later are supported


2D and 3D Linear Geometry Kernel

-   Added is_translation(), is_scaling(), is_reflection(), and
    is_rotation() to the classes Aff_transformation_2 and
    Aff_transformation_3, which enable determining if the
    transformations use a specialized representation internally.


2D Regularized Boolean Set-Operations

-   Added documentation for the free functions
    oriented_side(const Point_2& p, ....) that accept a point and a
    polygon.
-   Documentation has been improved across the whole package.


Polygon Mesh Processing

-   Added the class CGAL::Polyhedral_envelope, providing a way to
    quickly check if a primitive (point, segment, or triangle) is within
    a polyhedral envelope around a set of triangles. It is based on the
    work of Bolun Wang, Teseo Schneider, Yixin Hu, Marco Attene, and
    Daniele Panozzo. “Exact and efficient polyhedral envelope
    containment check.” (ACM Trans. Graph., 39-4, July 2020).
-   Added more functions in the visitor of the corefinement based
    methods to track all edge creations.


Surface Mesh Topology

-   Added the function
    CGAL::Surface_mesh_topology::Curves_on_surface_topology::is_homotopic_to_simple_cycle(),
    which can be used to determine whehter a closed path on a surface
    mesh can be continously transformed to a cycle without self
    intersection.


Surface Mesh Simplification

-   Added a filtering mechanism so that costly tests get only applied to
    the next candidate for the edge collapse.
-   Added the class Polyhedral_envelope_filter, which enables to perform
    mesh simplification inside a polyhedral envelope of the input mesh.


2D Polyline Simplification

-   When polylines have common subsequences of vertices, these
    subsequences may now be simplifified simultaneously.


dD Triangulations

-   Added the function insert_if_in_star() to the class
    CGAL::Regular_triangulation, which enables users to insert a point p
    in a regular triangulation on the condition that p appears
    post-insertion in the star of a user-specified, existing vertex.


2D and 3D Alpha Shapes

-   Breaking change: The following deprecated classes have been removed:
    Alpha_shape_euclidean_traits_2,
    Weighted_alpha_shape_euclidean_traits_2,
    Alpha_shape_euclidean_traits_3, and
    Weighted_alpha_shape_euclidean_traits_3. All CGAL kernel can be used
    directly as models of the concepts of the 2D and 3D Alpha Shape
    packages.


Classification

-   Breaking change: the support for TensorFlow has been dropped; the
    classifier CGAL::TensorFlow::Neural_network_classifier has been
    removed.
=======
Subject: CGAL 5.4 Beta 1 Released, Computational Geometry Algorithms Library
Content-Type: text/plain; charset="utf-8"
Body:

The CGAL Open Source Project is pleased to announce the release 5.4 Beta 1
of CGAL, the Computational Geometry Algorithms Library.


CGAL version 5.4 Beta 1 is a public testing release. It should provide a
solid ground to report bugs that need to be tackled before the release
of the final version of CGAL 5.4 in January 2022.


Besides fixes and general enhancement to existing packages, the following
has changed since CGAL 5.3:


General changes

-   Added the cmake target CGAL::CGAL_Basic_viewer to ease the
    compilation of programs using the basic viewer-based function
    CGAL::draw(). This target will define the macro and link with
    CGAL_Qt5 target when linked with it.

-   The kernel providing exact constructions and exact predicates
    (CGAL::Exact_predicates_exact_constructions_kernel) is now
    thread-safe.
    more details.


Shape Regularization (new package)

-   This package enables to regularize a set of segments and open or
    closed contours in 2D and a set of planes in 3D such that all input
    objects are rotated and aligned with respect to the user-specified
    conditions. In addition, it provides a global regularization
    framework that can be adjusted for the user needs and any type of
    geometric objects.

      https://www.cgal.org/2021/11/16/shape-regularization/

      https://doc.cgal.org/5.4/Manual/packages.html#PkgShapeRegularization


Weights (new package)

-   This package provides a simple and unified interface to different
    types of weights. In particular, it groups all weights into three
    category: analytic weights including all basic weights which can be
    computed analytically for a query point with respect to its local
    neighbors in 2D and 3D; barycentric weights, including all weights
    which can be computed for a query point with respect to the vertices
    of a planar polygon; and weighting regions, including all weights
    which are used to balance other weights.

      https://doc.cgal.org/5.4/Manual/packages.html#PkgWeights


2D Generalized Barycentric Coordinates (major changes)

-   Breaking change: The headers Segment_coordinates_2.h and
    Triangle_coordinates_2.h are renamed to segment_coordinates_2.h and
    triangle_coordinates_2.h.
-   The classes Segment_coordinates_2 and Triangle_coordinates_2 are
    deprecated. The free functions compute_segment_coordinates_2() and
    compute_triangle_coordinates_2() are deprecated as well. Instead,
    the free functions segment_coordinates_2() and
    triangle_coordinates_2() should be used.
-   The enums Query_point_location and Type_of_algorithm are deprecated.
    Instead, the enum Computation_policy_2 should be used.
-   The classes Wachspress_2, Discrete_harmonic_2, Mean_value_2, and
    Generalized_barycentric_coordinates_2 are deprecated. As
    consequence, the concept BarycentricCoordinates_2 is deprecated as
    well. Instead, the classes Wachspress_coordinates_2,
    Discrete_harmonic_coordinates_2, and Mean_value_coordinates_2 should
    be used.
-   Added the class Harmonic_coordinates_2 to compute approximate
    harmonic coordinates in 2D. These coordinates satisfy all properties
    of barycentric coordinates inside any simple polygon.
-   Added a new concept DiscretizedDomain_2 and a model of this concept
    called Delaunay_domain_2, which is based on the Mesh 2 package. A
    model of this concept is required to use Harmonic_coordinates_2.
-   Added free functions to compute Wachspress, discrete harmonic, and
    mean value coordinates.
-   All free functions and classes are now using ranges and property
    maps.

      https://doc.cgal.org/5.4/Manual/packages.html#PkgBarycentricCoordinates2


See https://www.cgal.org/2021/12/17/cgal54-beta1/ for a
complete list of changes.
>>>>>>> ce463735


The CGAL project is a collaborative effort to develop a robust,
easy-to-use, and efficient C++ software library of geometric data
structures and algorithms, like
- triangulations (2D constrained triangulations, Delaunay triangulations
  and periodic triangulations in 2D and 3D),
- Voronoi diagrams (for 2D and 3D points, 2D additively weighted
  Voronoi diagrams, and segment Voronoi diagrams),
- Boolean operations on polygons and polyhedra,
- regularized Boolean operations on polygons with curved arcs
- arrangements of curves,
- mesh generation (2D, 3D and surface mesh generation,
  surface mesh subdivision and parametrization),
- alpha shapes (in 2D and 3D),
- convex hull algorithms (in 2D, 3D and dD),
- operations on polygons (straight skeleton and offset polygon),
- search structures (kd trees for nearest neighbor search, and
  range and segment trees),
- interpolation (natural neighbor interpolation and placement of
  streamlines),
- optimization algorithms (smallest enclosing sphere of points or
  spheres, smallest enclosing ellipsoid of points, principal
  component analysis).




Some modules are distributed under the terms of the LGPL Open Source
license (GNU Lesser General Public License v3 or later versions).
Most modules are distributed under the terms of the GPL Open Source
license (GNU General Public License v3 or later versions).
If your intended usage does not meet the criteria of the
aforementioned licenses, a commercial license can be purchased from
GeometryFactory (http://www.geometryfactory.com/).


For further information and for downloading the library and its
documentation, please visit the CGAL web site: https://www.cgal.org/<|MERGE_RESOLUTION|>--- conflicted
+++ resolved
@@ -1,148 +1,3 @@
-<<<<<<< HEAD
-Subject: CGAL 5.3 Beta 1 Released, Computational Geometry Algorithms Library
-Content-Type: text/plain; charset="utf-8"
-Body:
-
-The CGAL Open Source Project is pleased to announce the release 5.3 Beta 1
-of CGAL, the Computational Geometry Algorithms Library.
-
-
-CGAL version 5.3 Beta 1 is a public testing release. It should provide a
-solid ground to report bugs that need to be tackled before the release
-of the final version of CGAL 5.3 in July 2021.
-
-
-Besides fixes and general enhancement to existing packages, the following
-has changed since CGAL 5.2:
-
-Quadtrees, Octrees, and Orthtrees (new package)
-
--   This package implements a tree data structure in which each node
-    encloses a hypercubic section of space and each non-leave node has
-    hypercubic children whose edge lengths are half its edge length.
-    Such a data structure is known as a quadtree in 2D, an octree in 3D,
-    and is generalized as an “orthtree” in higher dimensions.
-
-      https://www.cgal.org/2021/04/27/Orthtree/
-
-      https://doc.cgal.org/5.3/Manual/packages.html#PkgOrthtree
-
-
-Triangulations on the Sphere (new package)
-
--   This package enables the construction and manipulation of Delaunay
-    triangulations on the 2-sphere. Triangulations are built
-    incrementally and can be modified by insertion or removal of
-    vertices. Point location querying and primitives to build the dual
-    Voronoi diagram are provided.
-
-      https://doc.cgal.org/5.3/Manual/packages.html#PkgTriangulationOnSphere2
-
-
-File Input / Output
-
--   Point set, polygon soup, and polygon mesh file I/O functions have
-    been harmonized and documented:
-    -   Point set I/O functions can be found in the packages
-        Point_set_processing_3, and Point_set_3.
-    -   Polygon mesh I/O functions can be found in the package BGL.
-    -   Polygon soup I/O can be found in the package Stream_support.
-
-A comprehensive list of the supported file formats is available in the
-Stream_support package:
-
-    https://doc.cgal.org/5.3/Stream_support/index.html#IOstreamSupportedFormats
-
-Inversely, the following page can be used to find out which CGAL data
-structures can be used given a specific file format.
-
-    https://doc.cgal.org/5.3/Stream_support/IOStreamSupportedFileFormats.html
-
-
-Requirements
-
--   The CMake minimal version is now 3.14.
-
--   The GNU compiler g++ versions 6 and 7 are no longer tested. Only
-    version 8.3 or later are supported
-
-
-2D and 3D Linear Geometry Kernel
-
--   Added is_translation(), is_scaling(), is_reflection(), and
-    is_rotation() to the classes Aff_transformation_2 and
-    Aff_transformation_3, which enable determining if the
-    transformations use a specialized representation internally.
-
-
-2D Regularized Boolean Set-Operations
-
--   Added documentation for the free functions
-    oriented_side(const Point_2& p, ....) that accept a point and a
-    polygon.
--   Documentation has been improved across the whole package.
-
-
-Polygon Mesh Processing
-
--   Added the class CGAL::Polyhedral_envelope, providing a way to
-    quickly check if a primitive (point, segment, or triangle) is within
-    a polyhedral envelope around a set of triangles. It is based on the
-    work of Bolun Wang, Teseo Schneider, Yixin Hu, Marco Attene, and
-    Daniele Panozzo. “Exact and efficient polyhedral envelope
-    containment check.” (ACM Trans. Graph., 39-4, July 2020).
--   Added more functions in the visitor of the corefinement based
-    methods to track all edge creations.
-
-
-Surface Mesh Topology
-
--   Added the function
-    CGAL::Surface_mesh_topology::Curves_on_surface_topology::is_homotopic_to_simple_cycle(),
-    which can be used to determine whehter a closed path on a surface
-    mesh can be continously transformed to a cycle without self
-    intersection.
-
-
-Surface Mesh Simplification
-
--   Added a filtering mechanism so that costly tests get only applied to
-    the next candidate for the edge collapse.
--   Added the class Polyhedral_envelope_filter, which enables to perform
-    mesh simplification inside a polyhedral envelope of the input mesh.
-
-
-2D Polyline Simplification
-
--   When polylines have common subsequences of vertices, these
-    subsequences may now be simplifified simultaneously.
-
-
-dD Triangulations
-
--   Added the function insert_if_in_star() to the class
-    CGAL::Regular_triangulation, which enables users to insert a point p
-    in a regular triangulation on the condition that p appears
-    post-insertion in the star of a user-specified, existing vertex.
-
-
-2D and 3D Alpha Shapes
-
--   Breaking change: The following deprecated classes have been removed:
-    Alpha_shape_euclidean_traits_2,
-    Weighted_alpha_shape_euclidean_traits_2,
-    Alpha_shape_euclidean_traits_3, and
-    Weighted_alpha_shape_euclidean_traits_3. All CGAL kernel can be used
-    directly as models of the concepts of the 2D and 3D Alpha Shape
-    packages.
-
-
-Classification
-
--   Breaking change: the support for TensorFlow has been dropped; the
-    classifier CGAL::TensorFlow::Neural_network_classifier has been
-    removed.
-=======
 Subject: CGAL 5.4 Beta 1 Released, Computational Geometry Algorithms Library
 Content-Type: text/plain; charset="utf-8"
 Body:
@@ -235,7 +90,6 @@
 
 See https://www.cgal.org/2021/12/17/cgal54-beta1/ for a
 complete list of changes.
->>>>>>> ce463735
 
 
 The CGAL project is a collaborative effort to develop a robust,
