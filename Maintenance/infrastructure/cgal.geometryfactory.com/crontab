# For details see man 4 crontabs

# Example of job definition:
# .---------------- minute (0 - 59)
# |  .------------- hour (0 - 23)
# |  |  .---------- day of month (1 - 31)
# |  |  |  .------- month (1 - 12) OR jan,feb,mar,apr ...
# |  |  |  |  .---- day of week (0 - 6) (Sunday=0 or 7) OR sun,mon,tue,wed,thu,fri,sat
# |  |  |  |  |
# *  *  *  *  *  command to be executed

PATH=/home/lrineau/bin-cmake3:/bin:/usr/bin:/home/lrineau/bin
LC_CTYPE=en_US.UTF-8

# Update testsuite result pages
5,15,25,35,45,55 * * * *  cd $HOME/CGAL/collect_and_public_testresults; ./treat_result_collection || echo ERROR

# Launch the test suite, every 10mn, from 21:00 to 22:50, with no
# platform. That is actually used by the Doxygen testsuite... :-\
#*/10 21-22 * * * setarch i686 $HOME/CGAL/Scripts/developer_scripts/autotest_cgal_with_cmake

# Create internal release
# The script also updates the manual tools.

# "master" alone
0 21  *  *  Sun                      cd $HOME/CGAL/create_internal_release && /usr/bin/time scl enable rh-git29 -- $HOME/bin/create_release $HOME/CGAL/branches/master.git --do-it || echo ERROR
# "integration"
<<<<<<< HEAD
0 21  *  *  Mon,Tue,Wed,Thu      cd $HOME/CGAL/create_internal_release && /usr/bin/time scl enable rh-git29 -- $HOME/bin/create_release $HOME/CGAL/branches/integration.git $HOME/CGAL/branches/empty-dir --do-it --public || echo ERROR
# from branch 5.0
0 21  *  *  Fri                      cd $HOME/CGAL/create_internal_release-5.0-branch && /usr/bin/time scl enable rh-git29 -- $HOME/bin/create_release $HOME/CGAL/branches/CGAL-5.0-branch.git --public --do-it || echo ERROR
# from branch 4.14
0 21  *  *  Sat                      cd $HOME/CGAL/create_internal_release-4.14-branch && /usr/bin/time scl enable rh-git29 -- $HOME/bin/create_release $HOME/CGAL/branches/CGAL-4.14-branch.git --public --do-it || echo ERROR
=======
0 21  *  *  Mon,Tue,Wed,Thu,Fri      cd $HOME/CGAL/create_internal_release && /usr/bin/time scl enable rh-git29 -- $HOME/bin/create_release $HOME/CGAL/branches/integration.git $HOME/CGAL/branches/empty-dir --do-it --public || echo ERROR
# from branch 5.0
0 21  *  *  Sat                      cd $HOME/CGAL/create_internal_release-5.0-branch && /usr/bin/time scl enable rh-git29 -- $HOME/bin/create_release $HOME/CGAL/branches/CGAL-5.0-branch.git --public --do-it || echo ERROR
# from branch 4.14
#0 21  *  *  Sat                      cd $HOME/CGAL/create_internal_release-4.14-branch && /usr/bin/time scl enable rh-git29 -- $HOME/bin/create_release $HOME/CGAL/branches/CGAL-4.14-branch.git --public --do-it || echo ERROR
>>>>>>> 194cdcf5

## Older stuff
# from branch 4.13
#0 21  *  *  Fri                      cd $HOME/CGAL/create_internal_release-4.13-branch && /usr/bin/time scl enable rh-git29 -- $HOME/bin/create_release $HOME/CGAL/branches/CGAL-4.13-branch.git --public --do-it || echo ERROR
# from branch 4.12
#0 21  *  *  Sat                      cd $HOME/CGAL/create_internal_release-4.12-branch && /usr/bin/time scl enable rh-git29 -- $HOME/bin/create_release $HOME/CGAL/branches/CGAL-4.12-branch.git --public --do-it || echo ERROR
# from branch 4.11
#0 21  *  *  Sat                      cd $HOME/CGAL/create_internal_release-4.11-branch && /usr/bin/time scl enable rh-git29 -- $HOME/bin/create_release $HOME/CGAL/branches/CGAL-4.11-branch.git --public --do-it || echo ERROR
# from branch 4.10
#0 21  *  *  Mon,Tue                  cd $HOME/CGAL/create_internal_release-4.10-branch && /usr/bin/time scl enable rh-git29 -- $HOME/bin/create_release $HOME/CGAL/branches/CGAL-4.10-branch.git --public --do-it || echo ERROR
# from branch 4.9
#0 21  *  *  Sat                      cd $HOME/CGAL/create_internal_release-4.9-branch && /usr/bin/time scl enable rh-git29 -- $HOME/bin/create_release $HOME/CGAL/branches/CGAL-4.9-branch.git --public --do-it
# from branch 4.8
#0 21  *  *  Sat                      cd $HOME/CGAL/create_internal_release-4.8-branch && /usr/bin/time scl enable rh-git29 -- $HOME/bin/create_release $HOME/CGAL/branches/CGAL-4.8-branch.git --public --do-it
# from branch 4.7
#0 21  *  *  Sat                      cd $HOME/CGAL/create_internal_release-4.7-branch && /usr/bin/time scl enable rh-git29 -- $HOME/bin/create_release $HOME/CGAL/branches/CGAL-4.7-branch.git --public --do-it
# from branch 4.6
#0 21  *  *  Sat                      cd $HOME/CGAL/create_internal_release-4.6-branch && /usr/bin/time scl enable rh-git29 -- $HOME/bin/create_release $HOME/CGAL/branches/CGAL-4.6-branch.git --public --do-it
# from branch 4.5
#0 21  *  *  Sat                      cd $HOME/CGAL/create_internal_release-4.5-branch && /usr/bin/time scl enable rh-git29 -- $HOME/bin/create_release $HOME/CGAL/branches/CGAL-4.5-branch.git --public --do-it

# Launch our  Docker testsuite , at 21:36,
# after a pull of all new images at 20:23.
06 20 * * * for i in $(cat /home/lrineau/.config/CGAL/test_cgal_docker_images); do docker pull $i; done; docker rmi $(docker images | awk '/<none>/ {print $3}')
36 21 * * * cd /home/lrineau/Git/cgal-testsuite-dockerfiles && /usr/bin/time ./test_cgal.py --use-fedora-selinux-policy --force-rm --max-cpus 12 --container-cpus 4 --jobs 5 --upload-results --images $($HOME/bin/docker_images_to_test_today)


# Dump the crontab to SVN every hour at minute 18
18 * * * * $HOME/bin/dump_crontab

# cgal->cgal2 with git-multimail
*/5 * * * * cd $HOME/Git/cgal-dev-pusher.git      && $HOME/bin/git-fetch-and-push-to-multimail cgal-dev         cgal-dev-receiver
*/5 * * * * cd $HOME/Git/cgal-pusher.git          && $HOME/bin/git-fetch-and-push-to-multimail cgal             cgal-receiver
*/5 * * * * cd $HOME/Git/cgal-students-pusher.git && $HOME/bin/git-fetch-and-push-to-multimail cgal-public-dev  cgal-students-receiver
*/5 * * * * cd $HOME/Git/cgal-web-pusher.git      && $HOME/bin/git-fetch-and-push-to-multimail cgal-web         cgal-web-receiver

####################################
#             Old stuff
####################################

## Manual Test suite, at 9:40pm
#40 21 * * * cd $HOME/CGAL/releases-and-testsuites-with-cmake/CGAL-I/doc_tex; nice -19 $HOME/bin/cgal_manual -testsuite || true
## Doxygen Test suite, at 9:05pm
#20 21  * * * time $HOME/CGAL/python-3.3/bin/python3 $HOME/CGAL/doxy-port-pmoeller/Documentation/testsuite.py --doxyassist $HOME/CGAL/doxyassist/doxyassist.py --doxygen $HOME/Git/doxygen-fixes/bin/doxygen --documentation $HOME/CGAL/doxy-port-pmoeller/Documentation --publish /var/CGAL/www/Members/Doxygen_test/ --do-update --do-purge-rebuild

# "next" alone
#0 21  *  *  Sat                      cd $HOME/CGAL/create_internal_release && /usr/bin/time scl enable rh-git29 -- $HOME/bin/create_release $HOME/CGAL/next.svn --public --do-it
# "next" + candidates
#0 21  *  *  Mon,Tue,Wed,Thu,Fri      cd $HOME/CGAL/create_internal_release && /usr/bin/time scl enable rh-git29 -- $HOME/bin/create_release $HOME/CGAL/next.svn $HOME/CGAL/candidate-packages --public --do-it
# from branch 4.1
#0 21  *  *  Sun                      cd $HOME/CGAL/create_internal_release-4.1-branch && /usr/bin/time scl enable rh-git29 -- $HOME/bin/create_release $HOME/CGAL/CGAL-4.1-branch --public --do-it
# from branch 4.4
#0 21  *  *  Sun                      cd $HOME/CGAL/create_internal_release-4.4-branch && /usr/bin/time scl enable rh-git29 -- $HOME/bin/create_release $HOME/CGAL/branches/CGAL-4.4-branch.git --public --do-it
# "integration-4.5"
#0 21  *  *  Sat,Mon                  cd $HOME/CGAL/create_internal_release-4.5-branch && /usr/bin/time scl enable rh-git29 -- $HOME/bin/create_release $HOME/CGAL/branches/integration-4.5.git $HOME/CGAL/branches/empty-dir --do-it --public

#  - from branch 3.4
#0 21 * * Sat cd $HOME/CGAL/create_internal_release-3.4-branch; scl enable rh-git29 -- $HOME/bin/create_release $HOME/CGAL/CGAL-3.4-branch --public --do-it
#  - from branch 3.7
#0 21  *  *  Fri                       cd $HOME/CGAL/create_internal_release-3.7-branch; scl enable rh-git29 -- $HOME/bin/create_release $HOME/CGAL/CGAL-3.7-branch --public --do-it
#  - from branch 3.9
#0 21  *  *  Sat                cd $HOME/CGAL/create_internal_release-3.9-branch; scl enable rh-git29 -- $HOME/bin/create_release $HOME/CGAL/CGAL-3.9-branch --public --do-it
#  - from branch 4.0
#0 21  *  *  Sun                      cd $HOME/CGAL/create_internal_release-4.0-branch && /usr/bin/time scl enable rh-git29 -- $HOME/bin/create_release $HOME/CGAL/CGAL-4.0-branch --public --do-it
#  - on trunk
#0 21  *  *  Sat                        cd $HOME/CGAL/create_internal_release; scl enable rh-git29 -- $HOME/bin/create_release $HOME/CGAL/trunk --public --do-it

# Check the links of http://www.cgal.org/projects.html every sunday at 17:42
#42 17 * * Sun   linklint -host www.cgal.org -http /projects.html -net -no_anchors -quiet -silent -error

# A test that does not work
#30 21 * * * grep 'conflicts with' $HOME/CGAL/create_internal_release/create_release.log.`date '+%Y-%m-%d'`* --no-filename
<|MERGE_RESOLUTION|>--- conflicted
+++ resolved
@@ -25,19 +25,11 @@
 # "master" alone
 0 21  *  *  Sun                      cd $HOME/CGAL/create_internal_release && /usr/bin/time scl enable rh-git29 -- $HOME/bin/create_release $HOME/CGAL/branches/master.git --do-it || echo ERROR
 # "integration"
-<<<<<<< HEAD
-0 21  *  *  Mon,Tue,Wed,Thu      cd $HOME/CGAL/create_internal_release && /usr/bin/time scl enable rh-git29 -- $HOME/bin/create_release $HOME/CGAL/branches/integration.git $HOME/CGAL/branches/empty-dir --do-it --public || echo ERROR
-# from branch 5.0
-0 21  *  *  Fri                      cd $HOME/CGAL/create_internal_release-5.0-branch && /usr/bin/time scl enable rh-git29 -- $HOME/bin/create_release $HOME/CGAL/branches/CGAL-5.0-branch.git --public --do-it || echo ERROR
-# from branch 4.14
-0 21  *  *  Sat                      cd $HOME/CGAL/create_internal_release-4.14-branch && /usr/bin/time scl enable rh-git29 -- $HOME/bin/create_release $HOME/CGAL/branches/CGAL-4.14-branch.git --public --do-it || echo ERROR
-=======
 0 21  *  *  Mon,Tue,Wed,Thu,Fri      cd $HOME/CGAL/create_internal_release && /usr/bin/time scl enable rh-git29 -- $HOME/bin/create_release $HOME/CGAL/branches/integration.git $HOME/CGAL/branches/empty-dir --do-it --public || echo ERROR
 # from branch 5.0
 0 21  *  *  Sat                      cd $HOME/CGAL/create_internal_release-5.0-branch && /usr/bin/time scl enable rh-git29 -- $HOME/bin/create_release $HOME/CGAL/branches/CGAL-5.0-branch.git --public --do-it || echo ERROR
 # from branch 4.14
 #0 21  *  *  Sat                      cd $HOME/CGAL/create_internal_release-4.14-branch && /usr/bin/time scl enable rh-git29 -- $HOME/bin/create_release $HOME/CGAL/branches/CGAL-4.14-branch.git --public --do-it || echo ERROR
->>>>>>> 194cdcf5
 
 ## Older stuff
 # from branch 4.13
