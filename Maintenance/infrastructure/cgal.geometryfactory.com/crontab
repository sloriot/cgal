--- conflicted
+++ resolved
@@ -19,28 +19,14 @@
 # The script also updates the manual tools.
 
 # "master" alone
-<<<<<<< HEAD
-0 21  *  *  Sun                      cd $HOME/CGAL/create_internal_release && /usr/bin/time scl enable rh-git29 -- $HOME/bin/create_release $HOME/CGAL/branches/master.git --public --do-it || echo ERROR
-# "integration"
-0 21  *  *  Mon,Tue,Wed,Thu          cd $HOME/CGAL/create_internal_release && /usr/bin/time scl enable rh-git29 -- $HOME/bin/create_release $HOME/CGAL/branches/integration.git $HOME/CGAL/branches/empty-dir --public --do-it || echo ERROR
-=======
 0 21  *  *  Sun                      cd $HOME/CGAL/create_internal_release && /usr/bin/time scl enable rh-git29 -- $HOME/bin/create_release $HOME/CGAL/branches/master.git --public --do-it --beta 2 || echo ERROR
 # "integration"
 0 21  *  *  Mon,Tue,Wed,Thu          cd $HOME/CGAL/create_internal_release && /usr/bin/time scl enable rh-git29 -- $HOME/bin/create_release $HOME/CGAL/branches/integration.git $HOME/CGAL/branches/empty-dir --do-it || echo ERROR
->>>>>>> 2891c22f
 # from branch 5.2
 0 21  *  *  Sat                      cd $HOME/CGAL/create_internal_release-5.2-branch && /usr/bin/time scl enable rh-git29 -- $HOME/bin/create_release $HOME/CGAL/branches/CGAL-5.2-branch.git --public --do-it || echo ERROR
 # from branch 5.1
 0 21  *  *  Fri                      cd $HOME/CGAL/create_internal_release-5.1-branch && /usr/bin/time scl enable rh-git29 -- $HOME/bin/create_release $HOME/CGAL/branches/CGAL-5.1-branch.git --public --do-it || echo ERROR
 
-<<<<<<< HEAD
-
-# from branch 5.0
-#0 21  *  *  Fri                      cd $HOME/CGAL/create_internal_release-5.0-branch && /usr/bin/time scl enable rh-git29 -- $HOME/bin/create_release $HOME/CGAL/branches/CGAL-5.0-branch.git --public --do-it || echo ERROR
-# from branch 4.14
-#0 21  *  *  Fri                      cd $HOME/CGAL/create_internal_release-4.14-branch && /usr/bin/time scl enable rh-git29 -- $HOME/bin/create_release $HOME/CGAL/branches/CGAL-4.14-branch.git --public --do-it || echo ERROR
-=======
->>>>>>> 2891c22f
 
 ## Older stuff
 # from branch 5.0
