--- conflicted
+++ resolved
@@ -149,13 +149,9 @@
         return *this;
     }
 
-    ~Handle_for() noexcept
-    {
-<<<<<<< HEAD
-      try{
-=======
+    ~Handle_for()
+    {
       try {
->>>>>>> 523b54e4
         if (--(ptr_->count) == 0) {
           Allocator_traits::destroy(allocator, ptr_);
           allocator.deallocate( ptr_, 1);
