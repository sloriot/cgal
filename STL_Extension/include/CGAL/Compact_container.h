// Copyright (c) 2003,2004,2007-2010  INRIA Sophia-Antipolis (France).
// Copyright (c) 2014  GeometryFactory Sarl (France)
// All rights reserved.
//
// This file is part of CGAL (www.cgal.org)
//
// $URL$
// $Id$
// SPDX-License-Identifier: LGPL-3.0-or-later OR LicenseRef-Commercial
//
// Author(s)     : Sylvain Pion

#ifndef CGAL_COMPACT_CONTAINER_H
#define CGAL_COMPACT_CONTAINER_H

#include <CGAL/disable_warnings.h>

#include <CGAL/config.h>
#include <CGAL/Default.h>

#include <cmath>
#include <cstddef>
#include <iterator>
#include <algorithm>
#include <vector>
#include <cstring>
#include <functional>
#include <atomic>

#include <CGAL/memory.h>
#include <CGAL/iterator.h>
#include <CGAL/CC_safe_handle.h>
#include <CGAL/Time_stamper.h>
#include <CGAL/Has_member.h>

#include <boost/mpl/if.hpp>

// An STL like container with the following properties :
// - to achieve compactness, it requires access to a pointer stored in T,
//   specified by a traits.  This pointer is supposed to be 4 bytes aligned
//   when the object is alive, otherwise, the container uses the 2 least
//   significant bits to store information in the pointer.
// - Ts are allocated in arrays of increasing size, which are linked together
//   by their first and last element.
// - the iterator looks at the famous 2 bits to know if it has to deal with
//   a free/used/boundary element.

// TODO :
// - Add .resize() (and proper copy of capacity_).
// - Add preconditions in input that real pointers need to have clean bits.
//   Also for the allocated memory alignment, and sizeof().
// - Do a benchmark before/after.
// - Check the end result with Valgrind.
// - The bit squatting mechanism will be reused for the conflict flag, maybe
//   it could be put out of the class.

// TODO low priority :
// - rebind<> the allocator
// - Exception safety guarantees
// - Thread safety guarantees
// - std requirements on iterators says all defined operations are constant
//   time amortized (it's not true here, maybe it could be with some work...)
// - all this is expected especially when there are not so many free objects
//   compared to the allocated elements.
// - Should block_size be selectable/hintable by .reserve() ?
// - would be nice to have a temporary_free_list (still active elements, but
//   which are going to be freed soon).  Probably it prevents compactness.
// - eventually something to copy this data structure, providing a way to
//   update the pointers (give access to a hash_map, at least a function that
//   converts an old pointer to the new one ?).  Actually it doesn't have to
//   be stuck to a particular DS, because for a list it's useful too...
// - Currently, end() can be invalidated on insert() if a new block is added.
//   It would be nice to fix this.  We could insert the new block at the
//   beginning instead ?  That would drop the property that iterator order
//   is preserved.  Maybe it's not a problem if end() is not preserved, after
//   all nothing is going to dereference it, it's just for comparing with
//   end() that it can be a problem.
//   Another way would be to have end() point to the end of an always
//   empty block (containing no usable element), and insert new blocks just
//   before this one.
//   Instead of having the blocks linked between them, the start/end pointers
//   could point back to the container, so that we can do more interesting
//   things (e.g. freeing empty blocks automatically) ?

namespace CGAL {

#define CGAL_INIT_COMPACT_CONTAINER_BLOCK_SIZE 14
#define CGAL_INCREMENT_COMPACT_CONTAINER_BLOCK_SIZE 16

template<unsigned int first_block_size_, unsigned int block_size_increment>
struct Addition_size_policy
{
  static const unsigned int first_block_size = first_block_size_;

  template<typename Compact_container>
  static void increase_size(Compact_container& cc)
  { cc.block_size += block_size_increment; }

  template<typename Compact_container>
  static void get_index_and_block(typename Compact_container::size_type i,
                                  typename Compact_container::size_type& index,
                                  typename Compact_container::size_type& block)
  {
    typedef typename Compact_container::size_type ST;
    const ST TWO_M_N = 2*first_block_size_ - block_size_increment;
    ST delta = TWO_M_N*TWO_M_N + 8*block_size_increment*i;
    block= (static_cast<ST>(std::sqrt(static_cast<double>(delta))) - TWO_M_N)
      / (2*block_size_increment);

    if ( block==0 )
    { index = i + 1; }
    else
    {
      const typename Compact_container::size_type first_element_in_block =
        block*(first_block_size_+ (block_size_increment*(block - 1))/2);

      index=i - first_element_in_block + 1;
    }
  }
};

template<unsigned int k>
struct Constant_size_policy
{
  static const unsigned int first_block_size = k;

  template<typename Compact_container>
  static void increase_size(Compact_container& /*cc*/)
  {}

  template<typename Compact_container>
  static void get_index_and_block(typename Compact_container::size_type i,
                                  typename Compact_container::size_type& index,
                                  typename Compact_container::size_type& block)
  {
    block=i/k;
    index=(i%k)+1;
  }
};

// The following base class can be used to easily add a squattable pointer
// to a class (maybe you lose a bit of compactness though).
// TODO : Shouldn't adding these bits be done automatically and transparently,
//        based on the traits class info ?
class Compact_container_base
{
  void * p;
public:
  Compact_container_base()
  : p(nullptr) {}
  void *   for_compact_container() const { return p; }
  void for_compact_container(void* ptr)  { p = ptr; }
};

// The traits class describes the way to access the pointer.
// It can be specialized.
template < class T >
struct Compact_container_traits {
  static void *   pointer(const T &t)    { return t.for_compact_container(); }
  static void set_pointer(T &t, void* p) { t.for_compact_container(p); }
};

namespace internal {
  template < class DSC, bool Const >
  class CC_iterator;

  CGAL_GENERATE_MEMBER_DETECTOR(increment_erase_counter);

  // A basic "no erase counter" strategy
  template <bool Has_erase_counter_tag>
  class Erase_counter_strategy {
  public:
    // Do nothing
    template <typename Element>
    static unsigned int erase_counter(const Element &) { return 0; }
    template <typename Element>
    static void set_erase_counter(Element &, unsigned int) {}
    template <typename Element>
    static void increment_erase_counter(Element &) {}
  };


  // A strategy managing an internal counter
  template <>
  class Erase_counter_strategy<true>
  {
  public:
    template <typename Element>
    static unsigned int erase_counter(const Element &e)
    {
      return e.erase_counter();
    }

    template <typename Element>
    static void set_erase_counter(Element &e, unsigned int c)
    {
      e.set_erase_counter(c);
    }

    template <typename Element>
    static void increment_erase_counter(Element &e)
    {
      e.increment_erase_counter();
    }
  };
}

template < class T,
           class Allocator_ = Default,
           class Increment_policy_ = Default,
           class TimeStamper_ = Default >
class Compact_container
{
  typedef Allocator_                                Al;
  typedef typename Default::Get< Al, CGAL_ALLOCATOR(T) >::type Allocator;
  typedef Increment_policy_                         Ip;
  typedef typename Default::Get< Ip,
            Addition_size_policy<CGAL_INIT_COMPACT_CONTAINER_BLOCK_SIZE,
                             CGAL_INCREMENT_COMPACT_CONTAINER_BLOCK_SIZE>
          >::type                                   Increment_policy;
  typedef TimeStamper_                              Ts;
  typedef Compact_container <T, Al, Ip, Ts>         Self;
  typedef Compact_container_traits <T>              Traits;
public:
  typedef typename Default::Get< TimeStamper_,
                                 CGAL::Time_stamper_impl<T> >::type
                                                    Time_stamper;
  typedef Time_stamper                              Time_stamper_impl; // backward-compatibility

  typedef T                                         value_type;
  typedef Allocator                                 allocator_type;

  typedef value_type&                               reference;
  typedef const value_type&                         const_reference;

  typedef typename std::allocator_traits<Allocator>::pointer               pointer;
  typedef typename std::allocator_traits<Allocator>::const_pointer         const_pointer;
  typedef typename std::allocator_traits<Allocator>::size_type             size_type;
  typedef typename std::allocator_traits<Allocator>::difference_type       difference_type;

  typedef internal::CC_iterator<Self, false>        iterator;
  typedef internal::CC_iterator<Self, true>         const_iterator;
  typedef std::reverse_iterator<iterator>           reverse_iterator;
  typedef std::reverse_iterator<const_iterator>     const_reverse_iterator;

  friend class internal::CC_iterator<Self, false>;
  friend class internal::CC_iterator<Self, true>;

  template<unsigned int first_block_size_, unsigned int block_size_increment>
    friend struct Addition_size_policy;
  template<unsigned int k> friend struct Constant_size_policy;

  explicit Compact_container(const Allocator &a = Allocator())
  : alloc(a)
  {
    init();
  }

  template < class InputIterator >
  Compact_container(InputIterator first, InputIterator last,
                    const Allocator & a = Allocator())
  : alloc(a)
  {
    init();
    std::copy(first, last, CGAL::inserter(*this));
  }

  // The copy constructor and assignment operator preserve the iterator order
  Compact_container(const Compact_container &c)
  : alloc(c.get_allocator())
  {
    init();
    block_size = c.block_size;
    time_stamp = c.time_stamp.load();
    std::copy(c.begin(), c.end(), CGAL::inserter(*this));
  }

  Compact_container(Compact_container&& c) noexcept
  : alloc(c.get_allocator())
  {
    c.swap(*this);
  }

  Compact_container & operator=(const Compact_container &c)
  {
    if (&c != this) {
      Self tmp(c);
      swap(tmp);
    }
    return *this;
  }

  Compact_container & operator=(Compact_container&& c) noexcept
  {
    Self tmp(std::move(c));
    tmp.swap(*this);
    return *this;
  }

  ~Compact_container()
  {
    clear();
  }

  bool is_used(const_iterator ptr) const
  {
    return (type(&*ptr)==USED);
  }

  bool is_used(size_type i) const
  {
    typename Self::size_type block_number, index_in_block;
    Increment_policy::template get_index_and_block<Self>(i,
                                                         index_in_block,
                                                         block_number);
    return (type(&all_items[block_number].first[index_in_block])
                 == USED);
  }

  const T& operator[] (size_type i) const
  {
    CGAL_assertion( is_used(i) );

    typename Self::size_type block_number, index_in_block;
    Increment_policy::template get_index_and_block<Self>(i,
                                                         index_in_block,
                                                         block_number);
    return all_items[block_number].first[index_in_block];
  }

  T& operator[] (size_type i)
  {
    CGAL_assertion( is_used(i) );

    typename Self::size_type block_number, index_in_block;
    Increment_policy::template get_index_and_block<Self>(i,
                                                         index_in_block,
                                                         block_number);
    return all_items[block_number].first[index_in_block];
  }

  friend void swap(Compact_container& a, Compact_container b) {
    a.swap(b);
  }

  iterator begin() { return iterator(first_item, 0, 0); }
  iterator end()   { return iterator(last_item, 0); }

  const_iterator begin() const { return const_iterator(first_item, 0, 0); }
  const_iterator end()   const { return const_iterator(last_item, 0); }

  reverse_iterator rbegin() { return reverse_iterator(end()); }
  reverse_iterator rend()   { return reverse_iterator(begin()); }

  const_reverse_iterator
  rbegin() const { return const_reverse_iterator(end()); }
  const_reverse_iterator
  rend()   const { return const_reverse_iterator(begin()); }

  // Boost.Intrusive interface
  iterator iterator_to(reference value) const {
    return iterator(&value, 0);
  }
  const_iterator iterator_to(const_reference value) const {
    return const_iterator(&value, 0);
  }
  static iterator s_iterator_to(reference value) {
    return iterator(&value, 0);
  }
  static const_iterator s_iterator_to(const_reference value) {
    return const_iterator(&value, 0);
  }

  // Special insert methods that construct the objects in place
  // (just forward the arguments to the constructor, to optimize a copy).
  template < typename... Args >
  iterator
  emplace(const Args&... args)
  {
    if (free_list == nullptr)
      allocate_new_block();

    pointer ret = free_list;
    free_list = clean_pointee(ret);
    new (ret) value_type(args...);
    CGAL_assertion(type(ret) == USED);
    ++size_;
    Time_stamper::set_time_stamp(ret, time_stamp);
    return iterator(ret, 0);
  }

  iterator insert(const T &t)
  {
    if (free_list == nullptr)
      allocate_new_block();

    pointer ret = free_list;
    free_list = clean_pointee(ret);
    std::allocator_traits<allocator_type>::construct(alloc, ret, t);
    CGAL_assertion(type(ret) == USED);
    ++size_;
    Time_stamper::set_time_stamp(ret, time_stamp);
    return iterator(ret, 0);
  }

  template < class InputIterator >
  void insert(InputIterator first, InputIterator last)
  {
    for (; first != last; ++first)
      insert(*first);
  }

  template < class InputIterator >
  void assign(InputIterator first, InputIterator last)
  {
    clear(); // erase(begin(), end()); // ?
    insert(first, last);
  }

  void erase(iterator x)
  {
    typedef internal::Erase_counter_strategy<
      internal::has_increment_erase_counter<T>::value> EraseCounterStrategy;

    CGAL_precondition(type(&*x) == USED);
    EraseCounterStrategy::increment_erase_counter(*x);
    std::allocator_traits<allocator_type>::destroy(alloc, &*x);
/*#ifndef CGAL_NO_ASSERTIONS
    std::memset(&*x, 0, sizeof(T));
#endif*/
    put_on_free_list(&*x);
    --size_;
  }

  void erase(iterator first, iterator last) {
    while (first != last)
      erase(first++);
  }

  void clear();

  // Merge the content of d into *this.  d gets cleared.
  // The complexity is O(size(free list = capacity-size)).
  void merge(Self &d);

  size_type size() const
  {
    CGAL_expensive_assertion(size_ ==
                             (size_type) std::distance(begin(), end()));
    return size_;
  }

  size_type max_size() const
  {
    return std::allocator_traits<allocator_type>::max_size(alloc);
  }

  size_type capacity() const
  {
    return capacity_;
  }

  // void resize(size_type sz, T c = T()); // TODO  makes sense ???

  bool empty() const
  {
    return size_ == 0;
  }

  allocator_type get_allocator() const
  {
    return alloc;
  }

  // Returns the index of the iterator "cit", i.e. the number n so that
  // operator[](n)==*cit.
  // Complexity : O(#blocks) = O(sqrt(capacity())).
  // This function is mostly useful for purposes of efficient debugging at
  // higher levels.
  size_type index(const_iterator cit) const
  {
    // We use the block structure to provide an efficient version :
    // we check if the address is in the range of each block.

    assert(cit != end());

    const_pointer c = &*cit;
    size_type res=0;

    for (typename All_items::const_iterator it = all_items.begin(), itend = all_items.end();
         it != itend; ++it) {
      const_pointer p = it->first;
      size_type s = it->second;

      // Are we in the address range of this block (excluding first and last
      // elements) ?
      if ( p<c && c<(p+s-1) )
      {
        CGAL_assertion_msg( (c-p)+p == c, "wrong alignment of iterator");
        return res+(c-p-1);
      }

      res += s-2;
    }

    return (size_type)-1; // cit does not belong to this compact container
  }

  // Returns whether the iterator "cit" is in the range [begin(), end()].
  // Complexity : O(#blocks) = O(sqrt(capacity())).
  // This function is mostly useful for purposes of efficient debugging at
  // higher levels.
  bool owns(const_iterator cit) const
  {
    // We use the block structure to provide an efficient version :
    // we check if the address is in the range of each block,
    // and then test whether it is valid (not a free element).

    if (cit == end())
      return true;

    const_pointer c = &*cit;

    for (typename All_items::const_iterator it = all_items.begin(), itend = all_items.end();
         it != itend; ++it) {
      const_pointer p = it->first;
      size_type s = it->second;

      // Are we in the address range of this block (excluding first and last
      // elements) ?
      if (c <= p || (p+s-1) <= c)
        continue;

      CGAL_assertion_msg( (c-p)+p == c, "wrong alignment of iterator");

      return type(c) == USED;
    }
    return false;
  }

  bool owns_dereferencable(const_iterator cit) const
  {
    return cit != end() && owns(cit);
  }

  /** Reserve method to ensure that the capacity of the Compact_container be
   * greater or equal than a given value n.
   */
  void reserve(size_type n)
  {
    if ( capacity_>=n ) return;

    size_type lastblock = all_items.size();

    while ( capacity_<n )
    { // Pb because the order of free list is no more the order of
      // allocate_new_block();
      pointer new_block = alloc.allocate(block_size + 2);
      all_items.push_back(std::make_pair(new_block, block_size + 2));
      capacity_ += block_size;
      // We insert this new block at the end.
      if (last_item == nullptr) // First time
      {
        first_item = new_block;
        last_item  = new_block + block_size + 1;
        set_type(first_item, nullptr, START_END);
      }
      else
      {
        set_type(last_item, new_block, BLOCK_BOUNDARY);
        set_type(new_block, last_item, BLOCK_BOUNDARY);
        last_item = new_block + block_size + 1;
      }
      set_type(last_item, nullptr, START_END);
      // Increase the block_size for the next time.
      Increment_policy::increase_size(*this);
    }

    // Now we put all the new elements on freelist, starting from the last block
    // inserted and mark them free in reverse order, so that the insertion order
    // will correspond to the iterator order...
    // We don't touch the first and the last one.
    size_type curblock=all_items.size();
    do
    {
      --curblock; // We are sure we have at least create a new block
      pointer new_block = all_items[curblock].first;
      for (size_type i = all_items[curblock].second-2; i >= 1; --i)
        put_on_free_list(new_block + i);
    }
    while ( curblock>lastblock );
  }

private:

  void allocate_new_block();

  void put_on_free_list(pointer x)
  {
    set_type(x, free_list, FREE);
    free_list = x;
  }

  // Definition of the bit squatting :
  // =================================
  // ptr is composed of a pointer part and the last 2 bits.
  // Here is the meaning of each of the 8 cases.
  //
  //                          value of the last 2 bits as "Type"
  // pointer part     0              1                2              3
  //         nullptr     user elt       unused           free_list end  start/end
  //      != nullptr     user elt       block boundary   free elt       unused
  //
  // meaning of ptr : user stuff     next/prev block  free_list      unused

  enum Type { USED = 0, BLOCK_BOUNDARY = 1, FREE = 2, START_END = 3 };

  // The bit squatting is implemented by casting pointers to (char *), then
  // subtracting to nullptr, doing bit manipulations on the resulting integer,
  // and converting back.

  static char * clean_pointer(char * p)
  {
    return reinterpret_cast<char*>(reinterpret_cast<std::ptrdiff_t>(p) &
                                   ~ (std::ptrdiff_t) START_END);
  }

  // Returns the pointee, cleaned up from the squatted bits.
  static pointer clean_pointee(const_pointer ptr)
  {
    return (pointer) clean_pointer((char *) Traits::pointer(*ptr));
  }

  // Get the type of the pointee.
  static Type type(const_pointer ptr)
  {
    char * p = (char *) Traits::pointer(*ptr);
    return (Type) (reinterpret_cast<std::ptrdiff_t>(p) -
                   reinterpret_cast<std::ptrdiff_t>(clean_pointer(p)));
  }

  // Sets the pointer part and the type of the pointee.
  static void set_type(pointer ptr, void * p, Type t)
  {
    // This out of range compare is always true and causes lots of
    // unnecessary warnings.
    // CGAL_precondition(0 <= t && t < 4);
    Traits::set_pointer(*ptr, reinterpret_cast<void *>
      (reinterpret_cast<std::ptrdiff_t>(clean_pointer((char *) p)) + (int) t));
  }

public:
  // @return true iff pts is on the beginning or on the end of its block.
  static bool is_begin_or_end(const_pointer ptr)
  { return type(ptr)==START_END; }

  void swap(Self &c)
  {
    std::swap(alloc, c.alloc);
    std::swap(capacity_, c.capacity_);
    std::swap(size_, c.size_);
    std::swap(block_size, c.block_size);
    std::swap(first_item, c.first_item);
    std::swap(last_item, c.last_item);
    std::swap(free_list, c.free_list);
    all_items.swap(c.all_items);

    // non-atomic swap of time_stamp:
    c.time_stamp = time_stamp.exchange(c.time_stamp.load());
  }
private:
  // We store a vector of pointers to all allocated blocks and their sizes.
  // Knowing all pointers, we don't have to walk to the end of a block to reach
  // the pointer to the next block.
  // Knowing the sizes allows to deallocate() without having to compute the size
  // by walking through the block till its end.
  // This opens up the possibility for the compiler to optimize the clear()
  // function considerably when has_trivial_destructor<T>.
  using All_items = std::vector<std::pair<pointer, size_type> >;

  using time_stamp_t = std::atomic<std::size_t>;

  void init()
  {
    block_size = Increment_policy::first_block_size;
    capacity_  = 0;
    size_      = 0;
    free_list  = nullptr;
    first_item = nullptr;
    last_item  = nullptr;
    all_items  = All_items();
    time_stamp = 0;
  }

  allocator_type   alloc;
  size_type        capacity_   = 0;
  size_type        size_       = 0;
  size_type        block_size  = Increment_policy::first_block_size;
  pointer          free_list   = nullptr;
  pointer          first_item  = nullptr;
  pointer          last_item   = nullptr;
  All_items        all_items   = {};
  time_stamp_t     time_stamp  = {};
};

template < class T, class Allocator, class Increment_policy, class TimeStamper >
void Compact_container<T, Allocator, Increment_policy, TimeStamper>::merge(Self &d)
{
  CGAL_precondition(&d != this);

  // Allocators must be "compatible" :
  CGAL_precondition(get_allocator() == d.get_allocator());

  // Concatenate the free_lists.
  if (free_list == nullptr) {
    free_list = d.free_list;
  } else if (d.free_list != nullptr) {
    pointer p = free_list;
    while (clean_pointee(p) != nullptr)
      p = clean_pointee(p);
    set_type(p, d.free_list, FREE);
  }
  // Concatenate the blocks.
  if (last_item == nullptr) { // empty...
    first_item = d.first_item;
    last_item  = d.last_item;
  } else if (d.last_item != nullptr) {
    set_type(last_item, d.first_item, BLOCK_BOUNDARY);
    set_type(d.first_item, last_item, BLOCK_BOUNDARY);
    last_item = d.last_item;
  }
  all_items.insert(all_items.end(), d.all_items.begin(), d.all_items.end());
  // Add the sizes.
  size_ += d.size_;
  // Add the capacities.
  capacity_ += d.capacity_;
  // It seems reasonnable to take the max of the block sizes.
  block_size = (std::max)(block_size, d.block_size);
  // Clear d.
  d.init();
}

template < class T, class Allocator, class Increment_policy, class TimeStamper >
void Compact_container<T, Allocator, Increment_policy, TimeStamper>::clear()
{
  for (typename All_items::iterator it = all_items.begin(), itend = all_items.end();
       it != itend; ++it) {
    pointer p = it->first;
    size_type s = it->second;
    for (pointer pp = p + 1; pp != p + s - 1; ++pp) {
      if (type(pp) == USED)
      {
        std::allocator_traits<allocator_type>::destroy(alloc, pp);
        set_type(pp, nullptr, FREE);
      }
    }
    alloc.deallocate(p, s);
  }
  init();
}

template < class T, class Allocator, class Increment_policy, class TimeStamper >
void Compact_container<T, Allocator, Increment_policy, TimeStamper>::allocate_new_block()
{
  typedef internal::Erase_counter_strategy<
    internal::has_increment_erase_counter<T>::value> EraseCounterStrategy;

  pointer new_block = alloc.allocate(block_size + 2);
  all_items.push_back(std::make_pair(new_block, block_size + 2));
  capacity_ += block_size;
  // We don't touch the first and the last one.
  // We mark them free in reverse order, so that the insertion order
  // will correspond to the iterator order...
  for (size_type i = block_size; i >= 1; --i)
  {
    EraseCounterStrategy::set_erase_counter(*(new_block + i), 0);
    Time_stamper::initialize_time_stamp(new_block + i);
    put_on_free_list(new_block + i);
  }
  // We insert this new block at the end.
  if (last_item == nullptr) // First time
  {
      first_item = new_block;
      last_item  = new_block + block_size + 1;
      set_type(first_item, nullptr, START_END);
  }
  else
  {
      set_type(last_item, new_block, BLOCK_BOUNDARY);
      set_type(new_block, last_item, BLOCK_BOUNDARY);
      last_item = new_block + block_size + 1;
  }
  set_type(last_item, nullptr, START_END);
  // Increase the block_size for the next time.
  Increment_policy::increase_size(*this);
}

template < class T, class Allocator, class Increment_policy, class TimeStamper >
inline
bool operator==(const Compact_container<T, Allocator, Increment_policy, TimeStamper> &lhs,
                const Compact_container<T, Allocator, Increment_policy, TimeStamper> &rhs)
{
  return lhs.size() == rhs.size() &&
    std::equal(lhs.begin(), lhs.end(), rhs.begin());
}

template < class T, class Allocator, class Increment_policy, class TimeStamper >
inline
bool operator!=(const Compact_container<T, Allocator, Increment_policy, TimeStamper> &lhs,
                const Compact_container<T, Allocator, Increment_policy, TimeStamper> &rhs)
{
  return ! (lhs == rhs);
}

template < class T, class Allocator, class Increment_policy, class TimeStamper >
inline
bool operator< (const Compact_container<T, Allocator, Increment_policy, TimeStamper> &lhs,
                const Compact_container<T, Allocator, Increment_policy, TimeStamper> &rhs)
{
  return std::lexicographical_compare(lhs.begin(), lhs.end(),
                                      rhs.begin(), rhs.end());
}

template < class T, class Allocator, class Increment_policy, class TimeStamper >
inline
bool operator> (const Compact_container<T, Allocator, Increment_policy, TimeStamper> &lhs,
                const Compact_container<T, Allocator, Increment_policy, TimeStamper> &rhs)
{
  return rhs < lhs;
}

template < class T, class Allocator, class Increment_policy, class TimeStamper >
inline
bool operator<=(const Compact_container<T, Allocator, Increment_policy, TimeStamper> &lhs,
                const Compact_container<T, Allocator, Increment_policy, TimeStamper> &rhs)
{
  return ! (lhs > rhs);
}

template < class T, class Allocator, class Increment_policy, class TimeStamper >
inline
bool operator>=(const Compact_container<T, Allocator, Increment_policy, TimeStamper> &lhs,
                const Compact_container<T, Allocator, Increment_policy, TimeStamper> &rhs)
{
  return ! (lhs < rhs);
}

// forward-declare Concurrent_compact_container, for CC_iterator
template < class T, class Allocator_ >
class Concurrent_compact_container;

namespace internal {

  template < class DSC, bool Const >
  class CC_iterator
  {
    typedef CC_iterator<DSC, Const>                   Self;
  public:
    typedef DSC                                       CC;
    typedef typename DSC::value_type                  value_type;
    typedef typename DSC::size_type                   size_type;
    typedef typename DSC::difference_type             difference_type;
    typedef typename boost::mpl::if_c< Const, const value_type*,
                                       value_type*>::type pointer;
    typedef typename boost::mpl::if_c< Const, const value_type&,
                                       value_type&>::type reference;
    typedef std::bidirectional_iterator_tag           iterator_category;

    // the initialization with nullptr is required by our Handle concept.
    CC_iterator()
#ifdef CGAL_COMPACT_CONTAINER_DEBUG_TIME_STAMP
      : ts(0)
#endif
    {
      m_ptr = nullptr;
    }

    // Converting constructor from mutable to constant iterator
    template <bool OtherConst>
    CC_iterator(const CC_iterator<
                typename std::enable_if<(!OtherConst && Const), DSC>::type,
                OtherConst> &const_it)
#ifdef CGAL_COMPACT_CONTAINER_DEBUG_TIME_STAMP
        : ts(Time_stamper::time_stamp(const_it.operator->()))
#endif
    {
      m_ptr = const_it.operator->();
    }

    // Assignment operator from mutable to constant iterator
    template <bool OtherConst>
    CC_iterator & operator= (const CC_iterator<
                typename std::enable_if<(!OtherConst && Const), DSC>::type,
                OtherConst> &const_it)
    {
      m_ptr = const_it.operator->();
#ifdef CGAL_COMPACT_CONTAINER_DEBUG_TIME_STAMP
      ts = Time_stamper::time_stamp(const_it.operator->());
#endif
      return *this;
    }

    // Construction from nullptr
    CC_iterator (std::nullptr_t /*CGAL_assertion_code(n)*/)
#ifdef CGAL_COMPACT_CONTAINER_DEBUG_TIME_STAMP
      : ts(0)
#endif
    {
<<<<<<< HEAD
      CGAL_assertion (n == nullptr);
      m_ptr = nullptr;
=======
      //CGAL_assertion (n == nullptr);
      m_ptr.p = nullptr;
>>>>>>> 6b05f820
    }

  private:

    typedef typename DSC::Time_stamper           Time_stamper;
#ifdef CGAL_COMPACT_CONTAINER_DEBUG_TIME_STAMP
    std::size_t ts;
#endif
    pointer m_ptr;

    // Only Compact_container and Concurrent_compact_container should
    // access these constructors.
    template <typename T, typename Al, typename Ip, typename Ts>
    friend class CGAL::Compact_container;

    friend class CGAL::Concurrent_compact_container<value_type,
                                                    typename DSC::Al>;

    // For begin()
    CC_iterator(pointer ptr, int, int)
#ifdef CGAL_COMPACT_CONTAINER_DEBUG_TIME_STAMP
      : ts(0)
#endif
    {
      m_ptr = ptr;
      if (m_ptr == nullptr) // empty container.
        return;

      ++(m_ptr); // if not empty, p = start
      if (DSC::type(m_ptr) == DSC::FREE)
        increment();
#ifdef CGAL_COMPACT_CONTAINER_DEBUG_TIME_STAMP
      else
        ts = Time_stamper::time_stamp(m_ptr);
#endif // CGAL_COMPACT_CONTAINER_DEBUG_TIME_STAMP
    }

    // Construction from raw pointer and for end().
    CC_iterator(pointer ptr, int)
#ifdef CGAL_COMPACT_CONTAINER_DEBUG_TIME_STAMP
      : ts(0)
#endif
    {
      m_ptr = ptr;
#ifdef CGAL_COMPACT_CONTAINER_DEBUG_TIME_STAMP
      if(ptr != nullptr){
        ts = Time_stamper::time_stamp(m_ptr);
      }
#endif // end CGAL_COMPACT_CONTAINER_DEBUG_TIME_STAMP
    }

    // NB : in case empty container, begin == end == nullptr.
    void increment()
    {
      // It's either pointing to end(), or valid.
      CGAL_assertion_msg(m_ptr != nullptr,
         "Incrementing a singular iterator or an empty container iterator ?");
      CGAL_assertion_msg(DSC::type(m_ptr) != DSC::START_END,
         "Incrementing end() ?");

      // If it's not end(), then it's valid, we can do ++.
      do {
        ++(m_ptr);
        if (DSC::type(m_ptr) == DSC::USED ||
            DSC::type(m_ptr) == DSC::START_END)
        {
#ifdef CGAL_COMPACT_CONTAINER_DEBUG_TIME_STAMP
          ts = Time_stamper::time_stamp(m_ptr);
#endif
          return;
        }
        if (DSC::type(m_ptr) == DSC::BLOCK_BOUNDARY)
          m_ptr = DSC::clean_pointee(m_ptr);
      } while (true);
    }

    void decrement()
    {
      // It's either pointing to end(), or valid.
      CGAL_assertion_msg(m_ptr != nullptr,
         "Decrementing a singular iterator or an empty container iterator ?");
      CGAL_assertion_msg(DSC::type(m_ptr - 1) != DSC::START_END,
         "Decrementing begin() ?");

      // If it's not begin(), then it's valid, we can do --.
      do {
        --m_ptr;
        if (DSC::type(m_ptr) == DSC::USED ||
            DSC::type(m_ptr) == DSC::START_END)
        {
#ifdef CGAL_COMPACT_CONTAINER_DEBUG_TIME_STAMP
          ts = Time_stamper::time_stamp(m_ptr);
#endif
          return;
        }

        if (DSC::type(m_ptr) == DSC::BLOCK_BOUNDARY)
          m_ptr = DSC::clean_pointee(m_ptr);
      } while (true);
    }

  public:

    Self & operator++()
    {
      CGAL_assertion_msg(m_ptr != nullptr,
         "Incrementing a singular iterator or an empty container iterator ?");
      /* CGAL_assertion_msg(DSC::type(m_ptr) == DSC::USED,
         "Incrementing an invalid iterator."); */
      increment();
      return *this;
    }

    Self & operator--()
    {
      CGAL_assertion_msg(m_ptr != nullptr,
         "Decrementing a singular iterator or an empty container iterator ?");
      /*CGAL_assertion_msg(DSC::type(m_ptr) == DSC::USED
                      || DSC::type(m_ptr) == DSC::START_END,
                      "Decrementing an invalid iterator.");*/
      decrement();
      return *this;
    }

    Self operator++(int) { Self tmp(*this); ++(*this); return tmp; }
    Self operator--(int) { Self tmp(*this); --(*this); return tmp; }

#ifdef CGAL_COMPACT_CONTAINER_DEBUG_TIME_STAMP
    bool is_time_stamp_valid() const
    {
      return (ts == 0) || (ts == Time_stamper::time_stamp(m_ptr));
    }
#endif // CGAL_COMPACT_CONTAINER_DEBUG_TIME_STAMP

    reference operator*() const { return *(m_ptr); }

    pointer   operator->() const { return (m_ptr); }

    // For std::less...
    bool operator<(const CC_iterator& other) const
    {
#ifdef CGAL_COMPACT_CONTAINER_DEBUG_TIME_STAMP
      assert( is_time_stamp_valid() );
#endif
      return Time_stamper::less(m_ptr, other.m_ptr);
    }

    bool operator>(const CC_iterator& other) const
    {
#ifdef CGAL_COMPACT_CONTAINER_DEBUG_TIME_STAMP
      assert( is_time_stamp_valid() );
#endif
      return Time_stamper::less(other.m_ptr, m_ptr);
    }

    bool operator<=(const CC_iterator& other) const
    {
#ifdef CGAL_COMPACT_CONTAINER_DEBUG_TIME_STAMP
      assert( is_time_stamp_valid() );
#endif
      return Time_stamper::less(m_ptr, other.m_ptr)
          || (*this == other);
    }

    bool operator>=(const CC_iterator& other) const
    {
#ifdef CGAL_COMPACT_CONTAINER_DEBUG_TIME_STAMP
      assert( is_time_stamp_valid() );
#endif
      return Time_stamper::less(other.m_ptr, m_ptr)
          || (*this == other);
    }

    // Can itself be used for bit-squatting.
    void * for_compact_container() const { return m_ptr; }
    void for_compact_container(void* p) { m_ptr = static_cast<pointer>(p); }
  };

  template < class DSC, bool Const1, bool Const2 >
  inline
  bool operator==(const CC_iterator<DSC, Const1> &rhs,
                  const CC_iterator<DSC, Const2> &lhs)
  {
    return rhs.operator->() == lhs.operator->();
  }

  template < class DSC, bool Const1, bool Const2 >
  inline
  bool operator!=(const CC_iterator<DSC, Const1> &rhs,
                  const CC_iterator<DSC, Const2> &lhs)
  {
    return rhs.operator->() != lhs.operator->();
  }

  // Comparisons with nullptr are part of CGAL's Handle concept...
  template < class DSC, bool Const >
  inline
  bool operator==(const CC_iterator<DSC, Const> &rhs,
                  std::nullptr_t /*CGAL_assertion_code(n)*/)
  {
    //CGAL_assertion( n == nullptr);
    return rhs.operator->() == nullptr;
  }

  template < class DSC, bool Const >
  inline
  bool operator!=(const CC_iterator<DSC, Const> &rhs,
                  std::nullptr_t /*CGAL_assertion_code(n)*/)
  {
    //CGAL_assertion( n == nullptr);
    return rhs.operator->() != nullptr;
  }

  template <class DSC, bool Const>
  std::size_t hash_value(const CC_iterator<DSC, Const>&  i)
  {
    typedef Time_stamper_impl<typename DSC::value_type> Stamper;
    return Stamper::hash_value(i.operator->());
  }

namespace handle {
  // supply a specialization for Hash_functor

  // forward declare base template
  template <class H> struct Hash_functor;

  template<class DSC, bool Const>
  struct Hash_functor<CC_iterator<DSC, Const>>{
    std::size_t
    operator()(const CC_iterator<DSC, Const>& i)
    {
      return hash_value(i);
    }
  };
} // namespace handle

} // namespace internal

} //namespace CGAL

namespace std {

#ifndef CGAL_CFG_NO_STD_HASH

  template < class DSC, bool Const >
  struct hash<CGAL::internal::CC_iterator<DSC, Const> >
    : public CGAL::cpp98::unary_function<CGAL::internal::CC_iterator<DSC, Const>, std::size_t> {

    std::size_t operator()(const CGAL::internal::CC_iterator<DSC, Const>& i) const
    {
      return reinterpret_cast<std::size_t>(&*i) / sizeof(typename DSC::value_type);
    }
  };
#endif // CGAL_CFG_NO_STD_HASH


} // namespace std

#include <CGAL/enable_warnings.h>

#endif // CGAL_COMPACT_CONTAINER_H<|MERGE_RESOLUTION|>--- conflicted
+++ resolved
@@ -906,13 +906,8 @@
       : ts(0)
 #endif
     {
-<<<<<<< HEAD
-      CGAL_assertion (n == nullptr);
+      //CGAL_assertion (n == nullptr);
       m_ptr = nullptr;
-=======
-      //CGAL_assertion (n == nullptr);
-      m_ptr.p = nullptr;
->>>>>>> 6b05f820
     }
 
   private:
