#include <CGAL/Scale_space_surface_reconstruction_3.h>
#include <CGAL/Exact_predicates_inexact_constructions_kernel.h>
#include <CGAL/IO/read_points.h>

#include <algorithm>
#include <fstream>
#include <iostream>

typedef CGAL::Exact_predicates_inexact_constructions_kernel     Kernel;

typedef CGAL::Scale_space_surface_reconstruction_3< Kernel >                Reconstruction;
typedef CGAL::Scale_space_reconstruction_3::Weighted_PCA_smoother< Kernel > Smoother;
typedef CGAL::Scale_space_reconstruction_3::Alpha_shape_mesher< Kernel >    Mesher;

typedef Reconstruction::Point                                   Point;

typedef Reconstruction::Facet_const_iterator                   Facet_iterator;

// function for writing the reconstruction output in the off format
void dump_reconstruction(const Reconstruction& reconstruct, std::string name)
{
  std::ofstream output(name.c_str());
  output << "OFF " << reconstruct.number_of_points() << " "
         << reconstruct.number_of_facets() << " 0\n";

  std::copy(reconstruct.points_begin(),
            reconstruct.points_end(),
            std::ostream_iterator<Point>(output,"\n"));
  for( Facet_iterator it = reconstruct.facets_begin(); it != reconstruct.facets_end(); ++it )
      output << "3 " << *it << std::endl;
}

int main(int argc, char* argv[])
{
    if (argc != 2)
    {
      std::cerr << "Error, no input file provided\n";
      return 1;
    }

    std::cout << "Reading " << std::flush;
    std::vector<Point> points;
<<<<<<< HEAD
    if(!CGAL::read_points(argv[1], std::back_inserter(points)))
=======
    if(!CGAL::IO::read_points(argv[1], std::back_inserter(points)))
>>>>>>> cf69d322
    {
      std::cerr << "Error: cannot read file" << std::endl;
      return EXIT_FAILURE;
    }

    std::cout << "done: " << points.size() << " points." << std::endl;

    // Construct the reconstruction
    Reconstruction reconstruct;

    // Add the points.
    reconstruct.insert( points.begin(), points.end() );

    // Two passes
    for (std::size_t i = 0; i < 2; ++ i)
    {
      // Construct the smoother with parameters for
      // the neighborhood squared radius estimation.
      Smoother smoother( 10, 100 );

      // Advance the scale-space several steps.
      // This automatically estimates the scale-space.
      reconstruct.increase_scale( 2, smoother );

      // Reconstruct the surface from the current scale-space.
      std::cout << "Neighborhood squared radius is "
                << smoother.squared_radius() << std::endl;

      Mesher mesher (smoother.squared_radius());
      reconstruct.reconstruct_surface(mesher);
      if (i == 0)
      {
        std::cout << "First reconstruction done." << std::endl;
        // Write the reconstruction.
        dump_reconstruction(reconstruct, "reconstruction1.off");
      }
      else
      {
        std::cout << "Second reconstruction done." << std::endl;
        // Write the reconstruction.
        dump_reconstruction(reconstruct, "reconstruction2.off");
      }
    }

    std::cout << "Reconstructions are ready to be examinated in your favorite viewer" << std::endl;
    return EXIT_SUCCESS;
}<|MERGE_RESOLUTION|>--- conflicted
+++ resolved
@@ -40,11 +40,7 @@
 
     std::cout << "Reading " << std::flush;
     std::vector<Point> points;
-<<<<<<< HEAD
-    if(!CGAL::read_points(argv[1], std::back_inserter(points)))
-=======
     if(!CGAL::IO::read_points(argv[1], std::back_inserter(points)))
->>>>>>> cf69d322
     {
       std::cerr << "Error: cannot read file" << std::endl;
       return EXIT_FAILURE;
