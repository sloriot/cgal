--- conflicted
+++ resolved
@@ -198,11 +198,7 @@
   void try_parallel (const F& func, std::size_t begin, std::size_t end)
   {
 #ifndef CGAL_LINKED_WITH_TBB
-<<<<<<< HEAD
-    CGAL_static_assertion_msg (!(std::is_convertible<ConcurrencyTag, Parallel_tag>::value),
-=======
-    static_assert (!(boost::is_convertible<ConcurrencyTag, Parallel_tag>::value),
->>>>>>> cce3dfd0
+    static_assert (!(std::is_convertible<ConcurrencyTag, Parallel_tag>::value),
                                "Parallel_tag is enabled but TBB is unavailable.");
 #else
     if (std::is_convertible<ConcurrencyTag,Parallel_tag>::value)
