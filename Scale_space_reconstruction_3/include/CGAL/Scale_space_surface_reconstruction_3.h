--- conflicted
+++ resolved
@@ -32,11 +32,8 @@
 #include <CGAL/Orthogonal_k_neighbor_search.h>
 #include <CGAL/Fuzzy_sphere.h>
 #include <CGAL/Random.h>
-<<<<<<< HEAD
 #include <CGAL/Union_find.h>
-=======
 #include <CGAL/Default_diagonalize_traits.h>
->>>>>>> 110534fd
 
 #include <CGAL/Scale_space_reconstruction_3/Shape_construction_3.h>
 
@@ -84,18 +81,6 @@
  *  for a fixed neighborhood radius. It must be a `Boolean_tag` type. The default value is
  *  `Tag_true`. Note that the value of this parameter does not change the result but
  *  only has an impact on the run-time.
-<<<<<<< HEAD
- *  \tparam wA must be a model of `WeightedPCAProjection_3` and determines how
- *  to approximate a weighted point set. If \ref thirdpartyEigen 3.1.2 (or
- *  greater) is available and CGAL_EIGEN3_ENABLED is defined, then
- *  `Weighted_PCA_approximation_3<DelaunayTriangulationTraits_3>` is used by default.
- *  \tparam Ct indicates whether to use concurrent processing. It must be
- *  either `Sequential_tag` or `Parallel_tag` (the default value).
- */
-template < class Gt, class FS = Tag_true, class wA = Default, class Ct = Parallel_tag >
-=======
- *  \tparam Sh determines whether to collect the surface per shell. It
- *  must be a `Boolean_tag` type. The default value is `Tag_true`.
  *  \tparam wA must be a model of `DiagonalizeTraits` and determines
  *  how to diagonalize a weighted covariance matrix to approximate a
  *  weighted point set. It can be omitted: if Eigen 3 (or greater) is
@@ -105,19 +90,12 @@
  *  \tparam Ct indicates whether to use concurrent processing. It must be
  *  either `Sequential_tag` or `Parallel_tag` (the default value).
  */
-template < class Gt, class FS = Tag_true, class Sh = Tag_true,
-	   class wA = Default_diagonalize_traits<typename Gt::FT, 3>, class Ct = Parallel_tag >
->>>>>>> 110534fd
+template < class Gt, class FS = Tag_true, class wA = Default, class Ct = Parallel_tag >
 class Scale_space_surface_reconstruction_3 {
 
 public:
 	typedef typename Gt::Point_3                        Point;          ///< defines the point type.
-<<<<<<< HEAD
   typedef boost::tuple<Point, std::size_t>                           Point_and_size_t;
-=======
-  typedef typename Gt::Vector_3                       Vector;          ///< defines the vector type.
-typedef boost::tuple<Point,int>                           Point_and_int;
->>>>>>> 110534fd
 
 private:
     // Searching for neighbors.
