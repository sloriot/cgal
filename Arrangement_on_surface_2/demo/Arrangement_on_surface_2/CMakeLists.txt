# This is the CMake script for compiling a CGAL application.

cmake_minimum_required(VERSION 3.1...3.15)
project(Arrangement_on_surface_2_Demo)

set(CMAKE_CXX_STANDARD 14)
set(CMAKE_CXX_STANDARD_REQUIRED TRUE)

if(NOT POLICY CMP0070 AND POLICY CMP0053)
  # Only set CMP0053 to OLD with CMake<3.10, otherwise there is a warning.
  cmake_policy(SET CMP0053 OLD)
endif()

if(POLICY CMP0071)
  cmake_policy(SET CMP0071 NEW)
endif()

<<<<<<< HEAD
find_package(CGAL REQUIRED COMPONENTS Core Qt5)

find_package(Qt5 QUIET COMPONENTS Gui Widgets)

if(CGAL_Qt5_FOUND
   AND Qt5_FOUND
   AND CGAL_Core_FOUND)
=======
find_package(CGAL QUIET COMPONENTS Qt5 OPTIONAL_COMPONENTS Core)
find_package(Qt5 QUIET COMPONENTS Gui Widgets)

if (CGAL_FOUND AND CGAL_Qt5_FOUND AND Qt5_FOUND)
>>>>>>> b4a53604
  include(${CGAL_USE_FILE})
  add_compile_definitions(QT_NO_KEYWORDS)
  include_directories( BEFORE ./ )

<<<<<<< HEAD
  include_directories(./)
  # Arrangement package includes
  add_definitions(-DQT_NO_KEYWORDS)

  qt5_wrap_ui(arrangement_2_uis ArrangementDemoWindow.ui NewTabDialog.ui
              OverlayDialog.ui ArrangementDemoPropertiesDialog.ui)
  qt5_wrap_cpp(
    CGAL_Qt5_MOC_FILES
    ArrangementDemoWindow.h
    ArrangementDemoTab.h
    Callback.h
    #    NewTabDialog.h
    OverlayDialog.h
    ArrangementDemoPropertiesDialog.h
    ColorItemEditor.h
    DeleteCurveModeItemEditor.h
    PropertyValueDelegate.h
    #PropertyValueDelegate.cpp
  )
  qt5_add_resources(CGAL_Qt5_RESOURCE_FILES ArrangementDemoWindow.qrc)
  add_executable(
    arrangement_2
    arrangement_2.cpp
    ArrangementGraphicsItem.cpp
    ArrangementDemoWindow.cpp
    ArrangementDemoTab.cpp
    ArrangementDemoGraphicsView.cpp
    Callback.cpp
    VerticalRayShootCallback.cpp
    EnvelopeCallback.cpp
    SplitEdgeCallback.cpp
    FillFaceCallback.cpp
    GraphicsViewSegmentInput.cpp
    GraphicsViewCurveInput.cpp
    Utils.cpp
    NewTabDialog.cpp
    OverlayDialog.cpp
    ArrangementDemoPropertiesDialog.cpp
    ColorItemEditor.cpp
    PropertyValueDelegate.cpp
    DeleteCurveMode.cpp
    DeleteCurveModeItemEditor.cpp
    PointsGraphicsItem.cpp
    VerticalRayGraphicsItem.cpp
    ${CGAL_Qt5_MOC_FILES}
    ${arrangement_2_uis}
    ${CGAL_Qt5_RESOURCE_FILES})
  target_link_libraries(arrangement_2 PRIVATE CGAL::CGAL CGAL::CGAL_Qt5
                                              CGAL::CGAL_Core Qt5::Gui)

=======
  option(COMPILE_UTILS_INCREMENTALLY
    "Compile files in Utils directory incrementally, or compile them all as a unit. \
    Incremental compilation will be better for development and consume less \
    memory while compiling but will take longer to compile."
    OFF)

  set(UTILS_SOURCE_FILES
       "Utils/Utils.cpp"
       "Utils/PointLocationFunctions.cpp"
       "Utils/ConstructBoundingBox.cpp"
       "Utils/EnvelopeFunctions.cpp"
       "Utils/ConstructSegment.cpp"
       "Utils/IntersectCurves.cpp"
       "Utils/SplitAndMerge.cpp"
  )

  if (COMPILE_UTILS_INCREMENTALLY)
    set(UTILS_COMPILE_FILES ${UTILS_SOURCE_FILES})
  else()
    set(UTILS_CPP_FILES_INCLUDES "")
    foreach(utils_src IN LISTS UTILS_SOURCE_FILES)
      string(APPEND UTILS_CPP_FILES_INCLUDES "#include \"${utils_src}\"\n")
    endforeach()
    file(WRITE "${CMAKE_BINARY_DIR}/CombinedUtils.cpp" ${UTILS_CPP_FILES_INCLUDES})
    set(UTILS_COMPILE_FILES "${CMAKE_BINARY_DIR}/CombinedUtils.cpp")
  endif()


  qt5_wrap_ui(arrangement_2_uis
              ArrangementDemoWindow.ui
              NewTabDialog.ui
              OverlayDialog.ui
              ArrangementDemoPropertiesDialog.ui
              AlgebraicCurveInputDialog.ui
              RationalCurveInputDialog.ui)

  qt5_wrap_cpp(CGAL_Qt5_MOC_FILES
               ArrangementDemoWindow.h
               ArrangementDemoTab.h
               GraphicsViewCurveInput.h
               Callback.h
               OverlayDialog.h
               ArrangementDemoPropertiesDialog.h
               AlgebraicCurveInputDialog.h
               RationalCurveInputDialog.h
               ColorItemEditor.h
               PropertyValueDelegate.h)

  qt5_add_resources(CGAL_Qt5_RESOURCE_FILES Arrangement_on_surface_2.qrc)

  add_executable(arrangement_2
                 arrangement_2.cpp
                 ArrangementDemoWindow.cpp
                 ArrangementDemoTab.cpp
                 ArrangementDemoGraphicsView.cpp
                 ArrangementGraphicsItem.cpp
                 Callback.cpp
                 VerticalRayShootCallback.cpp
                 EnvelopeCallback.cpp
                 SplitEdgeCallback.cpp
                 FillFaceCallback.cpp
                 MergeEdgeCallback.cpp
                 PointLocationCallback.cpp
                 NewTabDialog.cpp
                 OverlayDialog.cpp
                 ArrangementDemoPropertiesDialog.cpp
                 AlgebraicCurveInputDialog.cpp
                 RationalCurveInputDialog.cpp
                 ColorItemEditor.cpp
                 PropertyValueDelegate.cpp
                 PointsGraphicsItem.cpp
                 VerticalRayGraphicsItem.cpp
                 DeleteCurveCallback.cpp
                 CurveGraphicsItem.cpp
                 ArrangementPainterOstream.cpp
                 GraphicsViewCurveInput.cpp
                 AlgebraicCurveParser.cpp
                 GraphicsSceneMixin.cpp
                 GridGraphicsItem.cpp
                 PointSnapper.cpp
                 CurveInputMethods.cpp
                 FloodFill.cpp
                 ArrangementIO.cpp
                 ${UTILS_COMPILE_FILES}
                 ${arrangement_2_uis}
                 ${CGAL_Qt5_RESOURCE_FILES}
                 ${CGAL_Qt5_MOC_FILES})

  target_link_libraries(arrangement_2 Qt5::Core Qt5::Gui Qt5::Widgets)
  target_link_libraries(arrangement_2 CGAL::CGAL CGAL::CGAL_Qt5)
  if(CGAL_Core_FOUND)
    target_link_libraries(arrangement_2 CGAL::CGAL_Core)
  endif()

>>>>>>> b4a53604
  add_to_cached_list(CGAL_EXECUTABLE_TARGETS arrangement_2)

  include(${CGAL_MODULES_DIR}/CGAL_add_test.cmake)
  cgal_add_compilation_test(arrangement_2)

<<<<<<< HEAD
  message(
    STATUS
      "NOTICE: This demo requires CGAL, CGAL-Core and Qt5, and will not be compiled."
  )
=======
else()
  set(MISSING_DEPS "")
>>>>>>> b4a53604

  if(NOT CGAL_FOUND)
    set(MISSING_DEPS "CGAL, ${MISSING_DEPS}")
  endif()
  if(NOT CGAL_Qt5_FOUND)
    set(MISSING_DEPS "the CGAL Qt5 library, ${MISSING_DEPS}")
  endif()
  if(NOT Qt5_FOUND)
    set(MISSING_DEPS "Qt5, ${MISSING_DEPS}")
  endif()

  message(STATUS
          "NOTICE: This demo requires ${MISSING_DEPS} and will not be compiled.")
endif()<|MERGE_RESOLUTION|>--- conflicted
+++ resolved
@@ -15,76 +15,14 @@
   cmake_policy(SET CMP0071 NEW)
 endif()
 
-<<<<<<< HEAD
-find_package(CGAL REQUIRED COMPONENTS Core Qt5)
-
-find_package(Qt5 QUIET COMPONENTS Gui Widgets)
-
-if(CGAL_Qt5_FOUND
-   AND Qt5_FOUND
-   AND CGAL_Core_FOUND)
-=======
 find_package(CGAL QUIET COMPONENTS Qt5 OPTIONAL_COMPONENTS Core)
 find_package(Qt5 QUIET COMPONENTS Gui Widgets)
 
 if (CGAL_FOUND AND CGAL_Qt5_FOUND AND Qt5_FOUND)
->>>>>>> b4a53604
   include(${CGAL_USE_FILE})
   add_compile_definitions(QT_NO_KEYWORDS)
   include_directories( BEFORE ./ )
 
-<<<<<<< HEAD
-  include_directories(./)
-  # Arrangement package includes
-  add_definitions(-DQT_NO_KEYWORDS)
-
-  qt5_wrap_ui(arrangement_2_uis ArrangementDemoWindow.ui NewTabDialog.ui
-              OverlayDialog.ui ArrangementDemoPropertiesDialog.ui)
-  qt5_wrap_cpp(
-    CGAL_Qt5_MOC_FILES
-    ArrangementDemoWindow.h
-    ArrangementDemoTab.h
-    Callback.h
-    #    NewTabDialog.h
-    OverlayDialog.h
-    ArrangementDemoPropertiesDialog.h
-    ColorItemEditor.h
-    DeleteCurveModeItemEditor.h
-    PropertyValueDelegate.h
-    #PropertyValueDelegate.cpp
-  )
-  qt5_add_resources(CGAL_Qt5_RESOURCE_FILES ArrangementDemoWindow.qrc)
-  add_executable(
-    arrangement_2
-    arrangement_2.cpp
-    ArrangementGraphicsItem.cpp
-    ArrangementDemoWindow.cpp
-    ArrangementDemoTab.cpp
-    ArrangementDemoGraphicsView.cpp
-    Callback.cpp
-    VerticalRayShootCallback.cpp
-    EnvelopeCallback.cpp
-    SplitEdgeCallback.cpp
-    FillFaceCallback.cpp
-    GraphicsViewSegmentInput.cpp
-    GraphicsViewCurveInput.cpp
-    Utils.cpp
-    NewTabDialog.cpp
-    OverlayDialog.cpp
-    ArrangementDemoPropertiesDialog.cpp
-    ColorItemEditor.cpp
-    PropertyValueDelegate.cpp
-    DeleteCurveMode.cpp
-    DeleteCurveModeItemEditor.cpp
-    PointsGraphicsItem.cpp
-    VerticalRayGraphicsItem.cpp
-    ${CGAL_Qt5_MOC_FILES}
-    ${arrangement_2_uis}
-    ${CGAL_Qt5_RESOURCE_FILES})
-  target_link_libraries(arrangement_2 PRIVATE CGAL::CGAL CGAL::CGAL_Qt5
-                                              CGAL::CGAL_Core Qt5::Gui)
-
-=======
   option(COMPILE_UTILS_INCREMENTALLY
     "Compile files in Utils directory incrementally, or compile them all as a unit. \
     Incremental compilation will be better for development and consume less \
@@ -179,21 +117,13 @@
     target_link_libraries(arrangement_2 CGAL::CGAL_Core)
   endif()
 
->>>>>>> b4a53604
   add_to_cached_list(CGAL_EXECUTABLE_TARGETS arrangement_2)
 
   include(${CGAL_MODULES_DIR}/CGAL_add_test.cmake)
   cgal_add_compilation_test(arrangement_2)
 
-<<<<<<< HEAD
-  message(
-    STATUS
-      "NOTICE: This demo requires CGAL, CGAL-Core and Qt5, and will not be compiled."
-  )
-=======
 else()
   set(MISSING_DEPS "")
->>>>>>> b4a53604
 
   if(NOT CGAL_FOUND)
     set(MISSING_DEPS "CGAL, ${MISSING_DEPS}")
@@ -204,7 +134,6 @@
   if(NOT Qt5_FOUND)
     set(MISSING_DEPS "Qt5, ${MISSING_DEPS}")
   endif()
-
   message(STATUS
           "NOTICE: This demo requires ${MISSING_DEPS} and will not be compiled.")
 endif()