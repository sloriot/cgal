--- conflicted
+++ resolved
@@ -439,19 +439,11 @@
 
 //
 template <typename RatKernel, typename AlgKernel, typename NtTraits>
-<<<<<<< HEAD
-auto Construct_x_monotone_subcurve_2<
-  CGAL::Arr_conic_traits_2<RatKernel, AlgKernel, NtTraits>>::
-operator()(
-  const X_monotone_curve_2& curve, const std::optional<Point_2>& pLeft,
-  const std::optional<Point_2>& pRight) -> X_monotone_curve_2
-=======
 auto Construct_x_monotone_subcurve_2
 <CGAL::Arr_conic_traits_2<RatKernel, AlgKernel, NtTraits>>::
 operator()(const X_monotone_curve_2& curve,
-           const boost::optional<Point_2>& pLeft,
-           const boost::optional<Point_2>& pRight) -> X_monotone_curve_2
->>>>>>> bbc4d08e
+           const std::optional<Point_2>& pLeft,
+           const std::optional<Point_2>& pRight) -> X_monotone_curve_2
 {
   // TODO: handle when pLeft or pRight is null
 
