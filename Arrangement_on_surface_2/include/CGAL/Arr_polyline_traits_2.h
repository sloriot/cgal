--- conflicted
+++ resolved
@@ -1749,7 +1749,6 @@
     /*! Get an Approximate_2 functor object. */
     Approximate_2 approximate_2_object() const
     { return segment_traits_2()->approximate_2_object(); }
-<<<<<<< HEAD
 #else
     // The following block defines the nested types Approximate_number_type and
     // Approximate_2 and the member function approximate_2_object() based on the
@@ -1800,9 +1799,7 @@
       return approximate_2_object_impl(Is_void());
     }
 #endif
-=======
     //@}
->>>>>>> 2787def1
 
     class Construct_curve_2 {
     protected:
