--- conflicted
+++ resolved
@@ -560,10 +560,6 @@
 
 } // namespace CGAL
 
-<<<<<<< HEAD
 #include <CGAL/enable_warnings.h>
 
-#endif
-=======
-#endif
->>>>>>> 82b70625
+#endif