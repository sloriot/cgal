// Copyright (c) 2006,2007,2009,2010,2011 Tel-Aviv University (Israel).
// All rights reserved.
//
// This file is part of CGAL (www.cgal.org).
// You can redistribute it and/or modify it under the terms of the GNU
// General Public License as published by the Free Software Foundation,
// either version 3 of the License, or (at your option) any later version.
//
// Licensees holding a valid commercial license may use this file in
// accordance with the commercial license agreement provided with the software.
//
// This file is provided AS IS with NO WARRANTY OF ANY KIND, INCLUDING THE
// WARRANTY OF DESIGN, MERCHANTABILITY AND FITNESS FOR A PARTICULAR PURPOSE.
//
// $URL$
// $Id$
// SPDX-License-Identifier: GPL-3.0+
//
//
// Author(s)     : Baruch Zukerman <baruchzu@post.tau.ac.il>
//                 Ron Wein <wein@post.tau.ac.il>
//                 Efi Fogel <efif@post.tau.ac.il>

#ifndef CGAL_ARR_UNB_PLANAR_INSERTION_HELPER_H
#define CGAL_ARR_UNB_PLANAR_INSERTION_HELPER_H

#include <CGAL/license/Arrangement_on_surface_2.h>

/*! \file
 *
 * Definition of the Arr_unb_planar_insertion_helper class-template.
 */

#include <CGAL/Arr_topology_traits/Arr_unb_planar_construction_helper.h>

namespace CGAL {

/*! \class Arr_unb_planar_insertion_helper
 *
 * A helper class for the insertion sweep-line visitors, suitable
 * for an Arrangement_on_surface_2 instantiated with a topology-traits class
 * for unbounded curves in the plane.
 */
<<<<<<< HEAD
template <typename GeometryTraits_2, typename Arrangement_, typename Event_,
          typename Subcurve_>
=======
template <class Traits_, class Arrangement_, class Event_, class Subcurve_>
>>>>>>> 4b7e82ed
class Arr_unb_planar_insertion_helper :
  public Arr_unb_planar_construction_helper<GeometryTraits_2, Arrangement_,
                                            Event_, Subcurve_>
{
public:
  typedef GeometryTraits_2                              Geometry_traits_2;
  typedef Arrangement_                                  Arrangement_2;
  typedef Event_                                        Event;
  typedef Subcurve_                                     Subcurve;

private:
  typedef Geometry_traits_2                             Gt2;
  typedef Arr_unb_planar_insertion_helper<Gt2, Arrangement_2, Event, Subcurve>
                                                        Self;
  typedef Arr_unb_planar_construction_helper<Gt2, Arrangement_2, Event,
                                             Subcurve>  Base;

public:
  typedef typename Gt2::X_monotone_curve_2              X_monotone_curve_2;
  typedef typename Gt2::Point_2                         Point_2;

  typedef typename Arrangement_2::Face_handle           Face_handle;

  typedef typename Base::Indices_list                   Indices_list;
  typedef typename Base::Halfedge_indices_map           Halfedge_indices_map;

protected:
  typedef typename Base::Topology_traits                Topology_traits;
  typedef typename Base::Vertex_handle                  Vertex_handle;
  typedef typename Base::Halfedge_handle                Halfedge_handle;

<<<<<<< HEAD
public:
=======
  typedef typename Base::Topology_traits               Topology_traits;
  typedef typename Base::Vertex_handle                 Vertex_handle;
  typedef typename Base::Halfedge_handle               Halfedge_handle;

public:

>>>>>>> 4b7e82ed
  /*! Constructor. */
  Arr_unb_planar_insertion_helper(Arrangement_2* arr) :
    Base(arr)
  {}

  /*! Destructor. */
  virtual ~Arr_unb_planar_insertion_helper(){}

  /// \name Notification functions.
  //@{

  /* A notification issued before the sweep process starts. */
  virtual void before_sweep ();

  /*!
   * A notification invoked before the sweep-line starts handling the given
   * event.
   */
  virtual void before_handle_event(Event* event);
  //@}
};

//-----------------------------------------------------------------------------
// Memeber-function definitions:
//-----------------------------------------------------------------------------

//-----------------------------------------------------------------------------
// A notification issued before the sweep process starts.
//
template <class Tr, class Arr, class Evnt, class Sbcv>
<<<<<<< HEAD
void Arr_unb_planar_insertion_helper<Tr,Arr,Evnt,Sbcv>::before_sweep()
{
  // Obtain the four fictitious vertices that form the "corners" of the
  // fictitious face in the DCEL.
  Vertex_handle v_bl = Vertex_handle (this->m_top_traits->bottom_left_vertex());
  Vertex_handle v_tl = Vertex_handle (this->m_top_traits->top_left_vertex());
  Vertex_handle v_br = Vertex_handle (this->m_top_traits->bottom_right_vertex());
=======
void Arr_unb_planar_insertion_helper<Tr,Arr,Evnt,Sbcv>::before_sweep ()
{
  // Obtain the four fictitious vertices that form the "corners" of the
  // fictitious face in the DCEL.
  Vertex_handle   v_bl =
    Vertex_handle (this->m_top_traits->bottom_left_vertex());
  Vertex_handle   v_tl =
    Vertex_handle (this->m_top_traits->top_left_vertex());
  Vertex_handle   v_br =
    Vertex_handle (this->m_top_traits->bottom_right_vertex());
>>>>>>> 4b7e82ed

  // Get the fictitous halfedges incident to these vertices, and lying on
  // the left, right, top and bottom edges of the fictitious face.
  //
  //            m_th
  //  v_tl (.)<---x      (.) v_tr
  //                      ^
  //        x             | m_rh
  //   m_lh |             x
  //        v
  //  v_bl (.)----->x    (.) v_br
  //              m_bh
  //
  this->m_lh = v_bl->incident_halfedges();

  if (this->m_lh->source()->parameter_space_in_x() != ARR_LEFT_BOUNDARY)
    this->m_lh = this->m_lh->next()->twin();

  this->m_bh = this->m_lh->next();

  this->m_th = v_tl->incident_halfedges();
  if (this->m_th->source()->parameter_space_in_x() == ARR_LEFT_BOUNDARY)
    this->m_th = this->m_th->next()->twin();

  this->m_rh = v_br->incident_halfedges();
  if (this->m_rh->source()->parameter_space_in_x() == ARR_RIGHT_BOUNDARY)
    this->m_rh = this->m_rh->twin();
  else this->m_rh = this->m_rh->next();

  CGAL_assertion_code (
    Face_handle fict_face = Face_handle (this->m_top_traits->fictitious_face());
  );
  CGAL_assertion (this->m_lh->direction() == ARR_RIGHT_TO_LEFT);
  CGAL_assertion (this->m_lh->face() != fict_face);
  CGAL_assertion (this->m_lh->target() == v_bl);

  CGAL_assertion (this->m_bh->direction() == ARR_LEFT_TO_RIGHT);
  CGAL_assertion (this->m_bh->face() != fict_face);
  CGAL_assertion (this->m_bh->source() == v_bl);

  CGAL_assertion (this->m_rh->direction() == ARR_LEFT_TO_RIGHT);
  CGAL_assertion (this->m_rh->face() != fict_face);
  CGAL_assertion (this->m_rh->source() == v_br);

  CGAL_assertion (this->m_th->direction() == ARR_RIGHT_TO_LEFT);
  CGAL_assertion (this->m_th->face() != fict_face);
  CGAL_assertion (this->m_th->target() == v_tl);
}

//-----------------------------------------------------------------------------
// A notification invoked before the sweep-line starts handling the given
// event.
//
template <class Tr, class Arr, class Evnt, class Sbcv>
void Arr_unb_planar_insertion_helper<Tr,Arr,Evnt,Sbcv>::
before_handle_event(Event* event)
{
  if (event->is_closed()) return;

  // In case the event lies at infinity, check whether its incident curve
  // is already in the arrangement.
<<<<<<< HEAD
  if (event->curve().halfedge_handle() == Halfedge_handle()) {
=======
  Arr_curve_end ce;
  if (event->boundary_touching_curve(ce).halfedge_handle() == Halfedge_handle())
  {
>>>>>>> 4b7e82ed
    // The curve is not in the arrangement, use the base construction helper
    // to handle the event:
    Base::before_handle_event (event);
    return;
  }

  // The curve is already in the arrangement, but has an infinite end,
  // so we have to update the fictitious halfedges.
  const Arr_parameter_space ps_x = event->parameter_space_in_x();

<<<<<<< HEAD
  if (ps_x == ARR_LEFT_BOUNDARY) {
=======
  if (ps_x == ARR_LEFT_BOUNDARY)
  {
>>>>>>> 4b7e82ed
    // The event lies on the left fictitious halfedge.
    this->m_lh = this->m_lh->twin()->next()->twin();
    this->m_prev_minus_inf_x_event = NULL;
  }
  else if (ps_x == ARR_RIGHT_BOUNDARY) {
    // The event lies on the right fictitious halfedge.
    this->m_rh = this->m_rh->twin()->prev()->twin();
  }
  else {
    const Arr_parameter_space ps_y = event->parameter_space_in_y();

<<<<<<< HEAD
    if (ps_y == ARR_BOTTOM_BOUNDARY) {
=======
    if (ps_y == ARR_BOTTOM_BOUNDARY)
    {
>>>>>>> 4b7e82ed
      // The event lies on the bottom fictitious halfedge.
      this->m_bh = this->m_bh->twin()->prev()->twin();
    }
    else {
      // The event lies on the top fictitious halfedge.
      CGAL_assertion (ps_y == ARR_TOP_BOUNDARY);
      this->m_th = this->m_th->twin()->next()->twin();
      this->m_prev_plus_inf_y_event = NULL;
    }
  }
<<<<<<< HEAD
=======

  return;
>>>>>>> 4b7e82ed
}

} // namespace CGAL

#endif<|MERGE_RESOLUTION|>--- conflicted
+++ resolved
@@ -41,12 +41,8 @@
  * for an Arrangement_on_surface_2 instantiated with a topology-traits class
  * for unbounded curves in the plane.
  */
-<<<<<<< HEAD
 template <typename GeometryTraits_2, typename Arrangement_, typename Event_,
           typename Subcurve_>
-=======
-template <class Traits_, class Arrangement_, class Event_, class Subcurve_>
->>>>>>> 4b7e82ed
 class Arr_unb_planar_insertion_helper :
   public Arr_unb_planar_construction_helper<GeometryTraits_2, Arrangement_,
                                             Event_, Subcurve_>
@@ -78,16 +74,7 @@
   typedef typename Base::Vertex_handle                  Vertex_handle;
   typedef typename Base::Halfedge_handle                Halfedge_handle;
 
-<<<<<<< HEAD
 public:
-=======
-  typedef typename Base::Topology_traits               Topology_traits;
-  typedef typename Base::Vertex_handle                 Vertex_handle;
-  typedef typename Base::Halfedge_handle               Halfedge_handle;
-
-public:
-
->>>>>>> 4b7e82ed
   /*! Constructor. */
   Arr_unb_planar_insertion_helper(Arrangement_2* arr) :
     Base(arr)
@@ -118,7 +105,6 @@
 // A notification issued before the sweep process starts.
 //
 template <class Tr, class Arr, class Evnt, class Sbcv>
-<<<<<<< HEAD
 void Arr_unb_planar_insertion_helper<Tr,Arr,Evnt,Sbcv>::before_sweep()
 {
   // Obtain the four fictitious vertices that form the "corners" of the
@@ -126,18 +112,6 @@
   Vertex_handle v_bl = Vertex_handle (this->m_top_traits->bottom_left_vertex());
   Vertex_handle v_tl = Vertex_handle (this->m_top_traits->top_left_vertex());
   Vertex_handle v_br = Vertex_handle (this->m_top_traits->bottom_right_vertex());
-=======
-void Arr_unb_planar_insertion_helper<Tr,Arr,Evnt,Sbcv>::before_sweep ()
-{
-  // Obtain the four fictitious vertices that form the "corners" of the
-  // fictitious face in the DCEL.
-  Vertex_handle   v_bl =
-    Vertex_handle (this->m_top_traits->bottom_left_vertex());
-  Vertex_handle   v_tl =
-    Vertex_handle (this->m_top_traits->top_left_vertex());
-  Vertex_handle   v_br =
-    Vertex_handle (this->m_top_traits->bottom_right_vertex());
->>>>>>> 4b7e82ed
 
   // Get the fictitous halfedges incident to these vertices, and lying on
   // the left, right, top and bottom edges of the fictitious face.
@@ -199,13 +173,9 @@
 
   // In case the event lies at infinity, check whether its incident curve
   // is already in the arrangement.
-<<<<<<< HEAD
-  if (event->curve().halfedge_handle() == Halfedge_handle()) {
-=======
   Arr_curve_end ce;
   if (event->boundary_touching_curve(ce).halfedge_handle() == Halfedge_handle())
   {
->>>>>>> 4b7e82ed
     // The curve is not in the arrangement, use the base construction helper
     // to handle the event:
     Base::before_handle_event (event);
@@ -216,12 +186,7 @@
   // so we have to update the fictitious halfedges.
   const Arr_parameter_space ps_x = event->parameter_space_in_x();
 
-<<<<<<< HEAD
   if (ps_x == ARR_LEFT_BOUNDARY) {
-=======
-  if (ps_x == ARR_LEFT_BOUNDARY)
-  {
->>>>>>> 4b7e82ed
     // The event lies on the left fictitious halfedge.
     this->m_lh = this->m_lh->twin()->next()->twin();
     this->m_prev_minus_inf_x_event = NULL;
@@ -233,12 +198,7 @@
   else {
     const Arr_parameter_space ps_y = event->parameter_space_in_y();
 
-<<<<<<< HEAD
     if (ps_y == ARR_BOTTOM_BOUNDARY) {
-=======
-    if (ps_y == ARR_BOTTOM_BOUNDARY)
-    {
->>>>>>> 4b7e82ed
       // The event lies on the bottom fictitious halfedge.
       this->m_bh = this->m_bh->twin()->prev()->twin();
     }
@@ -249,11 +209,6 @@
       this->m_prev_plus_inf_y_event = NULL;
     }
   }
-<<<<<<< HEAD
-=======
-
-  return;
->>>>>>> 4b7e82ed
 }
 
 } // namespace CGAL
