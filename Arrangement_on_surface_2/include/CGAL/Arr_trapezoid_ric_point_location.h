--- conflicted
+++ resolved
@@ -94,21 +94,10 @@
   typedef typename Trapezoidal_decomposition::Td_active_trapezoid
                                                 Td_active_trapezoid;
   //!type of side tags
-<<<<<<< HEAD
   typedef typename Traits_adaptor_2::Left_side_category   Left_side_category;
   typedef typename Traits_adaptor_2::Bottom_side_category Bottom_side_category;
   typedef typename Traits_adaptor_2::Top_side_category    Top_side_category;
   typedef typename Traits_adaptor_2::Right_side_category  Right_side_category;
-=======
-  typedef typename Traits_adaptor_2::Left_side_category
-                                                Left_side_category;
-  typedef typename Traits_adaptor_2::Bottom_side_category
-                                                Bottom_side_category;
-  typedef typename Traits_adaptor_2::Top_side_category
-                                                Top_side_category;
-  typedef typename Traits_adaptor_2::Right_side_category
-                                                Right_side_category;
->>>>>>> 84ec799c
 
 protected:
   typedef Arr_point_location_result<Arrangement_on_surface_2>        Result;
@@ -122,18 +111,11 @@
   //type of trapezoidal decomposition class
   typedef Trapezoidal_decomposition                     TD;
 
-<<<<<<< HEAD
   typedef typename Arr_all_sides_oblivious_category<Left_side_category,
                                                     Bottom_side_category,
                                                     Top_side_category,
                                                     Right_side_category>::result
     All_sides_oblivious_category;
-=======
-  typedef typename Arr_are_all_sides_oblivious_tag<
-                     Left_side_category, Bottom_side_category,
-                     Top_side_category, Right_side_category >::result
-    Are_all_sides_oblivious_category;
->>>>>>> 84ec799c
 
   // Data members:
   const Traits_adaptor_2* m_traits; // Its associated traits object.
@@ -151,17 +133,10 @@
 
 public:
   /*! Default constructor. */
-<<<<<<< HEAD
   Arr_trapezoid_ric_point_location(bool with_guarantees = true,
                                    double depth_thrs = CGAL_TD_DEFAULT_DEPTH_THRESHOLD,
                                    double size_thrs = CGAL_TD_DEFAULT_SIZE_THRESHOLD) :
     m_traits(nullptr), m_with_guarantees(with_guarantees)
-=======
-  Arr_trapezoid_ric_point_location (bool with_guarantees = true,
-                           double depth_thrs = CGAL_TD_DEFAULT_DEPTH_THRESHOLD,
-                           double size_thrs = CGAL_TD_DEFAULT_SIZE_THRESHOLD)
-    : m_traits (nullptr), m_with_guarantees(with_guarantees)
->>>>>>> 84ec799c
   {
     td.set_with_guarantees(with_guarantees);
     td.depth_threshold(depth_thrs);
