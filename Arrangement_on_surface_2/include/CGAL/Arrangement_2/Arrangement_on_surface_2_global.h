--- conflicted
+++ resolved
@@ -93,20 +93,6 @@
   Arrangement_zone_2<Arr, Zone_visitor> arr_zone(arr, &visitor);
 
   // Break the input curve into x-monotone subcurves and isolated points.
-<<<<<<< HEAD
-  std::list<CGAL::Object> x_objects;
-  const typename Gt2::X_monotone_curve_2* x_curve;
-  const typename Gt2::Point_2* iso_p;
-
-  arr.geometry_traits()->
-    make_x_monotone_2_object()(c, std::back_inserter(x_objects));
-
-  // Insert each x-monotone curve into the arrangement.
-  for (auto it = x_objects.begin(); it != x_objects.end(); ++it) {
-    // Act according to the type of the current object.
-    x_curve = object_cast<typename Gt2::X_monotone_curve_2>(&(*it));
-
-=======
   std::list<Make_x_monotone_result> x_objects;
   const auto* traits = arr.geometry_traits();
   traits->make_x_monotone_2_object()(c, std::back_inserter(x_objects));
@@ -115,7 +101,6 @@
   for (const auto& x_obj : x_objects) {
     // Act according to the type of the current object.
     const auto* x_curve = boost::get<X_monotone_curve_2>(&x_obj);
->>>>>>> d94f015a
     if (x_curve != nullptr) {
       // Inserting an x-monotone curve:
       // Initialize the zone-computation object with the given curve.
@@ -133,14 +118,8 @@
       arr_access.notify_after_global_change();
       continue;
     }
-<<<<<<< HEAD
-    else {
-      iso_p = object_cast<typename Gt2::Point_2>(&(*it));
-      CGAL_assertion(iso_p != nullptr);
-=======
     const auto* iso_p = boost::get<Point_2>(&x_obj);
     CGAL_assertion(iso_p != nullptr);
->>>>>>> d94f015a
 
     // Inserting a point into the arrangement:
     insert_point(arr, *iso_p, pl);
@@ -1171,31 +1150,6 @@
     // this face.
     vh_for_p = arr.insert_in_face_interior(p, arr.non_const_handle(*fh));
   }
-<<<<<<< HEAD
-  else if ((hh = object_cast<typename Arr::Halfedge_const_handle>(&obj)) !=
-           nullptr)
-  {
-    // p lies in the interior of an edge: Split this edge to create a new
-    // vertex associated with p.
-    typename Gt2::X_monotone_curve_2 sub_cv1, sub_cv2;
-
-    arr.geometry_traits()->split_2_object()((*hh)->curve(), p,
-                                            sub_cv1, sub_cv2);
-
-    typename Arr::Halfedge_handle split_he =
-      arr.split_edge(arr.non_const_handle(*hh), sub_cv1, sub_cv2);
-
-    // The new vertex is the target of the returned halfedge.
-    vh_for_p = split_he->target();
-  }
-  else {
-    // In this case p lies on an existing vertex, so we just update this
-    // vertex.
-    vh = object_cast<typename Arr::Vertex_const_handle>(&obj);
-    CGAL_assertion (vh != nullptr);
-
-    vh_for_p = arr.modify_vertex(arr.non_const_handle(*vh), p);
-=======
   else {
     const Halfedge_const_handle* hh = boost::get<Halfedge_const_handle>(&obj);
     if (hh != nullptr) {
@@ -1217,7 +1171,6 @@
       CGAL_assertion(vh != nullptr);
       vh_for_p = arr.modify_vertex (arr.non_const_handle (*vh), p);
     }
->>>>>>> d94f015a
   }
 
   // Notify the arrangement observers that the global operation has been
@@ -1485,12 +1438,7 @@
             // as long as we have he_right halfedge which is below
             he_right = he_curr;
             he_curr = he_right->next()->twin();
-<<<<<<< HEAD
             res = comp_y_at_x_right(he_curr->curve(), he_right->curve(),
-=======
-            res = comp_y_at_x_right(he_curr->curve(),
-                                    he_right->curve(),
->>>>>>> d94f015a
                                     v_below->point());
           } while(res == SMALLER);
           in_face = he_right->face();
@@ -1502,14 +1450,7 @@
       CGAL_assertion(in_face_p);
       in_face = *in_face_p;
       // Hit nothing (an unbounded face is returned).
-<<<<<<< HEAD
-      assign_ok = CGAL::assign(in_face, obj);
-      CGAL_assertion(assign_ok && in_face->is_unbounded());
-
-      if (! assign_ok) return false;
-=======
       CGAL_assertion(in_face->is_unbounded());
->>>>>>> d94f015a
     }
 
     if (vf_iter->second != in_face) {
@@ -1649,29 +1590,6 @@
   const Traits_adaptor_2* traits =
     static_cast<const Traits_adaptor_2*>(arr.geometry_traits());
 
-<<<<<<< HEAD
-  std::list<CGAL::Object> x_objects;
-  const typename Gt2::X_monotone_curve_2* x_curve;
-  const typename Gt2::Point_2* iso_p;
-
-  traits->make_x_monotone_2_object()(c, std::back_inserter(x_objects));
-
-  // Insert each x-monotone curve into the arrangement.
-  for (auto it = x_objects.begin(); it != x_objects.end(); ++it) {
-    // Act according to the type of the current object.
-    x_curve = object_cast<typename Gt2::X_monotone_curve_2>(&(*it));
-    if (x_curve != nullptr) {
-      // Check if the x-monotone subcurve intersects the arrangement.
-      if (do_intersect(arr, *x_curve, pl) == true) return true;
-    }
-    else {
-      iso_p = object_cast<typename Gt2::Point_2>(&(*it));
-      CGAL_assertion(iso_p != nullptr);
-
-      // Check whether the isolated point lies inside a face (otherwise,
-      // it conincides with a vertex or an edge).
-      CGAL::Object  obj = pl.locate(*iso_p);
-=======
   std::list<Make_x_monotone_result> x_objects;
   traits->make_x_monotone_2_object()(c, std::back_inserter(x_objects));
 
@@ -1687,7 +1605,6 @@
 
     const Point_2* iso_p = boost::get<Point_2>(&x_obj);
     CGAL_assertion(iso_p != nullptr);
->>>>>>> d94f015a
 
     // Check whether the isolated point lies inside a face (otherwise,
     // it conincides with a vertex or an edge).
