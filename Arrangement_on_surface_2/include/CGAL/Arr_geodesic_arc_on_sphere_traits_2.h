// Copyright (c) 2006,2007,2008,2009,2010,2011,2014 Tel-Aviv University (Israel).
// All rights reserved.
//
// This file is part of CGAL (www.cgal.org).
//
// $URL$
// $Id$
// SPDX-License-Identifier: GPL-3.0-or-later OR LicenseRef-Commercial
//
// Author(s)     : Efi Fogel         <efif@post.tau.ac.il>
//                 Eric Berberich    <eric.berberich@cgal.org>

#ifndef CGAL_ARR_GEODESIC_ARC_ON_SPHERE_TRAITS_2_H
#define CGAL_ARR_GEODESIC_ARC_ON_SPHERE_TRAITS_2_H

#include <CGAL/license/Arrangement_on_surface_2.h>

#include <CGAL/disable_warnings.h>

// #define CGAL_FULL_X_MONOTONE_GEODESIC_ARC_ON_SPHERE_IS_SUPPORTED 1

/*! \file
 * A class that handles great circular arcs embedded on spheres suitable
 * as a geometry traits class for the arrangement on surface package.
 */

#include <fstream>

#include <CGAL/config.h>
#include <CGAL/tags.h>
#include <CGAL/tss.h>
#include <CGAL/intersections.h>
#include <CGAL/Arr_tags.h>
#include <CGAL/Arr_enums.h>

namespace CGAL {

template <typename Kernel> class Arr_x_monotone_geodesic_arc_on_sphere_3;
template <typename Kernel> class Arr_geodesic_arc_on_sphere_3;
template <typename Kernel> class Arr_extended_direction_3;

/*! A traits class-template for constructing and maintaining arcs of great
 * circles embedded on spheres. It is parameterized from a (linear) geometry
 * kernel, which it also derives from
 */
template <typename Kernel_, int atan_x = -1, int atan_y = 0>
class Arr_geodesic_arc_on_sphere_traits_2 : public Kernel_ {
  friend class Arr_x_monotone_geodesic_arc_on_sphere_3<Kernel_>;
  friend class Arr_geodesic_arc_on_sphere_3<Kernel_>;
  friend class Arr_extended_direction_3<Kernel_>;

public:
  typedef Kernel_                               Kernel;

  // Category tags:
  typedef Tag_true                              Has_left_category;
  typedef Tag_true                              Has_merge_category;
  typedef Tag_false                             Has_do_intersect_category;

  typedef Arr_identified_side_tag               Left_side_category;
  typedef Arr_contracted_side_tag               Bottom_side_category;
  typedef Arr_contracted_side_tag               Top_side_category;
  typedef Arr_identified_side_tag               Right_side_category;

  typedef boost::integral_constant<bool, atan_y==0>       Zero_atan_y;

  // Traits objects
  typedef Arr_extended_direction_3<Kernel>                Point_2;
  typedef Arr_x_monotone_geodesic_arc_on_sphere_3<Kernel> X_monotone_curve_2;
  typedef Arr_geodesic_arc_on_sphere_3<Kernel>            Curve_2;
  typedef unsigned int                                    Multiplicity;

  /*! Default constructor */
  Arr_geodesic_arc_on_sphere_traits_2() {}

protected:
  typedef typename Kernel::FT                   FT;

  typedef typename Kernel::Direction_3          Direction_3;
  typedef typename Kernel::Vector_3             Vector_3;
  typedef typename Kernel::Direction_2          Direction_2;
  typedef typename Kernel::Vector_2             Vector_2;

  /*! Obtain the intersection of the identification arc and the xy plane.
   * By default, it is the vector directed along the negative x axis
   * (x = -infinity).
   * \return the intersection of the identification arc and the xy plane.
   */
  inline static const Direction_2& identification_xy()
  {
    static const Direction_2 d(atan_x, atan_y);
    return d;
  }

  /*! Obtain the normal of the plane that contains the identification arc.
   * By default, it is the vector directed along the positive y axis
   * (y = infinity).
   * \return the normal of the plane that contains the identification arc.
   */
  inline static const Direction_3& identification_normal()
  {
    static const Direction_3 d(atan_y, -atan_x, 0);
    return d;
  }

  /*! Obtain the 2D direction directed along the negative x axis
   * \return the direction directed at x = -infinity
   */
  inline static const Direction_2& neg_x_2()
  {
    CGAL_STATIC_THREAD_LOCAL_VARIABLE_2(Direction_2, d, -1, 0);
    return d;
  }

  /*! Obtain the 2D direction directed along the negative y axis
   * \return the direction directed at y = -infinity
   */
  inline static const Direction_2& neg_y_2()
  {
    CGAL_STATIC_THREAD_LOCAL_VARIABLE_2(Direction_2, d, 0, -1);
    return d;
  }

  /*! Obtain the sign of the x-coordinate of a direction in space
   * \param d the direction in space
   * \return the sign of the x-coordinate of d
   */
  inline static Sign x_sign(Direction_3 d) { return CGAL::sign(d.dx()); }

  /*! Obtain the sign of the y-coordinate of a direction in space
   * \param d the direction in space
   * \return the sign of the y-coordinate of d
   */
  inline static Sign y_sign(Direction_3 d) { return CGAL::sign(d.dy()); }

  /*! Obtain the sign of the z-coordinate of a direction in space
   * \param d the direction in space
   * \return the sign of the z-coordinate of d
   */
  inline static Sign z_sign(Direction_3 d) { return CGAL::sign(d.dz()); }

  typedef Direction_2 (*Project)(const Direction_3& d) ;

  /*! Project a 3D direction onto the xy-plane
   * \param d the 3D direction
   * \return the projection onto the xy-plane
   */
  inline static Direction_2 project_xy(const Direction_3& d)
  { return Direction_2(d.dx(), d.dy()); }

  /*! Project a 3D direction onto the yz-plane
   * \param d the 3D direction
   * \return the projection onto the yz-plane
   */
  inline static Direction_2 project_yz(const Direction_3& d)
  { return Direction_2(d.dy(), d.dz()); }

  /*! Project a 3D direction onto the zx-plane
   * \param d the 3D direction
   * \return the projection onto the xz-plane
   */
  inline static Direction_2 project_xz(const Direction_3& d)
  { return Direction_2(d.dx(), d.dz()); }

  /*! Project a 3D direction onto the yz-plane and reflect the y coordinate
   * \param d the 3D direction
   * \return the projection onto the yz-plane
   */
  inline static Direction_2 project_minus_yz(const Direction_3& d)
  { return Direction_2(-d.dy(), d.dz()); }

  /*! Project a 3D direction onto the zx-plane and reflect the x coordinate
   * \param d the 3D direction
   * \return the projection onto the xz-plane
   */
  inline static Direction_2 project_minus_xz(const Direction_3& d)
  { return Direction_2(-d.dx(), d.dz()); }

  /*! Compare the relative position of a direction and a plane given by its
   * normal.
   * \param normal the direction of the plane.
   * \param dir the direction.
   */
  inline Oriented_side oriented_side(const Direction_3& normal,
                                     const Direction_3 dir) const
  {
    FT dot = normal.vector() * dir.vector();
    return CGAL::sign(dot);
  }

  /*! Compute the orientation of two directions.
   * \param d1 the first direction.
   * \param d2 the second direction.
   * \return the relative orientation of d1 and d2.
   */
  inline Orientation orientation(const Direction_2& d1, const Direction_2& d2)
    const
  {
    const Kernel& kernel(*this);
    return kernel.orientation_2_object()(d1.vector(), d2.vector());
  }

  /*! Constructs a plane that contains two directions.
   * \param d1 the first direction.
   * \param d2 the second direction.
   */
  inline Direction_3 construct_normal_3(const Direction_3& d1,
                                        const Direction_3& d2) const
  {
    const Kernel& kernel(*this);
    Vector_3 v = kernel.construct_cross_product_vector_3_object()(d1.vector(),
                                                                  d2.vector());
    return v.direction();
  }

  /*! Determined whether a direction is contained in a plane given by its
   * normal
   * \param normal the direction of the 3D plane.
   * \param dir the 3D direction.
   * \return true if dir is contained in plane; false otherwise.
   * \pre the plane contains the origin.
   */
  inline bool has_on(const Direction_3& normal, const Direction_3& dir) const
  {
    FT dot = normal.vector() * dir.vector();
    return CGAL::sign(dot) == ZERO;
  }

public:
  /*! Compare two endpoint directions by v.
   * \param d1 the first enpoint direction.
   * \param d2 the second endpoint direction.
   * \return SMALLER - v(d1) < v(d2);
   *         EQUAL   - v(d1) = v(d2);
   *         LARGER  - v(d1) > v(d2).
   */
  inline Comparison_result compare_y(const Direction_3& d1,
                                     const Direction_3& d2) const
  {
    Vector_3 v1 = d1.vector();
    Vector_3 v2 = d2.vector();

    FT dot_p1 = v1.z();
    FT dot_p2 = v2.z();

    Sign s1 = CGAL::sign(dot_p1);
    Sign s2 = CGAL::sign(dot_p2);

    if (s1 != s2) {
      if (s1 == NEGATIVE) return SMALLER;
      if (s1 == POSITIVE) return LARGER;
      if (s2 == NEGATIVE) return LARGER;
      if (s2 == POSITIVE) return SMALLER;
    }
    if (s1 == ZERO) return EQUAL;

    FT norm1 = v1 * v1;
    FT norm2 = v2 * v2;

    return (s1 == POSITIVE) ?
      CGAL::compare(dot_p1 * dot_p1 * norm2, dot_p2 * dot_p2 * norm1) :
      CGAL::compare(dot_p2 * dot_p2 * norm1, dot_p1 * dot_p1 * norm2);
  }

  /*! Compare two directions contained in the xy plane by u.
   * \param d1 the first direction.
   * \param d2 the second direction.
   * \return SMALLER - u(d1) < u(d2);
   *         EQUAL   - u(d1) = u(d2);
   *         LARGER  - u(d1) > u(d2).
   */
  inline Comparison_result compare_x(const Direction_2& d1,
                                     const Direction_2& d2) const
  {
    const Kernel& kernel = *this;
    if (kernel.equal_2_object()(d1, d2)) return EQUAL;
    const Direction_2& d = identification_xy();
    return (kernel.counterclockwise_in_between_2_object()(d, d1, d2)) ?
      LARGER : SMALLER;
  }

  /*! Compare two endpoint directions by u.
   * \param d1 the first enpoint direction.
   * \param d2 the second endpoint direction.
   * \return SMALLER - u(d1) < u(d2);
   *         EQUAL   - u(d1) = u(d2);
   *         LARGER  - u(d1) > u(d2).
   * \pre d1 does not coincide with any pole.
   * \pre d2 does not coincide with any pole.
   */
  inline Comparison_result compare_x(const Direction_3& d1,
                                     const Direction_3& d2) const
  {
    // Compare the projections onto the xy plane:
    Direction_2 d1_2 = project_xy(d1);
    Direction_2 d2_2 = project_xy(d2);
    return compare_x(d1_2, d2_2);
  }

  /*! Compare two endpoint directions lexigoraphically: by u, then by v.
   * \param d1 the first enpoint direction.
   * \param d2 the second endpoint direction.
   * \return SMALLER - u(d1) < u(d2);
   *         SMALLER - u(d1) = u(d2) and v(d1) < v(d2);
   *         EQUAL   - u(d1) = u(d2) and v(d1) = v(d2);
   *         LARGER  - u(d1) = u(d2) and v(d1) > v(d2);
   *         LARGER  - u(d1) > u(d2).
   * \pre d1 does not lie on the discontinuity arc.
   * \pre d2 does not lie on the discontinuity arc.
   */
  inline Comparison_result compare_xy(const Direction_3& d1,
                                      const Direction_3& d2) const
  {
    Comparison_result res = compare_x(d1, d2);
    if (res == EQUAL) return compare_y(d1, d2);
    return res;
  }

  /*! Determine whether the given point is in the x-range of the
   * spherical_arc.
   * \param point the query point direction.
   * \return true if point is in the x-range of the (closed) spherical_arc and
   * false otherwise.
   * \pre point does not coincide with one of the poles
   */
  bool is_in_x_range(const X_monotone_curve_2& xcv, const Point_2& point) const
  {
    typedef Arr_geodesic_arc_on_sphere_traits_2<Kernel, atan_x, atan_y> Traits;

    CGAL_precondition(!point.is_min_boundary());
    CGAL_precondition(!point.is_max_boundary());

    Direction_2 p = project_xy(point);
    if (xcv.is_vertical()) {
      const Direction_3& normal = xcv.normal();
      Direction_2 q = (xcv.is_directed_right()) ?
        Direction_2(-(normal.dy()), normal.dx()) :
        Direction_2(normal.dy(), -(normal.dx()));
      const Kernel& kernel = *this;
      return kernel.equal_2_object()(p, q);
    }

    // The curve is not vertical:
    Direction_2 r = project_xy(xcv.right());
    const Kernel& kernel = *this;
    if (kernel.equal_2_object()(p, r)) return true;
    Direction_2 l = Traits::project_xy(xcv.left());
    if (kernel.equal_2_object()(p, l)) return true;
    return kernel.counterclockwise_in_between_2_object()(p, l, r);
  }

  /*! Compute the intersection of a curve and the identification curve.
   * \param[in] cv the curve
   */
  void intersection_with_identification(const X_monotone_curve_2& xcv,
                                        Direction_3& dp,
                                        boost::true_type) const
  {
    const Direction_3& normal = xcv.normal();
    dp = (CGAL::sign(normal.dz()) == POSITIVE) ?
      Direction_3(-(normal.dz()), 0, normal.dx()) :
      Direction_3(normal.dz(), 0, -(normal.dx()));
  }

  /*! Compute the intersection of a curve and the identification curve.
   * \param[in] cv the curve
   */
  void intersection_with_identification(const X_monotone_curve_2& xcv,
                                        Direction_3& dp,
                                        boost::false_type) const
  {
    const Direction_3& normal = xcv.normal();
    FT z((atan_x * normal.dx() + atan_y * normal.dy()) /
         -(normal.dz()));
    dp = Direction_3(atan_x, atan_y, z);
  }

  /*! Compute the intersection of a curve and the identification curve.
   * \param[in] cv the curve
   */
  bool overlap_with_identification(const X_monotone_curve_2& xcv,
                                   boost::true_type) const
  {
    const Direction_3& normal = xcv.normal();
    return ((x_sign(normal) == ZERO) &&
            (((y_sign(normal) == NEGATIVE) && !xcv.is_directed_right()) ||
             ((y_sign(normal) == POSITIVE) && xcv.is_directed_right())));
  }

  /*! Compute the intersection of a curve and the identification curve.
   * \param[in] cv the curve
   */
  bool overlap_with_identification(const X_monotone_curve_2& xcv,
                                   boost::false_type) const
  {
    const Direction_3& normal = xcv.normal();
    const Direction_3& iden_normal = identification_normal();
    const Direction_2 iden_normal_xy = project_xy(iden_normal);
    Direction_2 normal_xy = project_xy(normal);
    Kernel kernel;
    if (xcv.is_directed_right()) {
      return kernel.equal_2_object()(normal_xy, iden_normal_xy);
    }
    Direction_2 opposite_normal_xy =
      kernel.construct_opposite_direction_2_object()(normal_xy);
    return kernel.equal_2_object()(opposite_normal_xy, iden_normal_xy);
  }

public:
  /// \name Basic functor definitions
  //@{

  /*! A functor that constructs a point on the sphere. */
  class Construct_point_2 {
  protected:
    typedef Arr_geodesic_arc_on_sphere_traits_2<Kernel, atan_x, atan_y> Traits;

    /*! The traits (in case it has state) */
    const Traits& m_traits;

    /*! Constructor
     * \param traits the traits (in case it has state)
     */
    Construct_point_2(const Traits& traits) : m_traits(traits) {}

    friend class Arr_geodesic_arc_on_sphere_traits_2<Kernel, atan_x, atan_y>;

  public:
    /*! Construct a point on the sphere from three coordinates, which define
     * a (not necessarily normalized) direction.
     * \param[in] x the x coordinate
     * \param[in] y the y coordinate
     * \param[in] z the z coordinate
     */
    Point_2 operator()(const FT& x, const FT& y, const FT& z)
    {
      Point_2 p;
      Direction_3& d(p);
      d = Direction_3(x, y, z);
      init(p, boost::integral_constant<bool, atan_y==0>());
      return p;
    }

    /*! Construct a point on the sphere from a (not necessarily normalized)
     * direction.
     * \param other the other direction
     */
    Point_2 operator()(const Direction_3& other)
    {
      Point_2 p;
      Direction_3& d(p);
      d = Direction_3(other);
      init(p, boost::integral_constant<bool, atan_y==0>());
      return p;
    }

    /*! Initialize a point on the sphere,
     * \param[in] p the point to initialize.
     */
    void init(Point_2& p, boost::true_type) const
    {
      const Direction_3& dir = p;
      if (y_sign(dir) != ZERO) {
        p.set_location(Point_2::NO_BOUNDARY_LOC);
        return;
      }
      CGAL::Sign signx = x_sign(dir);
      typename Point_2::Location_type location =
        (signx == POSITIVE) ? Point_2::NO_BOUNDARY_LOC :
        ((signx == NEGATIVE) ? Point_2::MID_BOUNDARY_LOC :
         ((z_sign(dir) == NEGATIVE) ?
          Point_2::MIN_BOUNDARY_LOC : Point_2::MAX_BOUNDARY_LOC));
      p.set_location(location);
    }

    /*! Initialize a point on the sphere,
     * \param[in] p the point to initialize.
     */
    void init(Point_2& p, boost::false_type) const
    {
      const Direction_3& dir = p;
      if ((x_sign(dir) == ZERO) && (y_sign(dir) == ZERO)) {
        typename Point_2::Location_type location = (z_sign(dir) == NEGATIVE) ?
          Point_2::MIN_BOUNDARY_LOC : Point_2::MAX_BOUNDARY_LOC;
        p.set_location(location);
        return;
      }

      Direction_2 dir_xy = Traits::project_xy(dir);
      const Kernel& kernel = m_traits;
      typename Kernel::Equal_2 equal_2 = kernel.equal_2_object();
      const Direction_2& xy = Traits::identification_xy();
      typename Point_2::Location_type location = equal_2(dir_xy, xy) ?
        Point_2::MID_BOUNDARY_LOC : Point_2::NO_BOUNDARY_LOC;
      p.set_location(location);
    }
  };

  /*! Obtain an x-monotone geodesic arc construction functor.
   */
  Construct_point_2 construct_point_2_object() const
  { return Construct_point_2(*this); }

  /*! A functor that constructs an x-monotone geodesic arc on the sphere. */
  class Construct_x_monotone_curve_2 {
  protected:
    typedef Arr_geodesic_arc_on_sphere_traits_2<Kernel, atan_x, atan_y> Traits;

    /*! The traits (in case it has state) */
    const Traits& m_traits;

    /*! Constructor
     * \param traits the traits (in case it has state)
     */
    Construct_x_monotone_curve_2(const Traits& traits) : m_traits(traits) {}

    friend class Arr_geodesic_arc_on_sphere_traits_2<Kernel, atan_x, atan_y>;

  public:
    /*! Construct the minor arc from two endpoint directions. The minor arc
     *  is the one with the smaller angle among the two geodesic arcs with
     * the given endpoints.
     * 1. Find out whether the arc is x-monotone.
     * 2. If it is x-monotone,
     *    2.1 Find out whether it is vertical, and
     *    2.2 whether the target is larger than the source (directed right).
     * The arc is vertical, iff
     * 1. one of its endpoint direction pierces a pole, or
     * 2. the projections onto the xy-plane coincide.
     * \param[in] source the source point.
     * \param[in] target the target point.
     * \pre the source and target must not coincide.
     * \pre the source and target cannot be antipodal.
     */
    X_monotone_curve_2 operator()(const Point_2& source, const Point_2& target)
      const
    {
      X_monotone_curve_2 xcv;

      xcv.set_source(source);
      xcv.set_target(target);
      xcv.set_is_full(false);
      xcv.set_is_degenerate(false);
      xcv.set_is_empty(false);

      CGAL_precondition_code(const Kernel& kernel = m_traits);
      CGAL_precondition(!kernel.equal_3_object()
                        (kernel.construct_opposite_direction_3_object()(source),
                         (const typename Kernel::Direction_3&)(target)));
      Direction_3 normal = m_traits.construct_normal_3(source, target);
      xcv.set_normal(normal);
      init(xcv);
      return xcv;
    }

    /*! Construct a full spherical_arc from a plane
     * \param plane the containing plane.
     * \pre the plane is not vertical
     */
    X_monotone_curve_2 operator()(const Direction_3& normal) const
    {
      X_monotone_curve_2 xcv;

      xcv.set_normal(normal);
      xcv.set_is_vertical(false);
      xcv.set_is_directed_right(z_sign(normal) == POSITIVE);
      xcv.set_is_full(true);
      xcv.set_is_degenerate(false);
      xcv.set_is_empty(false);

      CGAL_precondition(z_sign(normal) != ZERO);

      Direction_3 d;
      m_traits.intersection_with_identification(xcv, d, Zero_atan_y());
      Point_2 p(d, Point_2::MID_BOUNDARY_LOC);
      xcv.set_source(p);
      xcv.set_target(p);
    }

    /*! Construct a spherical_arc from two endpoints directions contained
     * in a plane.
     * \param[in] plane the containing plane.
     * \param[in] source the source-point direction.
     * \param[in] target the target-point direction.
     * \pre Both endpoint lie on the given plane.
     * \pre Both endpoint lie on the given plane.
     */
    X_monotone_curve_2 operator()(const Point_2& source, const Point_2& target,
                                  const Direction_3& normal) const
    { return X_monotone_curve_2(source, target, normal); }

  private:
    /*! Initialize a spherical_arc given that the two endpoint directions
     * have been set. It is assumed that the arc is the one with the smaller
     * angle among the two.
     * 1. Find out whether the arc is x-monotone.
     * 2. If it is x-monotone,
     *    2.1 Find out whether it is vertical, and
     *    2.2 whether the target is larger than the source (directed right).
     * The arc is vertical, iff
     * 1. one of its endpoint direction pierces a pole, or
     * 2. the projections onto the xy-plane coincide.
     * \param source the source point.
     * \param target the target point.
     * \pre the source and target cannot be equal.
     */
    void init(X_monotone_curve_2& xcv) const
    {
      const Point_2& source = xcv.source();
      const Point_2& target = xcv.target();

      typedef Arr_geodesic_arc_on_sphere_traits_2<Kernel, atan_x, atan_y> Traits;

      const Kernel& kernel(m_traits);
      CGAL_precondition(!kernel.equal_3_object()(Direction_3(source),
                                                 Direction_3(target)));

      // Check whether any one of the endpoint coincide with a pole:
      if (source.is_max_boundary()) {
        xcv.set_is_vertical(true);
        xcv.set_is_directed_right(false);
        return;
      }
      if (source.is_min_boundary()) {
        xcv.set_is_vertical(true);
        xcv.set_is_directed_right(true);
        return;
      }
      if (target.is_max_boundary()) {
        xcv.set_is_vertical(true);
        xcv.set_is_directed_right(true);
        return;
      }
      if (target.is_min_boundary()) {
        xcv.set_is_vertical(true);
        xcv.set_is_directed_right(false);
        return;
      }

      // None of the enpoints coincide with a pole:
      Direction_2 s = Traits::project_xy(source);
      Direction_2 t = Traits::project_xy(target);

      Orientation orient = m_traits.orientation(s, t);
      if (orient == COLLINEAR) {
        xcv.set_is_vertical(true);
        const Direction_2& nx = Traits::neg_x_2();
        if (m_traits.orientation(nx, s) == COLLINEAR) {
          // Project onto xz plane:
          s = Traits::project_xz(source);
          t = Traits::project_xz(target);
          const Direction_2& ny = Traits::neg_y_2();
          Orientation orient1 = m_traits.orientation(ny, s);
          CGAL_assertion_code(Orientation orient2 = m_traits.orientation(ny, t));
          CGAL_assertion(orient1 == orient2);
          orient = m_traits.orientation(s, t);
          CGAL_assertion(orient != COLLINEAR);
          if (orient1 == LEFT_TURN) {
            xcv.set_is_directed_right(orient == LEFT_TURN);
            return;
          }
          xcv.set_is_directed_right(orient == RIGHT_TURN);
          return;
        }
        // Project onto yz plane:
        s = Traits::project_yz(source);
        t = Traits::project_yz(target);
        const Direction_2& ny = Traits::neg_y_2();
        Orientation orient1 = m_traits.orientation(ny, s);
        CGAL_assertion_code(Orientation orient2 = m_traits.orientation(ny, t));
        CGAL_assertion(orient1 == orient2);
        if (orient1 == LEFT_TURN) {
          orient = m_traits.orientation(s, t);
          CGAL_assertion(orient != COLLINEAR);
          xcv.set_is_directed_right(orient == LEFT_TURN);
          return;
        }
        orient = m_traits.orientation(s, t);
        CGAL_assertion(orient != COLLINEAR);
        xcv.set_is_directed_right(orient == RIGHT_TURN);
        return;
      }

      // The arc is not vertical!
      xcv.set_is_vertical(false);
      xcv.set_is_directed_right(orient == LEFT_TURN);
      xcv.set_is_full(kernel.equal_3_object()(Direction_3(source),
                                              Direction_3(target)));
    }
  };

  /*! Obtain an x-monotone geodesic arc construction functor.
   */
  Construct_x_monotone_curve_2 construct_x_monotone_curve_2_object() const
  { return Construct_x_monotone_curve_2(*this); }

  /*! A functor that constructs a geodesic arc on the sphere. */
  class Construct_curve_2 {
  protected:
    typedef Arr_geodesic_arc_on_sphere_traits_2<Kernel, atan_x, atan_y> Traits;

    /*! The traits (in case it has state) */
    const Traits& m_traits;

    /*! Constructor
     * \param traits the traits (in case it has state)
     */
    Construct_curve_2(const Traits& traits) : m_traits(traits) {}

    friend class Arr_geodesic_arc_on_sphere_traits_2<Kernel, atan_x, atan_y>;

  public:
    /*! Construct a spherical_arc from two endpoint directions. It is assumed
     * that the arc is the one with the smaller angle among the two.
     * 1. Find out whether the arc is x-monotone.
     * 2. If it is x-monotone,
     *    2.1 Find out whether it is vertical, and
     *    2.2 whether the target is larger than the source (directed right).
     * The arc is vertical, iff
     * 1. one of its endpoint direction pierces a pole, or
     * 2. the projections onto the xy-plane coincide.
     * \param source the source point.
     * \param target the target point.
     * \pre the source and target cannot be equal.
     * \pre the source and target cannot be the opoosite of each other.
     */
    Curve_2 operator()(const Point_2& source, const Point_2& target)
    {
      Curve_2 cv;
      cv.set_source(source);
      cv.set_target(target);
      Direction_3 normal = m_traits.construct_normal_3(source, target);
      cv.set_normal(normal);
      cv.set_is_full(false);
      cv.set_is_degenerate(false);
      cv.set_is_empty(false);

      if (source.is_max_boundary()) {
        cv.set_is_vertical(true);
        cv.set_is_directed_right(false);
        cv.set_is_x_monotone(true);
        return cv;
      }
      if (source.is_min_boundary()) {
        cv.set_is_vertical(true);
        cv.set_is_directed_right(true);
        cv.set_is_x_monotone(true);
        return cv;
      }
      if (target.is_max_boundary()) {
        cv.set_is_vertical(true);
        cv.set_is_directed_right(true);
        cv.set_is_x_monotone(true);
        return cv;
      }
      if (target.is_min_boundary()) {
        cv.set_is_vertical(true);
        cv.set_is_directed_right(false);
        cv.set_is_x_monotone(true);
        return cv;
      }

      // None of the enpoints coincide with a pole:
      if (z_sign(normal) == ZERO) {
        // The arc is vertical
        cv.set_is_vertical(true);
        bool s_is_positive, t_is_positive, plane_is_positive;
        CGAL::Sign xsign = x_sign(normal);
        if (xsign == ZERO) {
          s_is_positive = x_sign(source) == POSITIVE;
          t_is_positive = x_sign(target) == POSITIVE;
          plane_is_positive = y_sign(normal) == NEGATIVE;
        }
        else {
          s_is_positive = y_sign(source) == POSITIVE;
          t_is_positive = y_sign(target) == POSITIVE;
          plane_is_positive = xsign == POSITIVE;
        }
        cv.set_is_x_monotone(s_is_positive == t_is_positive);
        bool ccw = ((plane_is_positive && s_is_positive) ||
                    (!plane_is_positive && !s_is_positive));
        cv.set_is_directed_right(ccw);
        return cv;
      }

      // The arc is not vertical!
      cv.set_is_vertical(false);
      Direction_2 s = Traits::project_xy(source);
      Direction_2 t = Traits::project_xy(target);
      Orientation orient = m_traits.orientation(s, t);

      const Kernel& kernel = m_traits;
      typename Kernel::Counterclockwise_in_between_2 cc_in_between =
        kernel.counterclockwise_in_between_2_object();

      const Direction_2& d = Traits::identification_xy();
      if (orient == LEFT_TURN) {
        cv.set_is_directed_right(true);
        cv.set_is_x_monotone(!cc_in_between(d, s, t));
        return cv;
      }

      // (orient == RIGHT_TURN)
      cv.set_is_directed_right(false);
      cv.set_is_x_monotone(!cc_in_between(d, t, s));
      return cv;
    }

    /*! Construct a spherical_arc from two endpoint directions contained
     * in a plane.
     * \param[in] source the source-point direction.
     * \param[in] target the target-point direction.
     * \param[in] normal the normal to the plane containing the arc
     * \pre plane contain the origin
     * \pre Both endpoints lie on the given plane.
     */
    Curve_2 operator()(const Point_2& source, const Point_2& target,
                       const Direction_3& normal)
    {
      Curve_2 cv;

      cv.set_source(source);
      cv.set_target(target);
      cv.set_normal(normal);
      cv.set_is_degenerate(false);
      cv.set_is_empty(false);

      typedef Arr_geodesic_arc_on_sphere_traits_2<Kernel, atan_x, atan_y> Traits;

      CGAL_precondition(m_traits.has_on(normal, source));
      CGAL_precondition(m_traits.has_on(normal, target));

      const Kernel& kernel = m_traits;

      if (z_sign(normal) == ZERO) {
        cv.set_is_vertical(true);

        // Check whether both endpoint coincide with the poles:
        if (source.is_min_boundary() && target.is_max_boundary()) {
          // Both endpoints coincide with the 2 poles respectively.
          cv.set_is_directed_right(true);
          cv.set_is_full(false);
          cv.set_is_x_monotone(true);
          return cv;
        }

        if (source.is_max_boundary() && target.is_min_boundary()) {
          // Both endpoints coincide with the 2 poles respectively.
          cv.set_is_directed_right(false);
          cv.set_is_full(false);
          cv.set_is_x_monotone(true);
          return cv;
        }

        CGAL::Sign xsign = x_sign(normal);
        bool xz_plane = xsign == ZERO;
        bool s_is_positive, t_is_positive, plane_is_positive;
        if (xz_plane) {
          s_is_positive = x_sign(source) == POSITIVE;
          t_is_positive = x_sign(target) == POSITIVE;
          plane_is_positive = y_sign(normal) == NEGATIVE;
        }
        else {
          s_is_positive = y_sign(source) == POSITIVE;
          t_is_positive = y_sign(target) == POSITIVE;
          plane_is_positive = xsign == POSITIVE;
        }

        // Process degenerate cases:
        if (source.is_min_boundary()) {
          cv.set_is_directed_right(true);
          cv.set_is_x_monotone((plane_is_positive && t_is_positive) ||
                               (!plane_is_positive && !t_is_positive));
          return cv;
        }
        if (source.is_max_boundary()) {
          cv.set_is_directed_right(false);
          cv.set_is_x_monotone((plane_is_positive && !t_is_positive) ||
                               (!plane_is_positive && t_is_positive));
          return cv;
        }
        if (target.is_min_boundary()) {
          cv.set_is_directed_right(false);
          cv.set_is_x_monotone((plane_is_positive && !s_is_positive) ||
                               (!plane_is_positive && s_is_positive));
          return cv;
        }
        if (target.is_max_boundary()) {
          cv.set_is_directed_right(true);
          cv.set_is_x_monotone((plane_is_positive && s_is_positive) ||
                               (!plane_is_positive && !s_is_positive));
          return cv;
        }
        if (s_is_positive != t_is_positive) {
          cv.set_is_x_monotone(false);
          return cv;
        }

        /* None of the endpoints coincide with a pole.
         * The projections of both endpoints lie on the same hemi-circle.
         * Thus, either the arc is x-monotone, or it includes both poles.
         * This means that it is sufficient to check whether one pole lies
         * on the arc in order to determine x-monotonicity
         */

        typename Traits::Project project =
          (xz_plane) ? Traits::project_xz : Traits::project_yz;
        Direction_2 s = project(source);
        Direction_2 t = project(target);
        const Direction_2& ny = Traits::neg_y_2();
        typename Kernel::Counterclockwise_in_between_2 ccib =
          kernel.counterclockwise_in_between_2_object();
        cv.set_is_x_monotone((plane_is_positive && !ccib(ny, s, t)) ||
                             (!plane_is_positive && !ccib(ny, t, s)));

        bool ccw = ((plane_is_positive && s_is_positive) ||
                    (!plane_is_positive && !s_is_positive));
        cv.set_is_directed_right(ccw);
        return cv;
      }

      // The arc is not vertical!
      cv.set_is_vertical(false);
      cv.set_is_directed_right(z_sign(normal) == POSITIVE);
      const Direction_2& d = Traits::identification_xy();
      Direction_2 s = Traits::project_xy(source);
      Direction_2 t = Traits::project_xy(target);
      typename Kernel::Counterclockwise_in_between_2 ccib =
        kernel.counterclockwise_in_between_2_object();
      bool plane_is_positive = (z_sign(normal) == POSITIVE);
      cv.set_is_x_monotone((plane_is_positive && !ccib(d, s, t)) ||
                           (!plane_is_positive && !ccib(d, t, s)));
      return cv;
    }
  };

  /*! Obtain a geodesic arc construction functor.
   */
  Construct_curve_2 construct_curve_2_object() const
  { return Construct_curve_2(*this); }

  /*! A functor that compares the x-coordinates of two directional points */
  class Compare_x_2 {
  protected:
    typedef Arr_geodesic_arc_on_sphere_traits_2<Kernel, atan_x, atan_y> Traits;

    /*! The traits (in case it has state) */
    const Traits& m_traits;

    /*! Constructor
     * \param traits the traits (in case it has state)
     */
    Compare_x_2(const Traits& traits) : m_traits(traits) {}

    friend class Arr_geodesic_arc_on_sphere_traits_2<Kernel, atan_x, atan_y>;

  public:
    /*! Compare the x-coordinates of two directional points.
     * \param p1 the first directional point.
     * \param p2 the second directional point.
     * \return SMALLER - x(p1) < x(p2);
     *         EQUAL   - x(p1) = x(p2);
     *         LARGER  - x(p1) > x(p2).
     * \pre p1 does not lie on the boundary.
     * \pre p2 does not lie on the boundary.
     */
    Comparison_result operator()(const Point_2& p1, const Point_2& p2) const
    {
      CGAL_precondition(p1.is_no_boundary());
      CGAL_precondition(p2.is_no_boundary());

      return m_traits.compare_x(p1, p2);
    }
  };

protected:
  /*! Obtain the possitive (north) pole
   * \return the possitive (north) pole
   */
  inline static const Point_2& pos_pole()
  {
    static const Point_2 p(Direction_3(0, 0, 1), Point_2::MIN_BOUNDARY_LOC);
    return p;
  }

  /*! Obtain the negative (south) pole
   * \return the negative (south) pole
   */
  inline static const Point_2& neg_pole()
  {
    static const Point_2 p(Direction_3(0, 0, -1), Point_2::MIN_BOUNDARY_LOC);
    return p;
  }

public:
  /*! Obtain a Compare_x_2 function object */
  Compare_x_2 compare_x_2_object() const { return Compare_x_2(*this); }

  /*! A functor that compares two directional points lexigoraphically:
   * by x, then by y.
   */
  class Compare_xy_2 {
  protected:
    typedef Arr_geodesic_arc_on_sphere_traits_2<Kernel, atan_x, atan_y> Traits;

    /*! The traits (in case it has state) */
    const Traits& m_traits;

    /*! Constructor
     * \param traits the traits (in case it has state)
     */
    Compare_xy_2(const Traits& traits) : m_traits(traits) {}

    friend class Arr_geodesic_arc_on_sphere_traits_2<Kernel, atan_x, atan_y>;

  public:
    /*! Compare two directional points lexigoraphically: by x, then by y.
     * \param p1 the first enpoint directional point.
     * \param p2 the second endpoint directional point.
     * \return SMALLER - x(p1) < x(p2);
     *         SMALLER - x(p1) = x(p2) and y(p1) < y(p2);
     *         EQUAL   - x(p1) = x(p2) and y(p1) = y(p2);
     *         LARGER  - x(p1) = x(p2) and y(p1) > y(p2);
     *         LARGER  - x(p1) > x(p2).
     * \pre p1 does not lie on the boundary.
     * \pre p2 does not lie on the boundary.
     */
    Comparison_result operator()(const Point_2& p1, const Point_2& p2) const
    {
      CGAL_precondition(p1.is_no_boundary());
      CGAL_precondition(p2.is_no_boundary());

      return m_traits.compare_xy(p1, p2);
    }
  };

  /*! Obtain a Compare_xy_2 function object */
  Compare_xy_2 compare_xy_2_object() const { return Compare_xy_2(*this); }

  /*! A functor that obtain the left endpoint of an x-monotone arc */
  class Construct_min_vertex_2 {
  public:
    /*! Obtain the left endpoint of and arc.
     * \param xc the arc.
     * \return the left endpoint.
     */
    const Point_2& operator()(const X_monotone_curve_2& xc) const
    { return xc.left(); }
  };

  /*! Obtain a Construct_min_vertex_2 function object */
  Construct_min_vertex_2 construct_min_vertex_2_object() const
  { return Construct_min_vertex_2(); }

  /*! A functor that obtain the right endpoint of an x-monotone arc */
  class Construct_max_vertex_2 {
  public:
    /*! Obtain the right endpoint of an arc.
     * \param xc the arc.
     * \return the right endpoint.
     */
    const Point_2& operator()(const X_monotone_curve_2& xc) const
    { return xc.right(); }
  };

  /*! Obtain a Construct_max_vertex_2 function object */
  Construct_max_vertex_2 construct_max_vertex_2_object() const
  { return Construct_max_vertex_2(); }

  /*! A functor that checks whether an x-monotone arc is a vertical */
  class Is_vertical_2 {
  public:
    /*! Check whether a given arc is vertical.
     * \param xc the arc.
     * \return true if the curve is a vertical spherical_arc; false otherwise.
     * \pre the arc is not degenerate (consists of a single point)
     */
    bool operator()(const X_monotone_curve_2& xc) const
    {
      CGAL_precondition(!xc.is_degenerate());
      return xc.is_vertical();
    }
  };

  /*! Obtain an Is_vertical_2 function object */
  Is_vertical_2 is_vertical_2_object() const { return Is_vertical_2(); }

  /*! A functor that compares the y-coordinates of a directional point and
   * an x-monotone arc at the point x-coordinate
   */
  class Compare_y_at_x_2 {
  protected:
    typedef Arr_geodesic_arc_on_sphere_traits_2<Kernel, atan_x, atan_y> Traits;

    /*! The traits (in case it has state) */
    const Traits& m_traits;

    /*! Constructor
     * \param traits the traits (in case it has state)
     */
    Compare_y_at_x_2(const Traits& traits) : m_traits(traits) {}

    friend class Arr_geodesic_arc_on_sphere_traits_2<Kernel, atan_x, atan_y>;

  public:
    /*! Return the location of the given point with respect to the input arc.
     * \param xc the arc.
     * \param p the point.
     * \return SMALLER - y(p) < xc(x(p)), i.e. the point is below the curve;
     *         EQUAL   - p lies on the curve.
     *         LARGER  - y(p) > xc(x(p)), i.e. the point is above the curve;
     * \pre p is not a construction point.
     * \pre p is in the x-range of xc.
     */
    Comparison_result operator()(const Point_2& p,
                                 const X_monotone_curve_2& xc) const
    {
      CGAL_precondition(!p.is_min_boundary() && !p.is_max_boundary());
      CGAL_precondition(m_traits.is_in_x_range(xc, p));

      if (xc.is_vertical()) {
        // Compare the point with the left endpoint. If smaller, return SMALLER.
        // Otherwise, if EQUAL, return EQUAL.
        // Otherwise, compare with the right endpoint. If larger, return LARGER.
        // Otherwise, return EQUAL:
        if (!xc.left().is_min_boundary()) {
          Comparison_result cr = m_traits.compare_y(p, xc.left());
          if (cr != LARGER) return cr;
        }
        if (xc.right().is_max_boundary()) return EQUAL;
        Comparison_result cr = m_traits.compare_y(p, xc.right());
        return (cr == LARGER) ? LARGER : EQUAL;
      }

      // Compare the point to the underlying plane of xc:
      Oriented_side os = m_traits.oriented_side(xc.normal(), p);
      return (os == ON_ORIENTED_BOUNDARY) ? EQUAL :
        (xc.is_directed_right()) ?
        ((os == ON_NEGATIVE_SIDE) ? SMALLER : LARGER) :
        ((os == ON_NEGATIVE_SIDE) ? LARGER : SMALLER);
    }
  };

  /*! Obtain a Compare_y_at_x_2 function object */
  Compare_y_at_x_2 compare_y_at_x_2_object() const
  { return Compare_y_at_x_2(*this); }

  /*! A functor that compares the y-coordinates of two x-monotone arcs
   * immediately to the left of their intersection directional point.
   */
  class Compare_y_at_x_left_2 {
  protected:
    typedef Arr_geodesic_arc_on_sphere_traits_2<Kernel, atan_x, atan_y> Traits;

    /*! The traits (in case it has state) */
    const Traits& m_traits;

    /*! Constructor
     * \param traits the traits (in case it has state)
     */
    Compare_y_at_x_left_2(const Traits& traits) : m_traits(traits) {}

    friend class Arr_geodesic_arc_on_sphere_traits_2<Kernel, atan_x, atan_y>;

  public:
    /*! Compare the y value of two x-monotone curves immediately to the left
     * of their intersection point.
     * \param xc1 the first curve.
     * \param xc2 the second curve.
     * \param p the intersection point.
     * \return the relative position of xc1 with respect to xc2 immdiately to
     *         the left of p: SMALLER, EQUAL, or LARGER.
     * \pre the point p lies on both curves, and both of them must be also be
     *      defined (lexicographically) to its left.
     * \pre the arcs are not degenerate
     */
    Comparison_result operator()(const X_monotone_curve_2& xc1,
                                 const X_monotone_curve_2& xc2,
                                 const Point_2&
                                 CGAL_precondition_code(p)) const
    {
      CGAL_precondition(!xc1.is_degenerate());
      CGAL_precondition(!xc2.is_degenerate());
      CGAL_precondition(p == xc1.right());
      CGAL_precondition(p == xc2.right());

      // If Both arcs are vertical, they overlap:
      if (xc1.is_vertical() && xc2.is_vertical()) return EQUAL;
      if (xc1.is_vertical()) return SMALLER;
      if (xc2.is_vertical()) return LARGER;

      // Non of the arc is verticel. Thus, non of the endpoints coincide with
      // a pole.
      // Compare the y-coord. at the x-coord of the most right left-endpoint.
      const Point_2& l1 = xc1.left();
      const Point_2& l2 = xc2.left();
      if (!l1.is_no_boundary()) {
        // use l2 and xc1:
        Oriented_side os = m_traits.oriented_side(xc1.normal(), l2);
        return (os == ON_ORIENTED_BOUNDARY) ? EQUAL :
          (xc1.is_directed_right()) ?
          ((os == ON_NEGATIVE_SIDE) ? LARGER : SMALLER) :
          ((os == ON_NEGATIVE_SIDE) ? SMALLER : LARGER);
      }
      if (!l2.is_no_boundary()) {
        // use l1 and xc2:
        Oriented_side os = m_traits.oriented_side(xc2.normal(), l1);
        return (os == ON_ORIENTED_BOUNDARY) ? EQUAL :
          (xc2.is_directed_right()) ?
          ((os == ON_NEGATIVE_SIDE) ? SMALLER : LARGER) :
          ((os == ON_NEGATIVE_SIDE) ? LARGER : SMALLER);
      }

      if (m_traits.compare_xy(l1, l2) == SMALLER) {
        // use l2 and xc1:
        Oriented_side os = m_traits.oriented_side(xc1.normal(), l2);
        return (os == ON_ORIENTED_BOUNDARY) ? EQUAL :
          (xc1.is_directed_right()) ?
          ((os == ON_NEGATIVE_SIDE) ? LARGER : SMALLER) :
          ((os == ON_NEGATIVE_SIDE) ? SMALLER : LARGER);
      }
      // use l1 and xc2:
      Oriented_side os = m_traits.oriented_side(xc2.normal(), l1);
      return (os == ON_ORIENTED_BOUNDARY) ? EQUAL :
        (xc2.is_directed_right()) ?
        ((os == ON_NEGATIVE_SIDE) ? SMALLER : LARGER) :
        ((os == ON_NEGATIVE_SIDE) ? LARGER : SMALLER);
    }
  };

  /*! Obtain a Compare_y_at_x_left_2 function object */
  Compare_y_at_x_left_2 compare_y_at_x_left_2_object() const
  { return Compare_y_at_x_left_2(*this); }

  /*! A functor that compares the y-coordinates of two x-monotone arcs
   * immediately to the right of their intersection directional point.
   */
  class Compare_y_at_x_right_2 {
  protected:
    typedef Arr_geodesic_arc_on_sphere_traits_2<Kernel, atan_x, atan_y> Traits;

    /*! The traits (in case it has state) */
    const Traits& m_traits;

    /*! Constructor
     * \param traits the traits (in case it has state)
     */
    Compare_y_at_x_right_2(const Traits& traits) : m_traits(traits) {}

    friend class Arr_geodesic_arc_on_sphere_traits_2<Kernel, atan_x, atan_y>;

  public:
    /*! Compare the y value of two x-monotone curves immediately to the right
     * of their intersection point.
     * \param xc1 the first curve.
     * \param xc2 the second curve.
     * \param p the intersection point.
     * \return the relative position of xc1 with respect to xc2 immdiately to
     *         the right of p: SMALLER, EQUAL, or LARGER.
     * \pre the point p lies on both curves, and both of them must also be
     *      defined to its right (lexicographically).
     * \pre the arcs are not degenerate
     */
    Comparison_result operator()(const X_monotone_curve_2& xc1,
                                 const X_monotone_curve_2& xc2,
                                 const Point_2& p) const
    {
      CGAL_precondition(!xc1.is_degenerate());
      CGAL_precondition(!xc2.is_degenerate());

      // CGAL_precondition(p == xc1.left());
      // CGAL_precondition(p == xc2.left());

      // If Both arcs are vertical, they overlap:
      if (xc1.is_vertical() && xc2.is_vertical()) return EQUAL;
      if (xc1.is_vertical()) return LARGER;
      if (xc2.is_vertical()) return SMALLER;

      // Non of the arcs is verticel. Thus, non of the endpoints coincide with
      // a pole.
      // Compare the y-coord. at the x-coord of the most left right-endpoint.
      const Point_2& r1 = xc1.right();
      const Point_2& r2 = xc2.right();
      if (!r1.is_no_boundary()) {
        // use r2 and xc1:
        Oriented_side os = m_traits.oriented_side(xc1.normal(), r2);
        return (os == ON_ORIENTED_BOUNDARY) ? EQUAL :
          (xc1.is_directed_right()) ?
          ((os == ON_NEGATIVE_SIDE) ? LARGER : SMALLER) :
          ((os == ON_NEGATIVE_SIDE) ? SMALLER : LARGER);
      }
      if (!r2.is_no_boundary()) {
        // use r1 and xc2:
        Oriented_side os = m_traits.oriented_side(xc2.normal(), r1);
        return (os == ON_ORIENTED_BOUNDARY) ? EQUAL :
          (xc2.is_directed_right()) ?
          ((os == ON_NEGATIVE_SIDE) ? SMALLER : LARGER) :
          ((os == ON_NEGATIVE_SIDE) ? LARGER : SMALLER);
      }
      Comparison_result res = m_traits.compare_xy(r1, r2);
      if (res == LARGER) {
        // use r2 and xc1:
        Oriented_side os = m_traits.oriented_side(xc1.normal(), r2);
        return (os == ON_ORIENTED_BOUNDARY) ? EQUAL :
          (xc1.is_directed_right()) ?
          ((os == ON_NEGATIVE_SIDE) ? LARGER : SMALLER) :
          ((os == ON_NEGATIVE_SIDE) ? SMALLER : LARGER);
      }
      if (res == SMALLER) {
        // use r1 and xc2:
        Oriented_side os = m_traits.oriented_side(xc2.normal(), r1);
        return (os == ON_ORIENTED_BOUNDARY) ? EQUAL :
          (xc2.is_directed_right()) ?
          ((os == ON_NEGATIVE_SIDE) ? SMALLER : LARGER) :
          ((os == ON_NEGATIVE_SIDE) ? LARGER : SMALLER);
      }
      // res == equal
      // if p and r1 are antipodal, compare the plane normals
      const Kernel& kernel = m_traits;
      typename Kernel::Construct_opposite_direction_3 opposite_3 =
        kernel.construct_opposite_direction_3_object();
      // VC 10 does not like the following:
      // if (!kernel.equal_3_object()(opposite_3(p), r1)) return EQUAL;
      Direction_3 tmp1 = opposite_3(p);     // pacify msvc 10
      if (!kernel.equal_3_object()(tmp1, Direction_3(r1)))
        return EQUAL;

      Sign xsign = Traits::x_sign(p);
      Sign ysign = Traits::y_sign(p);
      Project project = (xsign == ZERO) ?
        ((ysign == POSITIVE) ? Traits::project_minus_xz : Traits::project_xz) :
        ((xsign == POSITIVE) ? Traits::project_yz : Traits::project_minus_yz);

      Direction_2 n1 = project(xc1.normal());
      Direction_2 n2 = project(xc2.normal());
      typename Kernel::Construct_opposite_direction_2 opposite_2 =
        kernel.construct_opposite_direction_2_object();
      if (!xc1.is_directed_right()) n1 = opposite_2(n1);
      if (!xc2.is_directed_right()) n2 = opposite_2(n2);
      if (kernel.equal_2_object()(n1, n2)) return EQUAL;
      const Direction_2 d(1, 0);
      return (kernel.counterclockwise_in_between_2_object()(n1, d, n2)) ?
        SMALLER : LARGER;
    }
  };

  /*! Obtain a Compare_y_at_x_right_2 function object */
  Compare_y_at_x_right_2 compare_y_at_x_right_2_object() const
  { return Compare_y_at_x_right_2(*this); }

  /*! A functor that checks whether two directional points and two x-monotone
   * arcs are identical.
   */
  class Equal_2 {
  protected:
    typedef Arr_geodesic_arc_on_sphere_traits_2<Kernel, atan_x, atan_y> Traits;

    /*! The traits (in case it has state) */
    const Traits& m_traits;

    /*! Constructor
     * \param traits the traits (in case it has state)
     */
    Equal_2(const Traits& traits) : m_traits(traits) {}

    friend class Arr_geodesic_arc_on_sphere_traits_2<Kernel, atan_x, atan_y>;

  public:
    /*! Determines whether the two x-monotone curves are the same (have the
     * same graph).
     * \param xc1 the first curve.
     * \param xc2 the second curve.
     * \return true if the two curves are the same; false otherwise.
     */
    bool operator()(const X_monotone_curve_2& xc1,
                    const X_monotone_curve_2& xc2) const
    {
      const Kernel& kernel = m_traits;
      typename Kernel::Equal_3 equal_3 = kernel.equal_3_object();
      if (xc1.is_full() || xc2.is_full()) {
        if (!xc1.is_full() || !xc2.is_full()) return false;
        typename Kernel::Construct_opposite_direction_3 opposite_3 =
          kernel.construct_opposite_direction_3_object();
        return (equal_3(xc1.normal(), xc2.normal()) ||
                equal_3(opposite_3(xc1.normal()), xc2.normal()));
      }

      if (xc1.is_meridian() || xc2.is_meridian()) {
        return (xc1.is_meridian() && xc2.is_meridian() &&
                equal_3(xc1.normal(), xc2.normal()));
      }

      return (equal_3(Direction_3(xc1.left()),  Direction_3(xc2.left())) &&
              equal_3(Direction_3(xc1.right()), Direction_3(xc2.right())));
    }

    /*! Determines whether the two points are the same.
     * \param p1 the first point.
     * \param p2 the second point.
     * \return true if the two point are the same; false otherwise.
     */
    bool operator()(const Point_2& p1, const Point_2& p2) const
    {
      const Kernel& kernel = m_traits;
      return kernel.equal_3_object()(Direction_3(p1), Direction_3(p2));
    }
  };

  /*! Obtain an Equal_2 function object */
  Equal_2 equal_2_object() const { return Equal_2(*this); }
  //@}

  /// \name Functor definitions to handle boundaries
  //@{

  /*! A function object that obtains the parameter space of a geometric
   * entity along the x-axis
   */
  class Parameter_space_in_x_2 {
  protected:
    typedef Arr_geodesic_arc_on_sphere_traits_2<Kernel, atan_x, atan_y> Traits;

    /*! The traits (in case it has state) */
    const Traits& m_traits;

    /*! Constructor
     * \param traits the traits (in case it has state)
     */
    Parameter_space_in_x_2(const Traits& traits) : m_traits(traits) {}

    friend class Arr_geodesic_arc_on_sphere_traits_2<Kernel, atan_x, atan_y>;

  public:
    /*! Obtains the parameter space at the end of an arc along the x-axis.
     * Only called for arcs whose interior lie in the interior of the
     * parameter space, that is, the arc does not coincide with the
     * identification. Thus, it returns ARR_LEFT_BOUNDARY or ARR_RIGHT_BOUNDARY
     * for non-vertical arcs and ARR_INTERIOR for (vertical) arcs whose end
     * might even reach one of the poles.
     * \param xcv the arc
     * \param ce the arc end indicator:
     *     ARR_MIN_END - the minimal end of xc or
     *     ARR_MAX_END - the maximal end of xc
     * \return the parameter space at the ce end of the arc xcv.
     *   ARR_LEFT_BOUNDARY  - the arc approaches the identification arc from
     *                        the right at the minimal arc end.
     *   ARR_INTERIOR       - the arc does not approach the identification arc.
     *   ARR_RIGHT_BOUNDARY - the arc approaches the identification arc from
     *                        the left at the maximal arc end.
     * \pre xcv does not coincide with the identification
     */
    Arr_parameter_space operator()(const X_monotone_curve_2& xcv,
                                   Arr_curve_end ce) const
    {
      CGAL_precondition(!m_traits.is_on_y_identification_2_object()(xcv));
      // vertical, but not on identification!
      if (xcv.is_vertical()) return ARR_INTERIOR;

      return (ce == ARR_MIN_END) ?
        ((xcv.left().is_no_boundary()) ? ARR_INTERIOR : ARR_LEFT_BOUNDARY) :
        ((xcv.right().is_no_boundary()) ? ARR_INTERIOR : ARR_RIGHT_BOUNDARY);
    }

    /*! Obtains the parameter space at a point along the x-axis.
     * Every non-interior point is assumed to lie on the left-right
     * identification.
     * Points at the poles additionally lie on the bottom or top boundary.
     * \param p the point.
     * \return the parameter space at p.
     */
    Arr_parameter_space operator()(const Point_2& p) const
    {
      CGAL_precondition(p.is_no_boundary());
      return ARR_INTERIOR;
    }
  };

  /*! Obtain a Parameter_space_in_x_2 function object */
  Parameter_space_in_x_2 parameter_space_in_x_2_object() const
  { return Parameter_space_in_x_2(*this); }

  /*! A function object that obtains the parameter space of a geometric
   * entity along the y-axis
   */
  class Parameter_space_in_y_2 {
  public:
    /*! Obtains the parameter space at the end of an arc along the y-axis.
     * Only called for arcs whose interior lie in the interior of the
     * parameter space, that is, the arc does not coincide with the
     * identification. Thus, it returns ARR_BOTTOM_BOUNDARY or ARR_TOP_BOUNDARY
     * for arcs ends that reach the poles (such arc are vertical) and
     * ARR_INTERIOR for all other arc ends.
     * \param xcv the arc
     * \param ce the arc end indicator:
     *     ARR_MIN_END - the minimal end of xc or
     *     ARR_MAX_END - the maximal end of xc
     * \return the parameter space at the ce end of the arc xcv.
     *   ARR_BOTTOM_BOUNDARY  - the arc approaches the south pole at the arc
     *                          minimal end.
     *   ARR_INTERIOR         - the arc does not approache a contraction point.
     *   ARR_TOP_BOUNDARY     - the arc approaches the north pole at the arc
     *                          maximal end.
     */
    Arr_parameter_space operator()(const X_monotone_curve_2& xcv,
                                   Arr_curve_end ce) const
    {
      return (ce == ARR_MIN_END) ?
        ((xcv.left().is_min_boundary()) ?  ARR_BOTTOM_BOUNDARY: ARR_INTERIOR) :
        ((xcv.right().is_max_boundary()) ? ARR_TOP_BOUNDARY : ARR_INTERIOR);
    }

    /*! Obtains the parameter space of a point along the y-axis.
     * That is, ARR_BOTTOM_BOUNDARY is returned if p coincides with the
     * south pole and ARR_TOP_BOUNDARY if p coincides with the north pole.
     * Otherwise ARR_INTERIOR is returned.
     * \param p the point.
     * \return the parameter space at p.
     */
    Arr_parameter_space operator()(const Point_2& p) const
    {
      return
        (p.is_min_boundary()) ? ARR_BOTTOM_BOUNDARY :
        (p.is_max_boundary()) ? ARR_TOP_BOUNDARY : ARR_INTERIOR;
    }
  };

  /*! Obtain a Parameter_space_in_y_2 function object */
  Parameter_space_in_y_2 parameter_space_in_y_2_object() const
  { return Parameter_space_in_y_2(); }


  /*! A functor that compares the x-coordinate of arc ends and points on the
   * boundary of the parameter space.
   */
  class Compare_x_on_boundary_2 {
  protected:
    typedef Arr_geodesic_arc_on_sphere_traits_2<Kernel, atan_x, atan_y> Traits;

    /*! The traits (in case it has state) */
    const Traits& m_traits;

    /*! Constructor
     * \param traits the traits (in case it has state)
     */
    Compare_x_on_boundary_2(const Traits& traits) : m_traits(traits) {}

    friend class Arr_geodesic_arc_on_sphere_traits_2<Kernel, atan_x, atan_y>;

  public:
    /*! Compare the x-coordinate of a direction with the x-coordinate of an
     * arc end projected onto the boundary.
     * \param point the point direction.
     * \param xcv the arc, the endpoint of which is compared.
     * \param ce the arc-end indicator -
     *            ARR_MIN_END - the minimal end of xc or
     *            ARR_MAX_END - the maximal end of xc.
     * \return the comparison result:
     *         SMALLER - x(p) < x(xc, ce);
     *         EQUAL   - x(p) = x(xc, ce);
     *         LARGER  - x(p) > x(xc, ce).
     * \pre p lies in the interior of the parameter space.
     * \pre the ce end of the arc xcv lies on a pole (implying ce is vertical).
     * \pre xcv does not coincide with the vertical identification curve.
     */
    Comparison_result operator()(const Point_2& point,
                                 const X_monotone_curve_2& xcv,
                                 Arr_curve_end CGAL_precondition_code(ce)) const
    {
      CGAL_precondition(point.is_no_boundary());
      CGAL_precondition_code
        (const Point_2& p2 = (ce == ARR_MIN_END) ? xcv.left() : xcv.right(););
      CGAL_precondition(!p2.is_no_boundary());
      CGAL_precondition(xcv.is_vertical());

      CGAL_precondition(!m_traits.is_on_y_identification_2_object()(xcv));

      // xcv is vertical, but does not coincide with the discontinuity arc.
      // Obtain the direction contained in the underlying plane, which is
      // also on the xy-plane:
      Direction_3 normal = xcv.normal();
      Direction_2 q = (xcv.is_directed_right()) ?
        Direction_2(-(normal.dy()), normal.dx()) :
        Direction_2(normal.dy(), -(normal.dx()));
      Direction_2 p = Traits::project_xy(point);
      return m_traits.compare_x(p, q);
    }

    /*! Compare the x-coordinates of two arc ends projected onto the boundary
     * of the parameter space.
     * \param xcv1 the first arc.
     * \param ce1 the first arc end indicator -
     *            ARR_MIN_END - the minimal end of xcv1 or
     *            ARR_MAX_END - the maximal end of xcv1.
     * \param xcv2 the second arc.
     * \param ce2 the second arc end indicator -
     *            ARR_MIN_END - the minimal end of xcv2 or
     *            ARR_MAX_END - the maximal end of xcv2.
     * The respective closed endpoint may coincide with a pole.
     * \return the comparison result:
     *         SMALLER - x(xcv1, ce1) < x(xcv2, ce2);
     *         EQUAL   - x(xcv1, ce1) = x(xcv2, ce2);
     *         LARGER  - x(xcv1, ce1) > x(xcv2, ce2).
     * \pre xcv1 does not coincide with the vertical identification curve.
     * \pre xcv2 does not coincide with the vertical identification curve.
     * \pre the ce1 end of the arc xcv1 lies on a pole (implying ce1 is
     *      vertical).
     * \pre the ce2 end of the arc xcv2 lies on a pole (implying ce2 is
     *      vertical).
     */
    Comparison_result operator()(const X_monotone_curve_2& xcv1,
                                 Arr_curve_end CGAL_precondition_code(ce1),
                                 const X_monotone_curve_2& xcv2,
                                 Arr_curve_end CGAL_precondition_code(ce2)) const
    {
      CGAL_precondition_code
        (const Point_2& p1 = (ce1 == ARR_MIN_END) ? xcv1.left() : xcv1.right(););
      CGAL_precondition(!p1.is_no_boundary());
      CGAL_precondition_code
        (const Point_2& p2 = (ce2 == ARR_MIN_END) ? xcv2.left() : xcv2.right(););
      CGAL_precondition(!p2.is_no_boundary());

      CGAL_precondition(xcv1.is_vertical());
      CGAL_precondition(xcv2.is_vertical());

      CGAL_precondition(!m_traits.is_on_y_identification_2_object()(xcv1));
      CGAL_precondition(!m_traits.is_on_y_identification_2_object()(xcv2));

      // Non of the arcs coincide with the identification arc:
      // Obtain the directions contained in the underlying planes, which are
      // also on the xy-plane:
      Direction_3 normal1 = xcv1.normal();
      Direction_2 p = (xcv1.is_directed_right()) ?
        Direction_2(-(normal1.dy()), normal1.dx()) :
        Direction_2(normal1.dy(), -(normal1.dx()));
      Direction_3 normal2 = xcv2.normal();
      Direction_2 q = (xcv2.is_directed_right()) ?
        Direction_2(-(normal2.dy()), normal2.dx()) :
        Direction_2(normal2.dy(), -(normal2.dx()));
      return m_traits.compare_x(p, q);
    }

    /*! \todo This operator should be removed! The general code should never
     * call this operator for this traits!
     * Once we do a better dispatching of the functors (LR-ident + TB-contraction),
     * an implementation of this signature becomes obsolete.
     */
    Comparison_result operator()(const Point_2& p1, const Point_2& p2) const
    {
      CGAL_error(); return EQUAL;
    }
  };

  /*! Obtain a Compare_x_on_boundary_2 function object.
   */
  Compare_x_on_boundary_2 compare_x_on_boundary_2_object() const
  { return Compare_x_on_boundary_2(*this); }

  /*! A functor that compares the x-coordinates of arc ends near the
   * boundary of the parameter space.
   */
  class Compare_x_near_boundary_2 {
  protected:
    typedef Arr_geodesic_arc_on_sphere_traits_2<Kernel, atan_x, atan_y> Traits;

    /*! The traits (in case it has state) */
    const Traits& m_traits;

    /*! Constructor
     * \param traits the traits (in case it has state)
     */
    Compare_x_near_boundary_2(const Traits& traits) : m_traits(traits) {}

    friend class Arr_geodesic_arc_on_sphere_traits_2<Kernel, atan_x, atan_y>;

  public:

    /*! Compare the x-coordinates of 2 arc ends near the boundary of the
     * parameter space.
     * \param xcv1 the first arc.
     * \param xcv2 the second arc.
     * \param ce the curve end indicator -
     *            ARR_MIN_END - the minimal end of curves or
     *            ARR_MAX_END - the maximal end of curves.
     * \return the second comparison result:
     *         SMALLER - x(xcv1, ce) < x(xcv2, ce);
     *         EQUAL   - x(xcv1, ce) = x(xcv2, ce);
     *         LARGER  - x(xcv1, ce) > x(xcv2, ce).
     * \pre the ce end of the arc xcv1 lies on a pole.
     * \pre the ce end of the arc xcv2 lies on a pole.
     * \pre the the $x$-coordinates of xcv1 and xcv2 at their ce end are
     *      equal (implying that the curves overlap).
     * \pre xcv1 does not coincide with the vertical identification curve.
     * \pre xcv2 does not coincide with the vertical identification curve.
     */
    Comparison_result operator()(const X_monotone_curve_2&
                                 CGAL_precondition_code(xcv1),
                                 const X_monotone_curve_2&
                                 CGAL_precondition_code(xcv2),
                                 Arr_curve_end CGAL_precondition_code(ce)) const
    {
      CGAL_precondition_code
        (const Point_2& p1 = (ce == ARR_MIN_END) ? xcv1.left() : xcv1.right(););
      CGAL_precondition(!p1.is_no_boundary());
      CGAL_precondition_code
        (const Point_2& p2 = (ce == ARR_MIN_END) ? xcv2.left() : xcv2.right(););
      CGAL_precondition(!p2.is_no_boundary());

      CGAL_precondition(xcv1.is_vertical());
      CGAL_precondition(xcv2.is_vertical());
      CGAL_precondition(!m_traits.is_on_y_identification_2_object()(xcv1));
      CGAL_precondition(!m_traits.is_on_y_identification_2_object()(xcv2));

      return EQUAL;
    }
  };

  /*! Obtain a Compare_x_near_boundary_2 function object */
  Compare_x_near_boundary_2 compare_x_near_boundary_2_object() const
  { return Compare_x_near_boundary_2(*this); }


  /*! A functor that compares the y-coordinates of arc ends near the
   * boundary of the parameter space.
   */
  class Compare_y_near_boundary_2 {
  protected:
    typedef Arr_geodesic_arc_on_sphere_traits_2<Kernel, atan_x, atan_y> Traits;

    /*! The traits (in case it has state) */
    const Traits& m_traits;

    /*! Constructor
     * \param traits the traits (in case it has state)
     */
    Compare_y_near_boundary_2(const Traits& traits) : m_traits(traits) {}

    friend class Arr_geodesic_arc_on_sphere_traits_2<Kernel, atan_x, atan_y>;

  public:
    /*! Compare the y-coordinates of 2 curves at their ends near the boundary
     * of the parameter space.
     * \param xcv1 the first arc.
     * \param xcv2 the second arc.
     * \param ce the arc end indicator.
     * \return the second comparison result.
     * \pre the ce ends of the arcs xcv1 and xcv2 lie either on the left
     *      boundary or on the right boundary of the parameter space (implying
     *      that they cannot be vertical).
     * There is no horizontal identification curve!
     */
    Comparison_result operator()(const X_monotone_curve_2& xcv1,
                                 const X_monotone_curve_2& xcv2,
                                 Arr_curve_end ce) const
    {
      CGAL_precondition(!xcv1.is_degenerate());
      CGAL_precondition(!xcv2.is_degenerate());

      const Point_2& l1 = xcv1.left();
      const Point_2& r1 = xcv1.right();
      const Point_2& l2 = xcv2.left();
      const Point_2& r2 = xcv2.right();

      // If xcv1 is vertical, xcv1 coincides with the discontinuity arc:
      if (xcv1.is_vertical()) {
        CGAL_precondition(!l1.is_no_boundary());
        CGAL_precondition(!r1.is_no_boundary());
      }

      // If xcv2 is vertical, xcv2 coincides with the discontinuity arc:
      if (xcv2.is_vertical()) {
        CGAL_precondition(!l2.is_no_boundary());
        CGAL_precondition(!r2.is_no_boundary());
      }

      if (ce == ARR_MIN_END) {
        // Handle the south pole. It has the smallest y coords:
        if (l1.is_min_boundary())
          return (l2.is_min_boundary()) ? EQUAL : SMALLER;
        if (l2.is_min_boundary()) return LARGER;

        // None of xcv1 and xcv2 endpoints coincide with a pole:
        Comparison_result cr = m_traits.compare_y(l1, l2);
        if (cr != EQUAL) return cr;

        // If Both arcs are vertical, they overlap:
        if (xcv1.is_vertical() && xcv2.is_vertical()) return EQUAL;
        if (xcv1.is_vertical()) return LARGER;
        if (xcv2.is_vertical()) return SMALLER;

        // Non of the arcs is verticel. Thus, non of the endpoints coincide
        // with a pole.
        // Compare the y-coord. at the x-coord of the most left right-endpoint.
        CGAL_assertion(r1.is_no_boundary());
        CGAL_assertion(r2.is_no_boundary());

        if (m_traits.compare_xy(r1, r2) == LARGER) {
          // use r2 and xcv1:
          Oriented_side os =
            m_traits.oriented_side(xcv1.normal(), r2);
          return (os == ON_ORIENTED_BOUNDARY) ? EQUAL :
            (xcv1.is_directed_right()) ?
            ((os == ON_NEGATIVE_SIDE) ? LARGER : SMALLER) :
            ((os == ON_NEGATIVE_SIDE) ? SMALLER : LARGER);
        }
        // use r1 and xcv2:
        Oriented_side os = m_traits.oriented_side(xcv2.normal(), r1);
        return (os == ON_ORIENTED_BOUNDARY) ? EQUAL :
          (xcv2.is_directed_right()) ?
          ((os == ON_NEGATIVE_SIDE) ? SMALLER : LARGER) :
          ((os == ON_NEGATIVE_SIDE) ? LARGER : SMALLER);
      }

      // ce == ARR_MAX_END

      // Handle the north pole. It has the largest y coords:
      if (r1.is_max_boundary()) return (r2.is_max_boundary()) ? EQUAL : LARGER;
      if (r2.is_max_boundary()) return SMALLER;

      // None of xcv1 and xcv2 endpoints coincide with a pole:
      Direction_2 r1_xy = Traits::project_xy(r1);
      Comparison_result cr = m_traits.compare_y(r1, r2);
      if (cr != EQUAL) return cr;

      // If Both arcs are vertical, they overlap:
      if (xcv1.is_vertical() && xcv2.is_vertical()) return EQUAL;
      if (xcv1.is_vertical()) return LARGER;
      if (xcv2.is_vertical()) return SMALLER;

      // Compare to the left:
      Direction_2 p_r1 = Traits::project_xy(r1);
      cr = m_traits.compare_y(r1, r2);
      if (cr != EQUAL) return cr;

      // Non of the arcs is verticel. Thus, non of the endpoints coincide with
      // a pole.
      // Compare the y-coord. at the x-coord of the most right left-endpoint.
      CGAL_assertion(l1.is_no_boundary());
      CGAL_assertion(l2.is_no_boundary());

      if (m_traits.compare_xy(l1, l2) == SMALLER) {
        // use l2 and xcv1:
        Oriented_side os = m_traits.oriented_side(xcv1.normal(), l2);
        return (os == ON_ORIENTED_BOUNDARY) ? EQUAL :
          (xcv1.is_directed_right()) ?
          ((os == ON_NEGATIVE_SIDE) ? LARGER : SMALLER) :
          ((os == ON_NEGATIVE_SIDE) ? SMALLER : LARGER);
      }
      // use l1 and xcv2:
      Oriented_side os = m_traits.oriented_side(xcv2.normal(), l1);
      return (os == ON_ORIENTED_BOUNDARY) ? EQUAL :
        (xcv2.is_directed_right()) ?
        ((os == ON_NEGATIVE_SIDE) ? SMALLER : LARGER) :
        ((os == ON_NEGATIVE_SIDE) ? LARGER : SMALLER);
    }
  };

  /*! Obtain a Compare_y_near_boundary_2 function object */
  Compare_y_near_boundary_2 compare_y_near_boundary_2_object() const
  { return Compare_y_near_boundary_2(*this); }

  /*! A functor that indicates whether a geometric object lies on the
   * vertical identification arc.
   */
  class Is_on_y_identification_2 {
  protected:
    typedef Arr_geodesic_arc_on_sphere_traits_2<Kernel, atan_x, atan_y> Traits;

    /*! The traits (in case it has state) */
    const Traits& m_traits;

    /*! Constructor
     * \param traits the traits (in case it has state)
     */
    Is_on_y_identification_2(const Traits& traits) : m_traits(traits) {}

    friend class Arr_geodesic_arc_on_sphere_traits_2<Kernel, atan_x, atan_y>;

  public:
    /*! Determine whether a point lies on the vertical identification arc.
     * \param p the point.
     * \return a Boolean indicating whether p lies on the vertical
     * identification arc (including the poles)
     */
    bool operator()(const Point_2& p) const { return !p.is_no_boundary(); }

    /*! Determine whether an arc coincides with the vertical identification
     * arc.
     * \param xcv the arc.
     * \return a Boolean indicating whether xcv coincides with the vertical
     * identification arc.
     */
    bool operator()(const X_monotone_curve_2& xcv) const
    {
      /* If the curve is not vertical and non of its endpoints lie on the
       * boundary, the arc itself cannot lie on the identification arc.
       */
      const Point_2& source = xcv.source();
      const Point_2& target = xcv.target();
      if (source.is_no_boundary() || target.is_no_boundary() ||
          !xcv.is_vertical())
        return false;

      /*! The curve is vertical. If at least one endpoint lies on the open
       * identification arc, it entirely lies on it.
       */
      if (source.is_mid_boundary() || target.is_mid_boundary()) return true;

      /* Both endpoints lie on opposite poles respectively. If the normal
       * coincides with the normal of the plane that contains the identification
       * arc, the arc lies on the identification arc.
       */
      return m_traits.overlap_with_identification(xcv, Zero_atan_y());
    }
  };

  /*! Obtain a Is_on_y_identification_2 function object */
  Is_on_y_identification_2 is_on_y_identification_2_object() const
  { return Is_on_y_identification_2(*this); }

  /*! A functor that compares the y-coordinate of two given points
   * that lie on the vertical identification arc.
   */
  class Compare_y_on_boundary_2 {
  protected:
    typedef Arr_geodesic_arc_on_sphere_traits_2<Kernel, atan_x, atan_y> Traits;

    /*! The traits (in case it has state) */
    const Traits& m_traits;

    /*! Constructor
     * \param traits the traits (in case it has state)
     */
    Compare_y_on_boundary_2(const Traits& traits) : m_traits(traits) {}

    friend class Arr_geodesic_arc_on_sphere_traits_2<Kernel, atan_x, atan_y>;

  public:
    /*! Compare the y-coordinate of two given points that lie on the vertical
     * identification curve.
     * \param p1 the first point.
     * \param p2 the second point.
     * \return SMALLER - p1 is smaller than p2;
     *         EQUAL   - p1 and p2 coincides;
     *         LARGER  - p1 is larger than p2;
     * \pre p1 lies on the vertical identification arc including the poles!
     * \pre p2 lies on the vertical identification arc including the poles!
     */
    Comparison_result operator()(const Point_2& p1, const Point_2& p2) const
    {
      // first deal with the 'degenerate' case of poles!
      if (p1.is_min_boundary()) {
        if (p2.is_min_boundary()) return EQUAL;
        else return SMALLER;
      }
      else if (p1.is_max_boundary()) {
        if (p2.is_max_boundary()) return EQUAL;
        else return LARGER;
      }
      else if (p2.is_min_boundary()) return LARGER;
      else if (p2.is_max_boundary()) return SMALLER;

      // this is the default for points on the identification arc
      CGAL_assertion(!p1.is_no_boundary());
      CGAL_assertion(!p2.is_no_boundary());
      return m_traits.compare_y(p1, p2);
    }

    // THERE ARE NO OTHER SIGNATURES AS WE HAVE IT FOR COMPARE_X_ON_BOUNDARY,
    // namely (ce1,pt2) and (ce1, ce2)

  };

  /*! Obtain a Compare_y_on_boundary_2 function object */
  Compare_y_on_boundary_2 compare_y_on_boundary_2_object() const
  { return Compare_y_on_boundary_2(*this); }
  //@}

  /// \name Functor definitions for supporting intersections.
  //@{

  /*! A functor that divides an arc into x-monotone arcs. That are, arcs that
   * do not cross the identification arc.
   */
  class Make_x_monotone_2 {
  protected:
    typedef Arr_geodesic_arc_on_sphere_traits_2<Kernel, atan_x, atan_y> Traits;

    /*! The traits (in case it has state) */
    const Traits& m_traits;

    /*! Constructor
     * \param traits the traits (in case it has state)
     */
    Make_x_monotone_2(const Traits& traits) : m_traits(traits) {}

    friend class Arr_geodesic_arc_on_sphere_traits_2<Kernel, atan_x, atan_y>;

  public:
    /*! Cut the given curve into x-monotone subcurves and insert them into the
     * given output iterator. As spherical_arcs are always x_monotone, only one
     * object will be contained in the iterator.
     * \param xc the curve.
     * \param oi the output iterator, whose value-type is Object. The output
     *           object is a wrapper of either an X_monotone_curve_2, or - in
     *           case the input spherical_arc is degenerate - a Point_2 object.
     * \return the past-the-end iterator.
     */
    template<typename OutputIterator>
    OutputIterator operator()(const Curve_2& c, OutputIterator oi) const
    {
      if (c.is_degenerate()) {
        // The spherical_arc is a degenerate point - wrap it with an object:
        *oi++ = make_object(c.right());
        return oi;
      }

      if (c.is_x_monotone()) {
        // The spherical arc is monotone - wrap it with an object:
        // *oi++ = make_object(X_monotone_curve_2(c));
        const X_monotone_curve_2* xc = &c;
        *oi++ = make_object(*xc);
        return oi;
      }

      if (c.is_full()) {
        // The spherical arc is full
        if (c.is_vertical()) {
          // The arc is vertical => divide it into 2 meridians;
          const Point_2& np = m_traits.neg_pole();
          const Point_2& pp = m_traits.pos_pole();
          X_monotone_curve_2 xc1(np, pp, c.normal(), true, true);
          X_monotone_curve_2 xc2(pp, np, c.normal(), true, false);
          *oi++ = make_object(xc1);
          *oi++ = make_object(xc2);
          return oi;
        }
#if defined(CGAL_FULL_X_MONOTONE_GEODESIC_ARC_ON_SPHERE_IS_SUPPORTED)
        // The arc is not vertical => break it at the discontinuity arc:
        const X_monotone_curve_2 xc(c.normal());
        *oi++ = make_object(xc);
#else
        // Full x-monotone arcs are not supported!
        // Split the arc at the intersection point with the complement of the
        // discontinuity arc:
        Direction_3 normal = c.normal();
        bool directed_right = Traits::x_sign(normal) == POSITIVE;
        typename Traits::Construct_point_2 ctr_p =
          m_traits.construct_point_2_object();
        Point_2 p1 = ctr_p(Direction_3(-(normal.dz()), 0, normal.dx()));
        Point_2 p2 = ctr_p(Direction_3(normal.dz(), 0, -(normal.dx())));
        X_monotone_curve_2 xc1(p1, p2, normal, false, directed_right);
        X_monotone_curve_2 xc2(p2, p1, normal, false, directed_right);
        *oi++ = make_object(xc1);
        *oi++ = make_object(xc2);
#endif
        return oi;
      }

      const Point_2& source = c.source();
      const Point_2& target = c.target();
      const Direction_3& normal = c.normal();

      if (c.is_vertical()) {
        /* If one of the endpoints coincide with a pole, divide the arc at
         * the opposite pole:
         */
        const Point_2& np = m_traits.neg_pole();
        const Point_2& pp = m_traits.pos_pole();
        if (source.is_min_boundary() || target.is_min_boundary()) {
          X_monotone_curve_2 xc1(source, pp, normal, true, true);
          X_monotone_curve_2 xc2(pp, target, normal, true, false);
          *oi++ = make_object(xc1);
          *oi++ = make_object(xc2);
          return oi;
        }

        if (source.is_max_boundary() || target.is_max_boundary()) {
          X_monotone_curve_2 xc1(source, np, normal, true, false);
          X_monotone_curve_2 xc2(np, target, normal, true, true);
          *oi++ = make_object(xc1);
          *oi++ = make_object(xc2);
          return oi;
        }

        // None of the enpoints coincide with a pole.
        bool s_is_positive, t_is_positive, plane_is_positive;
        CGAL::Sign xsign = Traits::x_sign(normal);
        if (xsign == ZERO) {
          s_is_positive = Traits::x_sign(source) == POSITIVE;
          t_is_positive = Traits::x_sign(target) == POSITIVE;
          plane_is_positive = Traits::y_sign(normal) == NEGATIVE;
        } else {
          s_is_positive = Traits::y_sign(source) == POSITIVE;
          t_is_positive = Traits::y_sign(target) == POSITIVE;
          plane_is_positive = xsign == POSITIVE;
        }
        bool ccw = ((plane_is_positive && s_is_positive) ||
                    (!plane_is_positive && !s_is_positive));
        const Point_2& pole1 = (ccw) ? pp : np;
        X_monotone_curve_2 xc1(source, pole1, normal, true, ccw);
        *oi++ = make_object(xc1);
        if (s_is_positive != t_is_positive) {
          // Construct 1 more arc:
          X_monotone_curve_2 xc2(pole1, target, normal, true, !ccw);
          *oi++ = make_object(xc2);
          return oi;
        }
        // Construct 2 more arcs:
        const Point_2& pole2 = (ccw) ? np : pp;
        X_monotone_curve_2 xc2(pole1, pole2, normal, true, !ccw);
        *oi++ = make_object(xc2);
        X_monotone_curve_2 xc3(pole2, target, normal, true, ccw);
        *oi++ = make_object(xc3);
        return oi;
      }

      // The curve is not vertical, (none of the enpoints coincide with a pole)
      Direction_3 dp;
      m_traits.intersection_with_identification(c, dp, Zero_atan_y());
      Point_2 p(dp, Point_2::MID_BOUNDARY_LOC);
      Direction_2 s = Traits::project_xy(source);
      Direction_2 t = Traits::project_xy(target);
      const Direction_2& d = Traits::identification_xy();
      const Kernel& kernel = m_traits;
      bool directed_right =
        kernel.counterclockwise_in_between_2_object()(d, s, t);

      X_monotone_curve_2 xc1(source, p, normal, false, directed_right);
      X_monotone_curve_2 xc2(p, target, normal, false, directed_right);
      *oi++ = make_object(xc1);
      *oi++ = make_object(xc2);
      return oi;
    }
  };

  /*! Obtain a Make_x_monotone_2 function object */
  Make_x_monotone_2 make_x_monotone_2_object() const
  { return Make_x_monotone_2(*this); }

  /*! A functor that splits an x-monotone arc at a directional point. */
  class Split_2 {
  protected:
    typedef Arr_geodesic_arc_on_sphere_traits_2<Kernel, atan_x, atan_y> Traits;

    /*! The traits (in case it has state) */
    const Traits& m_traits;

    /*! Constructor
     * \param traits the traits (in case it has state)
     */
    Split_2(const Traits& traits) : m_traits(traits) {}

    friend class Arr_geodesic_arc_on_sphere_traits_2<Kernel, atan_x, atan_y>;

  public:
    /*! Split a given x-monotone curve at a given point into two sub-curves.
     * \param xc the curve to split
     * \param p the split point.
     * \param xc1 (output) the left resulting subcurve. p is its right
     * endpoint.
     * \param xc2 (output) the right resulting subcurve. p is its left
     * endpoint.
     * \pre p lies on xc but is not one of its endpoints.
     * \pre xc is not degenerate
     */
    void operator()(const X_monotone_curve_2& xc, const Point_2& p,
                    X_monotone_curve_2& xc1, X_monotone_curve_2& xc2) const
    {
      CGAL_precondition(!xc.is_degenerate());
      const Point_2& source = xc.source();
      const Point_2& target = xc.target();
      CGAL_precondition_code(const Kernel& kernel = m_traits);
      CGAL_precondition_code
        (typename Kernel::Equal_3 equal_3 = kernel.equal_3_object());
      CGAL_precondition(!equal_3(Direction_3(p), Direction_3(source)));
      CGAL_precondition(!equal_3(Direction_3(p), Direction_3(target)));

      xc1.set_normal(xc.normal());
      xc1.set_is_vertical(xc.is_vertical());
      xc1.set_is_degenerate(false);
      xc1.set_is_empty(false);

      xc2.set_normal(xc.normal());
      xc2.set_is_vertical(xc.is_vertical());
      xc2.set_is_empty(false);

      if (xc.is_directed_right()) {
        xc1.set_source(source);
        xc1.set_target(p);
        xc1.set_is_directed_right(true);
        xc2.set_source(p);
        xc2.set_target(target);
        xc2.set_is_directed_right(true);
      }
      else {
        xc1.set_source(p);
        xc1.set_target(target);
        xc1.set_is_directed_right(false);
        xc2.set_source(source);
        xc2.set_target(p);
        xc2.set_is_directed_right(false);
      }
    }
  };

  /*! Obtain a Split_2 function object */
  Split_2 split_2_object() const { return Split_2(*this); }

  /*! The clockwise-in-between function object */
  class Clockwise_in_between_2 {
  protected:
    typedef Arr_geodesic_arc_on_sphere_traits_2<Kernel, atan_x, atan_y> Traits;

    /*! The traits (in case it has state) */
    const Traits& m_traits;

    /*! Constructor
     * \param traits the traits (in case it has state)
     */
    Clockwise_in_between_2(const Traits& traits) : m_traits(traits) {}

    friend class Arr_geodesic_arc_on_sphere_traits_2<Kernel, atan_x, atan_y>;

  public:
    bool operator()(const Direction_2& d,
                    const Direction_2& d1, const Direction_2& d2) const
    {
      const Kernel& kernel = m_traits;
      return kernel.counterclockwise_in_between_2_object()(d, d2, d1);
    }
  };

  /*! Obtain a Clockwise_in_between function object */
  Clockwise_in_between_2 clockwise_in_between_2_object() const
  { return Clockwise_in_between_2(*this); }

  /*! A functor that computes intersections between x-monotone arcs. */
  class Intersect_2 {
  private:

    /*! Computes the intersection between two arcs contained in the same plane
     * \param l1_3
     * \param r1_3
     * \param l2_3
     * \param r2_3
     * \param normal      - the normal of the common plane
     * \param vertical    - are the curves vertical
     * \param start       - the start 2d vertex
     * \param in_between  - the in_between operator
     * \param project     - the projection function
     * \param oi          - the output iterator
     */
    template <typename In_between, typename OutputIterator>
    OutputIterator compute_intersection(const Point_2& l1_3,
                                        const Point_2 r1_3,
                                        const Point_2& l2_3,
                                        const Point_2 r2_3,
                                        const Direction_3& normal,
                                        bool vertical,
                                        const In_between& in_between,
                                        Project project,
                                        OutputIterator oi) const
    {
      typedef std::pair<Point_2, Multiplicity>                  Point_2_pair;
      const Kernel& kernel = m_traits;
      typename Kernel::Equal_2 equal = kernel.equal_2_object();

      Direction_2 l1 = project(l1_3);
      Direction_2 r1 = project(r1_3);
      Direction_2 l2 = project(l2_3);
      Direction_2 r2 = project(r2_3);
      // std::cout << "l1: " << l1 << ", r1: " << r1 << std::endl
      //           << "l2: " << l2 << ", r2: " << r2 << std::endl;

      // Handle full circles first
      if (equal(l1, r1)) {
        bool is_full = equal(l2, r2);
        X_monotone_curve_2 xc(l2_3, r2_3, normal, vertical, true, is_full);
        *oi++ = make_object(xc);
        return oi;
      }

      if (equal(l2, r2)) {
        CGAL_assertion(! equal(l1, r1));        // already handled above
        X_monotone_curve_2 xc(l1_3, r1_3, normal, vertical, true);
        *oi++ = make_object(xc);
        return oi;
      }

      // Handle coincidences
      // First source and second target coincide
      if (equal(l1, r2)) {
        // 1. l1 = r2 < r1 < l2 < l1 | One intersection
        // 2. l1 = r2 < r1 = l2 < l1 | Two intersections
        // 3. l1 = r2 < l2 < r1 < l1 | One intersection and one overlap
        // 4. l1 = r2 < l2 < r1 = l1 | One overlap (handled above)
        if (in_between(r1, r2, l2)) {
          // If the intersection point lies on the identification curve, this
          // intersection point should be ignored (see below). However, it
          // cannot occur.
          *oi++ = make_object(Point_2_pair(l1_3, 1));
          return oi;
        }
        if (equal(r1, l2)) {
          // Case 2. This can happen only if one of the intersection points
          // lies on the identification curve, and this points should be
          // ignored.
          if (! m_traits.is_on_y_identification_2_object()(l1_3)) {
            *oi++ = make_object(Point_2_pair(l1_3, 1));
            return oi;
          }
          CGAL_assertion(! m_traits.is_on_y_identification_2_object()(l2_3));
          *oi++ = make_object(Point_2_pair(l2_3, 1));
          return oi;
        }
        CGAL_assertion(in_between(r1, l2, r2));
        // Case 3. This can happen only the intersection point lies on the
        // identification curve; in this case this point should be ignored.
        CGAL_assertion(m_traits.is_on_y_identification_2_object()(l1_3));
        X_monotone_curve_2 xc(l2_3, r1_3, normal, vertical, true);
        *oi++ = make_object(xc);
        return oi;
      }

      // Second source and first target coincide
      if (equal(r1, l2)) {
        // 1. l1 < r1 = l2 < r2 < l1 | One intersection
        // 2. l1 < r1 = l2 < r2 = l1 | Two intersections (handled above)
        // 3. l1 < r2 < r1 = l2 < l1 | One intersection and one overlap
        // 4. l1 < r2 = r1 = l2 < l1 | One overlap (handled above)
        if (in_between(r2, r1, l1)) {
          // If the intersection point lies on the identification curve, this
          // intersection point should be ignored (see below). However, it
          // cannot occur.
          *oi++ = make_object(Point_2_pair(l2_3, 1));
          return oi;
        }
        // Case 3. This can happen only the intersection point lies on the
        // identification curve; in this case this point should be ignored.
        CGAL_assertion(in_between(r2, l1, r1));
        CGAL_assertion(m_traits.is_on_y_identification_2_object()(l2_3));
        X_monotone_curve_2 xc(l1_3, r2_3, normal, vertical, true);
        *oi++ = make_object(xc);
        return oi;
      }

      // First source and second source
      if (equal(l1, l2)) {
        // 1. l1 == l2 < r1 < r2
        // 2. l1 == l2 < r1 = r2
        // 3. l1 == l2 < r2 < r1
        if (in_between(r1, l2, r2) || equal(r1, r2)) {
          // Cases 1 & 2
          X_monotone_curve_2 xc(l1_3, r1_3, normal, vertical, true);
          *oi++ = make_object(xc);
          return oi;
        }
        // Case 3
        CGAL_assertion(in_between(r2, l2, r1));
        X_monotone_curve_2 xc(l2_3, r2_3, normal, vertical, true);
        *oi++ = make_object(xc);
        return oi;
      }

      // First target and second target
      if (equal(r1, r2)) {
        // 1. r1 == r2 < l1 < l2
        // 2. r1 == r2 < l1 = l2 (handled above)
        // 3. r1 == r2 < l2 < l1
        if (in_between(l1, r2, l2)) {
          // Cases 1
          X_monotone_curve_2 xc(l2_3, r2_3, normal, vertical, true);
          *oi++ = make_object(xc);
          return oi;
        }
        // Case 3
        CGAL_assertion(in_between(l1, l2, l2));
        X_monotone_curve_2 xc(l1_3, r1_3, normal, vertical, true);
        *oi++ = make_object(xc);
        return oi;
      }

      // Handle no-coincidences. 6 cases are left:
      // 1. l1 < r1 < l2 < r2 | No overlaps
      // 2. l1 < r1 < r2 < l2 | One overlap (entire l1,r1)
      // 3. l1 < l2 < r1 < r2 | One overlap (l2,r1)
      // 4. l1 < l2 < r2 < r1 | One overlap (entire l2,r2)
      // 5. l1 < r2 < r1 < l2 | One overlap (l1,r2)
      // 6. l1 < r2 < l2 < r1 | Two overlaps (l1,r2)(l2,r1) impossible!

      if (in_between(l1, r2, r1)) {
        // Handle case 1, 2, and 3
        if (in_between(l2, r1, r2)) return oi;  // case 1
        if (in_between(l2, r2, l1)) {
          // Case 2
          X_monotone_curve_2 xc(l1_3, r1_3, normal, vertical, true);
          *oi++ = make_object(xc);
          return oi;
        }
        // Case 3
        X_monotone_curve_2 xc(l2_3, r1_3, normal, vertical, true);
        *oi++ = make_object(xc);
        return oi;
      }

      // Case 6 cannot occur. Two x-monotone curves cannot overlap twice.
      CGAL_assertion(! in_between(l2, r2, r1));

      // Case 4
      if (in_between(l1, r1, l2)) {
        X_monotone_curve_2 xc(l2_3, r2_3, normal, vertical, true);
        *oi++ = make_object(xc);
        return oi;
      }
      // Case 5
      X_monotone_curve_2 xc(l1_3, r2_3, normal, vertical, true);
      *oi++ = make_object(xc);
      return oi;
    }

    /*! Determine whether a direction pierces an arc.
     * \param point the direction.
     * \param xc the arc.
     * \return true iff point pierces xc.
     * \pre point lies in the underlying plane of xc.
     */
    bool is_in_between(const Point_2& point,
                       const X_monotone_curve_2& xc) const
    {
      const Kernel& kernel = m_traits;
      CGAL_precondition(m_traits.has_on(xc.normal(), point));

      const Point_2& left = xc.left();
      const Point_2& right = xc.right();

      // Handle the poles:
      if (point.is_max_boundary()) return (right.is_max_boundary());
      if (point.is_min_boundary()) return (left.is_min_boundary());

      if (xc.is_vertical()) {
        // Compare the x coordinates. If they are not equal, return false:
        Direction_3 normal = xc.normal();
        bool plane_is_positive, p_is_positive;
        CGAL::Sign xsign = Traits::x_sign(normal);
        if (xsign == ZERO) {
          plane_is_positive = Traits::y_sign(normal) == NEGATIVE;
          p_is_positive = Traits::x_sign(point) == POSITIVE;
        } else {
          plane_is_positive = xsign == POSITIVE;
          p_is_positive = Traits::y_sign(point) == POSITIVE;
        }

        bool xc_is_positive = ((plane_is_positive && xc.is_directed_right()) ||
                               (!plane_is_positive && !xc.is_directed_right()));

        if ((xc_is_positive && !p_is_positive) ||
            (!xc_is_positive && p_is_positive))
          return false;

        // Compare the y-coords:
        return (((left.is_min_boundary()) ||
                 (m_traits.compare_y(point, left) != SMALLER)) &&
                ((right.is_max_boundary()) ||
                 (m_traits.compare_y(point, right) != LARGER)));
      }

      // The arc is not vertical. Compare the projections onto the xy-plane:
      typename Kernel::Equal_2 equal_2 = kernel.equal_2_object();
      Direction_2 p = Traits::project_xy(point);
      Direction_2 r = Traits::project_xy(right);
      if (equal_2(p, r)) return true;
      Direction_2 l = Traits::project_xy(left);
      if (equal_2(p, l)) return true;
      return kernel.counterclockwise_in_between_2_object()(p, l, r);
    }

  protected:
    typedef Arr_geodesic_arc_on_sphere_traits_2<Kernel, atan_x, atan_y> Traits;

    /*! The traits (in case it has state) */
    const Traits& m_traits;

    /*! Constructor
     * \param traits the traits (in case it has state)
     */
    Intersect_2(const Traits& traits) : m_traits(traits) {}

    friend class Arr_geodesic_arc_on_sphere_traits_2<Kernel, atan_x, atan_y>;

  public:
    /*! Find the intersections of the two given curves and insert them into the
     * given output iterator. As two spherical_arcs may itersect only once,
     * only a single intersection will be contained in the iterator.
     * \param xc1 the first curve.
     * \param xc2 the second curve.
     * \param oi the output iterator.
     * \return the past-the-end iterator.
     * \pre xc1 and xc2 are not degenerate
     */
    template<typename OutputIterator>
    OutputIterator operator()(const X_monotone_curve_2& xc1,
                              const X_monotone_curve_2& xc2,
                              OutputIterator oi) const
    {
      // std::cout << "xc1: " << xc1 << std::endl
      //           << "xc2: " << xc2 << std::endl;
      CGAL_precondition(!xc1.is_degenerate());
      CGAL_precondition(!xc2.is_degenerate());

      typedef typename Kernel::Counterclockwise_in_between_2
        Counterclockwise_in_between_2;
      typedef typename Kernel::Equal_3                          Equal_3;

      typedef std::pair<Point_2, Multiplicity>                  Point_2_pair;
      const Kernel& kernel = m_traits;

      Equal_3 equal_3 = kernel.equal_3_object();
      const Direction_3& normal1 = xc1.normal();
      const Direction_3& normal2 = xc2.normal();

      Direction_3 opposite_normal1 =
        kernel.construct_opposite_direction_3_object()(normal1);

      if (equal_3(normal1, normal2) || equal_3(opposite_normal1, normal2)) {
        // The underlying planes are the same
        Counterclockwise_in_between_2 ccib =
          kernel.counterclockwise_in_between_2_object();
        typename Traits::Clockwise_in_between_2 cib =
          m_traits.clockwise_in_between_2_object();

        if (xc1.is_vertical()) {
          // Both arcs are vertical
          bool res = kernel.equal_3_object()(normal1, normal2);
          if ((!res && (xc1.is_directed_right() == xc2.is_directed_right())) ||
              (res && (xc1.is_directed_right() != xc2.is_directed_right())))
          {
            if (xc1.left().is_min_boundary() && xc2.left().is_min_boundary())
              *oi++ = make_object(Point_2_pair(xc1.left(), 1));
            if (xc1.right().is_max_boundary() && xc2.right().is_max_boundary())
              *oi++ = make_object(Point_2_pair(xc1.right(), 1));
            return oi;
          }

          /*! If the endpoints of one arc coinside with the 2 poles resp,
           * the other arc is completely overlapping.
           */
          if (xc1.left().is_min_boundary() && xc1.right().is_max_boundary()) {
            *oi++ = make_object(xc2);
            return oi;
          }
          if (xc2.left().is_min_boundary() && xc2.right().is_max_boundary()) {
            *oi++ = make_object(xc1);
            return oi;
          }
          /*! Find an endpoint that does not coincide with a pole, and project
           * it onto the xy plane. If the projection coincide with the negative
           * x, project onto the zx plane. Otherwise project onto the yz plane.
           */
          const Point_2& point =
            xc1.left().is_min_boundary() ? xc1.right() : xc1.left();

          CGAL::Sign xsign = Traits::x_sign(normal1);
          bool xz_plane = xsign == ZERO;
          Project project =
            (xz_plane) ? Traits::project_xz : Traits::project_yz;

          Direction_3 normal = (xc1.is_directed_right()) ?
            normal1 : opposite_normal1;

          bool p_x_is_positive = Traits::x_sign(point) == POSITIVE;
          bool p_y_is_positive = Traits::y_sign(point) == POSITIVE;

          if ((xz_plane && p_x_is_positive) || (!xz_plane && p_y_is_positive)) {
            // The endpoints reside in the positive x-halfspace:
            return compute_intersection(xc1.left(), xc1.right(),
                                        xc2.left(), xc2.right(),
                                        normal, true, ccib, project, oi);
          }
          // The endpoints reside in the negative x-halfspace:
          return compute_intersection(xc1.left(), xc1.right(),
                                      xc2.left(), xc2.right(),
                                      normal, true, cib, project, oi);
        }

        // The arcs are not vertical:
        bool plane_is_positive = (Traits::z_sign(normal1) == POSITIVE);
        Direction_3 normal =
          (plane_is_positive) ? normal1 : opposite_normal1;
        return compute_intersection(xc1.left(), xc1.right(),
                                    xc2.left(), xc2.right(),
                                    normal, false, ccib, Traits::project_xy, oi);
      }

      Vector_3 v =
        kernel.construct_cross_product_vector_3_object()(xc1.normal().vector(),
                                                         xc2.normal().vector());

      // Determine which one of the two directions:
      Point_2 ed = m_traits.construct_point_2_object()(v.direction());
      if (is_in_between(ed, xc1) && is_in_between(ed, xc2)) {
        *oi++ = make_object(Point_2_pair(ed, 1));
        return oi;
      }

      Vector_3 vo(kernel.construct_opposite_vector_3_object()(v));
      Point_2 edo = m_traits.construct_point_2_object()(vo.direction());
      if (is_in_between(edo, xc1) && is_in_between(edo, xc2)) {
        *oi++ = make_object(Point_2_pair(edo, 1));
        return oi;
      }
      return oi;
    }
  };

  /*! Obtain an Intersect_2 function object */
  Intersect_2 intersect_2_object() const { return Intersect_2(*this); }

  /*! A functor that tests whether two x-monotone arcs can be merged. */
  class Are_mergeable_2 {
    typedef Arr_geodesic_arc_on_sphere_traits_2<Kernel, atan_x, atan_y> Traits;

    /*! The traits (in case it has state) */
    const Traits& m_traits;

    /*! Constructor
     * \param traits the traits (in case it has state)
     */
    Are_mergeable_2(const Traits& traits) : m_traits(traits) {}

    friend class Arr_geodesic_arc_on_sphere_traits_2<Kernel, atan_x, atan_y>;

  public:
    /*! Check whether it is possible to merge two given x-monotone curves.
     * \param xc1 the first curve.
     * \param xc2 the second curve.
     * \return true if the two arcs are mergeable; false otherwise.
     * Two arcs are mergeable if:
     * 1. they are supported by the same plane, and
     * 2. share a common endpoint that is not on the identification arc
     */
    bool operator()(const X_monotone_curve_2& xc1,
                    const X_monotone_curve_2& xc2) const
    {
      if (xc1.is_empty() || xc2.is_empty()) return true;
      if ((xc1.is_full() || xc1.is_meridian()) &&
          (xc2.is_full() || xc2.is_meridian())) return false;

      const Kernel& kernel = m_traits;
      typename Kernel::Equal_3 equal = kernel.equal_3_object();

      if (xc1.is_degenerate() && xc2.is_degenerate())
        return equal(xc1.left(), xc2.left());
      if ((xc1.is_full() || xc1.is_meridian()) && xc2.is_degenerate())
        return xc1.has_on(xc2.left());
      if ((xc2.is_full() || xc2.is_meridian()) && xc1.is_degenerate())
        return xc2.has_on(xc1.left());

      const Direction_3& normal1 = xc1.normal();
      const Direction_3& normal2 = xc2.normal();
      Direction_3 opposite_normal1 =
        kernel.construct_opposite_direction_3_object()(normal1);
      if (!equal(normal1, normal2) && !equal(opposite_normal1, normal2))
        return false;

      bool eq1 = equal(xc1.right(), xc2.left());
      bool eq2 = equal(xc1.left(), xc2.right());

#if defined(CGAL_FULL_X_MONOTONE_GEODESIC_ARC_ON_SPHERE_IS_SUPPORTED)
      if (eq1 && eq2) return true;
#else
      if (eq1 && eq2) return false;
#endif

      if (eq1 && xc2.left().is_no_boundary()) return true;
      if (eq2 && xc1.left().is_no_boundary()) return true;
      return false;
    }
  };

  /*! Obtain an Are_mergeable_2 function object */
  Are_mergeable_2 are_mergeable_2_object() const
  { return Are_mergeable_2(*this); }

  /*! A functor that merges two x-monotone arcs into one */
  class Merge_2 {
  protected:
    typedef Arr_geodesic_arc_on_sphere_traits_2<Kernel, atan_x, atan_y> Traits;

    /*! The traits (in case it has state) */
    const Traits& m_traits;

    /*! Constructor
     * \param traits the traits (in case it has state)
     */
    Merge_2(const Traits& traits) : m_traits(traits) {}

    friend class Arr_geodesic_arc_on_sphere_traits_2<Kernel, atan_x, atan_y>;

  public:
    /*! Merge two given x-monotone curves into a single curve (spherical_arc).
     * \param xc1 the first curve.
     * \param xc2 the second curve.
     * \param xc Output: the merged curve.
     * \pre the two curves are mergeable.
     */
    void operator()(const X_monotone_curve_2& xc1,
                    const X_monotone_curve_2& xc2,
                    X_monotone_curve_2& xc) const
    {
      CGAL_precondition (m_traits.are_mergeable_2_object()(xc1, xc2) == true);

      if (xc1.is_degenerate() || xc1.is_empty()) {
        xc = xc2;
        return;
      }

      if (xc2.is_degenerate() || xc2.is_empty()) {
        xc = xc1;
        return;
      }

      const Kernel& kernel = m_traits;
      typename Kernel::Equal_3 equal = kernel.equal_3_object();

      xc.set_is_degenerate(false);
      xc.set_is_empty(false);
      xc.set_is_vertical(xc1.is_vertical());

      bool eq1 = equal(xc1.right(), xc2.left());

#if defined(CGAL_FULL_X_MONOTONE_GEODESIC_ARC_ON_SPHERE_IS_SUPPORTED)
      bool eq2 = equal(xc1.left(), xc2.right());
      if (eq1 && eq2) {
        const Point_2& p =
          xc1.source().is_mid_boundary() ? xc1.source() : xc1.target();
        xc.set_source(p);
        xc.set_target(p);
        xc.set_normal(xc1.normal());
        xc.set_is_full(true);
      }
#endif

      if (xc1.is_directed_right() || xc2.is_directed_right()) {
        xc.set_normal(xc1.is_directed_right() ? xc1.normal() : xc2.normal());
        xc.set_is_directed_right(true);

        if (eq1) {
          xc.set_source(xc1.left());
          xc.set_target(xc2.right());
        } else {
          CGAL_assertion(equal(xc1.left(), xc2.right()));
          xc.set_source(xc2.left());
          xc.set_target(xc1.right());
        }
      } else {
        xc.set_normal(xc1.normal());
        xc.set_is_directed_right(false);

        if (eq1) {
          xc.set_source(xc2.right());
          xc.set_target(xc1.left());
        } else {
          CGAL_assertion(equal(xc1.left(), xc2.right()));
          xc.set_source(xc1.right());
          xc.set_target(xc2.left());
        }
      }
    }
  };

  /*! Obtain a Merge_2 function object */
  Merge_2 merge_2_object() const { return Merge_2(*this); }
  //@}

  /// \name Functor definitions for the landmarks point-location strategy.
  //@{
  typedef double                          Approximate_number_type;

  class Approximate_2 {
  public:

    /*! Return an approximation of a point coordinate.
     * \param p the exact point.
     * \param i the coordinate index (either 0 or 1).
     * \pre i is either 0 or 1.
     * \return an approximation of p's x-coordinate (if i == 0), or an
     *         approximation of p's y-coordinate (if i == 1).
     */
    Approximate_number_type operator()(const Point_2& p, int i) const
    {
      CGAL_precondition(i == 0 || i == 1);
      return (i == 0) ? CGAL::to_double(p.x()) : CGAL::to_double(p.y());
    }
  };

  /*! Obtain an Approximate_2 function object */
  Approximate_2 approximate_2_object() const { return Approximate_2(); }

  //@}

  /// \name Functor definitions for the Boolean set-operation traits.
  //@{

  class Compare_endpoints_xy_2 {
  public:

    /*!
     * Compare the endpoints of an $x$-monotone curve lexicographically.
     * (assuming the curve has a designated source and target points).
     * \param xc the curve.
     * \return SMALLER if the curve is directed right;
     *         LARGER if the curve is directed left.
     */
    Comparison_result operator()(const X_monotone_curve_2& xc)
    { return (xc.is_directed_right()) ? SMALLER : LARGER; }
  };

  /*! Obtain a Compare_endpoints_xy_2 function object */
  Compare_endpoints_xy_2 compare_endpoints_xy_2_object() const
  { return Compare_endpoints_xy_2(); }

  class Construct_opposite_2 {
  public:
    /*! Construct an opposite x-monotone (with swapped source and target).
     * \param xc the curve.
     * \return the opposite curve.
     */
    X_monotone_curve_2 operator()(const X_monotone_curve_2& xc)
    { return xc.opposite(); }
  };

  /*! Obtain a Construct_opposite_2 function object */
  Construct_opposite_2 construct_opposite_2_object() const
  { return Construct_opposite_2(); }
  //@}

#if 0
  /*! Inserter for the spherical_arc class used by the traits-class */
  template <typename OutputStream>
  friend OutputStream& operator<<(OutputStream& os, const Point_2& p)
  {
    CGAL::To_double<typename Kernel::FT> todouble;
    os << static_cast<float>(todouble(p.dx())) << ", "
       << static_cast<float>(todouble(p.dy())) << ", "
       << static_cast<float>(todouble(p.dz()));
    return os;
  }

  /*! Inserter for the spherical_arc class used by the traits-class */
  template <typename OutputStream>
  friend OutputStream& operator<<(OutputStream& os,
                                  const X_monotone_curve_2& xc)
  {
    os << "(" << xc.left() << "), (" << xc.right() << ")";
    return os;
  }

  /*! Extractor for the spherical_arc class used by the traits-class */
  template <typename InputStream>
  friend InputStream& operator>>(InputStream& is, X_monotone_curve_2& arc)
  {
    CGAL_error_msg("Not implemented yet!");
    return is;
  }
#endif
};

/*! Represent an extended 3D direction that is used in turn to represent a
 * spherical-arc endpoint. The extended data consists of two flags that
 * indicate whether the point is on the x and on a y boundaries,
 * respectively.
 */
template <typename Kernel>
class Arr_extended_direction_3 : public Kernel::Direction_3 {
public:
  typedef typename Kernel::FT                           FT;
  typedef typename Kernel::Direction_3                  Direction_3;

  /*! Enumeration of discontinuity type */
  enum Location_type {
    NO_BOUNDARY_LOC = 0,
    MIN_BOUNDARY_LOC,
    MID_BOUNDARY_LOC,
    MAX_BOUNDARY_LOC
  };

private:
  typedef typename Kernel::Direction_2                  Direction_2;

  /*! The point discontinuity type */
  Location_type m_location;

  inline Sign x_sign(Direction_3 d) const { return CGAL::sign(d.dx()); }

  inline Sign y_sign(Direction_3 d) const { return CGAL::sign(d.dy()); }

  inline Sign z_sign(Direction_3 d) const { return CGAL::sign(d.dz()); }

public:
  /*! Default constructor */
  Arr_extended_direction_3() :
    Direction_3(0, 0, 1),
    m_location(MAX_BOUNDARY_LOC)
  {}

  /*! Constructor */
  Arr_extended_direction_3(const Direction_3& dir, Location_type location) :
    Direction_3(dir),
    m_location(location)
  {}

  /*! Copy constructor */
  Arr_extended_direction_3(const Arr_extended_direction_3& other) :
    Direction_3(static_cast<const Direction_3&>(other))
  { m_location = other.discontinuity_type(); }

  /*! Assignment operator */
  Arr_extended_direction_3& operator=(const Arr_extended_direction_3& other)
  {
    *(static_cast<Direction_3*>(this)) = static_cast<const Direction_3&>(other);
    m_location = other.discontinuity_type();
    return (*this);
  }

  /*! Set the location of the point.
   */
  void set_location(Location_type location) { m_location = location; }

  /*! Obtain the location of the point.
   */
  Location_type location() const { return m_location; }

  /*! Obtain the discontinuity type of the point.
   * \todo deprecate this one; use the above instead.
   */
  Location_type discontinuity_type() const { return m_location; }

  bool is_no_boundary() const { return (m_location == NO_BOUNDARY_LOC); }

  bool is_min_boundary() const { return (m_location == MIN_BOUNDARY_LOC); }

  bool is_mid_boundary() const { return (m_location == MID_BOUNDARY_LOC); }

  bool is_max_boundary() const { return (m_location == MAX_BOUNDARY_LOC); }
};

/*! A Representation of an x-monotone great circular arc embedded on a sphere,
 * as used by the Arr_geodesic_arc_on_sphere_traits_2 traits-class
 * An x-monotone great circular arc cannot cross the closed hemi-circle arc of
 * discontinuity, defined as the longitude that lies in the zx-plane, and is
 * contained in the open halfspace (x > 0).
 * \todo At this point such an arc cannot have an angle of 180 degrees.
 * \todo It is always directed from its source to its target.
 */
template <typename Kernel_>
class Arr_x_monotone_geodesic_arc_on_sphere_3 {
public:
  typedef Kernel_                                    Kernel;
  typedef typename Kernel::Direction_3                Direction_3;
  typedef typename Kernel::Plane_3                    Plane_3;
  typedef typename Kernel::Vector_3                   Vector_3;
  typedef typename Kernel::Direction_2                Direction_2;

protected:
  // For some reason compilation under Windows fails without the qualifier
  typedef CGAL::Arr_extended_direction_3<Kernel>      Arr_extended_direction_3;

  /*! The source point of the arc. */
  Arr_extended_direction_3 m_source;

  /*! The target point of the arc. */
  Arr_extended_direction_3 m_target;

  /*! The direction of the plane that contains the arc. */
  Direction_3 m_normal;

  /*! The arc is vertical. */
  bool m_is_vertical;

  /*! Target (lexicographically) larger than source. */
  bool m_is_directed_right;

  /*! The arc is a full circle. */
  bool m_is_full;

  /* The arc is degenerate - it consists of a single point. */
  bool m_is_degenerate;

  /*! The arc is empty. */
  bool m_is_empty;

  inline Sign x_sign(Direction_3 d) const { return CGAL::sign(d.dx()); }

  inline Sign y_sign(Direction_3 d) const { return CGAL::sign(d.dy()); }

  inline Sign z_sign(Direction_3 d) const { return CGAL::sign(d.dz()); }

public:
  /*! Default constructor - constructs an empty arc */
  Arr_x_monotone_geodesic_arc_on_sphere_3() :
    m_is_vertical(false),
    m_is_directed_right(false),
    m_is_full(false),
    m_is_degenerate(false),
    m_is_empty(true)
  {}

  /*! Constructor
   * \param src the source point of the arc
   * \param trg the target point of the arc
   * \param plane the plane that contains the arc
   * \param is_vertical is the arc vertical ?
   * \param is_directed_right is the arc directed from left to right?
   * \param is_full is the arc a full circle?
   * \param is_degenerate is the arc degenerate (single point)?
   * \pre Both endpoint lie on the given plane.
   */
  Arr_x_monotone_geodesic_arc_on_sphere_3
  (const Arr_extended_direction_3& src,
   const Arr_extended_direction_3& trg,
   const Direction_3& normal,
   bool is_vertical, bool is_directed_right,
   bool is_full = false, bool is_degenerate = false, bool is_empty = false) :
    m_source(src),
    m_target(trg),
    m_normal(normal),
    m_is_vertical(is_vertical),
    m_is_directed_right(is_directed_right),
    m_is_full(is_full),
    m_is_degenerate(is_degenerate),
    m_is_empty(is_empty)
  {}

  /*! Copy constructor
   * \param other the other arc
   */
  Arr_x_monotone_geodesic_arc_on_sphere_3
  (const Arr_x_monotone_geodesic_arc_on_sphere_3& other)
  {
    m_source = other.m_source;
    m_target = other.m_target;
    m_normal = other.m_normal;
    m_is_vertical = other.m_is_vertical;
    m_is_directed_right = other.m_is_directed_right;
    m_is_full = other.m_is_full;
    m_is_degenerate = other.m_is_degenerate;
    m_is_empty = other.m_is_empty;
  }

  /*! Assignment operator */
  Arr_x_monotone_geodesic_arc_on_sphere_3& operator=
  (const Arr_x_monotone_geodesic_arc_on_sphere_3& other)
  {
    m_source = other.m_source;
    m_target = other.m_target;
    m_normal = other.m_normal;
    m_is_vertical = other.m_is_vertical;
    m_is_directed_right = other.m_is_directed_right;
    m_is_full = other.m_is_full;
    m_is_degenerate = other.m_is_degenerate;
    m_is_empty = other.m_is_empty;
    return (*this);
  }

  /*! Construct the minor arc from two endpoint directions. The minor arc
   *  is the one with the smaller angle among the two geodesic arcs with
   * the given endpoints.
   * 1. Find out whether the arc is x-monotone.
   * 2. If it is x-monotone,
   *    2.1 Find out whether it is vertical, and
   *    2.2 whether the target is larger than the source (directed right).
   * The arc is vertical, iff
   * 1. one of its endpoint direction pierces a pole, or
   * 2. the projections onto the xy-plane coincide.
   * \param source the source point.
   * \param target the target point.
   * \pre the source and target cannot be equal.
   * \pre the source and target cannot be antipodal.
   */
  Arr_x_monotone_geodesic_arc_on_sphere_3
  (const Arr_extended_direction_3& source,
   const Arr_extended_direction_3& target) :
    m_source(source),
    m_target(target),
    m_is_full(false),
    m_is_degenerate(false),
    m_is_empty(false)
  {
    // MSVC 10 complains when the casting below is not present probably due
    // to a bug (in MSVC 10).
    CGAL_precondition_code(Kernel kernel);
    CGAL_precondition(!kernel.equal_3_object()
                      (kernel.construct_opposite_direction_3_object()(m_source),
                       (const typename Kernel::Direction_3&)(m_target)));
    m_normal = construct_normal_3(m_source, m_target);
    init();
  }

  /*! Initialize a spherical_arc given that the two endpoint directions
   * have been set. It is assumed that the arc is the one with the smaller
   * angle among the two.
   * 1. Find out whether the arc is x-monotone.
   * 2. If it is x-monotone,
   *    2.1 Find out whether it is vertical, and
   *    2.2 whether the target is larger than the source (directed right).
   * The arc is vertical, iff
   * 1. one of its endpoint direction pierces a pole, or
   * 2. the projections onto the xy-plane coincide.
   * \param source the source point.
   * \param target the target point.
   * \pre the source and target cannot be equal.
   */
  void init()
  {
    typedef Arr_geodesic_arc_on_sphere_traits_2<Kernel> Traits;

    Kernel kernel;
    CGAL_precondition(!kernel.equal_3_object()(Direction_3(m_source),
                                               Direction_3(m_target)));

    // Check whether any one of the endpoint coincide with a pole:
    if (m_source.is_max_boundary()) {
      set_is_vertical(true);
      set_is_directed_right(false);
      return;
    }
    if (m_source.is_min_boundary()) {
      set_is_vertical(true);
      set_is_directed_right(true);
      return;
    }
    if (m_target.is_max_boundary()) {
      set_is_vertical(true);
      set_is_directed_right(true);
      return;
    }
    if (m_target.is_min_boundary()) {
      set_is_vertical(true);
      set_is_directed_right(false);
      return;
    }

    // None of the enpoints coincide with a pole:
    Direction_2 s = Traits::project_xy(m_source);
    Direction_2 t = Traits::project_xy(m_target);

    Orientation orient = Traits::orientation(s, t);
    if (orient == COLLINEAR) {
      set_is_vertical(true);
      const Direction_2& nx = Traits::neg_x_2();
      if (Traits::orientation(nx, s) == COLLINEAR) {
        // Project onto xz plane:
        s = Traits::project_xz(m_source);
        t = Traits::project_xz(m_target);
        const Direction_2& ny = Traits::neg_y_2();
        Orientation orient1 = Traits::orientation(ny, s);
        CGAL_assertion_code(Orientation orient2 = Traits::orientation(ny, t));
        CGAL_assertion(orient1 == orient2);
        orient = Traits::orientation(s, t);
        CGAL_assertion(orient != COLLINEAR);
        if (orient1 == LEFT_TURN) {
          set_is_directed_right(orient == LEFT_TURN);
          return;
        }
        set_is_directed_right(orient == RIGHT_TURN);
        return;
      }
      // Project onto yz plane:
      s = Traits::project_yz(m_source);
      t = Traits::project_yz(m_target);
      const Direction_2& ny = Traits::neg_y_2();
      Orientation orient1 = Traits::orientation(ny, s);
      CGAL_assertion_code(Orientation orient2 = Traits::orientation(ny, t));
      CGAL_assertion(orient1 == orient2);
      if (orient1 == LEFT_TURN) {
        orient = Traits::orientation(s, t);
        CGAL_assertion(orient != COLLINEAR);
        set_is_directed_right(orient == LEFT_TURN);
        return;
      }
      orient = Traits::orientation(s, t);
      CGAL_assertion(orient != COLLINEAR);
      set_is_directed_right(orient == RIGHT_TURN);
      return;
    }

    // The arc is not vertical!
    set_is_vertical(false);
    set_is_directed_right(orient == LEFT_TURN);
    set_is_full(kernel.equal_3_object()(Direction_3(m_source),
                                        Direction_3(m_target)));
  }

  /*! Construct a full spherical_arc from a plane
   * \param plane the containing plane.
   * \pre the plane is not vertical
   */
  Arr_x_monotone_geodesic_arc_on_sphere_3(const Direction_3& normal) :
    m_normal(normal),
    m_is_vertical(false),
    m_is_directed_right(z_sign(normal) == POSITIVE),
    m_is_full(true),
    m_is_degenerate(false),
    m_is_empty(false)
  {
    CGAL_precondition(z_sign(normal) != ZERO);

#if (CGAL_IDENTIFICATION_XY == CGAL_X_MINUS_1_Y_0)
    Direction_3 d = (CGAL::sign(normal.dz()) == POSITIVE) ?
      Direction_3(-(normal.dz()), 0, normal.dx()) :
      Direction_3(normal.dz(), 0, -(normal.dx()));
#else
    typedef Arr_geodesic_arc_on_sphere_traits_2<Kernel> Traits;
    typedef typename Kernel::FT                         FT;

    const Direction_2& xy = Traits::identification_xy();
    FT x = xy.dx();
    FT y = xy.dy();
    FT z((xy.dx() * normal.dx() + xy.dy() * normal.dy()) / -(normal.dz()));
    Direction_3 d(x, y, z);
#endif
    m_source = m_target =
      Arr_extended_direction_3(d, Arr_extended_direction_3::MID_BOUNDARY_LOC);
  }

  /*! Construct a full spherical_arc from a common endpoint and a plane
   * \param plane the containing plane.
   * \pre the point lies on the plane
   * \pre the point lies on the open discontinuity arc
   */
  Arr_x_monotone_geodesic_arc_on_sphere_3(const Arr_extended_direction_3& point,
                                          const Direction_3& normal) :
    m_source(point),
    m_target(point),
    m_normal(normal),
    m_is_vertical(false),
    m_is_directed_right(z_sign(normal) == POSITIVE),
    m_is_full(true),
    m_is_degenerate(false),
    m_is_empty(false)
  {
    CGAL_precondition(has_on(point));
    CGAL_precondition(z_sign(normal) != ZERO);
#if !defined(CGAL_FULL_X_MONOTONE_GEODESIC_ARC_ON_SPHERE_IS_SUPPORTED)
    CGAL_error_msg( "Full x-monotone arcs are not supported!");
#endif
  }

  /*! Construct a spherical_arc from two endpoints directions contained
   * in a plane.
   * \param plane the containing plane.
   * \param source the source-point direction.
   * \param target the target-point direction.
   * \pre Both endpoint lie on the given plane.
   * \pre Both endpoint lie on the given plane.
   */
  Arr_x_monotone_geodesic_arc_on_sphere_3
  (const Arr_extended_direction_3& source,
   const Arr_extended_direction_3& target,
   const Direction_3& normal) :
    m_source(source),
    m_target(target),
    m_normal(normal),
    m_is_full(false),
    m_is_degenerate(false),
    m_is_empty(false)
  {
    CGAL_precondition(has_on(source));
    CGAL_precondition(has_on(target));

    // Check whether any one of the endpoint coincide with a pole:
    if (source.is_max_boundary()) {
      set_is_vertical(true);
      set_is_directed_right(false);
      return;
    }
    if (source.is_min_boundary()) {
      set_is_vertical(true);
      set_is_directed_right(true);
      return;
    }
    if (target.is_max_boundary()) {
      set_is_vertical(true);
      set_is_directed_right(true);
      return;
    }
    if (target.is_min_boundary()) {
      set_is_vertical(true);
      set_is_directed_right(false);
      return;
    }

    if (z_sign(normal) == ZERO) {
      set_is_vertical(true);
      bool s_is_positive, plane_is_positive;
      CGAL::Sign xsign = x_sign(normal);
      if (xsign == ZERO) {
        s_is_positive = x_sign(source) == POSITIVE;
        plane_is_positive = y_sign(normal) == NEGATIVE;
      }
      else {
        s_is_positive = y_sign(source) == POSITIVE;
        plane_is_positive = xsign == POSITIVE;
      }
      bool ccw = ((plane_is_positive && s_is_positive) ||
                  (!plane_is_positive && !s_is_positive));
      set_is_directed_right(ccw);
      return;
    }

    // The arc is not vertical!
    set_is_vertical(false);
    set_is_directed_right(z_sign(normal) == POSITIVE);
  }

  /*! Set the source endpoint direction.
   * \param p the endpoint to set.
   */
  void set_source(const Arr_extended_direction_3& p) { m_source = p; }

  /*! Set the target endpoint direction.
   * \param p the endpoint to set.
   */
  void set_target(const Arr_extended_direction_3& p) { m_target = p; }

  /*! Set the direction of the underlying plane.
   * \param normal the plane direction.
   */
  void set_normal(const Direction_3& normal) { m_normal = normal; }

  void set_is_vertical(bool flag) { m_is_vertical = flag; }
  void set_is_directed_right(bool flag) { m_is_directed_right = flag; }
  void set_is_full(bool flag) { m_is_full = flag; }
  void set_is_degenerate(bool flag) { m_is_degenerate = flag; }
  void set_is_empty(bool flag) { m_is_empty = flag; }

  /*! Obtain the source */
  const Arr_extended_direction_3& source() const { return m_source; }

  /*! Obtain the target */
  const Arr_extended_direction_3& target() const { return m_target; }

  /*! Obtain the normal to the containing plane */
  const Direction_3& normal() const { return m_normal; }

  /*! Obtain the (lexicographically) left endpoint direction */
  const Arr_extended_direction_3& left() const
  { return (m_is_directed_right ? m_source : m_target); }

  /*! Obtain the (lexicographically) right endpoint */
  const Arr_extended_direction_3& right() const
  { return (m_is_directed_right ? m_target : m_source); }

  /*! Determines whether the curve is vertical */
  bool is_vertical() const { return m_is_vertical; }

  /*! Determines whether the curve is directed lexicographically from left to
   * right
   */
  bool is_directed_right() const { return m_is_directed_right; }

  /*! Determines whether the curve is a full circle */
  bool is_full() const { return m_is_full; }

  /*! Determines whether the curve is degenerate */
  bool is_degenerate() const { return m_is_degenerate; }

  /*! Determines whether the curve is degenerate */
  bool is_empty() const { return m_is_empty; }

  /*! Determines whether the curve is a meridian */
  bool is_meridian() const
  { return left().is_min_boundary() && right().is_max_boundary(); }

#if 0
  /*! Create a bounding box for the spherical_arc */
  Bbox_2 bbox() const
  {
    Kernel kernel;
    Segment_2 seg = kernel.construct_spherical_arc_2_object()(this->m_source,
                                                              this->m_target);
    return kernel.construct_bbox_2_object()(seg);
  }
#endif

  /*! Flip the spherical_arc (swap it source and target) */
  Arr_x_monotone_geodesic_arc_on_sphere_3 opposite() const
  {
    Arr_x_monotone_geodesic_arc_on_sphere_3 opp;
    opp.m_source = this->m_target;
    opp.m_target = this->m_source;
    opp.m_normal = this->m_normal;
    opp.m_is_directed_right = !(this->is_directed_right());
    opp.m_is_vertical = this->is_vertical();
    opp.m_is_full = this->is_full();
    opp.m_is_degenerate = this->is_degenerate();
    opp.m_is_empty = this->is_empty();
    return opp;
  }

  /*! Determined whether a direction is contained in a plane
   * \param plane the 3D plane.
   * \param dir the 3D direction.
   * \return true if dir is contained in plane; false otherwise.
   * \pre the plane contains the origin.
   */
  inline bool has_on(const Direction_3& dir) const
  {
    typename Kernel::FT dot = normal().vector() * dir.vector();
    return CGAL::sign(dot) == ZERO;
  }
};

/*! A representation of a general great circular arc embedded on a sphere,
 * used by the Arr_geodesic_arc_on_sphere_traits_2 traits-class
 * An arc is uniqely represented by a plane p, and two endpoints the source
 * s and the target t, which lie in the plane p. The points of the arc are
 * the locus of points visited when moving from the source s toward the
 * target t on the plane p in counterclockwise direction along the circle
 * defined by s and t.
 */
template <typename Kernel_>
class Arr_geodesic_arc_on_sphere_3 :
  public Arr_x_monotone_geodesic_arc_on_sphere_3<Kernel_> {
public:
  typedef Kernel_                                               Kernel;

protected:
  typedef Arr_x_monotone_geodesic_arc_on_sphere_3<Kernel>       Base;

public:
  typedef typename Base::Plane_3                                Plane_3;
  typedef typename Base::Direction_3                            Direction_3;
  typedef typename Base::Direction_2                            Direction_2;

protected:
  // For some reason compilation under Windows fails without the qualifier
  typedef CGAL::Arr_extended_direction_3<Kernel>    Arr_extended_direction_3;

  using Base::x_sign;
  using Base::y_sign;
  using Base::z_sign;

  /*! Indicates whether the arc is x-monotone */
  bool m_is_x_monotone;

public:
  /*! Default constructor - constructs an empty arc */
  Arr_geodesic_arc_on_sphere_3() : Base(), m_is_x_monotone(true) {}

  /*! Copy constructor
   * \param other the other arc
   */
#ifdef DOXYGEN_RUNNING  
  Arr_geodesic_arc_on_sphere_3
  (const Arr_geodesic_arc_on_sphere_3& other) : Base(other)
<<<<<<< HEAD
  { m_is_x_monotone = other.m_is_x_monotone; }

=======
  {
    m_is_x_monotone = other.m_is_x_monotone;
  }
#endif
  
>>>>>>> f0c82986
  /*! Constructor
   * \param src the source point of the arc
   * \param trg the target point of the arc
   * \param normal the normal to the  plane that contains the arc
   * \param is_x_monotone is arc  x-monotone ?
   * \param is_vertical is the arc vertical ?
   * \param is_directed_right is the arc directed from left to right?
   * \param is_full is the arc a full (great) circle?
   * \param is_degenerate is the arc degenerate (single point)?
   * \pre plane contains the origin
   * \pre plane contains src
   * \pre plane contains trg
   */
  Arr_geodesic_arc_on_sphere_3(const Arr_extended_direction_3& src,
                               const Arr_extended_direction_3& trg,
                               const Direction_3& normal,
                               bool is_x_monotone, bool is_vertical,
                               bool is_directed_right,
                               bool is_full = false,
                               bool is_degenerate = false,
                               bool is_empty = false) :
    Base(src, trg, normal, is_vertical, is_directed_right,
         is_full, is_degenerate, is_empty),
    m_is_x_monotone(is_x_monotone)
  {
    CGAL_precondition(this->has_on(src));
    CGAL_precondition(this->has_on(trg));
  }

  /*! Construct a spherical_arc from two endpoint directions. It is assumed
   * that the arc is the one with the smaller angle among the two.
   * 1. Find out whether the arc is x-monotone.
   * 2. If it is x-monotone,
   *    2.1 Find out whether it is vertical, and
   *    2.2 whether the target is larger than the source (directed right).
   * The arc is vertical, iff
   * 1. one of its endpoint direction pierces a pole, or
   * 2. the projections onto the xy-plane coincide.
   * \param source the source point.
   * \param target the target point.
   * \pre the source and target cannot be equal.
   * \pre the source and target cannot be the opoosite of each other.
   */
  Arr_geodesic_arc_on_sphere_3(const Arr_extended_direction_3& source,
                               const Arr_extended_direction_3& target)
  {
    this->set_source(source);
    this->set_target(target);
    this->set_is_full(false);
    this->set_is_degenerate(false);
    this->set_is_empty(false);

    typedef Arr_geodesic_arc_on_sphere_traits_2<Kernel>         Traits;
    typedef typename Kernel::Direction_2                        Direction_2;
    typedef typename Kernel::Direction_3                        Direction_3;

    Kernel kernel;
    CGAL_precondition(!kernel.equal_3_object()(Direction_3(source),
                                               Direction_3(target)));
    CGAL_precondition(!kernel.equal_3_object()
                      (kernel.construct_opposite_direction_3_object()(source),
                       static_cast<const Direction_3&>(target)));
    this->m_normal = this->construct_normal_3(source, target);

    // Check whether one of the endpoints coincides with a pole: */
    if (source.is_max_boundary()) {
      this->set_is_vertical(true);
      this->set_is_directed_right(false);
      set_is_x_monotone(true);
      return;
    }
    if (source.is_min_boundary()) {
      this->set_is_vertical(true);
      this->set_is_directed_right(true);
      set_is_x_monotone(true);
      return;
    }
    if (target.is_max_boundary()) {
      this->set_is_vertical(true);
      this->set_is_directed_right(true);
      set_is_x_monotone(true);
      return;
    }
    if (target.is_min_boundary()) {
      this->set_is_vertical(true);
      this->set_is_directed_right(false);
      set_is_x_monotone(true);
      return;
    }

    // None of the enpoints coincide with a pole:
    Direction_3 normal = this->m_normal;
    if (z_sign(normal) == ZERO) {
      // The arc is vertical
      this->set_is_vertical(true);
      bool s_is_positive, t_is_positive, plane_is_positive;
      CGAL::Sign xsign = x_sign(normal);
      if (xsign == ZERO) {
        s_is_positive = x_sign(source) == POSITIVE;
        t_is_positive = x_sign(target) == POSITIVE;
        plane_is_positive = y_sign(normal) == NEGATIVE;
      } else {
        s_is_positive = y_sign(source) == POSITIVE;
        t_is_positive = y_sign(target) == POSITIVE;
        plane_is_positive = xsign == POSITIVE;
      }
      set_is_x_monotone(s_is_positive == t_is_positive);
      bool ccw = ((plane_is_positive && s_is_positive) ||
                  (!plane_is_positive && !s_is_positive));
      this->set_is_directed_right(ccw);
      return;
    }

    // The arc is not vertical!
    this->set_is_vertical(false);
    Direction_2 s = Traits::project_xy(source);
    Direction_2 t = Traits::project_xy(target);
    Orientation orient = Traits::orientation(s, t);

    const Direction_2& d = Traits::identification_xy();
    if (orient == LEFT_TURN) {
      this->set_is_directed_right(true);
      set_is_x_monotone(!kernel.counterclockwise_in_between_2_object()(d, s, t));
      return;
    }

    // (orient == RIGHT_TURN)
    this->set_is_directed_right(false);
    set_is_x_monotone(!kernel.counterclockwise_in_between_2_object()(d, t, s));
    return;
  }

  /*! Construct a spherical_arc from two endpoint directions contained
   * in a plane.
   * \param plane the containing plane.
   * \param source the source-point direction.
   * \param target the target-point direction.
   * \param normal the normal to the plane containing the arc
   * \pre plane contain the origin
   * \pre Both endpoints lie on the given plane.
   */
  Arr_geodesic_arc_on_sphere_3(const Arr_extended_direction_3& source,
                               const Arr_extended_direction_3& target,
                               const Direction_3& normal)
  {
    Kernel kernel;

    this->set_source(source);
    this->set_target(target);
    this->set_normal(normal);
    this->set_is_degenerate(false);
    this->set_is_empty(false);

    typedef Arr_geodesic_arc_on_sphere_traits_2<Kernel> Traits;

    CGAL_precondition(this->has_on(source));
    CGAL_precondition(this->has_on(target));

    if (z_sign(normal) == ZERO) {
      this->set_is_vertical(true);

      // Check whether both endpoint coincide with the poles:
      if (source.is_min_boundary() && target.is_max_boundary()) {
        // Both endpoints coincide with the 2 poles respectively.
        this->set_is_directed_right(true);
        this->set_is_full(false);
        set_is_x_monotone(true);
        return;
      }

      if (source.is_max_boundary() && target.is_min_boundary()) {
        // Both endpoints coincide with the 2 poles respectively.
        this->set_is_directed_right(false);
        this->set_is_full(false);
        set_is_x_monotone(true);
        return;
      }

      CGAL::Sign xsign = x_sign(normal);
      bool xz_plane = xsign == ZERO;
      bool s_is_positive, t_is_positive, plane_is_positive;
      if (xz_plane) {
        s_is_positive = x_sign(source) == POSITIVE;
        t_is_positive = x_sign(target) == POSITIVE;
        plane_is_positive = y_sign(normal) == NEGATIVE;
      } else {
        s_is_positive = y_sign(source) == POSITIVE;
        t_is_positive = y_sign(target) == POSITIVE;
        plane_is_positive = xsign == POSITIVE;
      }

      // Process degenerate cases:
      if (source.is_min_boundary()) {
        this->set_is_directed_right(true);
        set_is_x_monotone((plane_is_positive && t_is_positive) ||
                          (!plane_is_positive && !t_is_positive));
        return;
      }
      if (source.is_max_boundary()) {
        this->set_is_directed_right(false);
        set_is_x_monotone((plane_is_positive && !t_is_positive) ||
                          (!plane_is_positive && t_is_positive));
        return;
      }
      if (target.is_min_boundary()) {
        this->set_is_directed_right(false);
        set_is_x_monotone((plane_is_positive && !s_is_positive) ||
                          (!plane_is_positive && s_is_positive));
        return;
      }
      if (target.is_max_boundary()) {
        this->set_is_directed_right(true);
        set_is_x_monotone((plane_is_positive && s_is_positive) ||
                          (!plane_is_positive && !s_is_positive));
        return;
      }
      if (s_is_positive != t_is_positive) {
        set_is_x_monotone(false);
        return;
      }

      /* Non of the endpoints coincide with a pole.
       * The projections of both endpoints lie on the same hemi-circle.
       * Thus, either the arc is x-monotone, or it includes both poles.
       * This means that it is sufficient to check whether one pole lies
       * on the arc in order to determine x-monotonicity
       */

      typename Traits::Project project =
        (xz_plane) ? Traits::project_xz : Traits::project_yz;
      Direction_2 s = project(source);
      Direction_2 t = project(target);
      const Direction_2& ny = Traits::neg_y_2();
      typename Kernel::Counterclockwise_in_between_2 ccib =
        kernel.counterclockwise_in_between_2_object();
      set_is_x_monotone((plane_is_positive && !ccib(ny, s, t)) ||
                        (!plane_is_positive && !ccib(ny, t, s)));

      bool ccw = ((plane_is_positive && s_is_positive) ||
                  (!plane_is_positive && !s_is_positive));
      this->set_is_directed_right(ccw);
      return;
    }

    // The arc is not vertical!
    this->set_is_vertical(false);
    this->set_is_directed_right(z_sign(normal) == POSITIVE);
    const Direction_2& d = Traits::identification_xy();
    Direction_2 s = Traits::project_xy(source);
    Direction_2 t = Traits::project_xy(target);
    typename Kernel::Counterclockwise_in_between_2 ccib =
      kernel.counterclockwise_in_between_2_object();
    bool plane_is_positive = (z_sign(normal) == POSITIVE);
    set_is_x_monotone((plane_is_positive && !ccib(d, s, t)) ||
                      (!plane_is_positive && !ccib(d, t, s)));
  }

  /*! Construct a full spherical_arc from a plane.
   * \param plane the containing plane.
   */
  Arr_geodesic_arc_on_sphere_3(const Direction_3& normal)
  {
    this->normal(normal);
    this->set_is_vertical(CGAL::sign(normal.dz()) == ZERO);
    this->set_is_directed_right(true);
    this->set_is_full(true);
    this->set_is_degenerate(false);
    this->set_is_empty(false);
    set_is_x_monotone(false);
  }

  /*! Indicates whether the arc is x-monotone
   * \return true if the arc is x-monotone; false otherwise
   */
  bool is_x_monotone() const { return m_is_x_monotone; }

  /*! Set the flag that indicates whether the arc is x-monotone
   * \param flag indicates whether the arc is x-monotone
   */
  void set_is_x_monotone(bool flag) { m_is_x_monotone = flag; }
};

/*! Inserter for the spherical_arc class used by the traits-class */
template <typename Kernel, typename OutputStream>
OutputStream& operator<<(OutputStream& os,
                         const Arr_extended_direction_3<Kernel>& ed)
{
#if defined(CGAL_ARR_GEODESIC_ARC_ON_SPHERE_DETAILS)
  os << "("
     << ed.dx() << ", " << ed.dy() << ",  " << ed.dz();
  os << ")"
     << ", "
     << (ed.is_min_boundary() ? "min" :
         ed.is_max_boundary() ? "max" :
         ed.is_mid_boundary() ? "dis" : "reg");
#else
  // CGAL::To_double<typename Kernel::FT> todouble;
  // os << static_cast<float>(todouble(ed.dx())) << ", "
  //    << static_cast<float>(todouble(ed.dy())) << ", "
  //    << static_cast<float>(todouble(ed.dz()));
#endif
  os << ed.dx() << " " << ed.dy() << " " << ed.dz() << " " << ed.location();
  return os;
}

/*! Inserter for the spherical_arc class used by the traits-class */
template <typename Kernel, typename OutputStream>
OutputStream&
operator<<(OutputStream& os,
           const Arr_x_monotone_geodesic_arc_on_sphere_3<Kernel>& arc)
{
#if defined(CGAL_ARR_GEODESIC_ARC_ON_SPHERE_DETAILS)
  os << "("
     << "(" << arc.source() << "), (" << arc.target() << ")"
     << "("
     << ", (" << arc.normal() << ")"
     << ", " << (arc.is_vertical() ? " |" : "!|")
     << ", " << (arc.is_directed_right() ? "=>" : "<=")
     << ", " << (arc.is_full() ? "o" : "/");
#else
  os << arc.source() << " " << arc.target() << " " << arc.normal() << " "
     << arc.is_directed_right() << " " << arc.is_vertical() << " "
     << arc.is_full();
#endif
  return os;
}

/*! Extractor for the spherical-arc point class used by the traits-class */
template <typename Kernel_, typename InputStream>
InputStream&
operator>>(InputStream& is, Arr_extended_direction_3<Kernel_>& point)
{
  typedef Kernel_                              Kernel;
  typedef Arr_extended_direction_3<Kernel>     Point;
  // CGAL_error_msg("Importing a geodesic point is not supported!");
  typename Kernel::Direction_3 d;
  is >> d;
  size_t location;
  is >> location;
  point = Point(d, static_cast<typename Point::Location_type>(location));
  return is;
}

/*! Extractor for the spherical_arc class used by the traits-class */
template <typename Kernel_, typename InputStream>
InputStream&
operator>>(InputStream& is,
           Arr_x_monotone_geodesic_arc_on_sphere_3<Kernel_>& arc)
{
  typedef Kernel_                              Kernel;
  typedef Arr_extended_direction_3<Kernel>     Point;

  // CGAL_error_msg("Importing a geodesic arc is not supported!\n");

  Point source, target;
  is >> source >> target;
  arc.set_source(source);
  arc.set_target(target);
  typename Kernel::Direction_3 normal;
  is >> normal;
  arc.set_normal(normal);
  bool is_directed_right, is_vertical, is_full;
  is >> is_directed_right >> is_vertical >> is_full;
  arc.set_is_directed_right(is_directed_right);
  arc.set_is_vertical(is_vertical);
  arc.set_is_full(is_full);
  arc.set_is_full(false);
  arc.set_is_degenerate(false);
  arc.set_is_empty(false);
  return is;
}

} //namespace CGAL

#include <CGAL/enable_warnings.h>
#endif<|MERGE_RESOLUTION|>--- conflicted
+++ resolved
@@ -3451,19 +3451,12 @@
   /*! Copy constructor
    * \param other the other arc
    */
-#ifdef DOXYGEN_RUNNING  
+#ifdef DOXYGEN_RUNNING
   Arr_geodesic_arc_on_sphere_3
   (const Arr_geodesic_arc_on_sphere_3& other) : Base(other)
-<<<<<<< HEAD
   { m_is_x_monotone = other.m_is_x_monotone; }
-
-=======
-  {
-    m_is_x_monotone = other.m_is_x_monotone;
-  }
 #endif
-  
->>>>>>> f0c82986
+
   /*! Constructor
    * \param src the source point of the arc
    * \param trg the target point of the arc
