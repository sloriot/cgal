--- conflicted
+++ resolved
@@ -265,13 +265,6 @@
    * \param curves_begin An iterator for the first x-monotone curve in the
    *                     range.
    * \param curves_end A past-the-end iterator for this range.
-<<<<<<< HEAD
-   * \param points_begin An iterator for the first point in the range.
-   * \param points_end A past-the-end iterator for this range.
-   * \pre The value-type of XCurveInputIterator is the traits-class
-   *      X_monotone_curve_2, and the value-type of PointInputIterator is the
-   *      traits-class Point_2.
-=======
    * \param action_points_begin An iterator for the first point in the range.
    * \param action_points_end A past-the-end iterator for this range.
    * \param query_points_begin An iterator for the first point in the range.
@@ -279,7 +272,6 @@
    * \pre The value-type of XCurveInputIterator is the traits-class
    *      X_monotone_curve_2, and the value-type of ActionPointIterator
    *      and QueryPointIterator is the traits-class Point_2.
->>>>>>> e695933c
    */
   template <typename CurveInputIterator, typename ActionPointIterator,
             typename QueryPointIterator>
@@ -498,7 +490,6 @@
                                       Arr_parameter_space ps_y,
                                       Subcurve* sc = NULL);
 
-<<<<<<< HEAD
   void _update_event_at_open_boundary(Event* e,
                                       const X_monotone_curve_2& cv,
                                       Arr_curve_end ind,
@@ -522,8 +513,6 @@
                                       Arr_all_sides_oblivious_tag)
   { CGAL_error(); }
 
-=======
->>>>>>> e695933c
 #ifdef CGAL_SL_VERBOSE
   void PrintEventQueue();
   void PrintSubCurves();
