// Copyright (c) 2006,2007,2009,2010,2011 Tel-Aviv University (Israel).
// All rights reserved.
//
// This file is part of CGAL (www.cgal.org).
// You can redistribute it and/or modify it under the terms of the GNU
// General Public License as published by the Free Software Foundation,
// either version 3 of the License, or (at your option) any later version.
//
// Licensees holding a valid commercial license may use this file in
// accordance with the commercial license agreement provided with the software.
//
// This file is provided AS IS with NO WARRANTY OF ANY KIND, INCLUDING THE
// WARRANTY OF DESIGN, MERCHANTABILITY AND FITNESS FOR A PARTICULAR PURPOSE.
//
// $URL$
// $Id$
<<<<<<< HEAD
// SPDX-License-Identifier: GPL-3.0+
// 
=======
//
>>>>>>> 308ff657
//
// Author(s)     : Ron Wein          <wein@post.tau.ac.il>
//                 Efi Fogel         <efif@post.tau.ac.il>

#ifndef CGAL_ARR_ACCESSOR_H
#define CGAL_ARR_ACCESSOR_H

#include <CGAL/license/Arrangement_on_surface_2.h>


/*! \file
 * Definition of the Arr_accessor<Arrangement> class.
 */

#include <CGAL/Arrangement_2/Arr_traits_adaptor_2.h>

namespace CGAL {

/*! \class
 * A class that provides access to some of the internal arrangement operations.
 * Used mostly by the global insertion functions and by the sweep-line visitors
 * for utilizing topological and geometrical information available during the
 * algorithms they perform.
 * The Arrangement parameter corresponds to an arrangement instantiation
 * (of the template Arrangement_on_surface_2).
 */
template <typename Arrangement_>
class Arr_accessor {
public:
  typedef Arrangement_                                  Arrangement_2;
  typedef Arr_accessor<Arrangement_2>                   Self;

  typedef typename Arrangement_2::Size                  Size;
  typedef typename Arrangement_2::Point_2               Point_2;
  typedef typename Arrangement_2::X_monotone_curve_2    X_monotone_curve_2;

  typedef typename Arrangement_2::Vertex_handle         Vertex_handle;
  typedef typename Arrangement_2::Vertex_const_handle   Vertex_const_handle;
  typedef typename Arrangement_2::Halfedge_handle       Halfedge_handle;
  typedef typename Arrangement_2::Halfedge_const_handle Halfedge_const_handle;
  typedef typename Arrangement_2::Face_handle           Face_handle;
  typedef typename Arrangement_2::Face_const_handle     Face_const_handle;
  typedef typename Arrangement_2::Ccb_halfedge_circulator
                                                        Ccb_halfedge_circulator;

private:
  typedef typename Arrangement_2::DVertex               DVertex;
  typedef typename Arrangement_2::DHalfedge             DHalfedge;
  typedef typename Arrangement_2::DFace                 DFace;
  typedef typename Arrangement_2::DOuter_ccb            DOuter_ccb;
  typedef typename Arrangement_2::DInner_ccb            DInner_ccb;
  typedef typename Arrangement_2::DIso_vertex           DIso_vertex;

private:
  Arrangement_2* p_arr;           // The associated arrangement.

public:

  /*! Constructor with an associated arrangement. */
  Arr_accessor(Arrangement_2& arr) : p_arr(&arr) {}

  /* Get the arrangement. */
  Arrangement_2& arrangement() { return (*p_arr); }

  /* Get the arrangement (const version). */
  const Arrangement_2& arrangement() const { return (*p_arr); }

  /// \name Accessing the notification functions (for the global functions).
  //@{

  /*! Notify that a global operation is about to take place. */
  void notify_before_global_change() { p_arr->_notify_before_global_change(); }

  /*! Notify that a global operation was completed. */
  void notify_after_global_change() { p_arr->_notify_after_global_change(); }
  //@}

  /// \name Local operations and predicates for the arrangement.
  //@{

  /*!
   * Locate the arrangement feature that contains the given curve-end.
   * \param cv The curve.
   * \param ind ARR_MIN_END if we refer to cv's minimal end;
   *            ARR_MAX_END if we refer to its maximal end.
   * \param ps_x The boundary condition in x.
   * \param ps_y The boundary condition in y.
   * \pre The relevant end of cv has boundary conditions in x or in y.
   * \return An object that contains the curve end.
   *         This object may wrap a Face_const_handle (the general case),
   *         or a Halfedge_const_handle (in case of an overlap).
   */
  CGAL::Object locate_curve_end(const X_monotone_curve_2& cv,
                                Arr_curve_end ind,
                                Arr_parameter_space ps_x,
                                Arr_parameter_space ps_y) const
  {
    CGAL_precondition((ps_x != ARR_INTERIOR) || (ps_y != ARR_INTERIOR));

    // Use the topology traits to locate the unbounded curve end.
    CGAL::Object obj =
      p_arr->topology_traits()->locate_curve_end(cv, ind, ps_x, ps_y);

    // Return a handle to the DCEL feature.
    DFace* f;
    if (CGAL::assign(f, obj))
      return (CGAL::make_object(p_arr->_const_handle_for(f)));

    DHalfedge* he;
    if (CGAL::assign(he, obj))
      return (CGAL::make_object(p_arr->_const_handle_for(he)));

    DVertex* v;
    if (CGAL::assign(v, obj))
      return (CGAL::make_object(p_arr->_const_handle_for(v)));

    // We should never reach here:
    CGAL_error();
    return Object();
  }

  /*!
   * Locate the place for the given curve around the given vertex.
   * \param vh A handle for the arrangement vertex.
   * \param cv The given x-monotone curve.
   * \pre v is one of cv's endpoints.
   * \return A handle for a halfedge whose target is v, where cv should be
   *         inserted between this halfedge and the next halfedge around this
   *         vertex (in a clockwise order).
   */
  Halfedge_handle locate_around_vertex(Vertex_handle vh,
                                       const X_monotone_curve_2& cv) const
  {
    typedef
      Arr_traits_basic_adaptor_2<typename Arrangement_2::Geometry_traits_2>
      Traits_adaptor_2;

    const Traits_adaptor_2* m_traits =
      static_cast<const Traits_adaptor_2*> (p_arr->geometry_traits());

    Arr_curve_end ind = ARR_MIN_END;

    if (m_traits->is_closed_2_object() (cv, ARR_MAX_END) &&
        m_traits->equal_2_object()
        (vh->point(), m_traits->construct_max_vertex_2_object()(cv)))
    {
      ind = ARR_MAX_END;
    }

    DHalfedge* he = p_arr->_locate_around_vertex(p_arr->_vertex (vh), cv, ind);

    CGAL_assertion(he != NULL);
    return (p_arr->_handle_for (he));
  }

  /*!
   * Locate the place for the given curve-end around the given vertex,
   * which lies on the boundary.
   * \param vh A handle for the arrangement vertex.
   * \param cv The curve.
   * \param ind ARR_MIN_END if we refer to cv's minimal end;
   *            ARR_MAX_END if we refer to its maximal end.
   * \param ps_x The boundary condition in x.
   * \param ps_y The boundary condition in y.
   * \pre The relevant end of cv has boundary conditions in x or in y.
   * \return A handle for a halfedge whose target is v, where cv should be
   *         inserted between this halfedge and the next halfedge around this
   *         vertex (in a clockwise order).
   */
  Halfedge_handle
      locate_around_boundary_vertex(Vertex_handle vh,
                                    const X_monotone_curve_2& cv,
                                    Arr_curve_end ind,
                                    Arr_parameter_space ps_x,
                                    Arr_parameter_space ps_y) const
  {
    CGAL_precondition((ps_x != ARR_INTERIOR) || (ps_y != ARR_INTERIOR));

    // Use the topology traits to locate the unbounded curve end.
    DHalfedge* he = p_arr->topology_traits()->
      locate_around_boundary_vertex(p_arr->_vertex (vh), cv, ind, ps_x, ps_y);

    CGAL_assertion(he != NULL);
    return (p_arr->_handle_for (he));
  }

  /*!
   * Compute the distance (in halfedges) between two halfedges.
   * \param e1 A handle for the source halfedge.
   * \param e2 A handle for the destination halfedge.
   * \return In case e1 and e2 belong to the same connected component, the
   *         function returns number of boundary halfedges between the two
   *         halfedges. Otherwise, it returns (-1).
   */
  int halfedge_distance(Halfedge_const_handle e1,
                        Halfedge_const_handle e2) const
  {
    // If the two halfedges do not belong to the same component, return (-1).
    const DHalfedge* he1 = p_arr->_halfedge(e1);
    const DHalfedge* he2 = p_arr->_halfedge(e2);

    if (he1 == he2) return (0);

    const DInner_ccb* ic1 = (he1->is_on_inner_ccb()) ? he1->inner_ccb() : NULL;
    const DOuter_ccb* oc1 = (ic1 == NULL) ? he1->outer_ccb() : NULL;
    const DInner_ccb* ic2 = (he2->is_on_inner_ccb()) ? he2->inner_ccb() : NULL;
    const DOuter_ccb* oc2 = (ic2 == NULL) ? he2->outer_ccb() : NULL;

    if ((oc1 != oc2) || (ic1 != ic2)) return (-1);

    // Compute the distance between the two halfedges.
    unsigned int dist = p_arr->_halfedge_distance(he1, he2);
    return (static_cast<int>(dist));
  }

  /*!
   * Determine whether a given query halfedge lies in the interior of a new
   * face we are about to create, by connecting it with another halfedge
   * using a given x-monotone curve.
   * \param prev1 A handle for the query halfedge.
   * \param prev2 The other halfedge we are about to connect with prev1.
   * \param cv The x-monotone curve we use to connect prev1 and prev2.
   * \pre prev1 and prev2 belong to the same connected component, and by
   *      connecting them using cv we form a new face.
   * \return (true) if prev1 lies in the interior of the face we are about
   *         to create, (false) otherwise - in which case prev2 must lie
   *         inside this new face.
   */
  bool defines_outer_ccb_of_new_face(Halfedge_handle prev1,
                                     Halfedge_handle prev2,
                                     const X_monotone_curve_2& cv) const
  {
    return (p_arr->_defines_outer_ccb_of_new_face(p_arr->_halfedge (prev1),
                                                  p_arr->_halfedge (prev2),
                                                  cv));
  }

  /*!
   * Check if the given vertex represents one of the ends of a given curve.
   * \param v The vertex.
   * \param cv The curve.
   * \param ind ARR_MIN_END if we refer to cv's minimal end;
   *            ARR_MAX_END if we refer to its maximal end.
   * \param ps_x The boundary condition of the curve end in x.
   * \param ps_y The boundary condition of the curve end in y.
   * \return Whether v represents the left (or right) end of cv.
   */
  bool are_equal(Vertex_const_handle v,
                 const X_monotone_curve_2& cv, Arr_curve_end ind,
                 Arr_parameter_space ps_x, Arr_parameter_space ps_y) const
  {
    return (p_arr->topology_traits()->are_equal(p_arr->_vertex (v),
                                                cv, ind, ps_x, ps_y));
  }

  /*!
   * Check whether the given halfedge lies on the outer boundary of its
   * incident face.
   * \param he The given halfedge.
   * \return (true) in case he lies on the outer boundary of its incident face;
   *         (false) if he lies on a hole inside this face.
   */
  bool is_on_outer_boundary(Halfedge_const_handle he) const
  {
    const DHalfedge* p_he = p_arr->_halfedge(he);
    return (! p_he->is_on_inner_ccb());
  }

  /*!
   * Check whether the given halfedge lies on the inner boundary of its
   * incident face.
   * \param he The given halfedge.
   * \return (true) in case he lies on a hole inside its incident face;
   *         (false) if he lies on the outer boundary of this face.
   */
  bool is_on_inner_boundary(Halfedge_const_handle he) const
  {
    const DHalfedge* p_he = p_arr->_halfedge (he);
    return (p_he->is_on_inner_ccb());
  }

  /*!
   * Create a new vertex and associate it with the given point.
   * \param p The point.
   * \return A handle for the newly created vertex.
   */
  Vertex_handle create_vertex(const Point_2& p)
  {
    DVertex* v = p_arr->_create_vertex (p);
    CGAL_assertion(v != NULL);
    return (p_arr->_handle_for (v));
  }

  /*!
   * Create a new boundary vertex.
   * \param pt the point
   * \param ps_x The parameter space in x.
   * \param ps_y The parameter space in y.
   * \param notify Should we send a notification to the topology traits
   *               on the creation of the vertex (true by default).
   * \pre One of ps_x or ps_y does not equal ARR_INTERIOR.
   * \return A handle for the newly created vertex.
   */
  Vertex_handle create_boundary_vertex(const Point_2& pt,
                                       Arr_parameter_space ps_x,
                                       Arr_parameter_space ps_y,
                                       bool notify = true)
  {
    CGAL_precondition(ps_x != ARR_INTERIOR || ps_y != ARR_INTERIOR);

    DVertex* v = p_arr->_create_boundary_vertex (pt, ps_x, ps_y);

    CGAL_assertion(v != NULL);

    // Notify the topology traits on the creation of the boundary vertex.
    if (notify)
      p_arr->topology_traits()->notify_on_boundary_vertex_creation(v, pt,
                                                                   ps_x, ps_y);
    return (p_arr->_handle_for(v));
  }

  /*!
   * Create a new boundary vertex.
   * \param cv The curve incident to the boundary.
   * \param ind The relevant curve-end.
   * \param ps_x The parameter space in x.
   * \param ps_y The parameter space in y.
   * \param notify Should we send a notification to the topology traits
   *               on the creation of the vertex (true by default).
   * \pre One of ps_x or ps_y does not equal ARR_INTERIOR.
   * \return A handle for the newly created vertex.
   */
  Vertex_handle create_boundary_vertex(const X_monotone_curve_2& cv,
                                       Arr_curve_end ind,
                                       Arr_parameter_space ps_x,
                                       Arr_parameter_space ps_y,
                                       bool notify = true)
  {
    CGAL_precondition(ps_x != ARR_INTERIOR || ps_y != ARR_INTERIOR);

    DVertex* v = p_arr->_create_boundary_vertex (cv, ind, ps_x, ps_y);

    CGAL_assertion(v != NULL);

    // Notify the topology traits on the creation of the boundary vertex.
    if (notify)
      p_arr->topology_traits()->notify_on_boundary_vertex_creation(v, cv, ind,
                                                                   ps_x, ps_y);
    return (p_arr->_handle_for(v));
  }

  /*!
   * Locate the arrangement features that will be used for inserting the
   * given curve end, which has a boundary condition, and set a proper vertex
   * there.
   * \param f The face that contains the curve end.
   * \param cv The x-monotone curve.
   * \param ind The curve end.
   * \param ps_x The boundary condition at the x-coordinate.
   * \param ps_y The boundary condition at the y-coordinate.
   * \return A pair of <Vertex_handle, Halfedge_handle>:
   *         The first element is the vertex that corresponds to the curve end.
   *         The second is its predecessor halfedge (if valid).
   */
  std::pair<Vertex_handle, Halfedge_handle>
  place_and_set_curve_end(Face_handle f,
                          const X_monotone_curve_2& cv, Arr_curve_end ind,
                          Arr_parameter_space ps_x, Arr_parameter_space ps_y)
  {
    DHalfedge* pred;
    DVertex* v = p_arr->_place_and_set_curve_end(p_arr->_face (f), cv, ind,
                                                 ps_x, ps_y, &pred);

    if (pred == NULL)
      // No predecessor halfedge, return just the vertex:
      return (std::make_pair(p_arr->_handle_for(v), Halfedge_handle()));

    // Return a pair of the vertex and predecessor halfedge:
    return (std::make_pair(p_arr->_handle_for(v), p_arr->_handle_for(pred)));
  }

  /*!
   * Insert an x-monotone curve into the arrangement, where the end vertices
   * are given by the target points of two given halfedges.
   * The two halfedges should be given such that in case a new face is formed,
   * it will be the incident face of the halfedge directed from the first
   * vertex to the second vertex.
   * \param he_to The reference halfedge pointing to the first vertex.
   * \param cv the given curve.
   * \param cv_dir the direction of the curve
   * \param he_away The reference halfedge pointing away from the second vertex.
   * \param new_face Output - whether a new face has been created.
   * \param swapped_predecessors Output - whether roles of prev1 and prev2 have
   *        been switched
   * \param allow_swap_of_predecessors - set to false if no swapping should
   *        take place at all
   * \return A handle for one of the halfedges corresponding to the inserted
   *         curve directed from prev1's target to prev2's target.
   *         In case a new face has been created, it is given as the incident
   *         face of this halfedge.
   */
  Halfedge_handle insert_at_vertices_ex(Halfedge_handle he_to,
                                        const X_monotone_curve_2& cv,
                                        Arr_halfedge_direction cv_dir,
                                        Halfedge_handle he_away,
                                        bool& new_face,
                                        bool& swapped_predecessors,
                                        bool allow_swap_of_predecessors = true)
  {
    DHalfedge* he = p_arr->_insert_at_vertices(p_arr->_halfedge (he_to),
                                               cv, cv_dir,
                                               p_arr->_halfedge (he_away),
                                               new_face, swapped_predecessors,
                                               allow_swap_of_predecessors);

    CGAL_assertion(he != NULL);
    return (p_arr->_handle_for(he));
  }

  /*!
   * Insert an x-monotone curve into the arrangement, such that one of its
   * endpoints corresponds to a given arrangement vertex, given the exact
   * place for the curve in the circular list around this vertex. The other
   * endpoint corrsponds to a free vertex (a newly created vertex or an
   * isolated vertex).
   * \param he_to The reference halfedge. We should represent cv as a pair
   *              of edges, one of them should become he_to's successor.
   * \param cv The given x-monotone curve.
   * \param cv_dir The direction of the curve.
   * \param v The free vertex that corresponds to the other endpoint.
   * \return A handle to one of the halfedges corresponding to the inserted
   *         curve, whose target is the vertex v.
   */
  Halfedge_handle insert_from_vertex_ex(Halfedge_handle he_to,
                                        const X_monotone_curve_2& cv,
                                        Arr_halfedge_direction cv_dir,
                                        Vertex_handle v)
  {
    DVertex* p_v = p_arr->_vertex(v);
    if (p_v->is_isolated()) {
      // Remove the isolated vertex record, which will not be isolated any
      // more.
      DIso_vertex* iv = p_v->isolated_vertex();
      DFace* f = iv->face();

      f->erase_isolated_vertex (iv);
      p_arr->_dcel().delete_isolated_vertex(iv);
    }

    DHalfedge* he =
      p_arr->_insert_from_vertex(p_arr->_halfedge(he_to), cv, cv_dir, p_v);

    CGAL_assertion(he != NULL);
    return (p_arr->_handle_for (he));
  }

  /*!
   * Insert an x-monotone curve into the arrangement, such that both its
   * endpoints correspond to free arrangement vertices (newly created vertices
   * or existing isolated vertices), so a new hole is formed in the face
   * that contains the two vertices.
   * \param f The face containing the two end vertices.
   * \param cv The given x-monotone curve.
   * \param cv_dir The direction of the curve.
   * \param v1 The free vertex that corresponds to the left endpoint of cv.
   * \param v2 The free vertex that corresponds to the right endpoint of cv.
   * \return A handle to one of the halfedges corresponding to the inserted
   *         curve, directed from v1 to v2.
   */
  Halfedge_handle insert_in_face_interior_ex(Face_handle f,
                                             const X_monotone_curve_2& cv,
                                             Arr_halfedge_direction cv_dir,
                                             Vertex_handle v1,
                                             Vertex_handle v2)
  {
    DVertex* p_v1 = p_arr->_vertex (v1);
    DVertex* p_v2 = p_arr->_vertex (v2);

    if (p_v1->is_isolated()) {
      // Remove the isolated vertex record, which will not be isolated any
      // more.
      DIso_vertex* iv1 = p_v1->isolated_vertex();
      DFace* f1 = iv1->face();
      f1->erase_isolated_vertex(iv1);
      p_arr->_dcel().delete_isolated_vertex(iv1);
    }

    if (p_v2->is_isolated()) {
      // Remove the isolated vertex record, which will not be isolated any
      // more.
      DIso_vertex* iv2 = p_v2->isolated_vertex();
      DFace* f2 = iv2->face();
      f2->erase_isolated_vertex(iv2);
      p_arr->_dcel().delete_isolated_vertex(iv2);
    }

    DHalfedge* he = p_arr->_insert_in_face_interior(p_arr->_face (f),
                                                    cv, cv_dir, p_v1, p_v2);

    CGAL_assertion(he != NULL);
    return (p_arr->_handle_for (he));

  }

  /*!
   * Insert the given vertex as an isolated vertex inside the given face.
   * \param f The face that should contain the isolated vertex.
   * \param v The isolated vertex.
   */
  void insert_isolated_vertex(Face_handle f, Vertex_handle v)
  { p_arr->_insert_isolated_vertex(p_arr->_face (f), p_arr->_vertex(v)); }

  /*!
   * Relocate all holes and isolated vertices to their proper position,
   * immediately after a face has split due to the insertion of a new halfedge.
   * In case insert_at_vertices_ex() was invoked and indicated that a new face
   * has been created, this function should be called with the halfedge
   * returned by insert_at_vertices_ex().
   * \param new_he The new halfedge that caused the split, such that the new
   *               face lies to its left and the old face to its right.
   */
  void relocate_in_new_face(Halfedge_handle new_he)
  { p_arr->_relocate_in_new_face (p_arr->_halfedge (new_he)); }

  void relocate_isolated_vertices_in_new_face(Halfedge_handle new_he)
  {
    p_arr->_relocate_isolated_vertices_in_new_face(p_arr->_halfedge(new_he));
  }

  void relocate_holes_in_new_face(Halfedge_handle new_he)
  { p_arr->_relocate_holes_in_new_face(p_arr->_halfedge(new_he)); }

  /*!
   * Move an outer CCB from one face to another.
   * \param from_face The source face.
   * \param to_face The destination face.
   * \param ccb A CCB circulator that corresponds to component to move.
   */
  void move_outer_ccb(Face_handle from_face, Face_handle to_face,
                      Ccb_halfedge_circulator ccb)
  {
    p_arr->_move_outer_ccb(p_arr->_face(from_face), p_arr->_face(to_face),
                           p_arr->_halfedge (ccb));
  }

  /*!
   * Move an inner CCB from one face to another.
   * \param from_face The source face.
   * \param to_face The destination face.
   * \param ccb A CCB circulator that corresponds to component to move.
   */
  void move_inner_ccb (Face_handle from_face, Face_handle to_face,
                       Ccb_halfedge_circulator ccb)
  {
    p_arr->_move_inner_ccb(p_arr->_face(from_face), p_arr->_face(to_face),
                           p_arr->_halfedge(ccb));
  }

  /*!
   * Move an isolated vertex from one face to another.
   * \param from_face The source face.
   * \param to_face The destination face.
   * \param v The isolated vertex to move.
   */
  void move_isolated_vertex(Face_handle from_face, Face_handle to_face,
                            Vertex_handle v)
  {
    p_arr->_move_isolated_vertex(p_arr->_face(from_face),
                                 p_arr->_face(to_face), p_arr->_vertex(v));
  }

  /*!
   * Remove an isolated vertex from its face.
   * \param v The isolated vertex to remove.
   */
  void remove_isolated_vertex_ex (Vertex_handle v)
  {
    CGAL_precondition(v->is_isolated());
    DVertex* iso_v = p_arr->_vertex(v);
    p_arr->_remove_isolated_vertex(iso_v);
  }

  /*!
   * Modify the point associated with a given vertex. The point may be
   * geometrically different than the one currently associated with the vertex.
   * \param v The vertex to modify.
   * \param p The new point to associate with v.
   * \return A handle for the modified vertex (same as v).
   */
  Vertex_handle modify_vertex_ex(Vertex_handle v, const Point_2& p)
  {
    p_arr->_modify_vertex(p_arr->_vertex(v), p);
    return v;
  }

  /*!
   * Modify the x-monotone curve associated with a given edge. The curve may be
   * geometrically different than the one currently associated with the edge.
   * \param e The edge to modify.
   * \param cv The new x-monotone curve to associate with e.
   * \return A handle for the modified edge (same as e).
   */
  Halfedge_handle modify_edge_ex(Halfedge_handle e,
                                 const X_monotone_curve_2& cv)
  {
    p_arr->_modify_edge(p_arr->_halfedge (e), cv);
    return e;
  }

  /*!
   * Split a given edge into two at a given point, and associate the given
   * x-monotone curves with the split edges.
   * \param e The edge to split (one of the pair of twin halfegdes).
   * \param p The split point.
   * \param cv1 The curve that should be associated with the first split edge,
   *            whose source equals e's source and its target is p.
   * \param cv2 The curve that should be associated with the second split edge,
   *            whose source is p and its target equals e's target.
   * \return A handle for the first split halfedge, whose source equals the
   *         source of e, and whose target is the split point.
   */
  Halfedge_handle split_edge_ex(Halfedge_handle e, const Point_2& p,
                                const X_monotone_curve_2& cv1,
                                const X_monotone_curve_2& cv2)
  {
    DHalfedge* he = p_arr->_split_edge (p_arr->_halfedge(e), p, cv1, cv2);

    CGAL_assertion(he != NULL);
    return (p_arr->_handle_for(he));
  }

  /*!
   * Split a given edge into two at the given vertex, and associate the given
   * x-monotone curves with the split edges.
   * \param e The edge to split (one of the pair of twin halfegdes).
   * \param v The split vertex.
   * \param cv1 The curve that should be associated with the first split edge,
   *            whose source equals e's source and its target is v's point.
   * \param cv2 The curve that should be associated with the second split edge,
   *            whose source is v's point and its target equals e's target.
   * \return A handle for the first split halfedge, whose source equals the
   *         source of e, and whose target is the split vertex v.
   */
  Halfedge_handle split_edge_ex(Halfedge_handle e, Vertex_handle v,
                                const X_monotone_curve_2& cv1,
                                const X_monotone_curve_2& cv2)
  {
    DHalfedge* he = p_arr->_split_edge(p_arr->_halfedge(e), p_arr->_vertex(v),
                                       cv1, cv2);

    CGAL_assertion (he != NULL);
    return (p_arr->_handle_for(he));
  }

  /*!
   * Split a fictitious edge at the given vertex.
   * \param e The edge to split (one of the pair of twin halfegdes).
   * \param v The split vertex.
   * \return A handle for the first split halfedge, whose source equals the
   *         source of e, and whose target is the split vertex v.
   */
  Halfedge_handle split_fictitious_edge(Halfedge_handle e, Vertex_handle v)
  {
    CGAL_precondition(e->is_fictitious());
    DHalfedge* he =
      p_arr->topology_traits()->split_fictitious_edge(p_arr->_halfedge(e),
                                                      p_arr->_vertex(v));
    return (p_arr->_handle_for(he));
  }

  /*!
   * Remove a pair of twin halfedges from the arrangement.
   * \param e A handle for one of the halfedges to be removed.
   * \param remove_source Should the source vertex of e be removed if it
   *                      becomes isolated (true by default).
   * \param remove_target Should the target vertex of e be removed if it
   *                      becomes isolated (true by default).
   * \pre In case the removal causes the creation of a new hole, e should
   *      point at this hole.
   * \return A handle for the remaining face.
   */
  Face_handle remove_edge_ex(Halfedge_handle e,
                             bool remove_source = true,
                             bool remove_target = true)
  {
    DFace* f =
      p_arr->_remove_edge(p_arr->_halfedge (e), remove_source, remove_target);
    CGAL_assertion(f != NULL);
    return (p_arr->_handle_for(f));
  }

  /*!
   * Check if the two given halfedges lie on the same inner component.
   * \param e1 A handle for the first halfedge.
   * \param e2 A handle for the second halfedge.
   * \return Whether e1 and e2 lie on the same inner component.
   */
  bool are_on_same_inner_component(Halfedge_handle e1, Halfedge_handle e2)
  {
     DHalfedge* he1 = p_arr->_halfedge(e1);
     DHalfedge* he2 = p_arr->_halfedge(e2);
    const DInner_ccb* ic1 = (he1->is_on_inner_ccb()) ? he1->inner_ccb() : NULL;
    if (ic1 == NULL) return (false);
    const DInner_ccb* ic2 = (he2->is_on_inner_ccb()) ? he2->inner_ccb() : NULL;
    return (ic1 == ic2);
  }

  /*!
   * Check if the two given halfedges lie on the same outer component.
   * \param e1 A handle for the first halfedge.
   * \param e2 A handle for the second halfedge.
   * \return Whether e1 and e2 lie on the same outer component.
   */
  bool are_on_same_outer_component(Halfedge_handle e1, Halfedge_handle e2)
  {
     DHalfedge* he1 = p_arr->_halfedge(e1);
     DHalfedge* he2 = p_arr->_halfedge(e2);
    const DOuter_ccb* oc1 = (he1->is_on_outer_ccb()) ? he1->outer_ccb() : NULL;
    if (oc1 == NULL) return (false);
    const DOuter_ccb* oc2 = (he2->is_on_outer_ccb()) ? he2->outer_ccb() : NULL;
    return (oc1 == oc2);
  }
  //@}

  /// \name Traversal methods for the BOOST graph traits.
  //@{

  /*! \class
   * An iterator for traversing all arrangement vertices, including vertices
   * at infinity (not including fictitious vertices).
   */
  typedef typename Arrangement_2::_Is_valid_vertex       Is_valid_vertex;
  typedef typename Arrangement_2::_Valid_vertex_iterator Valid_vertex_iterator;

  /*! Get an iterator for the first valid arrangement vertex. */
  Valid_vertex_iterator valid_vertices_begin()
  {
    return (Valid_vertex_iterator
            (p_arr->topology_traits()->dcel().vertices_begin(),
             p_arr->topology_traits()->dcel().vertices_end(),
             Is_valid_vertex (p_arr->topology_traits())));
  }

  /*! Get a past-the-end iterator for the valid arrangement vertices. */
  Valid_vertex_iterator valid_vertices_end()
  {
    return (Valid_vertex_iterator
            (p_arr->topology_traits()->dcel().vertices_end(),
             p_arr->topology_traits()->dcel().vertices_end(),
             Is_valid_vertex (p_arr->topology_traits())));
  }

  /*! Get the number of valid arrangement vertices. */
  Size number_of_valid_vertices() const
  {
    return (p_arr->topology_traits()->number_of_valid_vertices());
  }
  //@}

  /// \name Functions used by the arrangement reader and writer.
  //@{
  typedef typename Arrangement_2::Dcel                Dcel;
  typedef typename Arrangement_2::DVertex_const_iter  Dcel_vertex_iterator;
  typedef typename Arrangement_2::DEdge_const_iter    Dcel_edge_iterator;
  typedef typename Arrangement_2::DFace_const_iter    Dcel_face_iterator;
  typedef typename Arrangement_2::DOuter_ccb_const_iter
                                                      Dcel_outer_ccb_iterator;
  typedef typename Arrangement_2::DInner_ccb_const_iter
                                                      Dcel_inner_ccb_iterator;
  typedef typename Arrangement_2::DIso_vertex_const_iter
                                                      Dcel_iso_vertex_iterator;

  typedef DVertex                                     Dcel_vertex;
  typedef DHalfedge                                   Dcel_halfedge;
  typedef DFace                                       Dcel_face;
  typedef DOuter_ccb                                  Dcel_outer_ccb;
  typedef DInner_ccb                                  Dcel_inner_ccb;
  typedef DIso_vertex                                 Dcel_isolated_vertex;

  /*!
   * Get the arrangement DCEL.
   */
  const Dcel& dcel() const { return (p_arr->_dcel()); }

  /*!
   * Clear the entire arrangment.
   */
  void clear_all()
  {
    p_arr->clear();
    p_arr->_dcel().delete_all();
  }

   /*!
   * Set the boundary of a vertex
   * \param p A vertex
   * \param ps_x The boundary condition at x.
   * \param ps_y The boundary condition at y.
   * \return A pointer to the created DCEL vertex.
   */
  Dcel_vertex* set_vertex_boundary(const Vertex_handle v,
                                   Arr_parameter_space ps_x,
                                   Arr_parameter_space ps_y)
  {
    Dcel_vertex* v_to_set = p_arr->_vertex(v);
    v_to_set->set_boundary(ps_x, ps_y);
    return (v_to_set);
  }

  /*!
   * Create a new vertex.
   * \param p A pointer to the point (may be NULL in case of a vertex at
   *          infinity).
   * \param ps_x The boundary condition at x.
   * \param ps_y The boundary condition at y.
   * \return A pointer to the created DCEL vertex.
   */
  Dcel_vertex* new_vertex(const Point_2* p,
                          Arr_parameter_space ps_x, Arr_parameter_space ps_y)
  {
    Dcel_vertex* new_v = p_arr->_dcel().new_vertex();
    if (p != NULL) {
      typename Dcel::Vertex::Point* p_pt = p_arr->_new_point(*p);
      new_v->set_point(p_pt);
    }
    else
    {
      CGAL_precondition (p_arr->is_open(ps_x, ps_y));
      new_v->set_point (NULL);
    }

    new_v->set_boundary (ps_x, ps_y);
    return (new_v);
  }

  /*!
   * Create a new edge (halfedge pair), associated with the given curve.
   * \param cv A pointer to the x-monotone curve (may be NULL in case of
   *           a fictitious edge).
   * \return A pointer to one of the created DCEL halfedge.
   */
  Dcel_halfedge* new_edge(const X_monotone_curve_2* cv)
  {
    Dcel_halfedge* new_he = p_arr->_dcel().new_edge();

    if (cv != NULL) {
      typename Dcel::Halfedge::X_monotone_curve* p_cv = p_arr->_new_curve(*cv);
      new_he->set_curve(p_cv);
    }
    else new_he->set_curve(NULL);
    return new_he;
  }

  /*!
   * Create a new face.
   * \return A pointer to the created DCEL face.
   */
  Dcel_face* new_face() { return (p_arr->_dcel().new_face()); }

  /*!
   * Create a new outer CCB.
   * \return A pointer to the created DCEL outer CCB.
   */
  Dcel_outer_ccb* new_outer_ccb() { return (p_arr->_dcel().new_outer_ccb()); }

  /*!
   * Create a new inner CCB.
   * \return A pointer to the created DCEL inner CCB.
   */
  Dcel_inner_ccb* new_inner_ccb()
  {  return (p_arr->_dcel().new_inner_ccb()); }

  /*!
   * Create a new isolated vertex.
   * \return A pointer to the created DCEL isolated vertex.
   */
  Dcel_isolated_vertex* new_isolated_vertex()
  { return (p_arr->_dcel().new_isolated_vertex()); }

  /*!
   * Remove a range of vertices
   */
  template <typename VertexRange>
  void delete_vertices(const VertexRange& range)
  {
    for(typename VertexRange::const_iterator  it=range.begin(),
                                              end=range.end();
                                              it!=end; ++it)
    {
      CGAL_assertion(! (*it)->has_null_point());
      p_arr->_delete_point( (*it)->point() );
      p_arr->_dcel().delete_vertex( *it );
    }
  }

  /*!
   * Remove a range of edges
   */
  template <typename EdgeRange>
  void delete_edges(const EdgeRange& range)
  {
    for(typename EdgeRange::const_iterator  it=range.begin(),
                                            end=range.end();
                                            it!=end; ++it)
    {
      CGAL_assertion(! (*it)->has_null_curve());
      p_arr->_delete_curve( (*it)->curve() );
      p_arr->_dcel().delete_edge( *it );
    }
  }

  /*!
   * Remove a range of faces
   */
  template <typename FaceRange>
  void delete_faces(const FaceRange& range)
  {
    for(typename FaceRange::const_iterator  it=range.begin(),
                                            end=range.end();
                                            it!=end; ++it)
    {
      p_arr->_dcel().delete_face( *it );
    }
  }

  /*!
   * Remove a range of outer ccbs
   */
  template <typename CcbRange>
  void delete_outer_ccbs(const CcbRange& range)
  {
    for(typename CcbRange::const_iterator  it=range.begin(),
                                           end=range.end();
                                           it!=end; ++it)
    {
      p_arr->_dcel().delete_outer_ccb( *it );
    }
  }

  /*!
   * Remove a range of inner ccbs
   */
  template <typename CcbRange>
  void delete_inner_ccbs(const CcbRange& range)
  {
    for(typename CcbRange::const_iterator  it=range.begin(),
                                           end=range.end();
                                           it!=end; ++it)
    {
      p_arr->_dcel().delete_inner_ccb( *it );
    }
  }

  /*!
   * Update the topology traits after the DCEL has been updated.
   */
  void dcel_updated() { p_arr->topology_traits()->dcel_updated(); }
  //@}

};

} //namespace CGAL

#endif<|MERGE_RESOLUTION|>--- conflicted
+++ resolved
@@ -14,12 +14,8 @@
 //
 // $URL$
 // $Id$
-<<<<<<< HEAD
 // SPDX-License-Identifier: GPL-3.0+
-// 
-=======
 //
->>>>>>> 308ff657
 //
 // Author(s)     : Ron Wein          <wein@post.tau.ac.il>
 //                 Efi Fogel         <efif@post.tau.ac.il>
