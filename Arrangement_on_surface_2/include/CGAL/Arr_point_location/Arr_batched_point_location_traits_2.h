// Copyright (c) 2006,2007,2009,2010,2011,2013 Tel-Aviv University (Israel).
// All rights reserved.
//
// This file is part of CGAL (www.cgal.org).
//
// $URL$
// $Id$
// SPDX-License-Identifier: GPL-3.0-or-later OR LicenseRef-Commercial
//
//
// Author(s)     : Baruch Zukerman <baruchzu@post.tau.ac.il>
//                 Ron Wein        <wein@post.tau.ac.il>
//                 Efi Fogel       <efif@post.tau.ac.il>

#ifndef CGAL_ARR_BATCHED_POINT_LOCATION_TRAITS_2_H
#define CGAL_ARR_BATCHED_POINT_LOCATION_TRAITS_2_H

#include <CGAL/license/Arrangement_on_surface_2.h>


/*!
 * Definition of the Arr_batched_point_location_traits_2<Arrangement> class.
 */

#include <CGAL/Arr_tags.h>

namespace CGAL {

/*! \class
 * A traits-class decorator for the use of the batched point-location process.
 */
template <typename Arrangement_>
class Arr_batched_point_location_traits_2 {
public:
  typedef Arrangement_                                  Arrangement_2;
  typedef typename Arrangement_2::Geometry_traits_2     Base_traits_2;

  typedef typename Arrangement_2::Halfedge_const_handle Halfedge_const_handle;
  typedef typename Arrangement_2::Vertex_const_handle   Vertex_const_handle;

  typedef typename Base_traits_2::X_monotone_curve_2   Base_x_monotone_curve_2;
  typedef typename Base_traits_2::Point_2              Base_point_2;

  typedef typename Base_traits_2::Construct_min_vertex_2
                                                    Base_construct_min_vertex_2;
  typedef typename Base_traits_2::Construct_max_vertex_2
                                                    Base_construct_max_vertex_2;
  typedef typename Base_traits_2::Compare_x_2       Base_compare_x_2;
  typedef typename Base_traits_2::Compare_xy_2      Base_compare_xy_2;
  typedef typename Base_traits_2::Compare_y_at_x_2  Base_compare_y_at_x_2;
  typedef typename Base_traits_2::Compare_y_at_x_right_2
                                                    Base_compare_y_at_x_right_2;
  typedef typename Base_traits_2::Equal_2           Base_equal_2;
  typedef typename Base_traits_2::Is_vertical_2     Base_is_vertical_2;

  typedef typename Base_traits_2::Has_do_intersect_category
                                                    Has_do_intersect_category;

  typedef typename internal::Arr_complete_left_side_category<Base_traits_2>::Category
                                                    Left_side_category;
  typedef typename internal::Arr_complete_bottom_side_category<Base_traits_2>::Category
                                                    Bottom_side_category;
  typedef typename internal::Arr_complete_top_side_category<Base_traits_2>::Category
                                                   Top_side_category;
  typedef typename internal::Arr_complete_right_side_category<Base_traits_2>::Category
                                                    Right_side_category;

  /* Overlay is implemented as sweep-line visitor. The sweep-line algorithm
   * never uses Compare_y_at_x_left_2, and it never performs merging of curves.
   * Thus, AreMergeable_2 and Merge_2 are not needed either.
   */
  typedef Tag_false                                 Has_left_category;
  typedef Tag_false                                 Has_merge_category;

protected:
  const Base_traits_2* m_base_traits;

public:
  /*! Constructor. */
  Arr_batched_point_location_traits_2(const Base_traits_2& tr) :
    m_base_traits(&tr)
  {}

  /*! \class
   * Nested extension of the x-monotone curve type.
   */
  class Ex_x_monotone_curve_2 {
  public:
    typedef Base_x_monotone_curve_2    Base;

  protected:
    Base_x_monotone_curve_2 m_base_xcv;  // The base x-monotone curve.
    Halfedge_const_handle   m_he;        // The corresponding arrangement edge.

  public:
    Ex_x_monotone_curve_2():
      m_base_xcv(),
      m_he()
    {}

    Ex_x_monotone_curve_2(const Base& xcv):
      m_base_xcv(xcv),
      m_he()
    {}

    Ex_x_monotone_curve_2(const Base& xcv, Halfedge_const_handle he) :
      m_base_xcv(xcv),
      m_he(he)
    {
      CGAL_precondition(he->direction() == ARR_RIGHT_TO_LEFT);
    }

    Halfedge_const_handle halfedge_handle() const { return (m_he); }

    const Base& base() const { return (m_base_xcv); }

    Base& base() { return (m_base_xcv); }

    operator const Base&() const { return (m_base_xcv); }

    operator Base&() { return (m_base_xcv); }
  };

  /*! \class
   * Nested extension of the point type.
   */
  class Ex_point_2 {
  public:
    typedef  Base_point_2            Base;

  protected:
    Base                   m_base_pt; // The base point.
    Vertex_const_handle    m_v;       // The corresponding arrangement vertex.

  public:
    Ex_point_2() :
      m_base_pt(),
      m_v()
    {}

    Ex_point_2(const Base& pt) :
      m_base_pt(pt),
      m_v()
    {}

    Ex_point_2(const Base& pt, Vertex_const_handle v) :
      m_base_pt(pt),
      m_v(v)
    {}

    const Base& base() const { return (m_base_pt); }

    Base& base() { return (m_base_pt); }

    operator const Base&() const { return (m_base_pt); }

    operator Base&() { return (m_base_pt); }

    Vertex_const_handle vertex_handle() const { return m_v; }
  };

  typedef Ex_x_monotone_curve_2                     X_monotone_curve_2;
  typedef Ex_point_2                                Point_2;

  // For debugging purposes:
  friend std::ostream& operator<<(std::ostream& os,
                                  const X_monotone_curve_2& xcv)
  {
    os << xcv.base();
    return (os);
  }

  // For debugging purposes:
  friend std::ostream& operator<<(std::ostream& os, const Point_2& pt)
  {
    os << pt.base();
    return (os);
  }

  /*! A functor that obtains the left endpoint of an x-monotone curve. */
  class Construct_min_vertex_2 {
  protected:
    //! The base operator.
    Base_construct_min_vertex_2 m_base_min_v;

    /*! Constructor.
     * The constructor is declared private to allow only the functor
     * obtaining function, which is a member of the nesting class,
     * constructing it.
     */
    Construct_min_vertex_2(const Base_construct_min_vertex_2& base):
        m_base_min_v(base)
    {}

    //! Allow its functor obtaining function calling the private constructor.
    friend class Arr_batched_point_location_traits_2<Arrangement_2>;

  public:
    /*!
     * Get the left endpoint of the x-monotone curve (segment).
     * \param xcv The curve.
     * \return The left endpoint.
     */
    Point_2 operator()(const X_monotone_curve_2& xcv)
    {
      // Note that the halfedge associated with the curve is always directed
      // from right to left, so its target is the leftmost vertex.
      Vertex_const_handle vh = xcv.halfedge_handle()->target();
      return (Point_2(m_base_min_v(xcv.base()), vh));
    }
  };

  /*! Obtain a Construct_min_vertex_2 functor object. */
  Construct_min_vertex_2 construct_min_vertex_2_object() const
  {
    return
      Construct_min_vertex_2(m_base_traits->construct_min_vertex_2_object());
  }

  /*! A functor that obtains the right endpoint of an x-monotone curve. */
  class Construct_max_vertex_2 {
  protected:
    //! The base operator.
    Base_construct_max_vertex_2 m_base_max_v;

    /*! Constructor.
     * The constructor is declared private to allow only the functor
     * obtaining function, which is a member of the nesting class,
     * constructing it.
     */
    Construct_max_vertex_2(const Base_construct_max_vertex_2& base) :
      m_base_max_v(base)
    {}

    //! Allow its functor obtaining function calling the private constructor.
    friend class Arr_batched_point_location_traits_2<Arrangement_2>;

  public:
    /*!
     * Get the right endpoint of the x-monotone curve .
     * \param xcv The curve.
     * \return The right endpoint.
     */
    Point_2 operator()(const X_monotone_curve_2& xcv)
    {
      // Note that the halfedge associated with the curve is always directed
      // from right to left, so its source is the rightmost vertex.
      Vertex_const_handle vh = xcv.halfedge_handle()->source();
      return (Point_2(m_base_max_v (xcv.base()), vh));
    }
  };

  /*! Obtain a Construct_min_vertex_2 functor object. */
  Construct_max_vertex_2 construct_max_vertex_2_object() const
  {
    return
      Construct_max_vertex_2(m_base_traits->construct_max_vertex_2_object());
  }

  /*! A functor that compares two points lexigoraphically: by x, then by y. */
  class Compare_xy_2 {
  protected:
    //! The base operator.
    Base_compare_xy_2 m_base_cmp_xy;

    Vertex_const_handle invalid_v;

    /*! Constructor.
     * The constructor is declared private to allow only the functor
     * obtaining function, which is a member of the nesting class,
     * constructing it.
     */
    Compare_xy_2(const Base_compare_xy_2& base) :
      m_base_cmp_xy(base),
      invalid_v()
    {}

    //! Allow its functor obtaining function calling the private constructor.
    friend class Arr_batched_point_location_traits_2<Arrangement_2>;

  public:
    /*!
     * Get the left endpoint of the x-monotone curve (segment).
     * \param xcv The curve.
     * \return The left endpoint.
     */
    Comparison_result operator()(const Point_2& p1, const Point_2& p2) const
    {
      if (p1.vertex_handle() == p2.vertex_handle() &&
          p1.vertex_handle() != invalid_v)
        return (EQUAL);

      return (m_base_cmp_xy(p1.base(), p2.base()));
    }
  };

  /*! Obtain a Construct_min_vertex_2 functor object. */
  Compare_xy_2 compare_xy_2_object() const
  { return Compare_xy_2(m_base_traits->compare_xy_2_object()); }

  /*! A functor that compares the y-coordinates of a point and an
   * x-monotone curve at the point x-coordinate.
   */
  class Compare_y_at_x_2 {
  protected:
    //! The base operator.
    Base_compare_y_at_x_2 m_base_cmp_y_at_x;

    /*! Constructor.
     * The constructor is declared private to allow only the functor
     * obtaining function, which is a member of the nesting class,
     * constructing it.
     */
    Compare_y_at_x_2(const Base_compare_y_at_x_2& base) :
      m_base_cmp_y_at_x(base)
    {}

    //! Allow its functor obtaining function calling the private constructor.
    friend class Arr_batched_point_location_traits_2<Arrangement_2>;

  public:
    Comparison_result operator()(const Point_2& p,
                                 const X_monotone_curve_2& xcv) const
    { return (m_base_cmp_y_at_x(p.base(), xcv.base())); }
  };

  /*! Obtain a Compare_y_at_x_2 function object. */
  Compare_y_at_x_2 compare_y_at_x_2_object() const
  { return (Compare_y_at_x_2(m_base_traits->compare_y_at_x_2_object())); }

  /*! A functor that compares compares the y-coordinates of two x-monotone
   * curves immediately to the right of their intersection point.
   */
  class Compare_y_at_x_right_2 {
  protected:
    //! The base operator.
    Base_compare_y_at_x_right_2 m_base_cmp_y_at_x_right;

    /*! Constructor.
     * The constructor is declared private to allow only the functor
     * obtaining function, which is a member of the nesting class,
     * constructing it.
     */
    Compare_y_at_x_right_2(const Base_compare_y_at_x_right_2& base) :
      m_base_cmp_y_at_x_right(base)
    {}

    //! Allow its functor obtaining function calling the private constructor.
    friend class Arr_batched_point_location_traits_2<Arrangement_2>;

  public:
    Comparison_result operator()(const X_monotone_curve_2& xcv1,
                                 const X_monotone_curve_2& xcv2,
                                 const Point_2& p) const
    { return (m_base_cmp_y_at_x_right(xcv1.base(), xcv2.base(), p.base())); }
  };

  /*! Obtain a Compare_y_at_x_right_2 function object. */
  Compare_y_at_x_right_2 compare_y_at_x_right_2_object() const
  {
    return (Compare_y_at_x_right_2
            (m_base_traits->compare_y_at_x_right_2_object()));
  }

  /*! A functor that checks whether two points and two x-monotone curves are
   * identical.
   */
  class Equal_2 {
  protected:
    //! The base operator.
    Base_equal_2           m_base_eq;

    Vertex_const_handle    invalid_v;
    Halfedge_const_handle  invalid_he;

    /*! Constructor.
     * The constructor is declared private to allow only the functor
     * obtaining function, which is a member of the nesting class,
     * constructing it.
     */
    Equal_2(const Base_equal_2& base) :
      m_base_eq(base),
      invalid_v(),
      invalid_he()
    {}

    //! Allow its functor obtaining function calling the private constructor.
    friend class Arr_batched_point_location_traits_2<Arrangement_2>;

  public:
    /*! Check if two curves are the same. */
<<<<<<< HEAD
    bool operator()(const X_monotone_curve_2& xcv1,
                    const X_monotone_curve_2& xcv2) const
=======
    bool operator() (const X_monotone_curve_2& xcv1,
                     const X_monotone_curve_2& xcv2) const
>>>>>>> 84ec799c
    {
      if (xcv1.halfedge_handle() == xcv2.halfedge_handle() &&
          xcv1.halfedge_handle() != invalid_he)
        return (true);

      return (m_base_eq(xcv1.base(), xcv2.base()));
    }

    /*! Check if the two points are the same. */
    bool operator()(const Point_2& p1, const Point_2& p2) const
    {
      if (p1.vertex_handle() == p2.vertex_handle() &&
          p1.vertex_handle() != invalid_v)
        return (true);

      return (m_base_eq(p1.base(), p2.base()));
    }
  };

  /*! Obtain a Equal_2 function object. */
  Equal_2 equal_2_object() const
  { return (Equal_2(m_base_traits->equal_2_object())); }

  /*! A functor that compares the x-coordinates of two points */
  class Compare_x_2 {
  protected:
    //! The base operator.
    Base_compare_x_2 m_base_cmp_x;

    /*! Constructor.
     * The constructor is declared private to allow only the functor
     * obtaining function, which is a member of the nesting class,
     * constructing it.
     */
    Compare_x_2(const Base_compare_x_2& base) : m_base_cmp_x(base) {}

    //! Allow its functor obtaining function calling the private constructor.
    friend class Arr_batched_point_location_traits_2<Arrangement_2>;

  public:
    Comparison_result operator()(const Point_2& p1, const Point_2& p2) const
    { return (m_base_cmp_x(p1.base(), p2.base())); }
  };

  /*! Obtain a Compare_x_2 function object. */
  Compare_x_2 compare_x_2_object() const
  { return (Compare_x_2(m_base_traits->compare_x_2_object())); }

  /*! A functor that checks whether a given x-monotone curve is vertical. */
  class Is_vertical_2 {
  protected:
    //! The base operator.
    Base_is_vertical_2 m_base_is_vert;

    /*! Constructor.
     * The constructor is declared private to allow only the functor
     * obtaining function, which is a member of the nesting class,
     * constructing it.
     */
    Is_vertical_2(const Base_is_vertical_2& base) : m_base_is_vert(base) {}

    //! Allow its functor obtaining function calling the private constructor.
    friend class Arr_batched_point_location_traits_2<Arrangement_2>;

  public:
    bool operator()(const X_monotone_curve_2& xcv) const
    { return (m_base_is_vert(xcv.base())); }
  };

  /*! Obtain a Is_vertical_2 function object. */
  Is_vertical_2 is_vertical_2_object() const
  { return (Is_vertical_2(m_base_traits->is_vertical_2_object())); }


  // left-right

  /*! A functor that determines whether an endpoint of an x-monotone curve lies
   * on a boundary of the parameter space along the x axis.
   */
  class Parameter_space_in_x_2 {
  protected:
    //! The base traits.
    const Base_traits_2* m_base;

    /*! Constructor.
     * The constructor is declared private to allow only the functor
     * obtaining function, which is a member of the nesting class,
     * constructing it.
     */
    Parameter_space_in_x_2(const Base_traits_2* tr) : m_base(tr) {}

    //! Allow its functor obtaining function calling the private constructor.
    friend class Arr_batched_point_location_traits_2<Arrangement_2>;

  public:
    Arr_parameter_space operator()(const X_monotone_curve_2& xcv,
                                   Arr_curve_end ce) const
    { return m_base->parameter_space_in_x_2_object() (xcv.base(), ce); }

    Arr_parameter_space operator()(const Point_2& p) const
    { return m_base->parameter_space_in_x_2_object() (p.base()); }

    Arr_parameter_space operator()(const X_monotone_curve_2& xcv) const
    { return m_base->parameter_space_in_x_2_object() (xcv.base()); }
  };

  /*! Obtain a Parameter_space_in_x_2 function object */
  Parameter_space_in_x_2 parameter_space_in_x_2_object() const
  { return Parameter_space_in_x_2(m_base_traits); }

  /*! A function object that determines whether an x-monotone curve or a
   * point coincide with the vertical identification curve.
   */
  class Is_on_x_identification_2 {
  protected:
    //! The base traits.
    const Base_traits_2* m_base;

    /*! Constructor.
     * The constructor is declared private to allow only the functor
     * obtaining function, which is a member of the nesting class,
     * constructing it.
     */
    Is_on_x_identification_2(const Base_traits_2* tr) : m_base(tr) {}

    //! Allow its functor obtaining function calling the private constructor.
    friend class Arr_batched_point_location_traits_2<Arrangement_2>;

  public:
    bool operator()(const Point_2& p) const
    { return m_base->is_on_x_identification_2_object()(p.base()); }

    bool operator()(const X_monotone_curve_2& xcv) const
    { return m_base->is_on_x_identification_2_object()(xcv.base()); }
  };

  /*! Obtain a Is_on_x_identification_2 function object */
  Is_on_x_identification_2 is_on_x_identification_2_object() const
  { return Is_on_x_identification_2(m_base_traits); }

  /*! A functor that compares the y-coordinate of two given points
   * that lie on the vertical identification curve.
   */
  class Compare_y_on_boundary_2 {
  protected:
    //! The base traits.
    const Base_traits_2* m_base;

    /*! Constructor.
     * \param tr The base traits class. It must be passed, to handle
     *           non stateless traits (e.g., it stores data).
     * The constructor is declared private to allow only the functor
     * obtaining function, which is a member of the nesting class,
     * constructing it.
     */
    Compare_y_on_boundary_2(const Base_traits_2* tr) : m_base(tr) {}

    //! Allow its functor obtaining function calling the private constructor.
    friend class Arr_batched_point_location_traits_2<Arrangement_2>;

  public:
    Comparison_result operator()(const Point_2& p1, const Point_2& p2) const
    { return m_base->compare_y_on_boundary_2_object()(p1.base(), p2.base()); }

    Comparison_result operator()(const Point_2& pt,
                                 const X_monotone_curve_2& xcv,
                                 Arr_curve_end ce) const
    {
      return m_base->compare_y_on_boundary_2_object()(pt.base(), xcv.base(),
                                                      ce);
    }

    Comparison_result operator()(const X_monotone_curve_2& xcv1,
                                 Arr_curve_end ce1,
                                 const X_monotone_curve_2& xcv2,
                                 Arr_curve_end ce2) const
    {
      return m_base->compare_y_on_boundary_2_object()(xcv1.base(), ce1,
                                                      xcv2.base(), ce2);
    }
  };

  /*! Obtain a Compare_y_on_boundary_2 functor object. */
  Compare_y_on_boundary_2 compare_y_on_boundary_2_object() const
  { return Compare_y_on_boundary_2(m_base_traits); }

  /*! A function object that compares the y-coordinates of curve ends near the
   * boundary of the parameter space
   */
  class Compare_y_near_boundary_2 {
  protected:
    //! The base traits.
    const Base_traits_2* m_base;

    /*! Constructor.
     * \param tr The base traits class. It must be passed, to handle
     *           non stateless traits (e.g., it stores data).
     * The constructor is declared private to allow only the functor
     * obtaining function, which is a member of the nesting class,
     * constructing it.
     */
    Compare_y_near_boundary_2(const Base_traits_2* tr) : m_base(tr) {}

    //! Allow its functor obtaining function calling the private constructor.
    friend class Arr_batched_point_location_traits_2<Arrangement_2>;

  public:
    Comparison_result operator()(const X_monotone_curve_2& xcv1,
                                 const X_monotone_curve_2& xcv2,
                                 Arr_curve_end ce) const
    {
      // If the traits class does not support open curves, we just
      // return EQUAL, as this comparison will not be invoked anyway.
      return m_base->compare_y_near_boundary_2_object()(xcv1.base(),
                                                        xcv2.base(), ce);
    }
  };

  /*! Obtain a Compare_y_near_boundary_2 functor object. */
  Compare_y_near_boundary_2 compare_y_near_boundary_2_object() const
  { return Compare_y_near_boundary_2(m_base_traits); }

  // bottom-top

  /*! A functor that determines whether an endpoint of an x-monotone arc lies
   * on a boundary of the parameter space along the y axis.
   */
  class Parameter_space_in_y_2 {
  protected:
    //! The base traits.
    const Base_traits_2* m_base;

    /*! Constructor.
     * The constructor is declared private to allow only the functor
     * obtaining function, which is a member of the nesting class,
     * constructing it.
     */
    Parameter_space_in_y_2(const Base_traits_2* tr) : m_base(tr) {}

    //! Allow its functor obtaining function calling the private constructor.
    friend class Arr_batched_point_location_traits_2<Arrangement_2>;

  public:
    Arr_parameter_space operator()(const X_monotone_curve_2& xcv,
                                    Arr_curve_end ce) const
    { return m_base->parameter_space_in_y_2_object()(xcv.base(), ce); }

    Arr_parameter_space operator()(const Point_2& p) const
    { return m_base->parameter_space_in_y_2_object()(p.base()); }

    Arr_parameter_space operator()(const X_monotone_curve_2& xcv) const
    { return m_base->parameter_space_in_y_2_object()(xcv.base()); }
  };

  /*! Obtain a Parameter_space_in_y_2 function object */
  Parameter_space_in_y_2 parameter_space_in_y_2_object() const
  { return Parameter_space_in_y_2(m_base_traits); }

  /*! A function object that determines whether an x-monotone curve or a
   * point coincide with the horizontal identification curve.
   */
  class Is_on_y_identification_2 {
  protected:
    //! The base traits.
    const Base_traits_2* m_base;

    /*! Constructor.
     * The constructor is declared private to allow only the functor
     * obtaining function, which is a member of the nesting class,
     * constructing it.
     */
    Is_on_y_identification_2(const Base_traits_2* tr) : m_base(tr) {}

    //! Allow its functor obtaining function calling the private constructor.
    friend class Arr_batched_point_location_traits_2<Arrangement_2>;

  public:
    bool operator()(const Point_2& p) const
    { return m_base->is_on_y_identification_2_object()(p.base()); }

    bool operator()(const X_monotone_curve_2& xcv) const
    { return m_base->is_on_y_identification_2_object()(xcv.base()); }
  };

  /*! Obtain a Is_on_y_identification_2 function object */
  Is_on_y_identification_2 is_on_y_identification_2_object() const
  { return Is_on_y_identification_2(m_base_traits); }

  /*! A functor that compares the x-coordinate of two given points
   * that lie on the horizontal identification curve.
   */
  class Compare_x_on_boundary_2 {
  protected:
    //! The base traits.
    const Base_traits_2* m_base;

    /*! Constructor.
     * \param tr The base traits class. It must be passed, to handle
     *           non stateless traits (e.g., it stores data).
     * The constructor is declared private to allow only the functor
     * obtaining function, which is a member of the nesting class,
     * constructing it.
     */
    Compare_x_on_boundary_2(const Base_traits_2* tr) : m_base(tr) {}

    //! Allow its functor obtaining function calling the private constructor.
    friend class Arr_batched_point_location_traits_2<Arrangement_2>;

  public:
    Comparison_result operator()(const Point_2& p1, const Point_2& p2) const
    { return m_base->compare_x_on_boundary_2_object()(p1.base(), p2.base()); }

    Comparison_result operator()(const Point_2& p1,
                                 const X_monotone_curve_2& xcv,
                                 Arr_curve_end ce) const
    {
      return m_base->compare_x_on_boundary_2_object()(p1.base(), xcv.base(),
                                                      ce);
    }

    Comparison_result operator()(const X_monotone_curve_2& xcv1,
                                 Arr_curve_end ce1,
                                 const X_monotone_curve_2& xcv2,
                                 Arr_curve_end ce2) const
    {
      return m_base->compare_x_on_boundary_2_object()(xcv1.base(), ce1,
                                                      xcv2.base(), ce2);
    }
  };

  /*! Obtain a Compare_x_on_boundary_2 functor object. */
  Compare_x_on_boundary_2 compare_x_on_boundary_2_object() const
  { return Compare_x_on_boundary_2(m_base_traits); }

  /*! A functor that compares the x-coordinates of curve ends near the
   * boundary of the parameter space.
   */
  class Compare_x_near_boundary_2 {
  protected:
    //! The base traits.
    const Base_traits_2* m_base;

    /*! Constructor.
     * \param tr The base traits class. It must be passed, to handle
     *           non stateless traits (e.g., it stores data).
     * The constructor is declared private to allow only the functor
     * obtaining function, which is a member of the nesting class,
     * constructing it.
     */
    Compare_x_near_boundary_2(const Base_traits_2* tr) : m_base(tr) {}

    //! Allow its functor obtaining function calling the private constructor.
    friend class Arr_batched_point_location_traits_2<Arrangement_2>;

  public:
    Comparison_result operator()(const X_monotone_curve_2& xcv1,
                                 const X_monotone_curve_2& xcv2,
                                 Arr_curve_end ce) const
    {
      return m_base->compare_x_near_boundary_2_object()(xcv1.base(),
                                                        xcv2.base(),
                                                        ce);
    }
  };

  /*! Obtain a Compare_x_near_boundary_2 function object. */
  Compare_x_near_boundary_2 compare_x_near_boundary_2_object() const
  { return Compare_x_near_boundary_2(m_base_traits); }
};

} //namespace CGAL

#endif<|MERGE_RESOLUTION|>--- conflicted
+++ resolved
@@ -389,13 +389,8 @@
 
   public:
     /*! Check if two curves are the same. */
-<<<<<<< HEAD
     bool operator()(const X_monotone_curve_2& xcv1,
                     const X_monotone_curve_2& xcv2) const
-=======
-    bool operator() (const X_monotone_curve_2& xcv1,
-                     const X_monotone_curve_2& xcv2) const
->>>>>>> 84ec799c
     {
       if (xcv1.halfedge_handle() == xcv2.halfedge_handle() &&
           xcv1.halfedge_handle() != invalid_he)
