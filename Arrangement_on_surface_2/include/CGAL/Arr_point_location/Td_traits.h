// Copyright (c) 2005,2006,2007,2009,2010,2011 Tel-Aviv University (Israel).
// All rights reserved.
//
// This file is part of CGAL (www.cgal.org).
//
// $URL$
// $Id$
// SPDX-License-Identifier: GPL-3.0-or-later OR LicenseRef-Commercial
<<<<<<< HEAD
//
//
// Author(s)	 : Oren Nechushtan <theoren@math.tau.ac.il>

=======
//
//
// Author(s)         : Oren Nechushtan <theoren@math.tau.ac.il>
>>>>>>> 84ec799c
#ifndef CGAL_TD_TRAITS_H
#define CGAL_TD_TRAITS_H

#include <CGAL/license/Arrangement_on_surface_2.h>


#include <CGAL/Arr_point_location/Td_active_trapezoid.h>
#include <CGAL/Arr_point_location/Td_inactive_trapezoid.h>
#include <CGAL/Arr_point_location/Td_active_edge.h>
#include <CGAL/Arr_point_location/Td_inactive_edge.h>
#include <CGAL/Arr_point_location/Td_active_vertex.h>
#include <CGAL/Arr_point_location/Td_active_fictitious_vertex.h>
#include <CGAL/Arr_point_location/Td_inactive_vertex.h>
#include <CGAL/Arr_point_location/Td_inactive_fictitious_vertex.h>

namespace CGAL {

template <class Pm_traits_,class Arrangement_>
class Td_traits : public Pm_traits_
{
public:

  //type of td map items type
  enum Type
  {
      NIL = 0,
      TD_ACTIVE_TRAPEZOID,
      TD_INACTIVE_TRAPEZOID,
      TD_ACTIVE_EDGE,
      TD_INACTIVE_EDGE,
      TD_ACTIVE_VERTEX,
      TD_ACTIVE_FICTITIOUS_VERTEX,
      TD_INACTIVE_VERTEX,
      TD_INACTIVE_FICTITIOUS_VERTEX
  };

  //! type of base class
  typedef Pm_traits_                      Traits_base;

  //! type of X_monotone_curve_2
  typedef typename Traits_base::X_monotone_curve_2
                                          X_monotone_curve_2;

  //! type of Arrangement_on_surface_2
  typedef Arrangement_                    Arrangement_on_surface_2;

  //!type of Halfedge_handle
  typedef typename Arrangement_on_surface_2::Halfedge_handle
                                          Halfedge_handle;
  //!type of Halfedge_const_handle
  typedef typename Arrangement_on_surface_2::Halfedge_const_handle
                                          Halfedge_const_handle;
  //!type of Vertex_const_handle
  typedef typename Arrangement_on_surface_2::Vertex_const_handle
                                          Vertex_const_handle;
  //!type of Halfedge_around_vertex_const_circulator
  typedef typename
    Arrangement_on_surface_2::Halfedge_around_vertex_const_circulator
      Halfedge_around_vertex_const_circulator;
  //!type of side tags
  typedef typename Arrangement_on_surface_2::Left_side_category
                                          Left_side_category;
  typedef typename Arrangement_on_surface_2::Bottom_side_category
                                          Bottom_side_category;
  typedef typename Arrangement_on_surface_2::Top_side_category
                                          Top_side_category;
  typedef typename Arrangement_on_surface_2::Right_side_category
                                          Right_side_category;

  //! myself
  typedef Td_traits<Traits_base,Arrangement_on_surface_2>
                                          Self;
  //! type of point
  typedef typename Traits_base::Point_2   Point;

  //! type of Td_active_trapezoid
  typedef CGAL::Td_active_trapezoid<Self> Td_active_trapezoid;

  //! type of Td_inactive_trapezoid
  typedef CGAL::Td_inactive_trapezoid     Td_inactive_trapezoid;

  typedef int                             Td_nothing;

  //! type of Td_active_edge
  typedef CGAL::Td_active_edge<Self>      Td_active_edge;

  //! type of Td_inactive_edge
  typedef CGAL::Td_inactive_edge<Self>    Td_inactive_edge;

  //! type of Td_active_vertex
  typedef CGAL::Td_active_vertex<Self>    Td_active_vertex;

  //! type of Td_active_fictitious_vertex
  typedef CGAL::Td_active_fictitious_vertex<Self>
                                          Td_active_fictitious_vertex;

  //! type of Td_inactive_vertex
  typedef CGAL::Td_inactive_vertex<Self>  Td_inactive_vertex;

  //! type of Td_inactive_fictitious_vertex
  typedef CGAL::Td_inactive_fictitious_vertex<Self>
                                          Td_inactive_fictitious_vertex;

  //! type of td map item (Td_halfedge, Td_vertex or Td_trapezoid)
  typedef boost::variant< Td_nothing,
                          Td_active_trapezoid, Td_inactive_trapezoid,
                          Td_active_edge, Td_inactive_edge,
                          Td_active_vertex, Td_active_fictitious_vertex,
                          Td_inactive_vertex, Td_inactive_fictitious_vertex >  Td_map_item;

    //! type of Curve end pair
  typedef std::pair<const X_monotone_curve_2*, Arr_curve_end>
                                          Curve_end_pair;


  //!Curve_end class represents an X_monotone_curve_2 end
  //  (could be a point or an unbounded curve end)
  //  holds a pointer to the X_monotone_curve_2 and an indicator for the end (min/max)
  class Curve_end
  {
  protected:

    //! pair of pointer to the X_monotone_curve_2 and an indicator
    //    for ARR_MIN_END or ARR_MAX_END
    Curve_end_pair m_pair;

  public:

    //Constructor based on a Curve_end_pair
    Curve_end(Curve_end_pair pr) : m_pair(pr)
    { }

    //Constructor based on a Curve & a Curve-end
    //Curve_end(const X_monotone_curve_2& cv, Arr_curve_end ce) : m_cv(cv), m_ce(ce)
    Curve_end(const X_monotone_curve_2& cv, Arr_curve_end ce)
      : m_pair(std::make_pair(&cv,ce))
    { }

    //Constructor based on a Halfedge & a Curve-end
    //Curve_end(Halfedge_const_handle he, Arr_curve_end ce) : m_cv(he->curve()), m_ce(ce)
    Curve_end(Halfedge_const_handle he, Arr_curve_end ce)
      : m_pair(std::make_pair(&(he->curve()),ce))
    { }

    //access the X-monotone curve
    const X_monotone_curve_2&  cv() const  { return *(m_pair.first);  }

    //access the Curve-end
    Arr_curve_end   ce() const  { return m_pair.second;  }

  };


   /*! A functor that compares the x-coordinates of two edge ends
   */
  class Compare_curve_end_x_2 {
  protected:
    typedef Traits_base Traits;

    /*! The traits (in case it has state) */
    const Traits* m_traits;

    /*! Constructor
     * \param traits the traits (in case it has state)
     * The constructor is declared private to allow only the functor
     * obtaining function, which is a member of the nesting class,
     * constructing it.
     */
    Compare_curve_end_x_2(const Traits* traits) : m_traits(traits) {}

    //! Allow its functor obtaining function calling the private constructor.
    friend class Td_traits<Traits_base, Arrangement_on_surface_2>;

  public:

    /*!
     * Compare the x-coordinates of two edge ends.
     * \param ee1 The first edge end
     * \param ee2 The second edge end
     * \return LARGER if x(ee1) > x(ee2);
     *         SMALLER if x(ee1) < x(ee2);
     *         EQUAL if x(ee1) = x(ee2).
     */
    Comparison_result operator() (const Curve_end& ce1,
                                  const Curve_end& ce2) const
    {
      Arr_parameter_space ce1_x_prm_spc =
        m_traits->parameter_space_in_x_2_object()(ce1.cv(),ce1.ce());
      Arr_parameter_space ce1_y_prm_spc =
        m_traits->parameter_space_in_y_2_object()(ce1.cv(),ce1.ce());
      Arr_parameter_space ce2_x_prm_spc =
        m_traits->parameter_space_in_x_2_object()(ce2.cv(),ce2.ce());
      Arr_parameter_space ce2_y_prm_spc =
        m_traits->parameter_space_in_y_2_object()(ce2.cv(),ce2.ce());

      bool is_ce1_interior = (( ce1_x_prm_spc == ARR_INTERIOR) &&
                              ( ce1_y_prm_spc == ARR_INTERIOR));
      bool is_ce2_interior = (( ce2_x_prm_spc == ARR_INTERIOR) &&
                              ( ce2_y_prm_spc == ARR_INTERIOR));

      //if both are interior
      if (is_ce1_interior && is_ce2_interior)
      {
        return m_traits->compare_x_2_object()
                   ( ((ce1.ce() == ARR_MIN_END) ?
                      m_traits->construct_min_vertex_2_object()(ce1.cv()) :
                      m_traits->construct_max_vertex_2_object()(ce1.cv())  ),
                     ((ce2.ce() == ARR_MIN_END) ?
                      m_traits->construct_min_vertex_2_object()(ce2.cv()) :
                      m_traits->construct_max_vertex_2_object()(ce2.cv())  ));
      }

      //if only ce1 is interior
      if (is_ce1_interior)
        return operator()
                  (((ce1.ce() == ARR_MIN_END) ?
                      m_traits->construct_min_vertex_2_object()(ce1.cv()) :
                      m_traits->construct_max_vertex_2_object()(ce1.cv())  ),
                    ce2);

      //if only ce2 is interior
      if (is_ce2_interior)
        return operator()
                  (ce1,
                   ((ce2.ce() == ARR_MIN_END) ?
                      m_traits->construct_min_vertex_2_object()(ce2.cv()) :
                      m_traits->construct_max_vertex_2_object()(ce2.cv()) ));

      //both are not interior:

      //if both are x-interior
      //   (then both are NOT y-interior, since both are not interior)
      if ( (ce1_x_prm_spc == ARR_INTERIOR) &&
           (ce2_x_prm_spc == ARR_INTERIOR)  )
      {
        //both ce1 and ce2 are not y prm spc interior
<<<<<<< HEAD
        Comparison_result res = m_traits->compare_x_on_boundary_2_object()
=======
        Comparison_result res = m_traits->compare_x_at_limit_2_object()
>>>>>>> 84ec799c
                                            (ce1.cv(),ce1.ce(),
                                             ce2.cv(),ce2.ce());
        if (res != EQUAL)
          return res;
        //if equal need to compare near boundary

        //if param space in y is not the same (one is top and one is bottom)
        //  the bottom is smaller than the top
        if (ce1_y_prm_spc != ce2_y_prm_spc)
          return (ce1_y_prm_spc == ARR_BOTTOM_BOUNDARY) ? SMALLER : LARGER;

        //if the Curve end is not the same the one with the MAX is smaller
        if (ce1.ce() != ce2.ce())
          return (ce1.ce() == ARR_MIN_END) ? LARGER : SMALLER;

        //both have the same Curve end
        return (m_traits->compare_x_near_boundary_2_object()
                                              (ce1.cv(),ce2.cv(),ce2.ce()));
      }

      //not both are x-interior

      //set ind value according to the location :
      //  left-bndry  = -1
      //  interior    =  0
      //  right-bndry =  1
      // if (ind1 - ind2) ==0 ->EQUAL
      // if (ind1 - ind2) < 0 ->SMALLER
      // if (ind1 - ind2) > 0 ->LARGER

      int ind1 = (ce1_x_prm_spc == ARR_INTERIOR)? 0
                  : ((ce1_x_prm_spc == ARR_LEFT_BOUNDARY) ? -1 : 1 );

      int ind2 = (ce2_x_prm_spc == ARR_INTERIOR)? 0
                  : ((ce2_x_prm_spc == ARR_LEFT_BOUNDARY) ? -1 : 1 );

      int res = ind1 - ind2;
      if (res == 0)
        return EQUAL;
      return ((res < 0) ? SMALLER : LARGER);
    }

    /*!
     * Compare the x-coordinates of a point and a curve end.
     * \param p The point
     * \param ce The curve end
     * \return LARGER if x(p) > x(ce);
     *         SMALLER if x(p) < x(ce);
     *         EQUAL if x(p) = x(ce).
     */
    Comparison_result operator() (const Point& p,
                                  const Curve_end& ce) const
    {
      bool is_ce_interior =
              ((m_traits->parameter_space_in_x_2_object()
                           (ce.cv(),ce.ce()) == ARR_INTERIOR)   &&
               (m_traits->parameter_space_in_y_2_object()
                           (ce.cv(),ce.ce()) == ARR_INTERIOR));

      //if curve end is interior
      if (is_ce_interior)
      {
        return m_traits->compare_x_2_object()
                   ( p,
                     ((ce.ce() == ARR_MIN_END) ?
                      m_traits->construct_min_vertex_2_object()(ce.cv()) :
                      m_traits->construct_max_vertex_2_object()(ce.cv())  ));
      }

      //if curve end is x-interior but not y-interior
      if (m_traits->parameter_space_in_x_2_object()
                              (ce.cv(),ce.ce()) == ARR_INTERIOR)
      {
          //if curve end y prm space is not interior
          return (m_traits->compare_x_on_boundary_2_object()
                                (p,ce.cv(),ce.ce()));
      }

      //if curve end is on the left or right boundaries
      if (m_traits->parameter_space_in_x_2_object()
                            (ce.cv(),ce.ce()) == ARR_LEFT_BOUNDARY)
      {
        return LARGER;
      }
      return SMALLER;
    }

    /*!
     * Compare the x-coordinates of an curve end and a point
     * \param ce The curve end
     * \param p The point
     * \return LARGER if x(ce) > x(p);
     *         SMALLER if x(ce) < x(p);
     *         EQUAL if x(ce) = x(p).
     */
    Comparison_result operator() (const Curve_end& ce,
                                  const Point& p) const
    {
      Comparison_result res = operator()(p, ce);
      if (res == EQUAL)
        return res;
      return (res == LARGER) ? SMALLER : LARGER;
    }

  };

  /*! Obtain a Compare_y_at_x_2 functor object. */
  Compare_curve_end_x_2 compare_curve_end_x_2_object () const
  {
    return Compare_curve_end_x_2(this);
  }




 /*! A functor that compares the y-coordinates of an edge end and a curve at
   * the point x-coordinate
   */
  class Compare_curve_end_y_at_x_2
  {

  protected:

    typedef Td_traits<Traits_base, Arrangement_on_surface_2> Traits;

    /*! The traits (in case it has state) */
    const Traits* m_traits;

    /*! Constructor
     * \param traits the traits (in case it has state)
     * The constructor is declared private to allow only the functor
     * obtaining function, which is a member of the nesting class,
     * constructing it.
     */
    Compare_curve_end_y_at_x_2(const Traits * traits) : m_traits(traits) {}

    //! Allow its functor obtaining function calling the private constructor.
    friend class Td_traits<Traits_base, Arrangement_on_surface_2>;

  public:

    /*!
     * Return the location of the given curve end with respect to the input
     *  Halfedge_const_handle.
     * \param ce1 The curve end.
     * \param he  The Halfedge_const_handle.
     * \pre ce1 is in the x-range of he.
     * \return SMALLER if y(p) < cv(x(p)), i.e. the point is below the curve;
     *         LARGER if y(p) > cv(x(p)), i.e. the point is above the curve;
     *         EQUAL if p lies on the curve.
     */
    Comparison_result operator() (const Curve_end& ce1,
                                  Halfedge_const_handle  he) const
    {
      CGAL_precondition_code(Halfedge_const_handle invalid_he);
      CGAL_precondition(he != invalid_he);
      return operator()(ce1,he->curve());
    }

    /*!
     * Return the location of the given curve end with respect to the input cv.
     * \param ce1 The curve end.
     * \param cv  The X_monotone_curve_2.
     * \pre ce1 is in the x-range of cv.
     * \return SMALLER if y(p) < cv(x(p)), i.e. the point is below the curve;
     *         LARGER if y(p) > cv(x(p)), i.e. the point is above the curve;
     *         EQUAL if p lies on the curve.
     */
    Comparison_result operator() (const Curve_end& ce1,
                                  const X_monotone_curve_2&  cv2) const
    {
      //precondition: ce1 is in the x-range of cv2
      CGAL_precondition (
        (m_traits->compare_curve_end_x_2_object()
                    (ce1, Curve_end(cv2, ARR_MIN_END)) != SMALLER)
           &&
        (m_traits->compare_curve_end_x_2_object()
                    (ce1, Curve_end(cv2, ARR_MAX_END)) != LARGER));

      //get the curve end parameter space in x & y
      Arr_parameter_space ce1_x_prm_spc =
               m_traits->parameter_space_in_x_2_object()(ce1.cv(), ce1.ce());

      Arr_parameter_space ce1_y_prm_spc =
               m_traits->parameter_space_in_y_2_object()(ce1.cv(), ce1.ce());


      if (ce1_x_prm_spc != ARR_INTERIOR)
      {
        //assuming that the edge end is on the same boundary according to
        // the precondition.
        //comparing the curve that contains the given
        //  edge end  and the curve cv2
        return m_traits->compare_y_near_boundary_2_object()
                          (ce1.cv(), cv2, ce1.ce());
      }

      //if ce1_x_prm_spc == ARR_INTERIOR
      if (ce1_y_prm_spc == ARR_INTERIOR)
      {
        //ce1 is interior
        return m_traits->compare_y_at_x_2_object()
                         (((ce1.ce() == ARR_MIN_END) ?
                           m_traits->construct_min_vertex_2_object()(ce1.cv()) :
                           m_traits->construct_max_vertex_2_object()(ce1.cv()) ),
                           cv2);
      }

      //ce1 is an end point of a curve with a vertical asymptote.

      //if the other curve is also vertical or has a vertical asymptote
      //  at the x value of ep

      if ( ((m_traits->parameter_space_in_x_2_object()
                         (cv2, ARR_MIN_END) == ARR_INTERIOR) &&
            (m_traits->parameter_space_in_y_2_object()
                         (cv2, ARR_MIN_END) == ce1_y_prm_spc) &&
            (m_traits->compare_curve_end_x_2_object()
                         (ce1, Curve_end(cv2, ARR_MIN_END)) == EQUAL)) ||
           ((m_traits->parameter_space_in_x_2_object()
                         (cv2, ARR_MAX_END) == ARR_INTERIOR) &&
            (m_traits->parameter_space_in_y_2_object()
                         (cv2, ARR_MAX_END) == ce1_y_prm_spc) &&
            (m_traits->compare_curve_end_x_2_object()
                         (ce1, Curve_end(cv2, ARR_MAX_END)) == EQUAL))  )
      {
        return EQUAL;
      }
      if (ce1_y_prm_spc == ARR_TOP_BOUNDARY)
        return LARGER;
      else //if ce1_y_prm_spc == ARR_BOTTOM_BOUNDARY
        return SMALLER;


    }

  };

  /*! Obtain a Compare_y_at_x_2 functor object. */
  Compare_curve_end_y_at_x_2 compare_curve_end_y_at_x_2_object () const
  {
    return Compare_curve_end_y_at_x_2(this);
  }



  class Equal_curve_end_2
  {
  protected:
    typedef Td_traits<Traits_base, Arrangement_on_surface_2>  Traits;

    /*! The traits (in case it has state) */
    const Traits* m_traits;
    const Traits_base* m_traits_base; //MICHAL: rational-upd

    /*! Constructor
     * \param traits the traits (in case it has state)
     * The constructor is declared private to allow only the functor
     * obtaining function, which is a member of the nesting class,
     * constructing it.
     */
    //Equal_curve_end_2(const Traits* traits) : m_traits(traits) {}//MICHAL: rational-upd
    Equal_curve_end_2(const Traits* traits) : m_traits(traits), m_traits_base(traits) {}

    //! Allow its functor obtaining function calling the private constructor.
    friend class Td_traits<Traits_base, Arrangement_on_surface_2>;

  public:

    bool operator() (const Curve_end& ce1,
                     const Curve_end& ce2) const
    {
      //Kernel kernel; //MICHAL: rational-upd

      bool is_ce1_interior =
              ((m_traits->parameter_space_in_x_2_object()(ce1.cv(),ce1.ce())
                                              == ARR_INTERIOR)      &&
               (m_traits->parameter_space_in_y_2_object()(ce1.cv(),ce1.ce())
                                              == ARR_INTERIOR));
      bool is_ce2_interior =
              ((m_traits->parameter_space_in_x_2_object()(ce2.cv(),ce2.ce())
                                              == ARR_INTERIOR)      &&
               (m_traits->parameter_space_in_y_2_object()(ce2.cv(),ce2.ce())
                                              == ARR_INTERIOR));

      if (is_ce1_interior && is_ce2_interior) //both edge-ends are interior
  {
        return m_traits_base->equal_2_object()
                  ( ((ce1.ce() == ARR_MIN_END) ?
                       m_traits->construct_min_vertex_2_object()(ce1.cv()) :
                       m_traits->construct_max_vertex_2_object()(ce1.cv())  ),
                    ((ce2.ce() == ARR_MIN_END) ?
                       m_traits->construct_min_vertex_2_object()(ce2.cv()) :
                       m_traits->construct_max_vertex_2_object()(ce2.cv())  ));
    }


      //at least one of the edge ends is on the parameter space boundaries

      //if not both are on the boundaries return false
      if (is_ce1_interior || is_ce2_interior)
        return false;

      //both are on the boundaries - so compare the edge ends
      return ( m_traits->compare_curve_end_xy_2_object()(ce1,ce2) == EQUAL);
    }

    bool operator() (const Point& p1,
                     const Point& p2) const
    {
      return m_traits_base->equal_2_object()(p1, p2);
    }

    bool operator() (const Curve_end& ce,
                     const Point& p) const
    {
      return operator()(p, ce);
    }

    bool operator() (const Point& p,
                     const Curve_end& ce) const
    {
      bool is_ce_interior =
              ((m_traits->parameter_space_in_x_2_object()(ce.cv(),ce.ce())
                                              == ARR_INTERIOR)      &&
               (m_traits->parameter_space_in_y_2_object()(ce.cv(),ce.ce())
                                              == ARR_INTERIOR));

      //if ce is on the parameter space boundaries - return false
      // since p is interior
      if (!is_ce_interior)
        return false;

      //else - if ce is interior
      return m_traits_base->equal_2_object()
             ( p,
               ((ce.ce() == ARR_MIN_END) ?
                  m_traits->construct_min_vertex_2_object()(ce.cv()) :
                  m_traits->construct_max_vertex_2_object()(ce.cv())  ));
    }

  };

  /*! Obtain an Equal_curve_end_2 functor object. */
  Equal_curve_end_2 equal_curve_end_2_object () const
  {
    return Equal_curve_end_2(this);
  }

  /*! A functor that compares the coordinates of two edge ends */
  class Compare_curve_end_xy_2
  {
  protected:
    typedef Td_traits<Traits_base, Arrangement_on_surface_2>  Traits;

    /*! The traits (in case it has state) */
    const Traits* m_traits;

    /*! Constructor
     * \param traits the traits (in case it has state)
     * The constructor is declared private to allow only the functor
     * obtaining function, which is a member of the nesting class,
     * constructing it.
     */
    Compare_curve_end_xy_2(const Traits* traits) : m_traits(traits) {}

    //! Allow its functor obtaining function calling the private constructor.
    friend class Td_traits<Traits_base, Arrangement_on_surface_2>;

  public:
    /*!
     * Compare two edge ends lexigoraphically: by x, then by y.
     * \param cv1, cv1_end The first cv end.
     * \param cv2, cv2_end The second cv end.
     * \return LARGER if x(cv1-end) > x(cv2-end),
     *             or if x(cv1-end) = x(cv2-end) and y(cv1-end) > y(cv2-end);
     *         SMALLER if x(cv1-end) < x(cv2-end),
     *             or if x(cv1-end) = x(cv2-end) and y(cv1-end) < y(cv2-end);
     *         EQUAL if the two cv ends are equal.
     */
    Comparison_result operator() (const Curve_end& ce1,
                                  const Curve_end& ce2) const
    {
      Comparison_result res;

      bool is_ce1_interior =
              ((m_traits->parameter_space_in_x_2_object()(ce1.cv(),ce1.ce())
                                              == ARR_INTERIOR)       &&
               (m_traits->parameter_space_in_y_2_object()(ce1.cv(),ce1.ce())
                                              == ARR_INTERIOR));
      bool is_ce2_interior =
              ((m_traits->parameter_space_in_x_2_object()(ce2.cv(),ce2.ce())
                                              == ARR_INTERIOR)       &&
               (m_traits->parameter_space_in_y_2_object()(ce2.cv(),ce2.ce())
                                              == ARR_INTERIOR));

      bool is_ce1_vertical =
              ((m_traits->parameter_space_in_x_2_object()(ce1.cv(),ce1.ce())
                                              == ARR_INTERIOR)       &&
               (m_traits->parameter_space_in_y_2_object()(ce1.cv(),ce1.ce())
                                              != ARR_INTERIOR));
      bool is_ce2_vertical =
              ((m_traits->parameter_space_in_x_2_object()(ce2.cv(),ce2.ce())
                                              == ARR_INTERIOR)       &&
               (m_traits->parameter_space_in_y_2_object()(ce2.cv(),ce2.ce())
                                              != ARR_INTERIOR));

      //if the edge ends are parameter space interior on both x & y
      if ( is_ce1_interior && is_ce2_interior )
      {
        return m_traits->compare_xy_2_object()
                  ( ((ce1.ce() == ARR_MIN_END) ?
                      m_traits->construct_min_vertex_2_object()(ce1.cv()) :
                      m_traits->construct_max_vertex_2_object()(ce1.cv())  ),
                    ((ce2.ce() == ARR_MIN_END) ?
                      m_traits->construct_min_vertex_2_object()(ce2.cv()) :
                      m_traits->construct_max_vertex_2_object()(ce2.cv())  ));
      }

      //at least one curve end is on the parameter space boundaries:

      //if the first curve end is interior
      if ( is_ce1_interior )
      {

        //if the second curve end is of a curve with a vertical asymptote:
        //  x prm spc is interior, y prm spc is not interior
        if ( is_ce2_vertical)
        {
          //res = m_traits->compare_x_near_boundary_2_object()
          res = m_traits->compare_x_on_boundary_2_object()
                     (((ce1.ce() == ARR_MIN_END) ?
                       m_traits->construct_min_vertex_2_object()(ce1.cv()) :
                       m_traits->construct_max_vertex_2_object()(ce1.cv())  ),
                      ce2.cv(), ce2.ce());

          if (res != EQUAL)
            return res;
          else
            return (m_traits->parameter_space_in_y_2_object()
                   (ce2.cv(),ce2.ce()) == ARR_TOP_BOUNDARY) ? SMALLER : LARGER;
        }
        else //the second curve end is of an unbounded cv which is not vertical
        {
          //we compare an interior curve end to a curve end on the left/right
          // boundaries. the comparison is simply by the x-coord
          return (ce2.ce() == ARR_MIN_END) ? LARGER : SMALLER;
        }

      }

      //if the second curve end is interior
      if ( is_ce2_interior )
      {
         //if the first curve end is of a vertical line:
        //  x prm spc is interior, y prm spc is not interior
        if ( is_ce1_vertical )
        {
          //res = m_traits->compare_x_near_boundary_2_object()
          res = m_traits->compare_x_on_boundary_2_object()
                     ((( ce2.ce() == ARR_MIN_END) ?
                       m_traits->construct_min_vertex_2_object()( ce2.cv()) :
                       m_traits->construct_max_vertex_2_object()( ce2.cv())  ),
                       ce1.cv(),  ce1.ce());
          //need to return the opposite because the function received
          // the curve ends in a reverse order
          if (res != EQUAL)
            return (res == SMALLER) ? LARGER : SMALLER;
          else
            return (m_traits->parameter_space_in_y_2_object()
                        (ce1.cv(),ce1.ce()) ==  ARR_TOP_BOUNDARY) ? LARGER : SMALLER;
        }
        else //the first curve end is of an unbounded cv which is not vertical
        {
          //we compare an interior curve end to an curve end on the left/right
          // boundaries. the comparison is simply by the x-coord
          return (ce1.ce() == ARR_MIN_END) ? SMALLER : LARGER;
        }

      }

      //both curve ends are not interior

      //if both curve ends are of unbounded curves with a vertical asymptote
      if ( is_ce1_vertical && is_ce2_vertical )
      {
<<<<<<< HEAD
        Comparison_result res = m_traits->compare_x_on_boundary_2_object()
=======
        Comparison_result res = m_traits->compare_x_at_limit_2_object()
>>>>>>> 84ec799c
                                            (ce1.cv(),ce1.ce(),
                                             ce2.cv(),ce2.ce());

        if (res != EQUAL)
          return res;

        //res == EQUAL
        //if equal - need to compare near boundary

        Arr_parameter_space ce1_y_prm_spc =
          m_traits->parameter_space_in_y_2_object()(ce1.cv(),ce1.ce()) ;
        Arr_parameter_space ce2_y_prm_spc =
          m_traits->parameter_space_in_y_2_object()(ce2.cv(),ce2.ce()) ;

        //if param space in y is not the same (one is top and one is bottom)
        //  the bottom is smaller than the top
        if (ce1_y_prm_spc != ce2_y_prm_spc)
          return (ce1_y_prm_spc == ARR_BOTTOM_BOUNDARY) ? SMALLER : LARGER;

        //if the Curve end is not the same, the one with the MAX is smaller
        if (ce1.ce() != ce2.ce())
          return (ce1.ce() == ARR_MIN_END) ? LARGER : SMALLER;

        //both have the same Curve end
        return (m_traits->compare_x_near_boundary_2_object()
                (ce1.cv(),ce2.cv(),ce2.ce()));
      }

      //if only the first curve end is of a curve with a vertical asymptote
      if ( is_ce1_vertical )
      {
        return (ce2.ce() == ARR_MIN_END) ? LARGER : SMALLER;
      }
      //if only the second curve end is of a curve with a vertical asymptote
      if ( is_ce2_vertical )
      {
        return (ce1.ce() == ARR_MIN_END) ? SMALLER : LARGER;
      }

      //both curve ends are not of curves with a vertical asymptote:

      //if not both on left or both on right boundaries
      if (ce1.ce() != ce2.ce())
      {
        return (ce1.ce() == ARR_MIN_END) ? SMALLER : LARGER;
      }

      //both on the same boundary, need to compare the y near the boundary
      //  (ce1.ce() == ce2.ce())
      return m_traits->compare_y_near_boundary_2_object()
                            (ce1.cv(), ce2.cv(), ce1.ce());
    }

    /*!
     * Compare a point and a curve end lexigoraphically: by x, then by y.
     * \param cv1, cv1_end The first cv end.
     * \param cv2, cv2_end The second cv end.
     * \return LARGER if x(p) > x(cv2-end),
     *             or if x(p) = x(cv2-end) and y(p) > y(cv2-end);
     *         SMALLER if x(p) < x(cv2-end),
     *             or if x(p) = x(cv2-end) and y(p) < y(cv2-end);
     *         EQUAL if the point and the cv end are equal.
     */
    Comparison_result operator() (const Point& p,
                                  const Curve_end& ce) const
    {
      Comparison_result res;

      bool is_ce_interior =
              ((m_traits->parameter_space_in_x_2_object()(ce.cv(),ce.ce())
                                              == ARR_INTERIOR)       &&
               (m_traits->parameter_space_in_y_2_object()(ce.cv(),ce.ce())
                                              == ARR_INTERIOR));

      bool is_ce_vertical =
              ((m_traits->parameter_space_in_x_2_object()(ce.cv(),ce.ce())
                                              == ARR_INTERIOR)       &&
               (m_traits->parameter_space_in_y_2_object()(ce.cv(),ce.ce())
                                              != ARR_INTERIOR));

      //if the edge end is parameter space interior on both x & y
      if ( is_ce_interior)
      {
        return m_traits->compare_xy_2_object()
                  ( p,
                    ((ce.ce() == ARR_MIN_END) ?
                      m_traits->construct_min_vertex_2_object()(ce.cv()) :
                      m_traits->construct_max_vertex_2_object()(ce.cv())  ));
      }

      // edge end is on the parameter space boundaries:

      //if edge end is of a vertical line:
      //  x prm spc is interior, y prm spc is not interior
      if ( is_ce_vertical)
      {
        res = m_traits->compare_x_on_boundary_2_object()
                           (p, ce.cv(), ce.ce());

        if (res != EQUAL)
          return res;
        else
          return (m_traits->parameter_space_in_y_2_object()
                    (ce.cv(), ce.ce()) == ARR_TOP_BOUNDARY) ? SMALLER : LARGER;
      }
      else //edge end is of an unbounded cv which is not vertical
      {
          //we compare an interior point to an edge end on the left/right
          // boundaries. the comparison is simply by the x-coord
          return (ce.ce() == ARR_MIN_END) ? LARGER : SMALLER;
      }
    }

    Comparison_result operator() (const Curve_end& ce,
                                  const Point& p) const
    {
      Comparison_result res = operator()(p,ce);
      if (res == EQUAL)
        return res;
      return (res == SMALLER) ? LARGER : SMALLER;
    }


    Comparison_result operator() (const Point& p1,
                                  const Point& p2) const
    {
      return m_traits->compare_xy_2_object()(p1,p2);
    }
  };

  /*! Obtain a Compare_curve_end_xy_2 functor object. */
  Compare_curve_end_xy_2 compare_curve_end_xy_2_object () const
  {
    return Compare_curve_end_xy_2(this);
  }




  // Td_traits class ctors and dtor

  Td_traits(const Traits_base& t) : Traits_base(t)
  { }

  Td_traits()
  { }

  ~Td_traits(void)
  {
  }

public:
  /*
    note:
    The traits assume that the trapezoid is active,non empty,
    and planar, that is no two curves intersect in non degenerate curve.
  */

  /* returns true if bottom halfedges of input are the same */
  inline bool is_trpz_bottom_equal(Td_map_item& left_item,
                                                                 Td_map_item& right_item) const
  {
    CGAL_precondition(is_active(left_item) && is_active(right_item));
    CGAL_precondition(is_td_trapezoid(left_item) && is_td_trapezoid(right_item));

    Td_active_trapezoid left (boost::get<Td_active_trapezoid>(left_item));
    Td_active_trapezoid right(boost::get<Td_active_trapezoid>(right_item));

    if (left.is_on_bottom_boundary())
      return (right.is_on_bottom_boundary());

    if (right.is_on_bottom_boundary())
      return (false);

    return (left.bottom() == right.bottom() ||
            left.bottom()->twin() == right.bottom());
  }

  /* returns true if top halfedges of input are the same */
  inline bool is_trpz_top_equal(Td_map_item& left_item,
                                                              Td_map_item& right_item) const
  {
    CGAL_precondition(is_active(left_item) && is_active(right_item));
    CGAL_precondition(is_td_trapezoid(left_item) && is_td_trapezoid(right_item));

    Td_active_trapezoid left (boost::get<Td_active_trapezoid>(left_item));
    Td_active_trapezoid right(boost::get<Td_active_trapezoid>(right_item));

    if (left.is_on_top_boundary())
      return (right.is_on_top_boundary());

    if (right.is_on_top_boundary())
      return (false);

    return (left.top() == right.top() || left.top()->twin() == right.top());
  }

  /* returns true if bottom halfedges of input are the same */
  inline bool is_trapezoids_bottom_equal(const Td_active_trapezoid& left,
<<<<<<< HEAD
					                               const Td_active_trapezoid& right) const
=======
                                                                       const Td_active_trapezoid& right) const
>>>>>>> 84ec799c
  {
    if (left.is_on_bottom_boundary())
      return (right.is_on_bottom_boundary());

    if (right.is_on_bottom_boundary())
      return (false);

    return (left.bottom() == right.bottom() ||
            left.bottom()->twin() == right.bottom());
  }

  /* returns true if top halfedges of input are the same */
  inline bool is_trapezoids_top_equal(const Td_active_trapezoid& left,
<<<<<<< HEAD
					                            const Td_active_trapezoid& right) const
=======
                                                                    const Td_active_trapezoid& right) const
>>>>>>> 84ec799c
  {
    if (left.is_on_top_boundary())
      return (right.is_on_top_boundary());

    if (right.is_on_top_boundary())
      return (false);

    return (left.top() == right.top() || left.top()->twin() == right.top());
  }

  //returns true if the trapezoid is a curve
  bool is_empty_item(const Td_map_item& tr) const
  {
    return (tr.which() == 0);
  }

  //returns true if the trapezoid is a point or a curve
  bool is_trapezoid(const Td_map_item& tr) const
  {
    switch (tr.which())
    {
    case TD_ACTIVE_TRAPEZOID:
    case TD_INACTIVE_TRAPEZOID:
      return true;
    default:
      return false;
    }
  }

  //returns true if the map item is a vertex
  bool is_td_vertex(const Td_map_item& tr) const
  {
    switch (tr.which())
    {
    case TD_ACTIVE_VERTEX:
    case TD_ACTIVE_FICTITIOUS_VERTEX:
    case TD_INACTIVE_VERTEX:
    case TD_INACTIVE_FICTITIOUS_VERTEX:
      return true;
    default:
      return false;
    }
  }

  //returns true if the map item is an edge
  bool is_td_edge(const Td_map_item& tr) const
  {
    switch (tr.which())
    {
    case TD_ACTIVE_EDGE:
    case TD_INACTIVE_EDGE:
      return true;
    default:
      return false;
    }
  }

  //returns true if the map item is an edge
  bool is_td_trapezoid(const Td_map_item& tr) const
  {
    switch (tr.which())
    {
    case TD_ACTIVE_TRAPEZOID:
    case TD_INACTIVE_TRAPEZOID:
      return true;
    default:
      return false;
    }
  }

  //returns true if the trapezoid is a curve
  bool is_fictitious_vertex(const Td_map_item& tr) const
  {
    switch (tr.which())
    {
    case TD_ACTIVE_FICTITIOUS_VERTEX:
    case TD_INACTIVE_FICTITIOUS_VERTEX:
      return true;
    default:
      return false;
    }
  }

  //returns true if the trapezoid is a curve
  bool is_active(const Td_map_item& tr) const
  {
    switch (tr.which())
    {
      case TD_ACTIVE_TRAPEZOID:
      case TD_ACTIVE_EDGE:
      case TD_ACTIVE_VERTEX:
      case TD_ACTIVE_FICTITIOUS_VERTEX:
        return true;
    default:
      return false;
    }
  }

  //returns true if the trapezoid is vertical
  bool is_vertical(Td_map_item& item) const
  {
    CGAL_precondition(is_td_edge(item));
    CGAL_precondition(is_active(item));
    //MICHAL: assumes item is of active edge item - also fails in case of a vertical asymptote
    //MICHAL: check when this is used exactly
    Td_active_edge& e (boost::get<Td_active_edge>(item));
    Halfedge_const_handle he = e.halfedge();
    return (this->compare_curve_end_x_2_object()
               (Curve_end(he,ARR_MIN_END), Curve_end(he,ARR_MAX_END))== EQUAL);
  }

  /* returns whether given edge end is inside the given trapezoid using
    lexicographic order */
  bool is_inside  (Td_map_item& item, const Curve_end& ce) const
  {
    CGAL_precondition( is_active(item) );
    CGAL_precondition( is_td_trapezoid(item) );
    Td_active_trapezoid tr (boost::get<Td_active_trapezoid>(item));

    return
      ( tr.is_on_left_boundary() ||
          (compare_curve_end_xy_2_object()
                    (vtx_to_ce(tr.left()),ce) == SMALLER) )  &&
       ( tr.is_on_right_boundary() ||
          (compare_curve_end_xy_2_object()
                    (vtx_to_ce(tr.right()),ce) == LARGER) )  &&
       ( tr.is_on_bottom_boundary() ||
          (compare_curve_end_y_at_x_2_object()(ce, tr.bottom()) == LARGER) ) &&
       ( tr.is_on_top_boundary() ||
          (compare_curve_end_y_at_x_2_object()(ce, tr.top()) == SMALLER) );
  }

  /*! returns true if the end point is inside the closure of the trapezoid
      (inlcude all boundaries) */
  bool is_in_closure  (const Td_active_trapezoid& tr, const Curve_end& ce ) const
  {
    // test left and right sides
    if ((tr.is_on_left_boundary()   ||
         (compare_curve_end_xy_2_object()
                   (ce,vtx_to_ce(tr.left())) != SMALLER))  &&
        (tr.is_on_right_boundary()  ||
         (compare_curve_end_xy_2_object()
                   (ce,vtx_to_ce(tr.right())) != LARGER))  )
    {
      // test bottom side
      if (!tr.is_on_bottom_boundary() &&
          compare_curve_end_y_at_x_2_object()(ce,tr.bottom()) == SMALLER )
      {
        return false;
      }

      // test top side
      if (!tr.is_on_top_boundary() &&
<<<<<<< HEAD
	        compare_curve_end_y_at_x_2_object()(ce,tr.top()) == LARGER)
=======
                compare_curve_end_y_at_x_2_object()(ce,tr.top()) == LARGER)
>>>>>>> 84ec799c
      {
        return false;
      }

      return true;
    }
    return false;
  }
  /*! returns true if the end point is inside the closure of the trapezoid
      (inlcude all boundaries) */
  bool is_in_closure (const Td_active_edge& e, const Curve_end& ce ) const
  {
    // test left and right sides
    if (compare_curve_end_xy_2_object()(ce,Curve_end(e.halfedge(),ARR_MIN_END)) == SMALLER)
      return false;
    if (compare_curve_end_xy_2_object()(ce,Curve_end(e.halfedge(),ARR_MAX_END)) == LARGER)
      return false;
    return true;
  }


  Curve_end vtx_to_ce(Vertex_const_handle v) const
  {
    //the circulator is of incoming halfedges
    Halfedge_around_vertex_const_circulator he = v->incident_halfedges();
    //if the vertex is associated with a point on the bounded coords,
    // we can take any incident halfedge. o/w if the vertex lies at infinity,
    //  it has 2 fictitious incident halfedges
    if (v->is_at_open_boundary() && he->source()->is_at_open_boundary()) ++he;
    if (v->is_at_open_boundary() && he->source()->is_at_open_boundary()) ++he;

    return Curve_end(he->curve(),
                     (he->direction() == ARR_RIGHT_TO_LEFT)?
                      ARR_MIN_END : ARR_MAX_END);
  }

public:

  static Vertex_const_handle empty_vtx_handle() {
    CGAL_STATIC_THREAD_LOCAL_VARIABLE_0(Vertex_const_handle, m_empty_vtx_handle);
    return m_empty_vtx_handle;
  }

  static Halfedge_const_handle empty_he_handle() {
    CGAL_STATIC_THREAD_LOCAL_VARIABLE_0(Halfedge_const_handle, m_empty_he_handle);
    return m_empty_he_handle;
  }

};

} //namespace CGAL


#endif<|MERGE_RESOLUTION|>--- conflicted
+++ resolved
@@ -6,16 +6,9 @@
 // $URL$
 // $Id$
 // SPDX-License-Identifier: GPL-3.0-or-later OR LicenseRef-Commercial
-<<<<<<< HEAD
 //
-//
-// Author(s)	 : Oren Nechushtan <theoren@math.tau.ac.il>
-
-=======
-//
-//
-// Author(s)         : Oren Nechushtan <theoren@math.tau.ac.il>
->>>>>>> 84ec799c
+// Author(s): Oren Nechushtan <theoren@math.tau.ac.il>
+
 #ifndef CGAL_TD_TRAITS_H
 #define CGAL_TD_TRAITS_H
 
@@ -252,11 +245,7 @@
            (ce2_x_prm_spc == ARR_INTERIOR)  )
       {
         //both ce1 and ce2 are not y prm spc interior
-<<<<<<< HEAD
         Comparison_result res = m_traits->compare_x_on_boundary_2_object()
-=======
-        Comparison_result res = m_traits->compare_x_at_limit_2_object()
->>>>>>> 84ec799c
                                             (ce1.cv(),ce1.ce(),
                                              ce2.cv(),ce2.ce());
         if (res != EQUAL)
@@ -743,11 +732,7 @@
       //if both curve ends are of unbounded curves with a vertical asymptote
       if ( is_ce1_vertical && is_ce2_vertical )
       {
-<<<<<<< HEAD
         Comparison_result res = m_traits->compare_x_on_boundary_2_object()
-=======
-        Comparison_result res = m_traits->compare_x_at_limit_2_object()
->>>>>>> 84ec799c
                                             (ce1.cv(),ce1.ce(),
                                              ce2.cv(),ce2.ce());
 
@@ -947,11 +932,7 @@
 
   /* returns true if bottom halfedges of input are the same */
   inline bool is_trapezoids_bottom_equal(const Td_active_trapezoid& left,
-<<<<<<< HEAD
-					                               const Td_active_trapezoid& right) const
-=======
-                                                                       const Td_active_trapezoid& right) const
->>>>>>> 84ec799c
+                                         const Td_active_trapezoid& right) const
   {
     if (left.is_on_bottom_boundary())
       return (right.is_on_bottom_boundary());
@@ -965,11 +946,7 @@
 
   /* returns true if top halfedges of input are the same */
   inline bool is_trapezoids_top_equal(const Td_active_trapezoid& left,
-<<<<<<< HEAD
-					                            const Td_active_trapezoid& right) const
-=======
-                                                                    const Td_active_trapezoid& right) const
->>>>>>> 84ec799c
+                                      const Td_active_trapezoid& right) const
   {
     if (left.is_on_top_boundary())
       return (right.is_on_top_boundary());
@@ -1123,11 +1100,7 @@
 
       // test top side
       if (!tr.is_on_top_boundary() &&
-<<<<<<< HEAD
-	        compare_curve_end_y_at_x_2_object()(ce,tr.top()) == LARGER)
-=======
-                compare_curve_end_y_at_x_2_object()(ce,tr.top()) == LARGER)
->>>>>>> 84ec799c
+          compare_curve_end_y_at_x_2_object()(ce,tr.top()) == LARGER)
       {
         return false;
       }
