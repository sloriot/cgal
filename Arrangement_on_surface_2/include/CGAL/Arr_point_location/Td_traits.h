// Copyright (c) 2005,2006,2007,2009,2010,2011 Tel-Aviv University (Israel).
// All rights reserved.
//
// This file is part of CGAL (www.cgal.org).
// You can redistribute it and/or modify it under the terms of the GNU
// General Public License as published by the Free Software Foundation,
// either version 3 of the License, or (at your option) any later version.
//
// Licensees holding a valid commercial license may use this file in
// accordance with the commercial license agreement provided with the software.
//
// This file is provided AS IS with NO WARRANTY OF ANY KIND, INCLUDING THE
// WARRANTY OF DESIGN, MERCHANTABILITY AND FITNESS FOR A PARTICULAR PURPOSE.
//
// Author(s)	 : Oren Nechushtan <theoren@math.tau.ac.il>

#ifndef CGAL_TD_TRAITS_H
#define CGAL_TD_TRAITS_H

#include <CGAL/license/Arrangement_on_surface_2.h>


#include <CGAL/Arr_point_location/Td_active_trapezoid.h>
#include <CGAL/Arr_point_location/Td_inactive_trapezoid.h>
#include <CGAL/Arr_point_location/Td_active_edge.h>
#include <CGAL/Arr_point_location/Td_inactive_edge.h>
#include <CGAL/Arr_point_location/Td_active_vertex.h>
#include <CGAL/Arr_point_location/Td_active_fictitious_vertex.h>
#include <CGAL/Arr_point_location/Td_inactive_vertex.h>
#include <CGAL/Arr_point_location/Td_inactive_fictitious_vertex.h>

namespace CGAL {

template <class Pm_traits_,class Arrangement_>
class Td_traits : public Pm_traits_
{
public:

  //type of td map items type
  enum Type
  {
      NIL = 0,
      TD_ACTIVE_TRAPEZOID,
      TD_INACTIVE_TRAPEZOID,
      TD_ACTIVE_EDGE,
      TD_INACTIVE_EDGE,
      TD_ACTIVE_VERTEX,
      TD_ACTIVE_FICTITIOUS_VERTEX,
      TD_INACTIVE_VERTEX,
      TD_INACTIVE_FICTITIOUS_VERTEX
  };

  //! type of base class
  typedef Pm_traits_                      Traits_base;

  //! type of X_monotone_curve_2
  typedef typename Traits_base::X_monotone_curve_2
                                          X_monotone_curve_2;

  //! type of Arrangement_on_surface_2
  typedef Arrangement_                    Arrangement_on_surface_2;

  //!type of Halfedge_handle
  typedef typename Arrangement_on_surface_2::Halfedge_handle
                                          Halfedge_handle;
  //!type of Halfedge_const_handle
  typedef typename Arrangement_on_surface_2::Halfedge_const_handle
                                          Halfedge_const_handle;
  //!type of Vertex_const_handle
  typedef typename Arrangement_on_surface_2::Vertex_const_handle
                                          Vertex_const_handle;
  //!type of Halfedge_around_vertex_const_circulator
  typedef typename
    Arrangement_on_surface_2::Halfedge_around_vertex_const_circulator
      Halfedge_around_vertex_const_circulator;
  //!type of side tags
  typedef typename Arrangement_on_surface_2::Left_side_category
                                          Left_side_category;
  typedef typename Arrangement_on_surface_2::Bottom_side_category
                                          Bottom_side_category;
  typedef typename Arrangement_on_surface_2::Top_side_category
                                          Top_side_category;
  typedef typename Arrangement_on_surface_2::Right_side_category
                                          Right_side_category;

  //! myself
  typedef Td_traits<Traits_base,Arrangement_on_surface_2>
                                          Self;
  //! type of point
  typedef typename Traits_base::Point_2   Point;

  //! type of Td_active_trapezoid
  typedef CGAL::Td_active_trapezoid<Self> Td_active_trapezoid;

  //! type of Td_inactive_trapezoid
  typedef CGAL::Td_inactive_trapezoid     Td_inactive_trapezoid;

  typedef int                             Td_nothing;

  //! type of Td_active_edge
  typedef CGAL::Td_active_edge<Self>      Td_active_edge;

  //! type of Td_inactive_edge
  typedef CGAL::Td_inactive_edge<Self>    Td_inactive_edge;

  //! type of Td_active_vertex
  typedef CGAL::Td_active_vertex<Self>    Td_active_vertex;

  //! type of Td_active_fictitious_vertex
  typedef CGAL::Td_active_fictitious_vertex<Self>
                                          Td_active_fictitious_vertex;

  //! type of Td_inactive_vertex
  typedef CGAL::Td_inactive_vertex<Self>  Td_inactive_vertex;

  //! type of Td_inactive_fictitious_vertex
  typedef CGAL::Td_inactive_fictitious_vertex<Self>
                                          Td_inactive_fictitious_vertex;

  //! type of td map item (Td_halfedge, Td_vertex or Td_trapezoid)
  typedef boost::variant< Td_nothing,
                          Td_active_trapezoid, Td_inactive_trapezoid,
                          Td_active_edge, Td_inactive_edge,
                          Td_active_vertex, Td_active_fictitious_vertex,
                          Td_inactive_vertex, Td_inactive_fictitious_vertex >  Td_map_item;

    //! type of Curve end pair
  typedef std::pair<const X_monotone_curve_2*, Arr_curve_end>
                                          Curve_end_pair;


  //!Curve_end class represents an X_monotone_curve_2 end
  //  (could be a point or an unbounded curve end)
  //  holds a pointer to the X_monotone_curve_2 and an indicator for the end (min/max)
  class Curve_end
  {
  protected:

    //! pair of pointer to the X_monotone_curve_2 and an indicator
    //    for ARR_MIN_END or ARR_MAX_END
    Curve_end_pair m_pair;

  public:

    //Constructor based on a Curve_end_pair
    Curve_end(Curve_end_pair pr) : m_pair(pr)
    { }

    //Constructor based on a Curve & a Curve-end
    //Curve_end(const X_monotone_curve_2& cv, Arr_curve_end ce) : m_cv(cv), m_ce(ce)
    Curve_end(const X_monotone_curve_2& cv, Arr_curve_end ce)
      : m_pair(std::make_pair(&cv,ce))
    { }

    //Constructor based on a Halfedge & a Curve-end
    //Curve_end(Halfedge_const_handle he, Arr_curve_end ce) : m_cv(he->curve()), m_ce(ce)
    Curve_end(Halfedge_const_handle he, Arr_curve_end ce)
      : m_pair(std::make_pair(&(he->curve()),ce))
    { }

    //access the X-monotone curve
    const X_monotone_curve_2&  cv() const  { return *(m_pair.first);  }

    //access the Curve-end
    Arr_curve_end   ce() const  { return m_pair.second;  }

  };


   /*! A functor that compares the x-coordinates of two edge ends
   */
  class Compare_curve_end_x_2 {
  protected:
    typedef Traits_base Traits;

    /*! The traits (in case it has state) */
    const Traits* m_traits;

    /*! Constructor
     * \param traits the traits (in case it has state)
     * The constructor is declared private to allow only the functor
     * obtaining function, which is a member of the nesting class,
     * constructing it.
     */
    Compare_curve_end_x_2(const Traits* traits) : m_traits(traits) {}

    //! Allow its functor obtaining function calling the private constructor.
    friend class Td_traits<Traits_base, Arrangement_on_surface_2>;

  public:

    /*!
     * Compare the x-coordinates of two edge ends.
     * \param ee1 The first edge end
     * \param ee2 The second edge end
     * \return LARGER if x(ee1) > x(ee2);
     *         SMALLER if x(ee1) < x(ee2);
     *         EQUAL if x(ee1) = x(ee2).
     */
    Comparison_result operator() (const Curve_end& ce1,
                                  const Curve_end& ce2) const
    {
      Arr_parameter_space ce1_x_prm_spc =
        m_traits->parameter_space_in_x_2_object()(ce1.cv(),ce1.ce());
      Arr_parameter_space ce1_y_prm_spc =
        m_traits->parameter_space_in_y_2_object()(ce1.cv(),ce1.ce());
      Arr_parameter_space ce2_x_prm_spc =
        m_traits->parameter_space_in_x_2_object()(ce2.cv(),ce2.ce());
      Arr_parameter_space ce2_y_prm_spc =
        m_traits->parameter_space_in_y_2_object()(ce2.cv(),ce2.ce());

      bool is_ce1_interior = (( ce1_x_prm_spc == ARR_INTERIOR) &&
                              ( ce1_y_prm_spc == ARR_INTERIOR));
      bool is_ce2_interior = (( ce2_x_prm_spc == ARR_INTERIOR) &&
                              ( ce2_y_prm_spc == ARR_INTERIOR));

      //if both are interior
      if (is_ce1_interior && is_ce2_interior)
      {
        return m_traits->compare_x_2_object()
                   ( ((ce1.ce() == ARR_MIN_END) ?
                      m_traits->construct_min_vertex_2_object()(ce1.cv()) :
                      m_traits->construct_max_vertex_2_object()(ce1.cv())  ),
                     ((ce2.ce() == ARR_MIN_END) ?
                      m_traits->construct_min_vertex_2_object()(ce2.cv()) :
                      m_traits->construct_max_vertex_2_object()(ce2.cv())  ));
      }

      //if only ce1 is interior
      if (is_ce1_interior)
        return operator()
                  (((ce1.ce() == ARR_MIN_END) ?
                      m_traits->construct_min_vertex_2_object()(ce1.cv()) :
                      m_traits->construct_max_vertex_2_object()(ce1.cv())  ),
                    ce2);

      //if only ce2 is interior
      if (is_ce2_interior)
        return operator()
                  (ce1,
                   ((ce2.ce() == ARR_MIN_END) ?
                      m_traits->construct_min_vertex_2_object()(ce2.cv()) :
                      m_traits->construct_max_vertex_2_object()(ce2.cv()) ));

      //both are not interior:

      //if both are x-interior
      //   (then both are NOT y-interior, since both are not interior)
      if ( (ce1_x_prm_spc == ARR_INTERIOR) &&
           (ce2_x_prm_spc == ARR_INTERIOR)  )
      {
        //both ce1 and ce2 are not y prm spc interior
        Comparison_result res = m_traits->compare_x_on_boundary_2_object()
                                            (ce1.cv(),ce1.ce(),
                                             ce2.cv(),ce2.ce());
        if (res != EQUAL)
          return res;
        //if equal need to compare near boundary

        //if param space in y is not the same (one is top and one is bottom)
        //  the bottom is smaller than the top
        if (ce1_y_prm_spc != ce2_y_prm_spc)
          return (ce1_y_prm_spc == ARR_BOTTOM_BOUNDARY) ? SMALLER : LARGER;

        //if the Curve end is not the same the one with the MAX is smaller
        if (ce1.ce() != ce2.ce())
          return (ce1.ce() == ARR_MIN_END) ? LARGER : SMALLER;

        //both have the same Curve end
        return (m_traits->compare_x_near_boundary_2_object()
                                              (ce1.cv(),ce2.cv(),ce2.ce()));
      }

      //not both are x-interior

      //set ind value according to the location :
      //  left-bndry  = -1
      //  interior    =  0
      //  right-bndry =  1
      // if (ind1 - ind2) ==0 ->EQUAL
      // if (ind1 - ind2) < 0 ->SMALLER
      // if (ind1 - ind2) > 0 ->LARGER

      int ind1 = (ce1_x_prm_spc == ARR_INTERIOR)? 0
                  : ((ce1_x_prm_spc == ARR_LEFT_BOUNDARY) ? -1 : 1 );

      int ind2 = (ce2_x_prm_spc == ARR_INTERIOR)? 0
                  : ((ce2_x_prm_spc == ARR_LEFT_BOUNDARY) ? -1 : 1 );

      int res = ind1 - ind2;
      if (res == 0)
        return EQUAL;
      return ((res < 0) ? SMALLER : LARGER);
    }

    /*!
     * Compare the x-coordinates of a point and a curve end.
     * \param p The point
     * \param ce The curve end
     * \return LARGER if x(p) > x(ce);
     *         SMALLER if x(p) < x(ce);
     *         EQUAL if x(p) = x(ce).
     */
    Comparison_result operator() (const Point& p,
                                  const Curve_end& ce) const
    {
      bool is_ce_interior =
              ((m_traits->parameter_space_in_x_2_object()
                           (ce.cv(),ce.ce()) == ARR_INTERIOR)   &&
               (m_traits->parameter_space_in_y_2_object()
                           (ce.cv(),ce.ce()) == ARR_INTERIOR));

      //if curve end is interior
      if (is_ce_interior)
      {
        return m_traits->compare_x_2_object()
                   ( p,
                     ((ce.ce() == ARR_MIN_END) ?
                      m_traits->construct_min_vertex_2_object()(ce.cv()) :
                      m_traits->construct_max_vertex_2_object()(ce.cv())  ));
      }

      //if curve end is x-interior but not y-interior
      if (m_traits->parameter_space_in_x_2_object()
                              (ce.cv(),ce.ce()) == ARR_INTERIOR)
      {
          //if curve end y prm space is not interior
          return (m_traits->compare_x_on_boundary_2_object()
                                (p,ce.cv(),ce.ce()));
      }

      //if curve end is on the left or right boundaries
      if (m_traits->parameter_space_in_x_2_object()
                            (ce.cv(),ce.ce()) == ARR_LEFT_BOUNDARY)
      {
        return LARGER;
      }
      return SMALLER;
    }

    /*!
     * Compare the x-coordinates of an curve end and a point
     * \param ce The curve end
     * \param p The point
     * \return LARGER if x(ce) > x(p);
     *         SMALLER if x(ce) < x(p);
     *         EQUAL if x(ce) = x(p).
     */
    Comparison_result operator() (const Curve_end& ce,
                                  const Point& p) const
    {
      Comparison_result res = operator()(p, ce);
      if (res == EQUAL)
        return res;
      return (res == LARGER) ? SMALLER : LARGER;
    }

  };

  /*! Obtain a Compare_y_at_x_2 functor object. */
  Compare_curve_end_x_2 compare_curve_end_x_2_object () const
  {
    return Compare_curve_end_x_2(this);
  }




 /*! A functor that compares the y-coordinates of an edge end and a curve at
   * the point x-coordinate
   */
  class Compare_curve_end_y_at_x_2
  {

  protected:

    typedef Td_traits<Traits_base, Arrangement_on_surface_2> Traits;

    /*! The traits (in case it has state) */
    const Traits* m_traits;

    /*! Constructor
     * \param traits the traits (in case it has state)
     * The constructor is declared private to allow only the functor
     * obtaining function, which is a member of the nesting class,
     * constructing it.
     */
    Compare_curve_end_y_at_x_2(const Traits * traits) : m_traits(traits) {}

    //! Allow its functor obtaining function calling the private constructor.
    friend class Td_traits<Traits_base, Arrangement_on_surface_2>;

  public:

    /*!
     * Return the location of the given curve end with respect to the input
     *  Halfedge_const_handle.
     * \param ce1 The curve end.
     * \param he  The Halfedge_const_handle.
     * \pre ce1 is in the x-range of he.
     * \return SMALLER if y(p) < cv(x(p)), i.e. the point is below the curve;
     *         LARGER if y(p) > cv(x(p)), i.e. the point is above the curve;
     *         EQUAL if p lies on the curve.
     */
    Comparison_result operator() (const Curve_end& ce1,
                                  Halfedge_const_handle  he) const
    {
      CGAL_precondition_code(Halfedge_const_handle invalid_he);
      CGAL_precondition(he != invalid_he);
      return operator()(ce1,he->curve());
    }

    /*!
     * Return the location of the given curve end with respect to the input cv.
     * \param ce1 The curve end.
     * \param cv  The X_monotone_curve_2.
     * \pre ce1 is in the x-range of cv.
     * \return SMALLER if y(p) < cv(x(p)), i.e. the point is below the curve;
     *         LARGER if y(p) > cv(x(p)), i.e. the point is above the curve;
     *         EQUAL if p lies on the curve.
     */
    Comparison_result operator() (const Curve_end& ce1,
                                  const X_monotone_curve_2&  cv2) const
    {
      //precondition: ce1 is in the x-range of cv2
      CGAL_precondition (
        (m_traits->compare_curve_end_x_2_object()
                    (ce1, Curve_end(cv2, ARR_MIN_END)) != SMALLER)
           &&
        (m_traits->compare_curve_end_x_2_object()
                    (ce1, Curve_end(cv2, ARR_MAX_END)) != LARGER));

      //get the curve end parameter space in x & y
      Arr_parameter_space ce1_x_prm_spc =
               m_traits->parameter_space_in_x_2_object()(ce1.cv(), ce1.ce());

      Arr_parameter_space ce1_y_prm_spc =
               m_traits->parameter_space_in_y_2_object()(ce1.cv(), ce1.ce());


      if (ce1_x_prm_spc != ARR_INTERIOR)
      {
        //assuming that the edge end is on the same boundary according to
        // the precondition.
        //comparing the curve that contains the given
        //  edge end  and the curve cv2
        return m_traits->compare_y_near_boundary_2_object()
                          (ce1.cv(), cv2, ce1.ce());
      }

      //if ce1_x_prm_spc == ARR_INTERIOR
      if (ce1_y_prm_spc == ARR_INTERIOR)
      {
        //ce1 is interior
        return m_traits->compare_y_at_x_2_object()
                         (((ce1.ce() == ARR_MIN_END) ?
                           m_traits->construct_min_vertex_2_object()(ce1.cv()) :
                           m_traits->construct_max_vertex_2_object()(ce1.cv()) ),
                           cv2);
      }

      //ce1 is an end point of a curve with a vertical asymptote.

      //if the other curve is also vertical or has a vertical asymptote
      //  at the x value of ep

      if ( ((m_traits->parameter_space_in_x_2_object()
                         (cv2, ARR_MIN_END) == ARR_INTERIOR) &&
            (m_traits->parameter_space_in_y_2_object()
                         (cv2, ARR_MIN_END) == ce1_y_prm_spc) &&
            (m_traits->compare_curve_end_x_2_object()
                         (ce1, Curve_end(cv2, ARR_MIN_END)) == EQUAL)) ||
           ((m_traits->parameter_space_in_x_2_object()
                         (cv2, ARR_MAX_END) == ARR_INTERIOR) &&
            (m_traits->parameter_space_in_y_2_object()
                         (cv2, ARR_MAX_END) == ce1_y_prm_spc) &&
            (m_traits->compare_curve_end_x_2_object()
                         (ce1, Curve_end(cv2, ARR_MAX_END)) == EQUAL))  )
      {
        return EQUAL;
      }
      if (ce1_y_prm_spc == ARR_TOP_BOUNDARY)
        return LARGER;
      else //if ce1_y_prm_spc == ARR_BOTTOM_BOUNDARY
        return SMALLER;


    }

  };

  /*! Obtain a Compare_y_at_x_2 functor object. */
  Compare_curve_end_y_at_x_2 compare_curve_end_y_at_x_2_object () const
  {
    return Compare_curve_end_y_at_x_2(this);
  }



  class Equal_curve_end_2
  {
  protected:
    typedef Td_traits<Traits_base, Arrangement_on_surface_2>  Traits;

    /*! The traits (in case it has state) */
    const Traits* m_traits;
    const Traits_base* m_traits_base; //MICHAL: rational-upd

    /*! Constructor
     * \param traits the traits (in case it has state)
     * The constructor is declared private to allow only the functor
     * obtaining function, which is a member of the nesting class,
     * constructing it.
     */
    //Equal_curve_end_2(const Traits* traits) : m_traits(traits) {}//MICHAL: rational-upd
    Equal_curve_end_2(const Traits* traits) : m_traits(traits), m_traits_base(traits) {}

    //! Allow its functor obtaining function calling the private constructor.
    friend class Td_traits<Traits_base, Arrangement_on_surface_2>;

  public:

    bool operator() (const Curve_end& ce1,
                     const Curve_end& ce2) const
    {
      //Kernel kernel; //MICHAL: rational-upd

      bool is_ce1_interior =
              ((m_traits->parameter_space_in_x_2_object()(ce1.cv(),ce1.ce())
                                              == ARR_INTERIOR)      &&
               (m_traits->parameter_space_in_y_2_object()(ce1.cv(),ce1.ce())
                                              == ARR_INTERIOR));
      bool is_ce2_interior =
              ((m_traits->parameter_space_in_x_2_object()(ce2.cv(),ce2.ce())
                                              == ARR_INTERIOR)      &&
               (m_traits->parameter_space_in_y_2_object()(ce2.cv(),ce2.ce())
                                              == ARR_INTERIOR));

      if (is_ce1_interior && is_ce2_interior) //both edge-ends are interior
  {
        return m_traits_base->equal_2_object()
                  ( ((ce1.ce() == ARR_MIN_END) ?
                       m_traits->construct_min_vertex_2_object()(ce1.cv()) :
                       m_traits->construct_max_vertex_2_object()(ce1.cv())  ),
                    ((ce2.ce() == ARR_MIN_END) ?
                       m_traits->construct_min_vertex_2_object()(ce2.cv()) :
                       m_traits->construct_max_vertex_2_object()(ce2.cv())  ));
    }


      //at least one of the edge ends is on the parameter space boundaries

      //if not both are on the boundaries return false
      if (is_ce1_interior || is_ce2_interior)
        return false;

      //both are on the boundaries - so compare the edge ends
      return ( m_traits->compare_curve_end_xy_2_object()(ce1,ce2) == EQUAL);
    }

    bool operator() (const Point& p1,
                     const Point& p2) const
    {
      return m_traits_base->equal_2_object()(p1, p2);
    }

    bool operator() (const Curve_end& ce,
                     const Point& p) const
    {
      return operator()(p, ce);
    }

    bool operator() (const Point& p,
                     const Curve_end& ce) const
    {
      bool is_ce_interior =
              ((m_traits->parameter_space_in_x_2_object()(ce.cv(),ce.ce())
                                              == ARR_INTERIOR)      &&
               (m_traits->parameter_space_in_y_2_object()(ce.cv(),ce.ce())
                                              == ARR_INTERIOR));

      //if ce is on the parameter space boundaries - return false
      // since p is interior
      if (!is_ce_interior)
        return false;

      //else - if ce is interior
      return m_traits_base->equal_2_object()
             ( p,
               ((ce.ce() == ARR_MIN_END) ?
                  m_traits->construct_min_vertex_2_object()(ce.cv()) :
                  m_traits->construct_max_vertex_2_object()(ce.cv())  ));
    }

  };

  /*! Obtain an Equal_curve_end_2 functor object. */
  Equal_curve_end_2 equal_curve_end_2_object () const
  {
    return Equal_curve_end_2(this);
  }

  /*! A functor that compares the coordinates of two edge ends */
  class Compare_curve_end_xy_2
  {
  protected:
    typedef Td_traits<Traits_base, Arrangement_on_surface_2>  Traits;

    /*! The traits (in case it has state) */
    const Traits* m_traits;

    /*! Constructor
     * \param traits the traits (in case it has state)
     * The constructor is declared private to allow only the functor
     * obtaining function, which is a member of the nesting class,
     * constructing it.
     */
    Compare_curve_end_xy_2(const Traits* traits) : m_traits(traits) {}

    //! Allow its functor obtaining function calling the private constructor.
    friend class Td_traits<Traits_base, Arrangement_on_surface_2>;

  public:
    /*!
     * Compare two edge ends lexigoraphically: by x, then by y.
     * \param cv1, cv1_end The first cv end.
     * \param cv2, cv2_end The second cv end.
     * \return LARGER if x(cv1-end) > x(cv2-end),
     *             or if x(cv1-end) = x(cv2-end) and y(cv1-end) > y(cv2-end);
     *         SMALLER if x(cv1-end) < x(cv2-end),
     *             or if x(cv1-end) = x(cv2-end) and y(cv1-end) < y(cv2-end);
     *         EQUAL if the two cv ends are equal.
     */
    Comparison_result operator() (const Curve_end& ce1,
                                  const Curve_end& ce2) const
    {
      Comparison_result res;

      bool is_ce1_interior =
              ((m_traits->parameter_space_in_x_2_object()(ce1.cv(),ce1.ce())
                                              == ARR_INTERIOR)       &&
               (m_traits->parameter_space_in_y_2_object()(ce1.cv(),ce1.ce())
                                              == ARR_INTERIOR));
      bool is_ce2_interior =
              ((m_traits->parameter_space_in_x_2_object()(ce2.cv(),ce2.ce())
                                              == ARR_INTERIOR)       &&
               (m_traits->parameter_space_in_y_2_object()(ce2.cv(),ce2.ce())
                                              == ARR_INTERIOR));

      bool is_ce1_vertical =
              ((m_traits->parameter_space_in_x_2_object()(ce1.cv(),ce1.ce())
                                              == ARR_INTERIOR)       &&
               (m_traits->parameter_space_in_y_2_object()(ce1.cv(),ce1.ce())
                                              != ARR_INTERIOR));
      bool is_ce2_vertical =
              ((m_traits->parameter_space_in_x_2_object()(ce2.cv(),ce2.ce())
                                              == ARR_INTERIOR)       &&
               (m_traits->parameter_space_in_y_2_object()(ce2.cv(),ce2.ce())
                                              != ARR_INTERIOR));

      //if the edge ends are parameter space interior on both x & y
      if ( is_ce1_interior && is_ce2_interior )
      {
        return m_traits->compare_xy_2_object()
                  ( ((ce1.ce() == ARR_MIN_END) ?
                      m_traits->construct_min_vertex_2_object()(ce1.cv()) :
                      m_traits->construct_max_vertex_2_object()(ce1.cv())  ),
                    ((ce2.ce() == ARR_MIN_END) ?
                      m_traits->construct_min_vertex_2_object()(ce2.cv()) :
                      m_traits->construct_max_vertex_2_object()(ce2.cv())  ));
      }

      //at least one curve end is on the parameter space boundaries:

      //if the first curve end is interior
      if ( is_ce1_interior )
      {

        //if the second curve end is of a curve with a vertical asymptote:
        //  x prm spc is interior, y prm spc is not interior
        if ( is_ce2_vertical)
        {
          //res = m_traits->compare_x_near_boundary_2_object()
          res = m_traits->compare_x_on_boundary_2_object()
                     (((ce1.ce() == ARR_MIN_END) ?
                       m_traits->construct_min_vertex_2_object()(ce1.cv()) :
                       m_traits->construct_max_vertex_2_object()(ce1.cv())  ),
                      ce2.cv(), ce2.ce());

          if (res != EQUAL)
            return res;
          else
            return (m_traits->parameter_space_in_y_2_object()
                   (ce2.cv(),ce2.ce()) == ARR_TOP_BOUNDARY) ? SMALLER : LARGER;
        }
        else //the second curve end is of an unbounded cv which is not vertical
        {
          //we compare an interior curve end to a curve end on the left/right
          // boundaries. the comparison is simply by the x-coord
          return (ce2.ce() == ARR_MIN_END) ? LARGER : SMALLER;
        }

      }

      //if the second curve end is interior
      if ( is_ce2_interior )
      {
         //if the first curve end is of a vertical line:
        //  x prm spc is interior, y prm spc is not interior
        if ( is_ce1_vertical )
        {
          //res = m_traits->compare_x_near_boundary_2_object()
          res = m_traits->compare_x_on_boundary_2_object()
                     ((( ce2.ce() == ARR_MIN_END) ?
                       m_traits->construct_min_vertex_2_object()( ce2.cv()) :
                       m_traits->construct_max_vertex_2_object()( ce2.cv())  ),
                       ce1.cv(),  ce1.ce());
          //need to return the opposite because the function recieved
          // the curve ends in a reverse order
          if (res != EQUAL)
            return (res == SMALLER) ? LARGER : SMALLER;
          else
            return (m_traits->parameter_space_in_y_2_object()
                        (ce1.cv(),ce1.ce()) ==  ARR_TOP_BOUNDARY) ? LARGER : SMALLER;
        }
        else //the first curve end is of an unbounded cv which is not vertical
        {
          //we compare an interior curve end to an curve end on the left/right
          // boundaries. the comparison is simply by the x-coord
          return (ce1.ce() == ARR_MIN_END) ? SMALLER : LARGER;
        }

      }

      //both curve ends are not interior

      //if both curve ends are of unbounded curves with a vertical asymptote
      if ( is_ce1_vertical && is_ce2_vertical )
      {
        Comparison_result res = m_traits->compare_x_on_boundary_2_object()
                                            (ce1.cv(),ce1.ce(),
                                             ce2.cv(),ce2.ce());

        if (res != EQUAL)
          return res;

        //res == EQUAL
        //if equal - need to compare near boundary

        Arr_parameter_space ce1_y_prm_spc =
          m_traits->parameter_space_in_y_2_object()(ce1.cv(),ce1.ce()) ;
        Arr_parameter_space ce2_y_prm_spc =
          m_traits->parameter_space_in_y_2_object()(ce2.cv(),ce2.ce()) ;

        //if param space in y is not the same (one is top and one is bottom)
        //  the bottom is smaller than the top
        if (ce1_y_prm_spc != ce2_y_prm_spc)
          return (ce1_y_prm_spc == ARR_BOTTOM_BOUNDARY) ? SMALLER : LARGER;

        //if the Curve end is not the same, the one with the MAX is smaller
        if (ce1.ce() != ce2.ce())
          return (ce1.ce() == ARR_MIN_END) ? LARGER : SMALLER;

        //both have the same Curve end
        return (m_traits->compare_x_near_boundary_2_object()
                (ce1.cv(),ce2.cv(),ce2.ce()));
      }

      //if only the first curve end is of a curve with a vertical asymptote
      if ( is_ce1_vertical )
      {
        return (ce2.ce() == ARR_MIN_END) ? LARGER : SMALLER;
      }
      //if only the second curve end is of a curve with a vertical asymptote
      if ( is_ce2_vertical )
      {
        return (ce1.ce() == ARR_MIN_END) ? SMALLER : LARGER;
      }

      //both curve ends are not of curves with a vertical asymptote:

      //if not both on left or both on right boundaries
      if (ce1.ce() != ce2.ce())
      {
        return (ce1.ce() == ARR_MIN_END) ? SMALLER : LARGER;
      }

      //both on the same boundary, need to compare the y near the boundary
      //  (ce1.ce() == ce2.ce())
      return m_traits->compare_y_near_boundary_2_object()
                            (ce1.cv(), ce2.cv(), ce1.ce());
    }

    /*!
     * Compare a point and a curve end lexigoraphically: by x, then by y.
     * \param cv1, cv1_end The first cv end.
     * \param cv2, cv2_end The second cv end.
     * \return LARGER if x(p) > x(cv2-end),
     *             or if x(p) = x(cv2-end) and y(p) > y(cv2-end);
     *         SMALLER if x(p) < x(cv2-end),
     *             or if x(p) = x(cv2-end) and y(p) < y(cv2-end);
     *         EQUAL if the point and the cv end are equal.
     */
    Comparison_result operator() (const Point& p,
                                  const Curve_end& ce) const
    {
      Comparison_result res;

      bool is_ce_interior =
              ((m_traits->parameter_space_in_x_2_object()(ce.cv(),ce.ce())
                                              == ARR_INTERIOR)       &&
               (m_traits->parameter_space_in_y_2_object()(ce.cv(),ce.ce())
                                              == ARR_INTERIOR));

      bool is_ce_vertical =
              ((m_traits->parameter_space_in_x_2_object()(ce.cv(),ce.ce())
                                              == ARR_INTERIOR)       &&
               (m_traits->parameter_space_in_y_2_object()(ce.cv(),ce.ce())
                                              != ARR_INTERIOR));

      //if the edge end is parameter space interior on both x & y
      if ( is_ce_interior)
      {
        return m_traits->compare_xy_2_object()
                  ( p,
                    ((ce.ce() == ARR_MIN_END) ?
                      m_traits->construct_min_vertex_2_object()(ce.cv()) :
                      m_traits->construct_max_vertex_2_object()(ce.cv())  ));
      }

      // edge end is on the parameter space boundaries:

      //if edge end is of a vertical line:
      //  x prm spc is interior, y prm spc is not interior
      if ( is_ce_vertical)
      {
        res = m_traits->compare_x_on_boundary_2_object()
                           (p, ce.cv(), ce.ce());

        if (res != EQUAL)
          return res;
        else
          return (m_traits->parameter_space_in_y_2_object()
                    (ce.cv(), ce.ce()) == ARR_TOP_BOUNDARY) ? SMALLER : LARGER;
      }
      else //edge end is of an unbounded cv which is not vertical
      {
          //we compare an interior point to an edge end on the left/right
          // boundaries. the comparison is simply by the x-coord
          return (ce.ce() == ARR_MIN_END) ? LARGER : SMALLER;
      }
    }

    Comparison_result operator() (const Curve_end& ce,
                                  const Point& p) const
    {
      Comparison_result res = operator()(p,ce);
      if (res == EQUAL)
        return res;
      return (res == SMALLER) ? LARGER : SMALLER;
    }


    Comparison_result operator() (const Point& p1,
                                  const Point& p2) const
    {
      return m_traits->compare_xy_2_object()(p1,p2);
    }
  };

  /*! Obtain a Compare_curve_end_xy_2 functor object. */
  Compare_curve_end_xy_2 compare_curve_end_xy_2_object () const
  {
    return Compare_curve_end_xy_2(this);
  }




  // Td_traits class ctors and dtor

  Td_traits(const Traits_base& t) : Traits_base(t)
  { }

  Td_traits()
  { }

  ~Td_traits(void)
  {
  }

public:
  /*
    note:
    The traits assume that the trapezoid is active,non empty,
    and planar, that is no two curves intersect in non degenerate curve.
  */

  /* returns true if bottom halfedges of input are the same */
  inline bool is_trpz_bottom_equal(Td_map_item& left_item,
					                         Td_map_item& right_item) const
  {
    CGAL_precondition(is_active(left_item) && is_active(right_item));
    CGAL_precondition(is_td_trapezoid(left_item) && is_td_trapezoid(right_item));

    Td_active_trapezoid left (boost::get<Td_active_trapezoid>(left_item));
    Td_active_trapezoid right(boost::get<Td_active_trapezoid>(right_item));

    if (left.is_on_bottom_boundary())
      return (right.is_on_bottom_boundary());

    if (right.is_on_bottom_boundary())
      return (false);

    return (left.bottom() == right.bottom() ||
            left.bottom()->twin() == right.bottom());
  }

  /* returns true if top halfedges of input are the same */
  inline bool is_trpz_top_equal(Td_map_item& left_item,
					                      Td_map_item& right_item) const
  {
    CGAL_precondition(is_active(left_item) && is_active(right_item));
    CGAL_precondition(is_td_trapezoid(left_item) && is_td_trapezoid(right_item));

    Td_active_trapezoid left (boost::get<Td_active_trapezoid>(left_item));
    Td_active_trapezoid right(boost::get<Td_active_trapezoid>(right_item));

    if (left.is_on_top_boundary())
      return (right.is_on_top_boundary());

    if (right.is_on_top_boundary())
      return (false);

    return (left.top() == right.top() || left.top()->twin() == right.top());
  }

  /* returns true if bottom halfedges of input are the same */
  inline bool is_trapezoids_bottom_equal(const Td_active_trapezoid& left,
					                               const Td_active_trapezoid& right) const
  {
    if (left.is_on_bottom_boundary())
      return (right.is_on_bottom_boundary());

    if (right.is_on_bottom_boundary())
      return (false);

    return (left.bottom() == right.bottom() ||
            left.bottom()->twin() == right.bottom());
  }

  /* returns true if top halfedges of input are the same */
  inline bool is_trapezoids_top_equal(const Td_active_trapezoid& left,
					                            const Td_active_trapezoid& right) const
  {
    if (left.is_on_top_boundary())
      return (right.is_on_top_boundary());

    if (right.is_on_top_boundary())
      return (false);

    return (left.top() == right.top() || left.top()->twin() == right.top());
  }

  //returns true if the trapezoid is a curve
  bool is_empty_item(const Td_map_item& tr) const
  {
    return (tr.which() == 0);
  }

  //returns true if the trapezoid is a point or a curve
  bool is_trapezoid(const Td_map_item& tr) const
  {
    switch (tr.which())
    {
    case TD_ACTIVE_TRAPEZOID:
    case TD_INACTIVE_TRAPEZOID:
      return true;
    default:
      return false;
    }
  }

  //returns true if the map item is a vertex
  bool is_td_vertex(const Td_map_item& tr) const
  {
    switch (tr.which())
    {
    case TD_ACTIVE_VERTEX:
    case TD_ACTIVE_FICTITIOUS_VERTEX:
    case TD_INACTIVE_VERTEX:
    case TD_INACTIVE_FICTITIOUS_VERTEX:
      return true;
    default:
      return false;
    }
  }

  //returns true if the map item is an edge
  bool is_td_edge(const Td_map_item& tr) const
  {
    switch (tr.which())
    {
    case TD_ACTIVE_EDGE:
    case TD_INACTIVE_EDGE:
      return true;
    default:
      return false;
    }
  }

  //returns true if the map item is an edge
  bool is_td_trapezoid(const Td_map_item& tr) const
  {
    switch (tr.which())
    {
    case TD_ACTIVE_TRAPEZOID:
    case TD_INACTIVE_TRAPEZOID:
      return true;
    default:
      return false;
    }
  }

  //returns true if the trapezoid is a curve
  bool is_fictitious_vertex(const Td_map_item& tr) const
  {
    switch (tr.which())
    {
    case TD_ACTIVE_FICTITIOUS_VERTEX:
    case TD_INACTIVE_FICTITIOUS_VERTEX:
      return true;
    default:
      return false;
    }
  }

  //returns true if the trapezoid is a curve
  bool is_active(const Td_map_item& tr) const
  {
    switch (tr.which())
    {
      case TD_ACTIVE_TRAPEZOID:
      case TD_ACTIVE_EDGE:
      case TD_ACTIVE_VERTEX:
      case TD_ACTIVE_FICTITIOUS_VERTEX:
        return true;
    default:
      return false;
    }
  }

  //returns true if the trapezoid is vertical
  bool is_vertical(Td_map_item& item) const
  {
    CGAL_precondition(is_td_edge(item));
    CGAL_precondition(is_active(item));
    //MICHAL: assumes item is of active edge item - also fails in case of a vertical asymptote
    //MICHAL: check when this is used exactly
    Td_active_edge& e (boost::get<Td_active_edge>(item));
    Halfedge_const_handle he = e.halfedge();
    return (this->compare_curve_end_x_2_object()
               (Curve_end(he,ARR_MIN_END), Curve_end(he,ARR_MAX_END))== EQUAL);
  }

  /* returns whether given edge end is inside the given trapezoid using
    lexicographic order */
  bool is_inside  (Td_map_item& item, const Curve_end& ce) const
  {
    CGAL_precondition( is_active(item) );
    CGAL_precondition( is_td_trapezoid(item) );
    Td_active_trapezoid tr (boost::get<Td_active_trapezoid>(item));

    return
      ( tr.is_on_left_boundary() ||
          (compare_curve_end_xy_2_object()
                    (vtx_to_ce(tr.left()),ce) == SMALLER) )  &&
       ( tr.is_on_right_boundary() ||
          (compare_curve_end_xy_2_object()
                    (vtx_to_ce(tr.right()),ce) == LARGER) )  &&
       ( tr.is_on_bottom_boundary() ||
          (compare_curve_end_y_at_x_2_object()(ce, tr.bottom()) == LARGER) ) &&
       ( tr.is_on_top_boundary() ||
          (compare_curve_end_y_at_x_2_object()(ce, tr.top()) == SMALLER) );
  }

  /*! returns true if the end point is inside the closure of the trapezoid
      (inlcude all boundaries) */
  bool is_in_closure  (const Td_active_trapezoid& tr, const Curve_end& ce ) const
  {
    // test left and right sides
    if ((tr.is_on_left_boundary()   ||
         (compare_curve_end_xy_2_object()
                   (ce,vtx_to_ce(tr.left())) != SMALLER))  &&
        (tr.is_on_right_boundary()  ||
         (compare_curve_end_xy_2_object()
                   (ce,vtx_to_ce(tr.right())) != LARGER))  )
    {
      // test bottom side
      if (!tr.is_on_bottom_boundary() &&
          compare_curve_end_y_at_x_2_object()(ce,tr.bottom()) == SMALLER )
      {
        return false;
      }

      // test top side
      if (!tr.is_on_top_boundary() &&
	        compare_curve_end_y_at_x_2_object()(ce,tr.top()) == LARGER)
      {
        return false;
      }

      return true;
    }
    return false;
  }
  /*! returns true if the end point is inside the closure of the trapezoid
      (inlcude all boundaries) */
  bool is_in_closure (const Td_active_edge& e, const Curve_end& ce ) const
  {
    // test left and right sides
    if (compare_curve_end_xy_2_object()(ce,Curve_end(e.halfedge(),ARR_MIN_END)) == SMALLER)
      return false;
    if (compare_curve_end_xy_2_object()(ce,Curve_end(e.halfedge(),ARR_MAX_END)) == LARGER)
      return false;
    return true;
  }


  Curve_end vtx_to_ce(Vertex_const_handle v) const
  {
    //the circulator is of incoming halfedges
    Halfedge_around_vertex_const_circulator he = v->incident_halfedges();
    //if the vertex is associated with a point on the bounded coords,
    // we can take any incident halfedge. o/w if the vertex lies at infinity,
    //  it has 2 fictitious incident halfedges
    if (v->is_at_open_boundary() && he->source()->is_at_open_boundary()) ++he;
    if (v->is_at_open_boundary() && he->source()->is_at_open_boundary()) ++he;

    return Curve_end(he->curve(),
                     (he->direction() == ARR_RIGHT_TO_LEFT)?
                      ARR_MIN_END : ARR_MAX_END);
  }

public:

<<<<<<< HEAD
  static Vertex_const_handle empty_vtx_handle() {
    CGAL_STATIC_THREAD_LOCAL_VARIABLE_0(Vertex_const_handle, m_empty_vtx_handle);
    return m_empty_vtx_handle;
  }

  static Halfedge_const_handle empty_he_handle() {
    CGAL_STATIC_THREAD_LOCAL_VARIABLE_0(Halfedge_const_handle, m_empty_he_handle);
    return m_empty_he_handle;
  }

=======
  static Vertex_const_handle empty_vtx_handle() { return m_empty_vtx_handle; }
  static Halfedge_const_handle empty_he_handle() { return m_empty_he_handle; }

private:

  static Vertex_const_handle m_empty_vtx_handle;
  static Halfedge_const_handle m_empty_he_handle;

>>>>>>> f9d113d7
};

} //namespace CGAL


#endif<|MERGE_RESOLUTION|>--- conflicted
+++ resolved
@@ -1144,7 +1144,6 @@
 
 public:
 
-<<<<<<< HEAD
   static Vertex_const_handle empty_vtx_handle() {
     CGAL_STATIC_THREAD_LOCAL_VARIABLE_0(Vertex_const_handle, m_empty_vtx_handle);
     return m_empty_vtx_handle;
@@ -1155,16 +1154,6 @@
     return m_empty_he_handle;
   }
 
-=======
-  static Vertex_const_handle empty_vtx_handle() { return m_empty_vtx_handle; }
-  static Halfedge_const_handle empty_he_handle() { return m_empty_he_handle; }
-
-private:
-
-  static Vertex_const_handle m_empty_vtx_handle;
-  static Halfedge_const_handle m_empty_he_handle;
-
->>>>>>> f9d113d7
 };
 
 } //namespace CGAL
