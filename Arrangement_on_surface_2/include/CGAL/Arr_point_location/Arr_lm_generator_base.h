// Copyright (c) 2007,2008,2009,2010,2011 Tel-Aviv University (Israel).
// All rights reserved.
//
// This file is part of CGAL (www.cgal.org).
// You can redistribute it and/or modify it under the terms of the GNU
// General Public License as published by the Free Software Foundation,
// either version 3 of the License, or (at your option) any later version.
//
// Licensees holding a valid commercial license may use this file in
// accordance with the commercial license agreement provided with the software.
//
// This file is provided AS IS with NO WARRANTY OF ANY KIND, INCLUDING THE
// WARRANTY OF DESIGN, MERCHANTABILITY AND FITNESS FOR A PARTICULAR PURPOSE.
//
// $URL$
// $Id$
// 
// Author(s)     : Idit Haran   <haranidi@post.tau.ac.il>
//                 Ron Wein     <wein@post.tau.ac.il>

#ifndef CGAL_ARR_LANDMARKS_GENERATOR_H
#define CGAL_ARR_LANDMARKS_GENERATOR_H

/*! \file
* Definition of the Arr_landmarks_generator_base<Arrangement> template.
*/
#include <CGAL/Arr_point_location_result.h>
#include <CGAL/Arr_observer.h>
#include <CGAL/Arrangement_2/Arr_traits_adaptor_2.h>
#include <CGAL/Arr_point_location/Arr_lm_nearest_neighbor.h>
#include <CGAL/Arr_batched_point_location.h>

#include <list>
#include <algorithm>
#include <vector>

namespace CGAL {

/*! \class Arr_landmarks_generator_base
* A pure virtual class that handles the changes in a the arrangement in a generic
* manner(i.e., it rebuilds the search structure for whenever a small change takes
* place in the arrangement). It serves as a base class for some of the generator
* classes.
* The classes that inherite from it must implement at least one virtual 
* function called "void _create_point_list(Point_list &)" which 
* actually creates the list of landmarks.
*/
template <typename Arrangement_,
          typename Nearest_neighbor_ =
            Arr_landmarks_nearest_neighbor <Arrangement_> >
class Arr_landmarks_generator_base : public Arr_observer <Arrangement_> {
public:
  typedef Arrangement_                                  Arrangement_2;
  typedef Nearest_neighbor_                             Nearest_neighbor;

  typedef typename Arrangement_2::Geometry_traits_2     Geometry_traits_2;
  typedef typename Arrangement_2::Vertex_const_handle   Vertex_const_handle;
  typedef typename Arrangement_2::Halfedge_const_handle Halfedge_const_handle;
  typedef typename Arrangement_2::Face_const_handle     Face_const_handle;
  typedef typename Arrangement_2::Vertex_handle         Vertex_handle;
  typedef typename Arrangement_2::Halfedge_handle       Halfedge_handle;
  typedef typename Arrangement_2::Face_handle           Face_handle;
  typedef typename Arrangement_2::Vertex_const_iterator Vertex_const_iterator;
  typedef typename Arrangement_2::Ccb_halfedge_circulator 
                                                        Ccb_halfedge_circulator;

  typedef typename Arrangement_2::Point_2               Point_2;
  typedef typename Arrangement_2::X_monotone_curve_2    X_monotone_curve_2;

  typedef typename Nearest_neighbor::NN_Point_2         NN_Point_2;
  typedef std::list<NN_Point_2>                         NN_Points_set;

  typedef std::vector<Point_2>                          Points_set;

  typedef Arr_point_location_result<Arrangement_2>      PL_result;
  typedef typename PL_result::Type                      PL_result_type;

  typedef std::pair<Point_2, PL_result_type>            PL_pair;
  typedef std::vector<PL_pair>                          Pairs_set;
  typedef typename std::vector<PL_pair>::iterator       Pairs_iterator;

private:
  typedef Arr_landmarks_generator_base<Arrangement_2, Nearest_neighbor>
                                                        Self;

protected:
  typedef Arr_traits_basic_adaptor_2<Geometry_traits_2> Traits_adaptor_2;

  // Data members:
  const Traits_adaptor_2*  m_traits;  // The associated traits object.
  Nearest_neighbor         nn;      // The associated nearest neighbor object.
  bool                     ignore_notifications;
  bool                     updated;
  int                      num_small_not_updated_changes;

  template<typename T>
  PL_result_type pl_result_return(T t) { return PL_result()(t); }
  inline PL_result_type pl_result_return() { return PL_result()(); }
  
public: 
  bool is_empty() const { return nn.is_empty(); }

private:
  /*! Copy constructor - not supported. */
  Arr_landmarks_generator_base(const Self&);

  /*! Assignment operator - not supported. */
  Self& operator= (const Self&);

public:
  /*! Constructor. */
  Arr_landmarks_generator_base(const Arrangement_2& arr) :
    Arr_observer<Arrangement_2> (const_cast<Arrangement_2&>(arr)),
    ignore_notifications(false),
    updated(false),
    num_small_not_updated_changes(0)
  {
    m_traits = static_cast<const Traits_adaptor_2*>(arr.geometry_traits());
    // One needs to call build_landmark_set() in the constructor of any
    // inherited class.
  }

  /*!
   * Creates the landmarks set (choosing the landmarks) ,
   * and saving them in the nearest-neighbor search structure.
   */
  virtual void build_landmark_set()
  {
    // Create the landmark points.
    NN_Points_set     nn_points; 

    _create_nn_points_set(nn_points);

    // Update the search structure.
    nn.clear();
    nn.init(nn_points.begin(), nn_points.end());

    num_small_not_updated_changes = 0;
    updated = true;
  }

  /*!
   * clear the set of landmarks.
   */
  virtual void clear_landmark_set()
  {
    nn.clear();
    num_small_not_updated_changes = 0;
    updated = false;
  }

  /*!
   * Get the nearest neighbor (landmark) to the given point.
   * \param p The query point.
   * \param obj Output: The location of the nearest landmark point in the
   *                    arrangement (a vertex, halfedge, or face handle).
   * \return The nearest landmark point.
   */
<<<<<<< HEAD
  virtual Point_2 closest_landmark (const Point_2& p, Object &obj)
=======
  virtual Point_2 closest_landmark(Point_2 p, PL_result_type& obj)
>>>>>>> d1c531a1
  {
    CGAL_assertion(updated);
    return (nn.find_nearest_neighbor(p, obj));
  }

  /// \name Overloaded observer functions on global changes.
  //@{

  /*! 
   * Notification before the arrangement is assigned with another
   * arrangement.
   * \param arr The arrangement to be copied.
   */
  virtual void before_assign(const Arrangement_2& arr)
  {
    this->clear_landmark_set();
    m_traits = static_cast<const Traits_adaptor_2*> (arr.geometry_traits());
    ignore_notifications = true;
  }

  /*!
   * Notification after the arrangement has been assigned with another
   * arrangement.
   */
  virtual void after_assign ()
  { 
    this->build_landmark_set();
    ignore_notifications = false;
  }

  /*! 
   * Notification before the observer is attached to an arrangement.
   * \param arr The arrangement we are about to attach the observer to.
   */
  virtual void before_attach(const Arrangement_2& arr)
  {
    this->clear_landmark_set();
    m_traits = static_cast<const Traits_adaptor_2*> (arr.geometry_traits());
    ignore_notifications = true;
  }

  /*!
   * Notification after the observer has been attached to an arrangement.
   */
  virtual void after_attach ()
  {
    this->build_landmark_set();
    ignore_notifications = false;
  }

  /*! 
   * Notification before the observer is detached from the arrangement.
   */
  virtual void before_detach()
  {
    this->clear_landmark_set();
  }

  /*!
   * Notification after the arrangement is cleared.
   * \param u A handle to the unbounded face.
   */
  virtual void after_clear()
  { 
    this->clear_landmark_set();
    this->build_landmark_set();
  }

  /*! Notification before a global operation modifies the arrangement. */
  virtual void before_global_change()
  {
    this->clear_landmark_set();
    ignore_notifications = true;
  }

  /*! Notification after a global operation is completed. */
  virtual void after_global_change()
  {
    this->build_landmark_set();
    ignore_notifications = false;
  }
  //@}

  /// \name Overloaded observer functions on local changes.
  //@{

  /*! Notification after the creation of a new vertex. */
  virtual void after_create_vertex(Vertex_handle)
  {
    this->_handle_local_change_notification();
  }

  /*! Notification after the creation of a new edge. */
  virtual void after_create_edge (Halfedge_handle)
  { this->_handle_local_change_notification(); }

  /*! Notification after an edge was split. */
  virtual void after_split_edge(Halfedge_handle, Halfedge_handle)
  { this->_handle_local_change_notification(); }

  /*! Notification after a face was split. */
  virtual void after_split_face(Face_handle, Face_handle, bool)
  { this->_handle_local_change_notification(); }

  /*! Notification after an outer CCB was split.*/
  virtual void after_split_outer_ccb(Face_handle,
                                      Ccb_halfedge_circulator,
                                      Ccb_halfedge_circulator)
  { this->_handle_local_change_notification(); }

  /*! Notification after an inner CCB was split. */
  virtual void after_split_inner_ccb(Face_handle,
                                      Ccb_halfedge_circulator,
                                      Ccb_halfedge_circulator)
  { this->_handle_local_change_notification(); }

  /*! Notification after an outer CCB was added to a face. */
  virtual void after_add_outer_ccb(Ccb_halfedge_circulator)
  {
    this->_handle_local_change_notification();
  }

  /*! Notification after an inner CCB was created inside a face. */
  virtual void after_add_inner_ccb(Ccb_halfedge_circulator)
  { this->_handle_local_change_notification(); }

  /*! Notification after an isolated vertex was created inside a face. */
  virtual void after_add_isolated_vertex(Vertex_handle)
  { this->_handle_local_change_notification(); }

  /*! Notification after an edge was merged. */
  virtual void after_merge_edge(Halfedge_handle)
  { this->_handle_local_change_notification(); }

  /*! Notification after a face was merged. */
  virtual void after_merge_face (Face_handle)
  { this->_handle_local_change_notification(); }

  /*! Notification after an outer CCB was merged. */
  virtual void after_merge_outer_ccb(Face_handle, Ccb_halfedge_circulator)
  { this->_handle_local_change_notification(); }

  /*! Notification after an inner CCB was merged. */
  virtual void after_merge_inner_ccb(Face_handle, Ccb_halfedge_circulator)
  { this->_handle_local_change_notification(); }

  /*! Notification after an outer CCB is moved from one face to another. */
  virtual void after_move_outer_ccb(Ccb_halfedge_circulator)
  { this->_handle_local_change_notification(); }

  /*! Notification after an inner CCB is moved from one face to another. */
  virtual void after_move_inner_ccb(Ccb_halfedge_circulator)
  { this->_handle_local_change_notification(); }

  /*! Notification after an isolated vertex is moved. */
  virtual void after_move_isolated_vertex(Vertex_handle)
  { this->_handle_local_change_notification(); }

  /*! Notificaion after the removal of a vertex. */
  virtual void after_remove_vertex()
  { this->_handle_local_change_notification(); }

  /*! Notification after the removal of an edge. */
  virtual void after_remove_edge()
  { this->_handle_local_change_notification(); }

  /*! Notificaion after the removal of an outer CCB. */
  virtual void after_remove_outer_ccb(Face_handle)
  { this->_handle_local_change_notification(); }

  /*! Notificaion after the removal of an inner CCB. */
  virtual void after_remove_inner_ccb(Face_handle)
  { this->_handle_local_change_notification(); }
  //@}

protected:
  /*! Handle a change notification. */
  void _handle_local_change_notification()
  {
    if (! ignore_notifications) {
      clear_landmark_set();
      build_landmark_set();
    }
  }

  /*!
   * This function creates the list of landmarks with their location.
   * This is a pure virtual function, and the class that inherites from 
   * this generator must implement it.
   */
  virtual void _create_points_set(Points_set &) = 0;

  virtual void _create_nn_points_set(NN_Points_set& nn_points) 
  {
    Points_set           points;
    Pairs_set            pairs;

    // Create the set of landmark points.
    _create_points_set(points);

    // Locate the landmarks in the arrangement using batched point-location
    // global function.
    locate(*(this->arrangement()), points.begin(), points.end(),
           std::back_inserter(pairs));

    // Apply a random shuffle on the points, since the batched point-location
    // returns them sorted.
    std::random_shuffle(pairs.begin(), pairs.end());

    // Insert all landmarks (paired with their current location in the
    // arrangement) into the nearest-neighbor search structure.
    Pairs_iterator   itr;

    for (itr = pairs.begin(); itr != pairs.end(); ++itr) {
      NN_Point_2  np(itr->first, itr->second); 
      nn_points.push_back(np);
    }
  }
};

} //namespace CGAL

#endif<|MERGE_RESOLUTION|>--- conflicted
+++ resolved
@@ -50,8 +50,8 @@
             Arr_landmarks_nearest_neighbor <Arrangement_> >
 class Arr_landmarks_generator_base : public Arr_observer <Arrangement_> {
 public:
-  typedef Arrangement_                                  Arrangement_2;
-  typedef Nearest_neighbor_                             Nearest_neighbor;
+  typedef Arrangement_                                Arrangement_2;
+  typedef Nearest_neighbor_                           Nearest_neighbor;
 
   typedef typename Arrangement_2::Geometry_traits_2     Geometry_traits_2;
   typedef typename Arrangement_2::Vertex_const_handle   Vertex_const_handle;
@@ -62,7 +62,7 @@
   typedef typename Arrangement_2::Face_handle           Face_handle;
   typedef typename Arrangement_2::Vertex_const_iterator Vertex_const_iterator;
   typedef typename Arrangement_2::Ccb_halfedge_circulator 
-                                                        Ccb_halfedge_circulator;
+                                                    Ccb_halfedge_circulator;
 
   typedef typename Arrangement_2::Point_2               Point_2;
   typedef typename Arrangement_2::X_monotone_curve_2    X_monotone_curve_2;
@@ -87,7 +87,7 @@
   typedef Arr_traits_basic_adaptor_2<Geometry_traits_2> Traits_adaptor_2;
 
   // Data members:
-  const Traits_adaptor_2*  m_traits;  // The associated traits object.
+  const Traits_adaptor_2  *m_traits;  // The associated traits object.
   Nearest_neighbor         nn;      // The associated nearest neighbor object.
   bool                     ignore_notifications;
   bool                     updated;
@@ -102,20 +102,20 @@
 
 private:
   /*! Copy constructor - not supported. */
-  Arr_landmarks_generator_base(const Self&);
+  Arr_landmarks_generator_base (const Self& );
 
   /*! Assignment operator - not supported. */
-  Self& operator= (const Self&);
+  Self& operator= (const Self& );
 
 public:
   /*! Constructor. */
-  Arr_landmarks_generator_base(const Arrangement_2& arr) :
-    Arr_observer<Arrangement_2> (const_cast<Arrangement_2&>(arr)),
-    ignore_notifications(false),
-    updated(false),
+  Arr_landmarks_generator_base (const Arrangement_2& arr) :
+    Arr_observer<Arrangement_2> (const_cast<Arrangement_2 &>(arr)),
+    ignore_notifications (false),
+    updated (false),
     num_small_not_updated_changes(0)
   {
-    m_traits = static_cast<const Traits_adaptor_2*>(arr.geometry_traits());
+    m_traits = static_cast<const Traits_adaptor_2*> (arr.geometry_traits());
     // One needs to call build_landmark_set() in the constructor of any
     // inherited class.
   }
@@ -124,7 +124,7 @@
    * Creates the landmarks set (choosing the landmarks) ,
    * and saving them in the nearest-neighbor search structure.
    */
-  virtual void build_landmark_set()
+  virtual void build_landmark_set ()
   {
     // Create the landmark points.
     NN_Points_set     nn_points; 
@@ -133,7 +133,7 @@
 
     // Update the search structure.
     nn.clear();
-    nn.init(nn_points.begin(), nn_points.end());
+    nn.init (nn_points.begin(), nn_points.end());
 
     num_small_not_updated_changes = 0;
     updated = true;
@@ -142,7 +142,7 @@
   /*!
    * clear the set of landmarks.
    */
-  virtual void clear_landmark_set()
+  virtual void clear_landmark_set ()
   {
     nn.clear();
     num_small_not_updated_changes = 0;
@@ -156,11 +156,7 @@
    *                    arrangement (a vertex, halfedge, or face handle).
    * \return The nearest landmark point.
    */
-<<<<<<< HEAD
-  virtual Point_2 closest_landmark (const Point_2& p, Object &obj)
-=======
   virtual Point_2 closest_landmark(Point_2 p, PL_result_type& obj)
->>>>>>> d1c531a1
   {
     CGAL_assertion(updated);
     return (nn.find_nearest_neighbor(p, obj));
@@ -174,7 +170,7 @@
    * arrangement.
    * \param arr The arrangement to be copied.
    */
-  virtual void before_assign(const Arrangement_2& arr)
+  virtual void before_assign (const Arrangement_2& arr)
   {
     this->clear_landmark_set();
     m_traits = static_cast<const Traits_adaptor_2*> (arr.geometry_traits());
@@ -195,7 +191,7 @@
    * Notification before the observer is attached to an arrangement.
    * \param arr The arrangement we are about to attach the observer to.
    */
-  virtual void before_attach(const Arrangement_2& arr)
+  virtual void before_attach (const Arrangement_2& arr)
   {
     this->clear_landmark_set();
     m_traits = static_cast<const Traits_adaptor_2*> (arr.geometry_traits());
@@ -214,7 +210,7 @@
   /*! 
    * Notification before the observer is detached from the arrangement.
    */
-  virtual void before_detach()
+  virtual void before_detach ()
   {
     this->clear_landmark_set();
   }
@@ -223,21 +219,21 @@
    * Notification after the arrangement is cleared.
    * \param u A handle to the unbounded face.
    */
-  virtual void after_clear()
+  virtual void after_clear ()
   { 
     this->clear_landmark_set();
     this->build_landmark_set();
   }
 
   /*! Notification before a global operation modifies the arrangement. */
-  virtual void before_global_change()
+  virtual void before_global_change ()
   {
     this->clear_landmark_set();
     ignore_notifications = true;
   }
 
   /*! Notification after a global operation is completed. */
-  virtual void after_global_change()
+  virtual void after_global_change ()
   {
     this->build_landmark_set();
     ignore_notifications = false;
@@ -248,13 +244,13 @@
   //@{
 
   /*! Notification after the creation of a new vertex. */
-  virtual void after_create_vertex(Vertex_handle)
+  virtual void after_create_vertex (Vertex_handle )
   {
     this->_handle_local_change_notification();
   }
 
   /*! Notification after the creation of a new edge. */
-  virtual void after_create_edge (Halfedge_handle)
+  virtual void after_create_edge (Halfedge_handle )
   { this->_handle_local_change_notification(); }
 
   /*! Notification after an edge was split. */
@@ -266,37 +262,37 @@
   { this->_handle_local_change_notification(); }
 
   /*! Notification after an outer CCB was split.*/
-  virtual void after_split_outer_ccb(Face_handle,
-                                      Ccb_halfedge_circulator,
-                                      Ccb_halfedge_circulator)
+  virtual void after_split_outer_ccb (Face_handle ,
+                                      Ccb_halfedge_circulator ,
+                                      Ccb_halfedge_circulator )
   { this->_handle_local_change_notification(); }
 
   /*! Notification after an inner CCB was split. */
-  virtual void after_split_inner_ccb(Face_handle,
-                                      Ccb_halfedge_circulator,
-                                      Ccb_halfedge_circulator)
+  virtual void after_split_inner_ccb (Face_handle ,
+                                      Ccb_halfedge_circulator ,
+                                      Ccb_halfedge_circulator )
   { this->_handle_local_change_notification(); }
 
   /*! Notification after an outer CCB was added to a face. */
-  virtual void after_add_outer_ccb(Ccb_halfedge_circulator)
+  virtual void after_add_outer_ccb (Ccb_halfedge_circulator )
   {
     this->_handle_local_change_notification();
   }
 
   /*! Notification after an inner CCB was created inside a face. */
-  virtual void after_add_inner_ccb(Ccb_halfedge_circulator)
+  virtual void after_add_inner_ccb (Ccb_halfedge_circulator )
   { this->_handle_local_change_notification(); }
 
   /*! Notification after an isolated vertex was created inside a face. */
-  virtual void after_add_isolated_vertex(Vertex_handle)
+  virtual void after_add_isolated_vertex (Vertex_handle )
   { this->_handle_local_change_notification(); }
 
   /*! Notification after an edge was merged. */
-  virtual void after_merge_edge(Halfedge_handle)
+  virtual void after_merge_edge (Halfedge_handle )
   { this->_handle_local_change_notification(); }
 
   /*! Notification after a face was merged. */
-  virtual void after_merge_face (Face_handle)
+  virtual void after_merge_face (Face_handle )
   { this->_handle_local_change_notification(); }
 
   /*! Notification after an outer CCB was merged. */
@@ -308,37 +304,37 @@
   { this->_handle_local_change_notification(); }
 
   /*! Notification after an outer CCB is moved from one face to another. */
-  virtual void after_move_outer_ccb(Ccb_halfedge_circulator)
+  virtual void after_move_outer_ccb (Ccb_halfedge_circulator )
   { this->_handle_local_change_notification(); }
 
   /*! Notification after an inner CCB is moved from one face to another. */
-  virtual void after_move_inner_ccb(Ccb_halfedge_circulator)
+  virtual void after_move_inner_ccb (Ccb_halfedge_circulator )
   { this->_handle_local_change_notification(); }
 
   /*! Notification after an isolated vertex is moved. */
-  virtual void after_move_isolated_vertex(Vertex_handle)
+  virtual void after_move_isolated_vertex (Vertex_handle )
   { this->_handle_local_change_notification(); }
 
   /*! Notificaion after the removal of a vertex. */
-  virtual void after_remove_vertex()
+  virtual void after_remove_vertex ()
   { this->_handle_local_change_notification(); }
 
   /*! Notification after the removal of an edge. */
-  virtual void after_remove_edge()
+  virtual void after_remove_edge ()
   { this->_handle_local_change_notification(); }
 
   /*! Notificaion after the removal of an outer CCB. */
-  virtual void after_remove_outer_ccb(Face_handle)
+  virtual void after_remove_outer_ccb (Face_handle )
   { this->_handle_local_change_notification(); }
 
   /*! Notificaion after the removal of an inner CCB. */
-  virtual void after_remove_inner_ccb(Face_handle)
+  virtual void after_remove_inner_ccb (Face_handle )
   { this->_handle_local_change_notification(); }
   //@}
 
 protected:
   /*! Handle a change notification. */
-  void _handle_local_change_notification()
+  void _handle_local_change_notification ()
   {
     if (! ignore_notifications) {
       clear_landmark_set();
@@ -351,9 +347,9 @@
    * This is a pure virtual function, and the class that inherites from 
    * this generator must implement it.
    */
-  virtual void _create_points_set(Points_set &) = 0;
-
-  virtual void _create_nn_points_set(NN_Points_set& nn_points) 
+  virtual void _create_points_set (Points_set &) = 0;
+
+  virtual void _create_nn_points_set (NN_Points_set &nn_points) 
   {
     Points_set           points;
     Pairs_set            pairs;
@@ -363,12 +359,12 @@
 
     // Locate the landmarks in the arrangement using batched point-location
     // global function.
-    locate(*(this->arrangement()), points.begin(), points.end(),
-           std::back_inserter(pairs));
+    locate (*(this->arrangement()), points.begin(), points.end(),
+            std::back_inserter(pairs));
 
     // Apply a random shuffle on the points, since the batched point-location
     // returns them sorted.
-    std::random_shuffle(pairs.begin(), pairs.end());
+    std::random_shuffle (pairs.begin(), pairs.end());
 
     // Insert all landmarks (paired with their current location in the
     // arrangement) into the nearest-neighbor search structure.
