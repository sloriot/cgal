--- conflicted
+++ resolved
@@ -17,8 +17,7 @@
 typedef Traits::Polynomial_2                          Polynomial;
 
 int main() {
-<<<<<<< HEAD
-  CGAL::set_pretty_mode(std::cout);             // for nice printouts.
+  CGAL::IO::set_pretty_mode(std::cout);             // for nice printouts.
 
   Traits traits;
   Arrangement arr(&traits);
@@ -59,57 +58,4 @@
 
   print_arrangement_size(arr);                // print the arrangement size
   return 0;
-}
-=======
-
-    // For nice printouts
-    CGAL::IO::set_pretty_mode(std::cout);
-
-    Arr_traits_2 arr_traits;
-
-    // Functor to create a curve from a Polynomial_2
-    Arr_traits_2::Construct_curve_2 construct_curve
-        = arr_traits.construct_curve_2_object();
-
-    Polynomial_2 x = CGAL::shift(Polynomial_2(1),1,0);
-    Polynomial_2 y = CGAL::shift(Polynomial_2(1),1,1);
-
-    Arrangement_2 arr(&arr_traits);
-
-    // Construct an (unbounded line) with equation 3x-5y+2=0
-    Polynomial_2 f1 = 3*x-5*y+2;
-    Curve_2 cv1 = construct_curve(f1);
-    std::cout << "Adding curve " << f1 << " to the arrangement" << std::endl;
-    CGAL::insert(arr,cv1);
-
-    // Construct the ellipse x^2+3*y^2-10=0
-    Polynomial_2 f2 = CGAL::ipower(x,2)+3*CGAL::ipower(y,2)-10;
-    Curve_2 cv2 = construct_curve(f2);
-    std::cout << "Adding curve " << f2 << " to the arrangement" << std::endl;
-    CGAL::insert(arr,cv2);
-
-    // Construct a cubic curve with isoated point, and vertical asymptote
-    // x^2+y^2+xy^2
-    Polynomial_2 f3 = CGAL::ipower(x,2)+CGAL::ipower(y,2)+x*CGAL::ipower(y,2);
-    Curve_2 cv3 = construct_curve(f3);
-    std::cout << "Adding curve " << f3 << " to the arrangement" << std::endl;
-    CGAL::insert(arr,cv3);
-
-    // Construct a curve of degree 6 with equation x^6+y^6-x^3y^3-12
-    Polynomial_2 f4 = CGAL::ipower(x,6)+CGAL::ipower(y,6)-
-                      CGAL::ipower(x,3)*CGAL::ipower(y,3)-12;
-    Curve_2 cv4 = construct_curve(f4);
-    std::cout << "Adding curve " << f4 << " to the arrangement" << std::endl;
-    CGAL::insert(arr,cv4);
-
-    // Print the arrangement size.
-    std::cout << "The arrangement size:" << std::endl
-              << "   V = " << arr.number_of_vertices()
-              << ",  E = " << arr.number_of_edges()
-              << ",  F = " << arr.number_of_faces() << std::endl;
-
-    return 0;
-}
-
-#endif
->>>>>>> 1082f223
+}