--- conflicted
+++ resolved
@@ -3446,20 +3446,6 @@
 by this class.
 
 As mentioned above, we assume that the coordinates of all control
-<<<<<<< HEAD
-points that define a B&eacute;zier curve are rational numbers, so both \f$ X(t)\f$
-and \f$ Y(t)\f$ are polynomials with rational coefficients. The intersection
-points between curves are however algebraic numbers, and their exact
-computation is time-consuming. The traits class therefore contains a layer
-of geometric filtering that performs all computation in an approximate
-manner whenever possible. Thus, it resorts to exact computations only when
-the approximate computation fails to produce an unambiguous result.
-Note that most arrangement vertices are therefore associated with approximated
-points. You cannot access the coordinates of such points and obtain them as
-algebraic numbers, and only access to the approximate coordinates is possible.
-See the Reference Manual for the exact interface of the `Point_2`,
-`Curve_2` and `X_monotone_curve_2` defined by the traits class.
-=======
 points that define a B&eacute;zier curve are rational numbers, so both
 \f$X(t)\f$ and \f$Y(t)\f$ are polynomials with rational
 coefficients. The intersection points between curves are however
@@ -3471,10 +3457,9 @@
 that most arrangement vertices are therefore associated with
 approximated points. You cannot access the coordinates of such points
 and obtain them as algebraic numbers, and only access to the
-approximate coordinates in possible.  See the Reference Manual for the
+approximate coordinates is possible.  See the Reference Manual for the
 exact interface of the `Point_2`, `Curve_2` and `X_monotone_curve_2`
 defined by the traits class.
->>>>>>> 82b70625
 
 The `Arr_Bezier_curve_traits_2` is a model of the
 `ArrangementTraits_2` concept (but not of the
