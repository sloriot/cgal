--- conflicted
+++ resolved
@@ -1,12 +1,11 @@
-<<<<<<< HEAD
 /*! \ingroup PkgArrangementOnSurface2ConceptsDCEL
  * \cgalConcept
  *
- * A doubly-connected edge-list (<span class="textsc">Dcel</span> for short)
- * data-structure. It consists of three containers of records: vertices \f$
- * V\f$, halfedges \f$ E\f$, and faces \f$ F\f$.  It maintains the incidence
- * relation among them. The halfedges are ordered in pairs sometimes referred to
- * as twins, such that each halfedge pair represent an edge.
+ * A doubly-connected edge-list (\dcel for short) data-structure. It consists of
+ * three containers of records: vertices \f$ V\f$, halfedges \f$ E\f$, and faces
+ * \f$ F\f$.  It maintains the incidence relation among them. The halfedges are
+ * ordered in pairs sometimes referred to as twins, such that each halfedge pair
+ * represent an edge.
  *
  * A model of the `ArrangementDcel` concept must provide the following types and
  * operations. (In addition to the requirements here, the local types
@@ -27,42 +26,6 @@
  * \sa `ArrangementDcelInnerCcb`
  * \sa `ArrangementDcelIsolatedVertex`
  */
-=======
-
-/*!
-\ingroup PkgArrangementOnSurface2ConceptsDCEL
-\cgalConcept
-
-A doubly-connected edge-list (\dcel for short) data-structure. It consists
-of three containers of records: vertices \f$ V\f$, halfedges \f$ E\f$, and faces \f$ F\f$.
-It maintains the incidence relation among them. The halfedges are ordered
-in pairs sometimes referred to as twins, such that each halfedge pair
-represent an edge.
-
-A model of the `ArrangementDcel` concept must provide the following types and
-operations. (In addition to the requirements here, the local types
-`Vertex`,`Halfedge`, `Face`
-`Hole` and `Isolated_vertex`
-must be models of the concepts
-`ArrangementDcelVertex`,
-`ArrangementDcelHalfedge`,
-`ArrangementDcelFace`,
-`ArrangementDcelHole`, and
-`ArrangementDcelIsolatedVertex` respectively.)
-
-\cgalHasModel `CGAL::Arr_dcel_base<V,H,F>`
-\cgalHasModel `CGAL::Arr_default_dcel<Traits>`
-\cgalHasModel `CGAL::Arr_face_extended_dcel<Traits,FData,V,H,F>`
-\cgalHasModel `CGAL::Arr_extended_dcel<Traits,VData,HData,FData,V,H,F>`
-
-\sa `ArrangementDcelVertex`
-\sa `ArrangementDcelHalfedge`
-\sa `ArrangementDcelFace`
-\sa `ArrangementDcelHole`
-\sa `ArrangementDcelIsolatedVertex`
-
-*/
->>>>>>> 1082f223
 
 class ArrangementDcel {
 public:
@@ -117,29 +80,15 @@
 /// \name Creation
 /// @{
 
-<<<<<<< HEAD
-/*! constructs an empty <span class="textsc">Dcel</span> with one unbounded face.
+/*! constructs an empty \dcel with one unbounded face.
  */
 Arr_dcel();
 
-/*! assigns the contents of the `other` <span class="textsc">Dcel</span> whose
- * unbounded face is given by `uf`, to `dcel`. The function returns a pointer to
- * the unbounded face of `dcel` after the assignment.
+/*! assigns the contents of the `other` \dcel whose unbounded face is given by
+ * `uf`, to `dcel`. The function returns a pointer to the unbounded face of
+ * `dcel` after the assignment.
  */
 Face* assign(const Self& other, const Face *uf);
-=======
-/*!
-constructs an empty \dcel with one unbounded face.
-*/
-Arr_dcel();
-
-/*!
-assigns the contents of the `other` \dcel whose unbounded face
-is given by `uf`, to `dcel`. The function returns a pointer to
-the unbounded face of `dcel` after the assignment.
-*/
-Face* assign (const Self& other, const Face *uf);
->>>>>>> 1082f223
 
 /// @}
 
