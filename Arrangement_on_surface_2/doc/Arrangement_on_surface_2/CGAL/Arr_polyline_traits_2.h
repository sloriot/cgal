<<<<<<< HEAD

namespace CGAL {

/*!
\ingroup PkgArrangement2TraitsClasses

The traits class `Arr_polyline_traits_2` is a model of the `ArrangementTraits_2` 
concept. It handles piecewise linear curves, commonly referred to as 
polylines. Each polyline is a chain of segments, where each two neighboring 
segments in the chain share a common endpoint. The traits class exploits the 
functionality of the `SegmentTraits` template-parameter to handle the 
segments that comprise the polyline curves. 

The class instantiated for the template parameter `SegmentTraits` must 
be a model of the `ArrangementTraits_2` concept that handles line 
segments (e.g., `Arr_segment_traits_2<Kernel>` or 
`Arr_non_caching_segment_traits_2<Kernel>`, where the first 
alternative is recommended). 

The number type used by the injected segment traits should support exact 
rational arithmetic (that is, the number type should support 
the arithmetic operations \f$ +\f$, \f$ -\f$, \f$ \times\f$ and \f$ \div\f$ that should be 
carried out without loss of precision), in order to avoid robustness 
problems, although other inexact number types could be used at the user's 
own risk. 

\cgalModels `ArrangementTraits_2`
\cgalModels `ArrangementLandmarkTraits_2`

\sa `Arr_segment_traits_2<Kernel>` 
\sa `Arr_non_caching_segment_traits_2<Kernel>` 

*/
template< typename SegmentTraits >
class Arr_polyline_traits_2 {
public:


/*!
The `Curve_2` class nested within the polyline traits is used to 
represent general continuous piecewise-linear curves (a polyline can be 
self-intersecting) and support their construction from any range of points. 

The copy and default constructor as well as 
the assignment operator are provided for polyline curves. In addition, 
an \link PkgArrangement2op_left_shift `operator<<` \endlink for the curves is defined for standard output streams, 
and an \link PkgArrangement2op_right_shift `operator>>` \endlink for the curves is defined for standard input streams. 

*/
class Curve_2 {
public:

/// \name Types 
/// @{

/*!
A bidirectional iterator that allows 
traversing the points that comprise a polyline curve. 
*/ 
typedef unspecified_type const_iterator; 

/*!
A bidirectional iterator that 
allows traversing the points that comprise a polyline curve. 
*/ 
typedef unspecified_type const_reverse_iterator; 

/// @} 

/// \name Creation 
/// @{

/*!
default constructor that constructs an empty polyline. 
*/ 
Curve_2 (); 

/*!
constructs a polyline defined by the given range of points 
`[first, last)` (the value-type of `InputIterator` must be 
`SegmentTraits::Point_2`. 
If the range contains \f$ (n + 1)\f$ points labeled \f$ (p_{0},p_{1},\ldots,p_{n})\f$, 
the generated polyline consists of \f$ n\f$ segments, where the \f$ k\f$th segment 
is defined by the endpoints \f$ [p_{k-1},p_{k}]\f$. The first point in the 
range is considered as the source point of the polyline while the last 
point is considered as its target. 
\pre There are at least two points in the range. 
*/ 
template <class InputIterator> 
Curve_2 (Iterator first, Iterator last); 

/// @} 

/// \name Access Functions 
/// @{

/*!
returns the number of points that comprise the polyline. 
Note that if there are \f$ n\f$ points in the polyline, it is comprised 
of \f$ (n - 1)\f$ segments. 
*/ 
size_t points() const; 

/*!
returns an iterator pointing at the source point of the polyline. 
*/ 
const_iterator begin() const; 

/*!
returns an iterator pointing after the end of the polyline. 
*/ 
const_iterator end() const; 

/*!
returns an iterator pointing at the target point of the polyline. 
*/ 
const_iterator rbegin() const; 

/*!
returns an iterator pointing before the beginning of the polyline. 
*/ 
const_iterator rend() const; 

/*!
returns the number of line segments comprising the polyline 
(equivalent to `pi.points() - 1`). 
*/ 
size_t size() const; 

/*!
returns the \f$ k\f$th segment of the polyline. 
\pre `k` is not greater or equal to `pi.size() - 1`. 
*/ 
typename SegmentTraits::X_monotone_curve_2 
operator[] (size_t k) const; 

/*!
return a bounding box of the polyline `pi`. 
*/ 
Bbox_2 bbox() const; 

/// @} 

/// \name Operations 
/// @{

/*!
adds a new point to the polyline, which becomes the new target point 
of `pi`. 
*/ 
void push_back (const Point_2 & p); 

/*!
resets the polyline. 
*/ 
void clear(); 

/// @}

}; /* end Arr_polyline_traits_2::Curve_2 */


=======
/// \ingroup PkgArrangement2Macros
/// @{
>>>>>>> 0fecc42c
/*!
  If the macro is set to one, then \f$x\f$-monotone curves are always
  directed from left-to-right.
*/
#define CGAL_ALWAYS_LEFT_TO_RIGHT
/// @}

namespace CGAL {

  /*!
    \ingroup PkgArrangement2TraitsClasses

    The traits class `Arr_polyline_traits_2` handles piecewise linear
    curves, commonly referred to as polylines. Each polyline is a
    chain of segments, where each two neighboring segments in the
    chain share a common endpoint; that is, the polyline is
    continuous. Furthermore, the target of the \f$i\f$th segement of
    a polyline has to coincide with the source of the \f$i+1\f$st
    segment; that is, the polyline has to be \a well-oriented. Note
    that it is possible to construct general polylines that are
    neither continuous nor well-oriented, as it is impossible to
    enforce this precondition (using the set of predicates required by
    the relevant concepts, see below). However, such polylines cannot
    be used for the actual computation of arrangements. The traits
    class template exploits the functionality of the `SegmentTraits`
    template-parameter to handle the segments that compose the
    polyline curves.

    The type substituting the template parameter `SegmentTraits` when
    the template Arr_polyline_traits_2 is instantiated must be a model
    of the concepts
      - `ArrangementTraits_2` and
      - `ArrangementDirectionalXMonotoneTraits_2`.

    If, in addition, the segment traits models the concept
    `ArrangementLandmarkTraits_2` then `Arr_polyline_traits_2` models
    this concept as well. If no type is provided, then
    `Arr_segment_traits_2` (instantiated with
    `Exact_predicates_exact_constructions_kernel` as the kernel) is
    used. Otherwise, `Arr_segment_traits_2<Kernel>` or
    `Arr_non_caching_segment_traits_2<Kernel>` can be used, where the
    first alternative is recommended.

    The number type used by the injected segment traits should support
    exact rational arithmetic (that is, the number type should support
    the arithmetic operations \f$ +\f$, \f$ -\f$, \f$ \times\f$ and
    \f$ \div\f$ carried out without loss of precision), in order to
    avoid robustness problems, although other inexact number types
    could be used at the user's own risk.

    A polyline that comprises \f$n > 0\f$ segments has \f$ n+1 \f$
    points, and they are represented as objects of type
    `SegmentTraits::Point_2`. Since the notion of a \a vertex is
    reserved to 0-dimensional elements of an arrangement, we use, in
    this context, the notion of \a points in order to refer to the
    vertices of a polyline. For example, an arrangement induced by a
    single non-self intersecting polyline has exactly two vertices
    regardless of the number of points. Finally, the types `Segment_2`
    and `X_monotone_segment_2` nested in `Arr_polyline_traits_2` are
    nothing but `SegmentTraits::Curve_2` and
    `SegmentTraits::X_monotone_curve_2`, respectively.

    \cgalHeading{A note on Backwards compatibility} In \cgal version
    4.2 (and earlier) any object of the `X_monotone_curve_2` type
    nested in `Arr_polyline_traits_2` maintained a direction
    invariant; namely, its vertices were ordered in an \a ascending
    lexicographical \f$(xy)\f$-order.  This restriction is no longer
    imposed and `X_monotone_curve_2` can be now directed either from
    right-to-left \a or left-to-right. If you wish to maintain a
    left-to-right orientations of the \f$x\f$-monotone polylines, set
    the macro `CGAL_ALWAYS_LEFT_TO_RIGHT` to 1 before any \cgal header
    is included.

    \cgalModels `ArrangementTraits_2`
    \cgalModels `ArrangementLandmarkTraits_2` (if the template parameter
                `SegmentTraits` models the concept as well)
    \cgalModels `ArrangementDirectionalXMonotoneTraits_2`

    \sa `Arr_segment_traits_2<Kernel>`
    \sa `Arr_non_caching_segment_traits_2<Kernel>`
    \sa `CGAL_ALWAYS_LEFT_TO_RIGHT`
  */

  template< typename SegmentTraits >
  class Arr_polyline_traits_2 {
  public:

    /// \name Types
    /// @{
    /*!
     */
    // TODO: Have to turn these into links, so whenever I mention Point_2 it
    //       will point here and *not* to Kernel::Point_2 for instance.
    typedef SegmentTraits::Point_2            Point_2;

    /*!
     */
    typedef SegmentTraits::Curve_2                      Segment_2;
    typedef SegmentTraits::X_monotone_curve_2        X_monotone_segment_2;
    /// @}

    /*!
      Construction functor of a general (not necessarily \f$x\f$-monotone)
      polyline.

      This functor constructs general polylines. Its `operator()` is
      oveloaded to support various input types.

      Note that the composing segments, depending on the `SegmentTraits`,
      might not be \f$x\f$-monotone.
     */
    class Construct_curve_2 {
    public:
      /// \name Operations
      /// @{

      /*!
        Return a polyline connecting the two given endpoints.
        \param p The first point.
        \param q The second point.
        \pre `p` and `q` are distinct.
        \return A segment connecting `p` and `q`.
      */
      Curve_2 operator()(const Point_2& p, const Point_2& q) const;

      /*!
        Return a polyline that comprises of one given segment.
        \param seg input segment
        \pre `seg` is not degenerated (not tested)
        \return A polyline with one segment, namely `seg`.
      */
      Curve_2 operator()(const Segment_2& seg) const;

      /*!
        Construct a well-oriented polyline from a range of either
        `SegmentTraits::Point_2` or `SegmentTraits::Segment_2`.

         \param begin iterator pointing to the first element in the
                range.
         \param end iterator pointing to the past-the-end
                element in the range.
         \pre The given range form a continuous and well-oriented polyline
              (not tested).
         \pre Contains no degenerated segments (not tested)
         \return A polyline using the corresponding construction implementation.
       */
      template <typename ForwardIterator>
      Curve_2 operator()(ForwardIterator begin, ForwardIterator end) const;

      /// @} /* end of operations */
    }; /* end of Arr_polyline_traits_2::Construct_curve_2 */

    /*!
      Construction functor of \f$x\f$-monotone polyline.

      Similar to `Construct_curve_2`, only returns \f$x\f$-monotone
      polylines.  Thus, have the same overloads of the
      `operator()`. Note that when constructing `X_monotone_curve_2`
      all preconditions are tested.

      If `CGAL_ALWAYS_LEFT_TO_RIGHT` is defined, then the resulting
      \f$x\f$-monotone polyline will be oriented from left-to-right.
     */
    class Construct_x_monotone_curve_2 {};

    /*!
      Function object which returns the number of points of a polyline.
    */
    class Number_of_points_2{};


    /*!
      Functor to augment a polyline by either adding a vertex or a segment
      at the back.
    */
    class Push_back_2 {
    public:
      /// \name Operations
      /// @{

      /*!
       * Append a point `p` to an existing polyline `cv` at the back.
       * \param cv a polyline. Note, `cv` is not (necessarily)
       *        \f$ x\f$-monotone.
       * \param p a point to be appended to `cv` at the back.
       * \pre `cv` contains at least one segment.
       */
      void operator()(Curve_2& cv, const Point_2& p) const;

      /*!
        Append a segment `seg` to an existing polyline `cv` at the back.
        If `cv` is empty, `seg` will be its first segment.
        \param cv a polyline. Note, `cv` is (not necessarily) \f$x\f$-monotone.
        \param seg a segment (not necessarily \f$x\f$-monotone) to be appended
               to `cv`
      */
      void operator()(Curve_2& cv, const Segment_2& seg) const;

      /*!
       * Append a point `p` to an existing \f$x\f$-monotone polyline `xcv` at
       * the back.
       * \param xcv the existing \f$x\f$-monotone polyline
       * \param p the point to be pushed back.
       * \pre `xcv` contains at least one segment
       * \pre `p` is either to the right of `xcv` if it is oriented
       *      left-to-right or it is to its left if `xcv` is oriented
       *      right-to-left.
       */
      void operator()(const X_monotone_curve_2& xcv, Point_2& p) const;

      /*!
       * Append a segment `seg` to an existing \f$x\f$-monotone polyline `xcv`
       * at the back. If `xcv` is empty, `seg` will be its first segment.
       * \param xcv existing \f$x\f$-monotone polyline
       * \param seg the segment to be added
       * \pre If `xcv` is not empty then `seg` extends `xcv` to the right if
       *      `xcv` is oriented right-to-left. Otherwise, `seg` extends `xcv` to
       *      the left.
       * \pre `seg` is not degenerated.
       * \pre `xcv` and `seg` should have the same orientation
       */
      void operator()(const X_monotone_curve_2& xcv, Segment_2& seg) const;

      /// @} /* end of operations */
    }; /* end of Arr_polyline_traits_2::Push_back_2 */

    /*!
      Functor to augment a polyline by either adding a vertex or a segment
      at the front.
    */
    class Push_front_2 {
    public:
      /// \name Operations
      /// @{

      /*!
       * Append a point `p` to an existing polyline `cv` at the front.
       * \param cv a polyline. Note, `cv` is not (necessarily)
       *        \f$ x\f$-monotone.
       * \param p a point to be appended to `cv` at the back.
       * \pre `cv` contains at least one segment.
       */
      void operator()(Curve_2& cv, const Point_2& p) const;

      /*!
        Append a segment `seg` to an existing polyline `cv` at the front.
        If `cv` is empty, `seg` will be its first segment.
        \param cv a polyline. Note, `cv` is (not necessarily) \f$x\f$-monotone.
        \param seg a segment (not necessarily \f$x\f$-monotone) to be appended
        to `cv`
      */
      void operator()(Curve_2& cv, const Segment_2& seg) const;

      /*!
       * Append a point `p` to an existing \f$x\f$-monotone polyline `xcv` at
       * the front.
       * \param xcv the existing \f$x\f$-monotone polyline
       * \param p the point to be pushed back.
       * \pre `xcv` contains at least one segment
       * \pre `p` is either to the left of `xcv` if it is oriented
       *      left-to-right or it is to its right if `xcv` is oriented
       *      right-to-left.
       */
      void operator()(const X_monotone_curve_2& xcv, Point_2& p) const;

      /*!
       * Append a segment `seg` to an existing \f$x\f$-monotone polyline `xcv`
       * at the front. If `xcv` is empty, `seg` will be its first segment.
       * \param xcv existing \f$x\f$-monotone polyline
       * \param seg the segment to be added
       * \pre If `xcv` is not empty then `seg` extends `xcv` to the left if
       *      `xcv` is oriented right-to-left. Otherwise, `seg` extends `xcv` to
       *      the right.
       * \pre `seg` is not degenerated.
       * \pre `xcv` and `seg` should have the same orientation
       */
      void operator()(const X_monotone_curve_2& xcv, Segment_2& seg) const;

      /// @} /* end of operations */
    }; /* end of Arr_polyline_traits_2::Push_front_2 */


    /*!
     * Cut the given curve into x-monotone sub-curves and insert them
     * into the given output iterator. Since the segments that
     * constitute a general polyline are not necessarily
     * \f$x\f$-monotone, this functor may break them.
     */
    class Make_x_monotone_2 {
    public:
      /*!
      * \pre if `cv` is not empty then it must be continuous and well-oriented.
      * \param cv The curve.
      * \param oi The output iterator, whose value-type is Object. The output
      *           object is a wrapper of a X_monotone_curve_2 objects.
      * \return The past-the-end iterator.
      */
      template<class OutputIterator>
      OutputIterator operator()(const Curve_2& cv, OutputIterator oi) const;
    };

    /*!  The `Curve_2` type nested in the `Arr_polyline_traits_2`
      represents general continuous piecewise-linear curves (a
      polyline can be self-intersecting) and support their
      construction from range of segments. Construction of
      polylines in various ways is supported using the construction
      functors. <em>It is strongly recommended to avoid construction
      of `Curve_2` objects directly and prefer the usage of the
      construction functors.</em> The type `Curve_2` has two template
      parameters, namely `Segment_type_T` and `Point_type_T`, which
      are `SegmentTraits::Curve_2` and `SegmentTraits::Point_2`
      types. Thus, in general, the segments that a `Curve_2` instance
      comprises could be either \f$x\f$-monotone or not!

      The copy and default constructor as well as the assignment
      operator are provided for polyline curves. In addition, an \link
      PkgArrangement2op_left_shift `operator<<` \endlink for the
      curves is defined for standard output streams, and an \link
      PkgArrangement2op_right_shift `operator>>` \endlink for the
      curves is defined for standard input streams.
    */
    template <typename Segment_type_T, typename Point_type_T>
    class Curve_2 {
    public:

    protected:
      /// \name Types
      /// @{

      /*!
        The container of the segments that comprises the polyline.
       */
      typedef typename std::vector<Segment_2>        Segments_container;

    public:
      /*!
        The size of the container that comprises the polylines.
       */
      typedef typename Segments_container::size_type Segments_size_type;

      /*!
        \deprecated
        A bidirectional iterator that allows traversing the points
        that comprise a polyline curve.
      */
      typedef unspecified_type const_iterator;

      /*!
        \deprecated
        A bidirectional iterator that allows traversing the points
        that comprise a polyline curve.
      */
      typedef unspecified_type const_reverse_iterator;

      /*!
        A bidirectional constant iterator that allows traversing
        the segments the comprise the polyline.
       */
      typedef unspecified_type Segment_const_iterator;

      /*!
        A bidirectional constant iterator that allows traversing
        the segments the comprise the polyline.
      */
      typedef unspecified_type Segment_const_reverse_iterator;

      /// @} /* End of Types */

      /// \name Creation
      /// @{

      /*!
        Default constructor that constructs an empty polyline.
      */
      Curve_2 ();

      /*!
        Construct a polyline from one segment.
       */
      Curve_2 (const Segment_2 seg);

      /*!
        Constructs a polyline defined by the given range of segments
        `[first, last)` (the value-type of `InputIterator` must be
        `SegmentTraits::Curve_2`. In general, the segments might not
        be \f$x\f$-monotone, furthermore, they might not form a
        continuous polyline.

        \pre The segments in the range should form a continuous and
             well-oriented polyline.

        \deprecated For backwards compatibility, it is
        possible to call this constructor with a range whose
        value-type is `SegmentTraits::Point_2`. In this case, the
        constructed polyline will concatenate the \f$n\f$th point
        with the \f$(n+1)\f$-st point in the range (using a
        `SegmentTraits::Segment_2`'s). This functionality is \a deprecated.
        Instead use the `Construct_curve_2` functors.
      */
      template <class InputIterator>
      Curve_2 (Iterator first, Iterator last);

      /// @} /* End of Creation */

      /// \name Access Functions
      /// @{

      /*!
        \deprecated Return the number of points that comprise the polyline.
        Note that for a bounded polyline, if there are \f$ n\f$ points in the
        polyline, it is comprised of \f$ (n - 1)\f$ segments.
        Currently, only bounded polylines are supported.
      */
      unsigned_int points() const;

      /*!
        \deprecated Return an iterator pointing at the source point of the
        polyline.
      */
      const_iterator begin() const;

      /*! Obtain an iterator pointing at the first segment of the polyline. */
      Segment_const_iterator begin_segments() const;

      /*!
        \deprecated Return an iterator pointing after the end of the polyline.
      */
      const_iterator end() const;

      /*! Get an iterator pointing at the past-the-end segment of the
          polyline. */
      Segment_const_iterator end_segments() const;

      /*!
        \deprecated Return an iterator pointing at the target point of the
        polyline.
      */
      const_iterator rbegin() const;

      /*!
        Return an iterator pointing at the last segment of the polyline.
      */
      Segment_const_reverse_iterator rbegin_segments() const;

      /*!
        \deprecated Return an iterator pointing before the beginning of the
        polyline.
      */
      const_iterator rend() const;

      /*!
        Return an iterator pointing at the past-the-end segment of
        the polyline in reverse order.
      */
      Segment_const_reverse_iterator rend_segments() const;

      /*!
        \deprecated Return the number of line segments composing the polyline
        (equivalent to `pi.points() - 1`). Was replaced by number_of_segments()
      */
      Segments_size_type size() const;

      /*!
        Return the number of segments that comprise the polyline.
       */
      Segments_container_size number_of_segments() const;

      /*!
        Return the \f$ k\f$th segment of the polyline.
        \pre \f$k\f$ is not greater then or equal to \f$n-1\f$, where
             \f$n\f$ is the number of segments.
      */
      typename SegmentTraits::X_monotone_curve_2
      operator[] (size_t k) const;

      /*!
        Return the bounding box of the polyline.
      */
      Bbox_2 bbox() const;

      /// @} /* End of Access functions */

      /// \name Operations
      /// @{

      /*!
       * Append a segment to the polyline at the back.
       * \a Warning: This function does not preform the precondition test
                     that the `Push_back_2` functor does. Thus, it is
                     recommended to use the latter.
       * \param seg The new segment to be appended to the polyline.
       * \pre If the polyline is not empty, the source of `seg` must coincide
       *      with the target point of the last segment in the polyline.
       */
      inline void push_back (const Segment_2& seg);

      /*!
       * Append a segment to the polyline at the front.
       * \a Warning: This is a risky function! Don't use it! Prefer the
       *             corresponding functor which is provided in the traits
       *             class.
       * \param seg The new segment to be appended to the polyline.
       * \pre If the polyline is not empty, the target of `seg` must coincide
       *      with the source point of the first segment in the polyline.
       */
      inline void push_front (const Segment_2& seg);

      /*!
        \deprecated adds a new point to the polyline, which becomes the new
        target point of `pi`.
      */
      void push_back (const Point_2 & p);

      /*!
        Reset the polyline.
      */
      void clear();

      /// @} /* End of Operations */

    }; /* end Arr_polyline_traits_2::Curve_2 */


    /*!
      The `X_monotone_curve_2` class nested within the polyline
      traits is used to represent \f$ x\f$-monotone piecewise linear
      curves.

      It inherits from the `Curve_2` type. `X_monotone_curve_2` can be
      constructed just like `Curve_2`. However, there is precondition
      (which is not tested) that the input defines an \f$
      x\f$-monotone polyline. Furthermore, in contrast to the general
      `Curve_2` type, in this case, the segments that an
      `X_monotone_curve_2` comprises have to be instances of the type
      `SegmentTraits::X_monotone_curve_2`. Note that the \f$
      x\f$-monotonicity ensures that an \f$ x\f$-monotone polyline
      is not self-intersecting. (A self-intersecting polyline is
      subdivided into several interior-disjoint \f$x\f$-monotone subcurves).

      The defined \f$ x\f$-monotone polyline can be directed either from
      right-to-left (and in turn its vertices are stored in an ascending
      lexicographical \f$ xy\f$-order) or left-to-right (and in this case the
      vertices are stored in a descending lexicographical \f$ xy\f$-order).
    */
    template <typename Segment_type_2_T, typename Point_type_2_T>
    class X_monotone_curve_2 {

    }; /* end Arr_polyline_traits_2::X_monotone_curve_2 */

    /// \name Accessing Functor Objects
    /// @{

    /*!
     */
    Construct_curve_2 construct_curve_2_object() const;

    /*!
     */
    Construct_x_monotone_curve_2 construct_x_monotone_curve_2_object() const;

    /*!
     */
    Number_of_points_2 number_of_points_2_object() const;

    /*!
     */
    Push_back_2 push_back_2_object() const;

    /*!
     */
    Push_front_2 push_front_2_object() const;

    /*!
     */
    Make_x_monotone_2 make_x_monotone_2_object() const;

    /// @} /* End Accessing Functor Objects */

  }; /* end Arr_polyline_traits_2 */
} /* end namespace CGAL */<|MERGE_RESOLUTION|>--- conflicted
+++ resolved
@@ -1,170 +1,5 @@
-<<<<<<< HEAD
-
-namespace CGAL {
-
-/*!
-\ingroup PkgArrangement2TraitsClasses
-
-The traits class `Arr_polyline_traits_2` is a model of the `ArrangementTraits_2` 
-concept. It handles piecewise linear curves, commonly referred to as 
-polylines. Each polyline is a chain of segments, where each two neighboring 
-segments in the chain share a common endpoint. The traits class exploits the 
-functionality of the `SegmentTraits` template-parameter to handle the 
-segments that comprise the polyline curves. 
-
-The class instantiated for the template parameter `SegmentTraits` must 
-be a model of the `ArrangementTraits_2` concept that handles line 
-segments (e.g., `Arr_segment_traits_2<Kernel>` or 
-`Arr_non_caching_segment_traits_2<Kernel>`, where the first 
-alternative is recommended). 
-
-The number type used by the injected segment traits should support exact 
-rational arithmetic (that is, the number type should support 
-the arithmetic operations \f$ +\f$, \f$ -\f$, \f$ \times\f$ and \f$ \div\f$ that should be 
-carried out without loss of precision), in order to avoid robustness 
-problems, although other inexact number types could be used at the user's 
-own risk. 
-
-\cgalModels `ArrangementTraits_2`
-\cgalModels `ArrangementLandmarkTraits_2`
-
-\sa `Arr_segment_traits_2<Kernel>` 
-\sa `Arr_non_caching_segment_traits_2<Kernel>` 
-
-*/
-template< typename SegmentTraits >
-class Arr_polyline_traits_2 {
-public:
-
-
-/*!
-The `Curve_2` class nested within the polyline traits is used to 
-represent general continuous piecewise-linear curves (a polyline can be 
-self-intersecting) and support their construction from any range of points. 
-
-The copy and default constructor as well as 
-the assignment operator are provided for polyline curves. In addition, 
-an \link PkgArrangement2op_left_shift `operator<<` \endlink for the curves is defined for standard output streams, 
-and an \link PkgArrangement2op_right_shift `operator>>` \endlink for the curves is defined for standard input streams. 
-
-*/
-class Curve_2 {
-public:
-
-/// \name Types 
-/// @{
-
-/*!
-A bidirectional iterator that allows 
-traversing the points that comprise a polyline curve. 
-*/ 
-typedef unspecified_type const_iterator; 
-
-/*!
-A bidirectional iterator that 
-allows traversing the points that comprise a polyline curve. 
-*/ 
-typedef unspecified_type const_reverse_iterator; 
-
-/// @} 
-
-/// \name Creation 
-/// @{
-
-/*!
-default constructor that constructs an empty polyline. 
-*/ 
-Curve_2 (); 
-
-/*!
-constructs a polyline defined by the given range of points 
-`[first, last)` (the value-type of `InputIterator` must be 
-`SegmentTraits::Point_2`. 
-If the range contains \f$ (n + 1)\f$ points labeled \f$ (p_{0},p_{1},\ldots,p_{n})\f$, 
-the generated polyline consists of \f$ n\f$ segments, where the \f$ k\f$th segment 
-is defined by the endpoints \f$ [p_{k-1},p_{k}]\f$. The first point in the 
-range is considered as the source point of the polyline while the last 
-point is considered as its target. 
-\pre There are at least two points in the range. 
-*/ 
-template <class InputIterator> 
-Curve_2 (Iterator first, Iterator last); 
-
-/// @} 
-
-/// \name Access Functions 
-/// @{
-
-/*!
-returns the number of points that comprise the polyline. 
-Note that if there are \f$ n\f$ points in the polyline, it is comprised 
-of \f$ (n - 1)\f$ segments. 
-*/ 
-size_t points() const; 
-
-/*!
-returns an iterator pointing at the source point of the polyline. 
-*/ 
-const_iterator begin() const; 
-
-/*!
-returns an iterator pointing after the end of the polyline. 
-*/ 
-const_iterator end() const; 
-
-/*!
-returns an iterator pointing at the target point of the polyline. 
-*/ 
-const_iterator rbegin() const; 
-
-/*!
-returns an iterator pointing before the beginning of the polyline. 
-*/ 
-const_iterator rend() const; 
-
-/*!
-returns the number of line segments comprising the polyline 
-(equivalent to `pi.points() - 1`). 
-*/ 
-size_t size() const; 
-
-/*!
-returns the \f$ k\f$th segment of the polyline. 
-\pre `k` is not greater or equal to `pi.size() - 1`. 
-*/ 
-typename SegmentTraits::X_monotone_curve_2 
-operator[] (size_t k) const; 
-
-/*!
-return a bounding box of the polyline `pi`. 
-*/ 
-Bbox_2 bbox() const; 
-
-/// @} 
-
-/// \name Operations 
-/// @{
-
-/*!
-adds a new point to the polyline, which becomes the new target point 
-of `pi`. 
-*/ 
-void push_back (const Point_2 & p); 
-
-/*!
-resets the polyline. 
-*/ 
-void clear(); 
-
-/// @}
-
-}; /* end Arr_polyline_traits_2::Curve_2 */
-
-
-=======
 /// \ingroup PkgArrangement2Macros
 /// @{
->>>>>>> 0fecc42c
 /*!
   If the macro is set to one, then \f$x\f$-monotone curves are always
   directed from left-to-right.
