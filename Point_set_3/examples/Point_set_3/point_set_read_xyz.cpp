#include <CGAL/Exact_predicates_inexact_constructions_kernel.h>

#include <CGAL/Point_set_3.h>

#include <fstream>
#include <limits>

typedef CGAL::Exact_predicates_inexact_constructions_kernel Kernel;
typedef Kernel::FT FT;
typedef Kernel::Point_3 Point;
typedef Kernel::Vector_3 Vector;

typedef CGAL::Point_set_3<Point> Point_set;

int main (int argc, char** argv)
{
  const char* fname = argc > 1 ? argv[1] : "data/oni.xyz";

  // Reading input
  Point_set point_set;
<<<<<<< HEAD
  if(!CGAL::read_XYZ(fname, point_set))
=======
  if(!CGAL::IO::read_XYZ(fname, point_set))
>>>>>>> cf69d322
  {
    std::cerr << "Can't read input file " << std::endl;
    return EXIT_FAILURE;
  }

  if (point_set.has_normal_map())
  {
    // Normalization + inversion of normal vectors
    for (Point_set::iterator it = point_set.begin(); it != point_set.end(); ++ it)
    {
      Vector n = point_set.normal(*it);
      n = - n / std::sqrt (n * n);
      point_set.normal(*it) = n;
    }
  }

  // Writing result in OFF format
<<<<<<< HEAD
  if(!CGAL::write_OFF("normalized_normals.off", point_set, CGAL::parameters::stream_precision(17)))
=======
  if(!CGAL::IO::write_OFF("normalized_normals.off", point_set, CGAL::parameters::stream_precision(17)))
>>>>>>> cf69d322
    return EXIT_FAILURE;

  return EXIT_SUCCESS;
}<|MERGE_RESOLUTION|>--- conflicted
+++ resolved
@@ -18,11 +18,7 @@
 
   // Reading input
   Point_set point_set;
-<<<<<<< HEAD
-  if(!CGAL::read_XYZ(fname, point_set))
-=======
   if(!CGAL::IO::read_XYZ(fname, point_set))
->>>>>>> cf69d322
   {
     std::cerr << "Can't read input file " << std::endl;
     return EXIT_FAILURE;
@@ -40,11 +36,7 @@
   }
 
   // Writing result in OFF format
-<<<<<<< HEAD
-  if(!CGAL::write_OFF("normalized_normals.off", point_set, CGAL::parameters::stream_precision(17)))
-=======
   if(!CGAL::IO::write_OFF("normalized_normals.off", point_set, CGAL::parameters::stream_precision(17)))
->>>>>>> cf69d322
     return EXIT_FAILURE;
 
   return EXIT_SUCCESS;
