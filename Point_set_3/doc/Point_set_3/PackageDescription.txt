--- conflicted
+++ resolved
@@ -82,13 +82,8 @@
 allow the user to call point set processing algorithms without having
 to handle manually property maps and iterators.
 
-<<<<<<< HEAD
-- `CGAL::read_point_set()`
-- `CGAL::write_point_set()`
-=======
 - `CGAL::IO::read_point_set()`
 - `CGAL::IO::write_point_set()`
->>>>>>> cf69d322
 - \link PkgPointSet3IOLAS I/O for `LAS` files \endlink
 - \link PkgPointSet3IOOFF I/O for `OFF` files \endlink
 - \link PkgPointSet3IOPLY I/O for `PLY` files \endlink
