--- conflicted
+++ resolved
@@ -100,28 +100,8 @@
 
   }
 
-/*!
-\ingroup PkgSurfaceReconstructionFromPointSets
-
-\brief Implementation of the Poisson Surface Reconstruction method.
-  
-Given a set of 3D points with oriented normals sampled on the boundary
-of a 3D solid, the Poisson Surface Reconstruction method \cite Kazhdan06 
-solves for an approximate indicator function of the inferred
-solid, whose gradient best matches the input normals. The output
-scalar function, represented in an adaptive octree, is then
-iso-contoured using an adaptive marching cubes.
-
-`Poisson_reconstruction_function` implements a variant of this
-algorithm which solves for a piecewise linear function on a 3D
-Delaunay triangulation instead of an adaptive octree.
-
-\tparam Gt Geometric traits class. 
-
-\cgalModels `ImplicitFunction`
-
-<<<<<<< HEAD
-
+
+/// \cond SKIP_IN_MANUAL
 struct Poisson_visitor {
   void before_insertion() const
   {}
@@ -159,10 +139,30 @@
     return (std::max)((*f1)(x), CGAL::square((*f2)(x)));
   }
 }; // end struct Special_wrapper_of_two_functions_keep_pointers<F1, F2>
-
-=======
+/// \endcond 
+
+
+/*!
+\ingroup PkgSurfaceReconstructionFromPointSets
+
+\brief Implementation of the Poisson Surface Reconstruction method.
+  
+Given a set of 3D points with oriented normals sampled on the boundary
+of a 3D solid, the Poisson Surface Reconstruction method \cite Kazhdan06 
+solves for an approximate indicator function of the inferred
+solid, whose gradient best matches the input normals. The output
+scalar function, represented in an adaptive octree, is then
+iso-contoured using an adaptive marching cubes.
+
+`Poisson_reconstruction_function` implements a variant of this
+algorithm which solves for a piecewise linear function on a 3D
+Delaunay triangulation instead of an adaptive octree.
+
+\tparam Gt Geometric traits class. 
+
+\cgalModels `ImplicitFunction`
+
 */
->>>>>>> 37560d1e
 template <class Gt>
 class Poisson_reconstruction_function
 {
@@ -329,17 +329,7 @@
     return *m_tr;
   }
 
-  /*!
-    This function must be called after the
-    insertion of oriented points. It computes the piecewise linear scalar
-    function operator() by: applying Delaunay refinement, solving for
-    operator() at each vertex of the triangulation with a sparse linear
-    solver, and shifting and orienting operator() such that it is 0 at all
-    input points and negative inside the inferred surface.
-
-    \tparam SparseLinearAlgebraTraits_d Symmetric definite positive sparse linear solver. 
-
-<<<<<<< HEAD
+  /// \cond SKIP_IN_MANUAL
   // This variant requires all parameters.
   template <class SparseLinearAlgebraTraits_d,
             class Visitor>
@@ -348,20 +338,6 @@
                                  Visitor visitor,
                                  double approximation_ratio = 0,
                                  double average_spacing_ratio = 5) 
-=======
-    If \ref thirdpartyEigen "Eigen" 3.1 (or greater) is available and `CGAL_EIGEN3_ENABLED`
-    is defined, an overload with \link Eigen_solver_traits <tt>Eigen_solver_traits<Eigen::ConjugateGradient<Eigen_sparse_symmetric_matrix<double>::EigenType> ></tt> \endlink
-    as default solver is provided.
-  
-    \param solver sparse linear solver.
-    \param smoother_hole_filling controls if the Delaunay refinement is done for the input points, or for an approximation of the surface obtained from a first pass of the algorithm on a sample of the points.
-
-    \return `false` if the linear solver fails. 
-  */ 
-  template <class SparseLinearAlgebraTraits_d>
-  bool compute_implicit_function(
-    SparseLinearAlgebraTraits_d solver = SparseLinearAlgebraTraits_d(), bool smoother_hole_filling = false) ///< sparse linear solver
->>>>>>> 37560d1e
   {
     CGAL::Timer task_timer; task_timer.start();
     CGAL_TRACE_STREAM << "Delaunay refinement...\n";
@@ -490,7 +466,26 @@
 
     return true;
   }
-
+  /// \endcond
+
+  /*!
+    This function must be called after the
+    insertion of oriented points. It computes the piecewise linear scalar
+    function operator() by: applying Delaunay refinement, solving for
+    operator() at each vertex of the triangulation with a sparse linear
+    solver, and shifting and orienting operator() such that it is 0 at all
+    input points and negative inside the inferred surface.
+
+    \tparam SparseLinearAlgebraTraits_d Symmetric definite positive sparse linear solver.
+    If \ref thirdpartyEigen "Eigen" 3.1 (or greater) is available and `CGAL_EIGEN3_ENABLED`
+    is defined, an overload with \link Eigen_solver_traits <tt>Eigen_solver_traits<Eigen::ConjugateGradient<Eigen_sparse_symmetric_matrix<double>::EigenType> ></tt> \endlink
+    as default solver is provided.
+  
+    \param solver sparse linear solver.
+    \param smoother_hole_filling controls if the Delaunay refinement is done for the input points, or for an approximation of the surface obtained from a first pass of the algorithm on a sample of the points.
+
+    \return `false` if the linear solver fails. 
+  */ 
   template <class SparseLinearAlgebraTraits_d>
   bool compute_implicit_function(SparseLinearAlgebraTraits_d solver, bool smoother_hole_filling = false)
   {
@@ -500,27 +495,16 @@
       return compute_implicit_function<SparseLinearAlgebraTraits_d,Poisson_visitor>(solver,Poisson_visitor());
   }
   
-<<<<<<< HEAD
+  /// \cond SKIP_IN_MANUAL
 #ifdef CGAL_EIGEN3_ENABLED
-  /// @cond SKIP_IN_MANUAL
-=======
-  /// \cond SKIP_IN_MANUAL
-  #ifdef CGAL_EIGEN3_ENABLED
->>>>>>> 37560d1e
   // This variant provides the default sparse linear traits class = Eigen_solver_traits.
   bool compute_implicit_function(bool smoother_hole_filling = false)
   {
     typedef Eigen_solver_traits<Eigen::ConjugateGradient<Eigen_sparse_symmetric_matrix<double>::EigenType> > Solver;
     return compute_implicit_function<Solver>(Solver(), smoother_hole_filling);
   }
-<<<<<<< HEAD
-  /// @endcond
 #else
   #ifdef CGAL_TAUCS_ENABLED
-  /// @cond SKIP_IN_MANUAL
-=======
-  #else
->>>>>>> 37560d1e
   // This variant provides the default sparse linear traits class = Taucs_symmetric_solver_traits.
   bool compute_implicit_function(bool smoother_hole_filling = false)
   {
@@ -528,7 +512,6 @@
     return compute_implicit_function<Solver>(Solver(), smoother_hole_filling);
   }
   #endif
-<<<<<<< HEAD
 #endif
  
   boost::tuple<FT, Cell_handle, bool> special_func(const Point& p) const
@@ -549,9 +532,7 @@
                              d * m_hint->vertex(3)->f(),
                              m_hint, false);
   }
-=======
   /// \endcond
->>>>>>> 37560d1e
 
   /*! 
     `ImplicitFunction` interface: evaluates the implicit function at a 
