// Copyright (c) 1997-2013 INRIA Sophia-Antipolis (France).
// All rights reserved.
//
// This file is part of CGAL (www.cgal.org).
// You can redistribute it and/or modify it under the terms of the GNU
// General Public License as published by the Free Software Foundation,
// either version 3 of the License, or (at your option) any later version.
//
// Licensees holding a valid commercial license may use this file in
// accordance with the commercial license agreement provided with the software.
//
// This file is provided AS IS with NO WARRANTY OF ANY KIND, INCLUDING THE
// WARRANTY OF DESIGN, MERCHANTABILITY AND FITNESS FOR A PARTICULAR PURPOSE.
//
// $URL$
// $Id$
//
// Author(s)     : Nico Kruithof <Nico@nghk.nl>

#ifndef CGAL_PERIODIC_2_TRIANGULATION_TRAITS_2_H
#define CGAL_PERIODIC_2_TRIANGULATION_TRAITS_2_H

#include <CGAL/license/Periodic_2_triangulation_2.h>


#include <CGAL/Point_2.h>
#include <CGAL/Segment_2.h>
#include <CGAL/Triangle_2.h>
#include <CGAL/Line_2.h>
#include <CGAL/Ray_2.h>
#include <CGAL/predicates_on_points_2.h>
#include <CGAL/basic_constructions_2.h>
#include <CGAL/distance_predicates_2.h>

#include <CGAL/triangulation_assertions.h>
#include <CGAL/Segment_2_Segment_2_intersection.h>

#include <CGAL/Periodic_2_offset_2.h>

namespace CGAL
{

template < class K, class Predicate_ >
class Traits_with_offsets_2_adaptor
{
  typedef K Kernel;
  typedef Predicate_ Predicate;

  typedef typename Kernel::Point_2       Point;
  typedef typename Kernel::Offset_2      Offset;

  // Use the construct_point_2 predicate from the kernel to convert the periodic points to Euclidean points
  typedef typename Kernel::Construct_point_2 Construct_point_2;
public:
  typedef typename Kernel::Iso_rectangle_2  Iso_rectangle_2;

public:
  typedef typename Predicate::result_type result_type;

  Traits_with_offsets_2_adaptor(const Iso_rectangle_2 * dom) : _domain(dom) { }

  result_type operator()(const Point& p0, const Point& p1,
                         const Offset& o0, const Offset& o1) const
  {
    return Predicate()(pp(p0, o0), pp(p1, o1));
  }
  result_type operator()(const Point& p0, const Point& p1, const Point& p2,
                         const Offset& o0, const Offset& o1, const Offset& o2) const
  {
    return Predicate()(pp(p0, o0), pp(p1, o1), pp(p2, o2));
  }
  result_type operator()(const Point& p0, const Point& p1,
                         const Point& p2, const Point& p3,
                         const Offset& o0, const Offset& o1,
                         const Offset& o2, const Offset& o3) const
  {
    return Predicate()(pp(p0, o0), pp(p1, o1), pp(p2, o2), pp(p3, o3));
  }

  result_type operator()(const Point& p0, const Point& p1) const
  {
    return Predicate()(p0, p1);
  }
  result_type operator()(const Point& p0, const Point& p1,
                         const Point& p2) const
  {
    return Predicate()(p0, p1, p2);
  }
  result_type operator()(const Point& p0, const Point& p1,
                         const Point& p2, const Point& p3) const
  {
    return Predicate()(p0, p1, p2, p3);
  }

private:
  Point pp(const Point &p, const Offset &o) const
  {
    return Point(p.x() + (_domain->xmax() - _domain->xmin()) * o.x(),
                 p.y() + (_domain->ymax() - _domain->ymin()) * o.y());
  }
public:
  const Iso_rectangle_2* _domain;
};

template < typename K, typename Construct_point_2_base>
class Periodic_2_construct_point_2 : public Construct_point_2_base
{
  typedef Construct_point_2_base           Base;
  typedef K                                Kernel;

public:
  typedef typename Kernel::Point_2         Point;
  typedef typename Kernel::Offset_2        Offset;
  typedef typename Kernel::Iso_rectangle_2 Iso_rectangle_2;

  typedef Point       result_type;

  Periodic_2_construct_point_2(const Iso_rectangle_2 & dom) : _dom(dom) { }

<<<<<<< HEAD
  using Construct_point_3_base::operator();
=======
  using Base::operator();
>>>>>>> 3c42724e

  Point operator() ( const Point& p, const Offset& o ) const
  {
    return Point(p.x() + (_dom.xmax() - _dom.xmin()) * o.x(),
                 p.y() + (_dom.ymax() - _dom.ymin()) * o.y());
  }

private:
  const Iso_rectangle_2& _dom;
};


template < class Kernel, class Off = typename CGAL::Periodic_2_offset_2 >
class Periodic_2_triangulation_traits_base_2 : public Kernel
{
public: // Undocumented
  typedef Kernel                                                   K;
  typedef Kernel                                                   Kernel_base;
  typedef Off                                                      Offset_2;
  typedef Periodic_2_triangulation_traits_base_2<Kernel, Off>      Self;

  typedef typename K::FT                   FT;
  typedef typename K::RT                   RT;
  typedef typename K::Line_2               Line_2;
  typedef typename K::Ray_2                Ray_2;
  typedef typename K::Circle_2             Circle_2;
  typedef typename K::Aff_transformation_2 Aff_transformation_2;

public:
  typedef typename K::Point_2              Point_2;
  typedef typename K::Segment_2            Segment_2;
  typedef typename K::Vector_2             Vector_2;
  typedef typename K::Triangle_2           Triangle_2;
  typedef typename K::Iso_rectangle_2      Iso_rectangle_2;
  typedef Offset_2                         Periodic_2_offset_2;

  typedef Traits_with_offsets_2_adaptor<Self, typename K::Less_x_2>                   Less_x_2;
  typedef Traits_with_offsets_2_adaptor<Self, typename K::Less_y_2>                   Less_y_2;
  typedef Traits_with_offsets_2_adaptor<Self, typename K::Compare_x_2>                Compare_x_2;
  typedef Traits_with_offsets_2_adaptor<Self, typename K::Compare_y_2>                Compare_y_2;
  typedef Traits_with_offsets_2_adaptor<Self, typename K::Compare_xy_2>                Compare_xy_2;
  typedef Traits_with_offsets_2_adaptor<Self, typename K::Orientation_2>              Orientation_2;
  typedef Traits_with_offsets_2_adaptor<Self, typename K::Side_of_oriented_circle_2>  Side_of_oriented_circle_2;
  typedef Traits_with_offsets_2_adaptor<Self, typename K::Compute_squared_radius_2>   Compute_squared_radius_2;
  typedef Traits_with_offsets_2_adaptor<Self, typename K::Construct_center_2>         Construct_center_2;
  typedef Traits_with_offsets_2_adaptor<Self, typename K::Construct_circumcenter_2>   Construct_circumcenter_2;
  typedef Traits_with_offsets_2_adaptor<Self, typename K::Construct_bisector_2>       Construct_bisector_2;
  typedef Traits_with_offsets_2_adaptor<Self, typename K::Compare_distance_2>         Compare_distance_2;
  typedef Periodic_2_construct_point_2<Self, typename K::Construct_point_2>           Construct_point_2;
  typedef Traits_with_offsets_2_adaptor<Self, typename K::Construct_segment_2>        Construct_segment_2;
  typedef Traits_with_offsets_2_adaptor<Self, typename K::Construct_triangle_2>       Construct_triangle_2;
  typedef Traits_with_offsets_2_adaptor<Self, typename K::Construct_direction_2>      Construct_direction_2;
  typedef Traits_with_offsets_2_adaptor<Self, typename K::Construct_ray_2>            Construct_ray_2;

  Periodic_2_triangulation_traits_base_2() : _domain(Iso_rectangle_2(0, 0, 1, 1))
  {
  }
  Periodic_2_triangulation_traits_base_2(const Periodic_2_triangulation_traits_base_2 &) {}
  Periodic_2_triangulation_traits_base_2 &operator=
  (const Periodic_2_triangulation_traits_base_2 &)
  {
    return *this;
  }

  // Access
  void set_domain(const Iso_rectangle_2& domain)
  {
    _domain = domain;
  }

  Iso_rectangle_2 get_domain() const
  {
    return _domain;
  }

  // Predicates&_domain

  Compare_x_2
  compare_x_2_object() const
  {
    return Compare_x_2(&_domain);
  }

  Compare_y_2
  compare_y_2_object() const
  {
    return Compare_y_2(&_domain);
  }

  Compare_xy_2
  compare_xy_2_object() const
  {
    return Compare_xy_2(&_domain);
  }

  Orientation_2
  orientation_2_object() const
  {
    return Orientation_2(&_domain);
  }

  Side_of_oriented_circle_2
  side_of_oriented_circle_2_object() const
  {
    return Side_of_oriented_circle_2(&_domain);
  }

  Construct_circumcenter_2
  construct_circumcenter_2_object() const
  {
    return Construct_circumcenter_2(&_domain);
  }

  Compare_distance_2
  compare_distance_2_object() const
  {
    return Compare_distance_2(&_domain);
  }

  Construct_point_2  construct_point_2_object() const
  {
    return Construct_point_2(_domain);
  }

  Construct_segment_2  construct_segment_2_object() const
  {
    return Construct_segment_2(&_domain);
  }

  Construct_triangle_2  construct_triangle_2_object() const
  {
    return Construct_triangle_2(&_domain);
  }

protected:
  Iso_rectangle_2 _domain;
};


// Forward declaration for the filtered traits
template < typename K, typename Off = CGAL::Periodic_2_offset_2, bool Has_filtered_predicates = K::Has_filtered_predicates  >
class Periodic_2_triangulation_traits_2;

} //namespace CGAL


// Partial specialization for Filtered_kernel<CK>.
#include <CGAL/Periodic_2_triangulation_filtered_traits_2.h>
#include <CGAL/Filtered_kernel.h>
#include <CGAL/Exact_predicates_inexact_constructions_kernel.h>
#include <CGAL/Periodic_2_triangulation_filtered_traits_2.h>

namespace CGAL
{

// This declaration is needed to break the cyclic dependency.
template < typename K, typename Off >
class Periodic_2_triangulation_filtered_traits_base_2;

template < class K, class Off, bool b>
class Periodic_2_triangulation_traits_2
  : public Periodic_2_triangulation_traits_base_2<K, Off>
{
};

template < typename K, typename Off >
class Periodic_2_triangulation_traits_2 < K, Off, true>
  : public Periodic_2_triangulation_filtered_traits_2 <K, Off >
{
public:
  typedef K  Kernel;
};

} //namespace CGAL

#endif // CGAL_PERIODIC_2_TRIANGULATION_TRAITS_2_H<|MERGE_RESOLUTION|>--- conflicted
+++ resolved
@@ -117,11 +117,7 @@
 
   Periodic_2_construct_point_2(const Iso_rectangle_2 & dom) : _dom(dom) { }
 
-<<<<<<< HEAD
-  using Construct_point_3_base::operator();
-=======
   using Base::operator();
->>>>>>> 3c42724e
 
   Point operator() ( const Point& p, const Offset& o ) const
   {
