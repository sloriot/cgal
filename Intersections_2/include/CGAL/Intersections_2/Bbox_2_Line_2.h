// Copyright (c) 2000  
// Utrecht University (The Netherlands),
// ETH Zurich (Switzerland),
// INRIA Sophia-Antipolis (France),
// Max-Planck-Institute Saarbruecken (Germany),
// and Tel-Aviv University (Israel).  All rights reserved. 
//
// This file is part of CGAL (www.cgal.org); you can redistribute it and/or
// modify it under the terms of the GNU Lesser General Public License as
// published by the Free Software Foundation; either version 3 of the License,
// or (at your option) any later version.
//
// Licensees holding a valid commercial license may use this file in
// accordance with the commercial license agreement provided with the software.
//
// This file is provided AS IS with NO WARRANTY OF ANY KIND, INCLUDING THE
// WARRANTY OF DESIGN, MERCHANTABILITY AND FITNESS FOR A PARTICULAR PURPOSE.
//
// $URL$
// $Id$
// SPDX-License-Identifier: LGPL-3.0+
// 
//
// Author(s)     : Geert-Jan Giezeman

#ifndef CGAL_INTERSECTIONS_2_BBOX_2_LINE_2_H
#define CGAL_INTERSECTIONS_2_BBOX_2_LINE_2_H

#include <CGAL/Bbox_2.h>
#include <CGAL/Line_2.h>
<<<<<<< HEAD
#include <CGAL/kernel_assertions.h>
#include <CGAL/number_utils.h>

#include <CGAL/Intersections_2/Iso_rectangle_2_Line_2.h>

namespace CGAL {
=======
>>>>>>> 6ad4b393

#include <CGAL/Intersections_2/Iso_rectangle_2_Line_2.h>

namespace CGAL {
namespace Intersections {
namespace internal {

template <class K>
bool do_intersect(const typename K::Line_2& line,
                  const CGAL::Bbox_2& bbox,
                  const K& k)
{
  typedef typename K::Iso_rectangle_2                                   Iso_rectangle_2;
  return Intersections::internal::do_intersect(line, Iso_rectangle_2(bbox), k);
}

template <class K>
bool do_intersect(const CGAL::Bbox_2& bbox,
                  const typename K::Line_2& line,
                  const K& k)
{
  return Intersections::internal::do_intersect(line, bbox, k);
}

} // namespace internal
} // namespace Intersections

template<typename K>
bool do_intersect(const CGAL::Bbox_2& bbox, const Line_2<K>& line)
{
  return K().do_intersect_2_object()(bbox, line);
}

<<<<<<< HEAD


template <class K>
inline bool do_intersect(
    const Line_2<K> &line,
    const Bbox_2 &box)
{
  typename K::Iso_rectangle_2 rec(box.xmin(), box.ymin(), box.xmax(), box.ymax());
  return do_intersect(rec, line);
}

template <class K>
inline bool do_intersect(
    const Bbox_2 &box,
const Line_2<K> &line)
{
  return do_intersect(line, box);
}

template<typename K>
typename Intersection_traits<K, typename K::Line_2, Bbox_2>::result_type
intersection(const CGAL::Bbox_2& box,
             const Line_2<K>& line) {
  typename K::Iso_rectangle_2 rec(box.xmin(), box.ymin(), box.xmax(), box.ymax());
  return intersection(rec, line);
}

template<typename K>
typename Intersection_traits<K, typename K::Line_2, Bbox_2>::result_type
intersection(const Line_2<K>& line,
             const CGAL::Bbox_2& box) {
  return intersection(box, line);
}
} //namespace CGAL

#ifdef CGAL_HEADER_ONLY
#include <CGAL/Intersections_2/internal/Bbox_2_Line_2_intersection_impl.h>
#endif // CGAL_HEADER_ONLY
=======
template<typename K>
bool do_intersect(const Line_2<K>& line, const CGAL::Bbox_2& bbox)
{
  return K().do_intersect_2_object()(line, bbox);
}

} // namespace CGAL
>>>>>>> 6ad4b393

#endif // CGAL_INTERSECTIONS_2_BBOX_2_LINE_2_H<|MERGE_RESOLUTION|>--- conflicted
+++ resolved
@@ -28,15 +28,6 @@
 
 #include <CGAL/Bbox_2.h>
 #include <CGAL/Line_2.h>
-<<<<<<< HEAD
-#include <CGAL/kernel_assertions.h>
-#include <CGAL/number_utils.h>
-
-#include <CGAL/Intersections_2/Iso_rectangle_2_Line_2.h>
-
-namespace CGAL {
-=======
->>>>>>> 6ad4b393
 
 #include <CGAL/Intersections_2/Iso_rectangle_2_Line_2.h>
 
@@ -70,46 +61,6 @@
   return K().do_intersect_2_object()(bbox, line);
 }
 
-<<<<<<< HEAD
-
-
-template <class K>
-inline bool do_intersect(
-    const Line_2<K> &line,
-    const Bbox_2 &box)
-{
-  typename K::Iso_rectangle_2 rec(box.xmin(), box.ymin(), box.xmax(), box.ymax());
-  return do_intersect(rec, line);
-}
-
-template <class K>
-inline bool do_intersect(
-    const Bbox_2 &box,
-const Line_2<K> &line)
-{
-  return do_intersect(line, box);
-}
-
-template<typename K>
-typename Intersection_traits<K, typename K::Line_2, Bbox_2>::result_type
-intersection(const CGAL::Bbox_2& box,
-             const Line_2<K>& line) {
-  typename K::Iso_rectangle_2 rec(box.xmin(), box.ymin(), box.xmax(), box.ymax());
-  return intersection(rec, line);
-}
-
-template<typename K>
-typename Intersection_traits<K, typename K::Line_2, Bbox_2>::result_type
-intersection(const Line_2<K>& line,
-             const CGAL::Bbox_2& box) {
-  return intersection(box, line);
-}
-} //namespace CGAL
-
-#ifdef CGAL_HEADER_ONLY
-#include <CGAL/Intersections_2/internal/Bbox_2_Line_2_intersection_impl.h>
-#endif // CGAL_HEADER_ONLY
-=======
 template<typename K>
 bool do_intersect(const Line_2<K>& line, const CGAL::Bbox_2& bbox)
 {
@@ -117,6 +68,5 @@
 }
 
 } // namespace CGAL
->>>>>>> 6ad4b393
 
 #endif // CGAL_INTERSECTIONS_2_BBOX_2_LINE_2_H