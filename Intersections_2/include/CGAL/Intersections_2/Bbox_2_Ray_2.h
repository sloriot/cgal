// Copyright (c) 2000
// Utrecht University (The Netherlands),
// ETH Zurich (Switzerland),
// INRIA Sophia-Antipolis (France),
// Max-Planck-Institute Saarbruecken (Germany),
// and Tel-Aviv University (Israel).  All rights reserved.
//
// This file is part of CGAL (www.cgal.org); you can redistribute it and/or
// modify it under the terms of the GNU Lesser General Public License as
// published by the Free Software Foundation; either version 3 of the License,
// or (at your option) any later version.
//
// Licensees holding a valid commercial license may use this file in
// accordance with the commercial license agreement provided with the software.
//
// This file is provided AS IS with NO WARRANTY OF ANY KIND, INCLUDING THE
// WARRANTY OF DESIGN, MERCHANTABILITY AND FITNESS FOR A PARTICULAR PURPOSE.
//
// $URL$
// $Id$
// SPDX-License-Identifier: LGPL-3.0+
//
//
// Author(s)     : Geert-Jan Giezeman

#ifndef CGAL_INTERSECTIONS_2_BBOX_2_RAY_2_H
#define CGAL_INTERSECTIONS_2_BBOX_2_RAY_2_H

#include <CGAL/Bbox_2.h>
#include <CGAL/Ray_2.h>
<<<<<<< HEAD
#include <CGAL/kernel_assertions.h>
#include <CGAL/number_utils.h>
#include <CGAL/Intersections_2/Iso_rectangle_2_Line_2.h>
=======

#include <CGAL/Intersections_2/Iso_rectangle_2_Ray_2.h>
>>>>>>> 6ad4b393

namespace CGAL {
namespace Intersections {
namespace internal {

template <class K>
bool do_intersect(const typename K::Ray_2& ray,
                  const CGAL::Bbox_2& bbox,
                  const K& k)
{
  typedef typename K::Iso_rectangle_2                                   Iso_rectangle_2;
  return Intersections::internal::do_intersect(ray, Iso_rectangle_2(bbox), k);
}

template <class K>
bool do_intersect(const CGAL::Bbox_2& bbox,
                  const typename K::Ray_2& ray,
                  const K& k)
{
  return Intersections::internal::do_intersect(ray, bbox, k);
}

} // namespace internal
} // namespace Intersections

template<typename K>
bool do_intersect(const CGAL::Bbox_2& bbox, const Ray_2<K>& ray)
{
  return K().do_intersect_2_object()(bbox, ray);
}

template<typename K>
bool do_intersect(const Ray_2<K>& ray, const CGAL::Bbox_2& bbox)
{
  return K().do_intersect_2_object()(ray, bbox);
}
<<<<<<< HEAD




template <class K>
inline bool do_intersect(
    const Ray_2<K> &line,
    const Bbox_2 &box)
{
  typename K::Iso_rectangle_2 rec(box.xmin(), box.ymin(), box.xmax(), box.ymax());
  return do_intersect(rec, line);
}

template <class K>
inline bool do_intersect(
    const Bbox_2 &box,
const Ray_2<K> &line)
{
  return do_intersect(line, box);
}

template<typename K>
typename Intersection_traits<K, typename K::Ray_2, Bbox_2>::result_type
intersection(const CGAL::Bbox_2& box,
             const Ray_2<K>& line) {
  typename K::Iso_rectangle_2 rec(box.xmin(), box.ymin(), box.xmax(), box.ymax());
  return intersection(rec, line);
}

template<typename K>
typename Intersection_traits<K, typename K::Ray_2, Bbox_2>::result_type
intersection(const Ray_2<K>& line,
             const CGAL::Bbox_2& box) {
  return intersection(box, line);
}
} //namespace CGAL
=======
>>>>>>> 6ad4b393

} // namespace CGAL

#endif // CGAL_INTERSECTIONS_2_BBOX_2_RAY_2_H<|MERGE_RESOLUTION|>--- conflicted
+++ resolved
@@ -28,14 +28,8 @@
 
 #include <CGAL/Bbox_2.h>
 #include <CGAL/Ray_2.h>
-<<<<<<< HEAD
-#include <CGAL/kernel_assertions.h>
-#include <CGAL/number_utils.h>
-#include <CGAL/Intersections_2/Iso_rectangle_2_Line_2.h>
-=======
 
 #include <CGAL/Intersections_2/Iso_rectangle_2_Ray_2.h>
->>>>>>> 6ad4b393
 
 namespace CGAL {
 namespace Intersections {
@@ -72,45 +66,6 @@
 {
   return K().do_intersect_2_object()(ray, bbox);
 }
-<<<<<<< HEAD
-
-
-
-
-template <class K>
-inline bool do_intersect(
-    const Ray_2<K> &line,
-    const Bbox_2 &box)
-{
-  typename K::Iso_rectangle_2 rec(box.xmin(), box.ymin(), box.xmax(), box.ymax());
-  return do_intersect(rec, line);
-}
-
-template <class K>
-inline bool do_intersect(
-    const Bbox_2 &box,
-const Ray_2<K> &line)
-{
-  return do_intersect(line, box);
-}
-
-template<typename K>
-typename Intersection_traits<K, typename K::Ray_2, Bbox_2>::result_type
-intersection(const CGAL::Bbox_2& box,
-             const Ray_2<K>& line) {
-  typename K::Iso_rectangle_2 rec(box.xmin(), box.ymin(), box.xmax(), box.ymax());
-  return intersection(rec, line);
-}
-
-template<typename K>
-typename Intersection_traits<K, typename K::Ray_2, Bbox_2>::result_type
-intersection(const Ray_2<K>& line,
-             const CGAL::Bbox_2& box) {
-  return intersection(box, line);
-}
-} //namespace CGAL
-=======
->>>>>>> 6ad4b393
 
 } // namespace CGAL
 
