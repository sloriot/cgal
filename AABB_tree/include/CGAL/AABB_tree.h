--- conflicted
+++ resolved
@@ -40,7 +40,7 @@
 /// \addtogroup PkgAABBTreeRef
 /// @{
 
-  /**
+	/**
    * Class AABB_tree is a static data structure for efficient
    * intersection and distance computations in 3D. It builds a
    * hierarchy of axis-aligned bounding boxes (an AABB tree) from a set
@@ -53,47 +53,43 @@
    * \sa `AABBPrimitive`
    *
    */
-  template <typename AABBTraits>
-  class AABB_tree
-  {
-  private:
-    // internal KD-tree used to accelerate the distance queries
-    typedef AABB_search_tree<AABBTraits> Search_tree;
-
-    // type of the primitives container
-    typedef std::vector<typename AABBTraits::Primitive> Primitives;
-
-<<<<<<< HEAD
-  public:
-=======
+	template <typename AABBTraits>
+	class AABB_tree
+	{
+	private:
+		// internal KD-tree used to accelerate the distance queries
+		typedef AABB_search_tree<AABBTraits> Search_tree;
+
+		// type of the primitives container
+		typedef std::vector<typename AABBTraits::Primitive> Primitives;
+
 		typedef AABB_tree<AABBTraits> Self;
 
 	public:
->>>>>>> a3f04527
     typedef AABBTraits AABB_traits;
-
+    
     /// \name Types
     ///@{
 
     /// Number type returned by the distance queries.
-    typedef typename AABBTraits::FT FT;
+		typedef typename AABBTraits::FT FT;
 
 
     /// Type of 3D point.
-    typedef typename AABBTraits::Point_3 Point;
+		typedef typename AABBTraits::Point_3 Point;
 
     /// Type of input primitive.
-    typedef typename AABBTraits::Primitive Primitive;
-    /// Identifier for a primitive in the tree.
-    typedef typename Primitive::Id Primitive_id;
-    /// Unsigned integral size type.
-    typedef typename Primitives::size_type size_type;
+		typedef typename AABBTraits::Primitive Primitive;
+		/// Identifier for a primitive in the tree.
+		typedef typename Primitive::Id Primitive_id;
+		/// Unsigned integral size type.
+		typedef typename Primitives::size_type size_type; 
     /// Type of bounding box.
-    typedef typename AABBTraits::Bounding_box Bounding_box;
+		typedef typename AABBTraits::Bounding_box Bounding_box;
     /// 3D Point and Primitive Id type
-    typedef typename AABBTraits::Point_and_primitive_id Point_and_primitive_id;
-    /// \deprecated
-    typedef typename AABBTraits::Object_and_primitive_id Object_and_primitive_id;
+		typedef typename AABBTraits::Point_and_primitive_id Point_and_primitive_id;
+    /// \deprecated 
+		typedef typename AABBTraits::Object_and_primitive_id Object_and_primitive_id;
 
     /*!
     An alias to `AABBTraits::Intersection_and_primitive_id<Query>`
@@ -108,10 +104,10 @@
     };
     #endif
 
-
+    
     ///@}
 
-  public:
+	public:
     /// \name Creation
     ///@{
 
@@ -135,8 +131,8 @@
      * It is equivalent to constructing an empty tree and calling `insert(first,last,t...)`.
      * The tree stays empty if the memory allocation is not successful.
      */
-    template<typename InputIterator,typename ... T>
-    AABB_tree(InputIterator first, InputIterator beyond,T&& ...);
+		template<typename InputIterator,typename ... T>
+		AABB_tree(InputIterator first, InputIterator beyond,T&& ...);  
 
     /// After one or more calls to `insert()` the internal data
     /// structure of the tree must be reconstructed. This procedure
@@ -155,12 +151,12 @@
 #endif
     ///@}
 
-    /// \name Operations
-    ///@{
+		/// \name Operations
+		///@{
 
     /// Equivalent to calling `clear()` and then `insert(first,last,t...)`.
-    template<typename ConstPrimitiveIterator,typename ... T>
-    void rebuild(ConstPrimitiveIterator first, ConstPrimitiveIterator beyond,T&& ...);
+		template<typename ConstPrimitiveIterator,typename ... T>
+		void rebuild(ConstPrimitiveIterator first, ConstPrimitiveIterator beyond,T&& ...);
 
 
     /// Add a sequence of primitives to the set of primitives of the AABB tree.
@@ -169,51 +165,51 @@
     /// `Primitive(%InputIterator, T...)`. If `Primitive` is a model of the concept
     /// `AABBPrimitiveWithSharedData`, a call to `AABBTraits::set_shared_data(t...)`
     /// is made using the internally stored traits.
-    template<typename InputIterator,typename ... T>
-    void insert(InputIterator first, InputIterator beyond,T&& ...);
+		template<typename InputIterator,typename ... T>
+		void insert(InputIterator first, InputIterator beyond,T&& ...);
 
     /// Adds a primitive to the set of primitives of the tree.
     inline void insert(const Primitive& p);
 
-    /// Clears and destroys the tree.
-    ~AABB_tree()
-    {
-      clear();
-    }
+		/// Clears and destroys the tree.
+		~AABB_tree()
+		{
+			clear();
+		}
     /// Returns a const reference to the internally stored traits class.
     const AABBTraits& traits() const{
-      return m_traits;
+      return m_traits; 
     }
-
-    /// Clears the tree.
-    void clear()
-    {
-      // clear AABB tree
+    
+		/// Clears the tree.
+		void clear()
+		{
+			// clear AABB tree
       clear_nodes();
-      m_primitives.clear();
-      clear_search_tree();
-      m_default_search_tree_constructed = true;
-    }
-
-    /// Returns the axis-aligned bounding box of the whole tree.
-    /// \pre `!empty()`
-    const Bounding_box bbox() const {
-      CGAL_precondition(!empty());
-      if(size() > 1)
-        return root_node()->bbox();
-      else
-        return traits().compute_bbox_object()(m_primitives.begin(),
-                      m_primitives.end());
-    }
-
+			m_primitives.clear();
+			clear_search_tree();
+			m_default_search_tree_constructed = true;
+		}
+
+		/// Returns the axis-aligned bounding box of the whole tree.
+		/// \pre `!empty()`
+		const Bounding_box bbox() const { 
+			CGAL_precondition(!empty());
+			if(size() > 1)
+				return root_node()->bbox(); 
+			else
+				return traits().compute_bbox_object()(m_primitives.begin(),
+								      m_primitives.end());
+		}
+    
     /// Returns the number of primitives in the tree.
-    size_type size() const { return m_primitives.size(); }
-
+		size_type size() const { return m_primitives.size(); }
+    
     /// Returns \c true, iff the tree contains no primitive.
-    bool empty() const { return m_primitives.empty(); }
-    ///@}
-
-  private:
+		bool empty() const { return m_primitives.empty(); }
+		///@}
+
+	private:
     template <typename ... T>
     void set_primitive_data_impl(CGAL::Boolean_tag<false>,T ... ){}
     template <typename ... T>
@@ -225,27 +221,27 @@
       set_primitive_data_impl(CGAL::Boolean_tag<internal::Has_nested_type_Shared_data<Primitive>::value>(),std::forward<T>(t)...);
     }
 
-    bool build_kd_tree() const;
-    template<typename ConstPointIterator>
-    bool build_kd_tree(ConstPointIterator first, ConstPointIterator beyond) const;
+		bool build_kd_tree() const;
+		template<typename ConstPointIterator>
+		bool build_kd_tree(ConstPointIterator first, ConstPointIterator beyond) const;
 public:
 
     /// \name Intersection Tests
     ///@{
 
-    /// Returns `true`, iff the query intersects at least one of
-    /// the input primitives. \tparam Query must be a type for
-    /// which `do_intersect` predicates are
-    /// defined in the traits class `AABBTraits`.
-    template<typename Query>
-    bool do_intersect(const Query& query) const;
+		/// Returns `true`, iff the query intersects at least one of
+		/// the input primitives. \tparam Query must be a type for
+		/// which `do_intersect` predicates are
+		/// defined in the traits class `AABBTraits`.
+		template<typename Query>
+		bool do_intersect(const Query& query) const;
 
     /// Returns the number of primitives intersected by the
     /// query. \tparam Query must be a type for which
     /// `do_intersect` predicates are defined
     /// in the traits class `AABBTraits`.
-    template<typename Query>
-    size_type number_of_intersected_primitives(const Query& query) const;
+		template<typename Query>
+		size_type number_of_intersected_primitives(const Query& query) const;
 
     /// Outputs to the iterator the list of all intersected primitives
     /// ids. This function does not compute the intersection points
@@ -253,12 +249,12 @@
     /// function below. \tparam Query must be a type for which
     /// `do_intersect` predicates are defined
     /// in the traits class `AABBTraits`.
-    template<typename Query, typename OutputIterator>
-    OutputIterator all_intersected_primitives(const Query& query, OutputIterator out) const;
-
-
-    /// Returns the intersected primitive id that is encountered first
-    /// in the tree traversal, iff
+		template<typename Query, typename OutputIterator>
+		OutputIterator all_intersected_primitives(const Query& query, OutputIterator out) const;
+
+
+    /// Returns the intersected primitive id that is encountered first 
+		/// in the tree traversal, iff
     /// the query intersects at least one of the input primitives. No
     /// particular order is guaranteed over the tree traversal, such
     /// that, e.g, the primitive returned is not necessarily the
@@ -266,8 +262,8 @@
     /// must be a type for which
     /// `do_intersect` predicates are defined
     /// in the traits class `AABBTraits`.
-    template <typename Query>
-    boost::optional<Primitive_id> any_intersected_primitive(const Query& query) const;
+		template <typename Query>
+		boost::optional<Primitive_id> any_intersected_primitive(const Query& query) const;
     ///@}
 
     /// \name Intersections
@@ -279,18 +275,18 @@
     /// the iterator. `do_intersect()`
     /// predicates and intersections must be defined for `Query`
     /// in the `AABBTraits` class.
-    template<typename Query, typename OutputIterator>
-    OutputIterator all_intersections(const Query& query, OutputIterator out) const;
-
-
-    /// Returns the intersection that is encountered first
-    /// in the tree traversal. No particular
+		template<typename Query, typename OutputIterator>
+		OutputIterator all_intersections(const Query& query, OutputIterator out) const;
+
+
+    /// Returns the intersection that is encountered first 
+		/// in the tree traversal. No particular
     /// order is guaranteed over the tree traversal, e.g, the
     /// primitive returned is not necessarily the closest from the
     /// source point of a ray query. Type `Query` must be a type
     /// for which `do_intersect` predicates
     /// and intersections are defined in the traits class AABBTraits.
-    template <typename Query>
+		template <typename Query>
     boost::optional< typename Intersection_and_primitive_id<Query>::Type >
     any_intersection(const Query& query) const;
 
@@ -361,8 +357,8 @@
     /// `accelerate_distance_queries()` should be called before the
     /// first distance query, so that an internal secondary search
     /// structure is build, for improving performance.
-    /// \pre `!empty()`
-    FT squared_distance(const Point& query) const;
+		/// \pre `!empty()`
+		FT squared_distance(const Point& query) const;
 
     /// Returns the point in the union of all input primitives which
     /// is closest to the query. In case there are several closest
@@ -371,24 +367,24 @@
     /// called before the first distance query, so that an internal
     /// secondary search structure is build, for improving
     /// performance.
-    /// \pre `!empty()`
-    Point closest_point(const Point& query) const;
-
-
+		/// \pre `!empty()`
+		Point closest_point(const Point& query) const;
+
+    
     /// Returns a `Point_and_primitive_id` which realizes the
     /// smallest distance between the query point and all input
     /// primitives. Method `accelerate_distance_queries()` should be
     /// called before the first distance query, so that an internal
     /// secondary search structure is build, for improving
     /// performance.
-    /// \pre `!empty()`
-    Point_and_primitive_id closest_point_and_primitive(const Point& query) const;
+		/// \pre `!empty()`
+		Point_and_primitive_id closest_point_and_primitive(const Point& query) const;
 
 
     ///@}
 
     /// \name Accelerating the Distance Queries
-    ///
+    /// 
     /// In the following paragraphs, we discuss details of the
     /// implementation of the distance queries. We explain the
     /// internal use of hints, how the user can pass his own hints to
@@ -403,7 +399,7 @@
     /// exact specification of these internal algorithms is that they
     /// minimize the distance to the object composed of the union of
     /// the primitives and the hint.
-    /// It follows that
+    /// It follows that 
     /// - in order to return the exact distance to the set of
     /// primitives, the algorithms need the hint to be exactly on the
     /// primitives;
@@ -442,74 +438,57 @@
     /// relevant in some cases.
     ///@{
 
-    /// Constructs internal search tree from
-    /// a point set taken on the internal primitives
-    /// returns `true` iff successful memory allocation
-    bool accelerate_distance_queries() const;
-    ///Turns off the lazy construction of the internal search tree.
-    void do_not_accelerate_distance_queries() const;
+		/// Constructs internal search tree from
+		/// a point set taken on the internal primitives
+		/// returns `true` iff successful memory allocation
+		bool accelerate_distance_queries() const;
+		///Turns off the lazy construction of the internal search tree.
+		void do_not_accelerate_distance_queries() const;
 
     /// Constructs an internal KD-tree containing the specified point
     /// set, to be used as the set of potential hints for accelerating
     /// the distance queries.
     /// \tparam ConstPointIterator is an iterator with
     /// value type `Point_and_primitive_id`.
-    template<typename ConstPointIterator>
-    bool accelerate_distance_queries(ConstPointIterator first, ConstPointIterator beyond) const
-    {
-      #ifdef CGAL_HAS_THREADS
-      //this ensures that this is done once at a time
-      CGAL_SCOPED_LOCK(kd_tree_mutex);
-      #endif
-      clear_search_tree();
-      m_default_search_tree_constructed = false; // not a default kd-tree
-      return build_kd_tree(first,beyond);
-    }
-
+		template<typename ConstPointIterator>
+		bool accelerate_distance_queries(ConstPointIterator first, ConstPointIterator beyond) const
+		{
+			#ifdef CGAL_HAS_THREADS
+			//this ensures that this is done once at a time
+			CGAL_SCOPED_LOCK(kd_tree_mutex);
+			#endif
+			clear_search_tree();
+			m_default_search_tree_constructed = false; // not a default kd-tree
+			return build_kd_tree(first,beyond);
+		}
+    
     /// Returns the minimum squared distance between the query point
     /// and all input primitives. The internal KD-tree is not used.
-    /// \pre `!empty()`
-    FT squared_distance(const Point& query, const Point& hint) const;
+		/// \pre `!empty()`
+		FT squared_distance(const Point& query, const Point& hint) const;
 
     /// Returns the point in the union of all input primitives which
     /// is closest to the query. In case there are several closest
     /// points, one arbitrarily chosen closest point is returned. The
     /// internal KD-tree is not used.
-    /// \pre `!empty()`
-    Point closest_point(const Point& query, const Point& hint) const;
-
+		/// \pre `!empty()`
+		Point closest_point(const Point& query, const Point& hint) const;
+    
     /// Returns a `Point_and_primitive_id` which realizes the
     /// smallest distance between the query point and all input
     /// primitives. The internal KD-tree is not used.
-    /// \pre `!empty()`
-    Point_and_primitive_id closest_point_and_primitive(const Point& query, const Point_and_primitive_id& hint) const;
+		/// \pre `!empty()`
+		Point_and_primitive_id closest_point_and_primitive(const Point& query, const Point_and_primitive_id& hint) const;
 
     ///@}
 
-  private:
+	private:
     template<typename AABBTree, typename SkipFunctor>
     friend class AABB_ray_intersection;
 
     // clear nodes
     void clear_nodes()
     {
-<<<<<<< HEAD
-      if( size() > 1 ) {
-        delete [] m_p_root_node;
-      }
-      m_p_root_node = nullptr;
-    }
-
-    // clears internal KD tree
-    void clear_search_tree() const
-    {
-      if ( m_search_tree_constructed )
-      {
-        CGAL_assertion( m_p_search_tree!=nullptr );
-        delete m_p_search_tree;
-        m_p_search_tree = nullptr;
-        m_search_tree_constructed = false;
-=======
       m_p_nodes.clear();
     }
 
@@ -521,40 +500,12 @@
 				CGAL_assertion( m_p_search_tree!=nullptr );
 				m_p_search_tree.reset();
 				m_search_tree_constructed = false;
->>>>>>> a3f04527
                         }
-    }
-
-  public:
+		}
+
+	public:
 
     /// \internal
-<<<<<<< HEAD
-    template <class Query, class Traversal_traits>
-    void traversal(const Query& query, Traversal_traits& traits) const
-    {
-      switch(size())
-      {
-      case 0:
-        break;
-      case 1:
-        traits.intersection(query, singleton_data());
-        break;
-      default: // if(size() >= 2)
-        root_node()->template traversal<Traversal_traits,Query>(query, traits, m_primitives.size());
-      }
-    }
-
-  private:
-    typedef AABB_node<AABBTraits> Node;
-
-
-  public:
-    // returns a point which must be on one primitive
-    Point_and_primitive_id any_reference_point_and_id() const
-    {
-      CGAL_assertion(!empty());
-      return Point_and_primitive_id(
-=======
 		template <class Query, class Traversal_traits>
 		void traversal(const Query& query, Traversal_traits& traits) const
 		{
@@ -594,62 +545,54 @@
 		{
 			CGAL_assertion(!empty());
 			return Point_and_primitive_id(
->>>>>>> a3f04527
         internal::Primitive_helper<AABB_traits>::get_reference_point(m_primitives[0],m_traits), m_primitives[0].id()
       );
-    }
-
-  public:
-    Point_and_primitive_id best_hint(const Point& query) const
-    {
-      if(m_search_tree_constructed)
+		}
+
+	public:
+		Point_and_primitive_id best_hint(const Point& query) const
+		{
+			if(m_search_tree_constructed)
                         {
-        return m_p_search_tree->closest_point(query);
+				return m_p_search_tree->closest_point(query);
                         }
-      else
-        return this->any_reference_point_and_id();
-    }
-
-    //! Returns the datum (geometric object) represented `p`.
+			else
+				return this->any_reference_point_and_id();
+		}
+		
+		//! Returns the datum (geometric object) represented `p`. 
 #ifndef DOXYGEN_RUNNING
-    typename internal::Primitive_helper<AABBTraits>::Datum_type
+		typename internal::Primitive_helper<AABBTraits>::Datum_type 
 #else
-    typename AABBTraits::Primitive::Datum_reference
+		typename AABBTraits::Primitive::Datum_reference 
 #endif
-    datum(Primitive& p)const
-    {
-      return internal::Primitive_helper<AABBTraits>::
-          get_datum(p, this->traits());
-    }
-
-  private:
+		datum(Primitive& p)const
+		{
+		  return internal::Primitive_helper<AABBTraits>::
+		      get_datum(p, this->traits());
+		}
+
+	private:
     //Traits class
     AABBTraits m_traits;
-<<<<<<< HEAD
-    // set of input primitives
-    Primitives m_primitives;
-    // single root node
-    Node* m_p_root_node;
-=======
 		// set of input primitives
 		Primitives m_primitives;
 		// tree nodes. first node is the root node
 		std::vector<Node> m_p_nodes;
->>>>>>> a3f04527
     #ifdef CGAL_HAS_THREADS
     mutable CGAL_MUTEX internal_tree_mutex;//mutex used to protect const calls inducing build()
     mutable CGAL_MUTEX kd_tree_mutex;//mutex used to protect calls to accelerate_distance_queries
     #endif
-
+  
     const Node* root_node() const {
-      CGAL_assertion(size() > 1);
+			CGAL_assertion(size() > 1);
       if(m_need_build){
         #ifdef CGAL_HAS_THREADS
         //this ensures that build() will be called once
         CGAL_SCOPED_LOCK(internal_tree_mutex);
         if(m_need_build)
         #endif
-          const_cast< AABB_tree<AABBTraits>* >(this)->build();
+          const_cast< AABB_tree<AABBTraits>* >(this)->build(); 
       }
       return std::addressof(m_p_nodes[0]);
     }
@@ -660,26 +603,11 @@
       return m_p_nodes.back();
     }
 
-    const Primitive& singleton_data() const {
-      CGAL_assertion(size() == 1);
-      return *m_primitives.begin();
-    }
-
-<<<<<<< HEAD
-    // search KD-tree
-    mutable const Search_tree* m_p_search_tree;
-    mutable bool m_search_tree_constructed;
-    mutable bool m_default_search_tree_constructed; // indicates whether the internal kd-tree should be built
-    bool m_need_build;
-
-  private:
-    // Disabled copy constructor & assignment operator
-    typedef AABB_tree<AABBTraits> Self;
-    AABB_tree(const Self& src);
-    Self& operator=(const Self& src);
-
-  };  // end class AABB_tree
-=======
+		const Primitive& singleton_data() const {
+			CGAL_assertion(size() == 1);
+			return *m_primitives.begin();
+		}
+
 		// search KD-tree
 		mutable std::unique_ptr<const Search_tree> m_p_search_tree;
 		mutable bool m_search_tree_constructed;
@@ -687,7 +615,6 @@
     bool m_need_build;
 
 	};  // end class AABB_tree
->>>>>>> a3f04527
 
 /// @}
 
@@ -702,11 +629,6 @@
     , m_need_build(false)
   {}
 
-<<<<<<< HEAD
-   template<typename Tr>
-  template<typename ConstPrimitiveIterator, typename ... T>
-  AABB_tree<Tr>::AABB_tree(ConstPrimitiveIterator first,
-=======
 	template <typename Tr>
 	typename AABB_tree<Tr>::Self& AABB_tree<Tr>::operator=(Self&& tree) noexcept
 	{
@@ -729,58 +651,51 @@
  	template<typename Tr>
 	template<typename ConstPrimitiveIterator, typename ... T>
 	AABB_tree<Tr>::AABB_tree(ConstPrimitiveIterator first,
->>>>>>> a3f04527
                            ConstPrimitiveIterator beyond,
                            T&& ... t)
-    : m_traits()
+		: m_traits()
     , m_primitives()
-<<<<<<< HEAD
-    , m_p_root_node(nullptr)
-    , m_p_search_tree(nullptr)
-    , m_search_tree_constructed(false)
-=======
 		, m_p_nodes()
 		, m_p_search_tree(nullptr)
 		, m_search_tree_constructed(false)
->>>>>>> a3f04527
     , m_default_search_tree_constructed(true)
     , m_need_build(false)
-  {
-    // Insert each primitive into tree
+	{
+		// Insert each primitive into tree
     insert(first, beyond,std::forward<T>(t)...);
-   }
-
-  template<typename Tr>
-  template<typename ConstPrimitiveIterator, typename ... T>
-  void AABB_tree<Tr>::insert(ConstPrimitiveIterator first,
+ 	}
+  
+	template<typename Tr>
+	template<typename ConstPrimitiveIterator, typename ... T>
+	void AABB_tree<Tr>::insert(ConstPrimitiveIterator first,
                              ConstPrimitiveIterator beyond,
                              T&& ... t)
-  {
-    set_shared_data(std::forward<T>(t)...);
-    while(first != beyond)
-    {
-      m_primitives.push_back(Primitive(first,std::forward<T>(t)...));
-      ++first;
-    }
+	{
+		set_shared_data(std::forward<T>(t)...);
+		while(first != beyond)
+		{
+			m_primitives.push_back(Primitive(first,std::forward<T>(t)...));
+			++first;
+		}
     m_need_build = true;
   }
-
+  
   // Clears tree and insert a set of primitives
-  template<typename Tr>
-  template<typename ConstPrimitiveIterator, typename ... T>
-  void AABB_tree<Tr>::rebuild(ConstPrimitiveIterator first,
+	template<typename Tr>
+	template<typename ConstPrimitiveIterator, typename ... T>
+	void AABB_tree<Tr>::rebuild(ConstPrimitiveIterator first,
                               ConstPrimitiveIterator beyond,
                               T&& ... t)
-  {
-    // cleanup current tree and internal KD tree
-    clear();
-
-    // inserts primitives
+	{
+		// cleanup current tree and internal KD tree
+		clear();
+
+		// inserts primitives
     insert(first, beyond,std::forward<T>(t)...);
 
     build();
-  }
-
+	}  
+        
         template<typename Tr>
         template<typename ... T>
         void AABB_tree<Tr>::build(T&& ... t)
@@ -789,19 +704,13 @@
           build();
         }
 
-  template<typename Tr>
-  void AABB_tree<Tr>::insert(const Primitive& p)
-  {
+	template<typename Tr>
+	void AABB_tree<Tr>::insert(const Primitive& p)
+	{
     m_primitives.push_back(p);
     m_need_build = true;
   }
 
-<<<<<<< HEAD
-  // Build the data structure, after calls to insert(..)
-  template<typename Tr>
-  void AABB_tree<Tr>::build()
-  {
-=======
   template<typename Tr>
   template<typename ConstPrimitiveIterator>
   void
@@ -838,122 +747,10 @@
 	template<typename Tr>
 	void AABB_tree<Tr>::build()
 	{
->>>>>>> a3f04527
     clear_nodes();
 
     if(m_primitives.size() > 1) {
 
-<<<<<<< HEAD
-      // allocates tree nodes
-      m_p_root_node = new Node[m_primitives.size()-1]();
-      if(m_p_root_node == nullptr)
-      {
-        std::cerr << "Unable to allocate memory for AABB tree" << std::endl;
-        CGAL_assertion(m_p_root_node != nullptr);
-        m_primitives.clear();
-        clear();
-      }
-
-      // constructs the tree
-      m_p_root_node->expand(m_primitives.begin(), m_primitives.end(),
-                m_primitives.size(), m_traits);
-    }
-
-
-    // In case the users has switched on the accelerated distance query
-    // data structure with the default arguments, then it has to be
-    // /built/rebuilt.
-    if(m_default_search_tree_constructed && !empty()){
-      build_kd_tree();
-    }
-    m_need_build = false;
-  }
-  // constructs the search KD tree from given points
-  // to accelerate the distance queries
-  template<typename Tr>
-  bool AABB_tree<Tr>::build_kd_tree() const
-  {
-    // iterate over primitives to get reference points on them
-    std::vector<Point_and_primitive_id> points;
-    points.reserve(m_primitives.size());
-    typename Primitives::const_iterator it;
-    for(it = m_primitives.begin(); it != m_primitives.end(); ++it)
-      points.push_back( Point_and_primitive_id(
-        internal::Primitive_helper<AABB_traits>::get_reference_point(
-          *it,m_traits), it->id() ) );
-
-    // clears current KD tree
-    clear_search_tree();
-    bool res = build_kd_tree(points.begin(), points.end());
-    m_default_search_tree_constructed = true;
-    return res;
-  }
-
-  // constructs the search KD tree from given points
-  // to accelerate the distance queries
-  template<typename Tr>
-  template<typename ConstPointIterator>
-  bool AABB_tree<Tr>::build_kd_tree(ConstPointIterator first,
-    ConstPointIterator beyond) const
-  {
-    m_p_search_tree = new Search_tree(first, beyond);
-                m_default_search_tree_constructed = true;
-    if(m_p_search_tree != nullptr)
-    {
-      m_search_tree_constructed = true;
-      return true;
-    }
-    else
-    {
-      std::cerr << "Unable to allocate memory for accelerating distance queries" << std::endl;
-      return false;
-    }
-  }
-
-  template<typename Tr>
-  void AABB_tree<Tr>::do_not_accelerate_distance_queries()const
-  {
-    clear_search_tree();
-    m_default_search_tree_constructed = false;
-  }
-
-
-  // constructs the search KD tree from internal primitives
-  template<typename Tr>
-  bool AABB_tree<Tr>::accelerate_distance_queries() const
-  {
-    if(m_primitives.empty()) return true;
-    if (m_default_search_tree_constructed)
-    {
-      if (!m_need_build) return m_search_tree_constructed;
-      return true; // default return type, no tree built
-    }
-
-    if(!m_need_build) // the tree was already built, build the kd-tree
-    {
-      #ifdef CGAL_HAS_THREADS
-      //this ensures that this function will be done once
-      CGAL_SCOPED_LOCK(kd_tree_mutex);
-      #endif
-      if (!m_need_build)
-      {
-        // clears current KD tree
-        clear_search_tree();
-        bool res = build_kd_tree();
-        m_default_search_tree_constructed = true;
-        return res;
-      };
-    }
-    m_default_search_tree_constructed = true;
-    return m_search_tree_constructed;
-  }
-
-  template<typename Tr>
-  template<typename Query>
-  bool
-    AABB_tree<Tr>::do_intersect(const Query& query) const
-  {
-=======
 			// allocates tree nodes
 			m_p_nodes.reserve(m_primitives.size()-1);
 
@@ -1047,19 +844,18 @@
 	bool
 		AABB_tree<Tr>::do_intersect(const Query& query) const
 	{
->>>>>>> a3f04527
     using namespace CGAL::internal::AABB_tree;
     typedef typename AABB_tree<Tr>::AABB_traits AABBTraits;
-    Do_intersect_traits<AABBTraits, Query> traversal_traits(m_traits);
-    this->traversal(query, traversal_traits);
-    return traversal_traits.is_intersection_found();
-  }
+		Do_intersect_traits<AABBTraits, Query> traversal_traits(m_traits);
+		this->traversal(query, traversal_traits);
+		return traversal_traits.is_intersection_found();
+	}
 #ifndef DOXYGEN_RUNNING //To avoid doxygen to consider definition and declaration as 2 different functions (size_type causes problems)
-  template<typename Tr>
-  template<typename Query>
-  typename AABB_tree<Tr>::size_type
-    AABB_tree<Tr>::number_of_intersected_primitives(const Query& query) const
-  {
+	template<typename Tr>
+	template<typename Query>
+	typename AABB_tree<Tr>::size_type
+		AABB_tree<Tr>::number_of_intersected_primitives(const Query& query) const
+	{
     using namespace CGAL::internal::AABB_tree;
     using CGAL::internal::AABB_tree::Counting_output_iterator;
     typedef typename AABB_tree<Tr>::AABB_traits AABBTraits;
@@ -1068,134 +864,134 @@
     size_type counter = 0;
     Counting_iterator out(&counter);
 
-    Listing_primitive_traits<AABBTraits,
+		Listing_primitive_traits<AABBTraits, 
       Query, Counting_iterator> traversal_traits(out,m_traits);
-    this->traversal(query, traversal_traits);
-    return counter;
-  }
+		this->traversal(query, traversal_traits);
+		return counter;
+	}
 #endif
-  template<typename Tr>
-  template<typename Query, typename OutputIterator>
-  OutputIterator
-    AABB_tree<Tr>::all_intersected_primitives(const Query& query,
-    OutputIterator out) const
-  {
+	template<typename Tr>
+	template<typename Query, typename OutputIterator>
+	OutputIterator
+		AABB_tree<Tr>::all_intersected_primitives(const Query& query,
+		OutputIterator out) const
+	{
     using namespace CGAL::internal::AABB_tree;
     typedef typename AABB_tree<Tr>::AABB_traits AABBTraits;
-    Listing_primitive_traits<AABBTraits,
+		Listing_primitive_traits<AABBTraits, 
       Query, OutputIterator> traversal_traits(out,m_traits);
-    this->traversal(query, traversal_traits);
-    return out;
-  }
-
-  template<typename Tr>
-  template<typename Query, typename OutputIterator>
-  OutputIterator
-    AABB_tree<Tr>::all_intersections(const Query& query,
-    OutputIterator out) const
-  {
+		this->traversal(query, traversal_traits);
+		return out;
+	}
+
+	template<typename Tr>
+	template<typename Query, typename OutputIterator>
+	OutputIterator
+		AABB_tree<Tr>::all_intersections(const Query& query,
+		OutputIterator out) const
+	{
     using namespace CGAL::internal::AABB_tree;
     typedef typename AABB_tree<Tr>::AABB_traits AABBTraits;
-    Listing_intersection_traits<AABBTraits,
+		Listing_intersection_traits<AABBTraits, 
       Query, OutputIterator> traversal_traits(out,m_traits);
-    this->traversal(query, traversal_traits);
-    return out;
-  }
-
-
-  template <typename Tr>
-  template <typename Query>
+		this->traversal(query, traversal_traits);
+		return out;
+	}
+
+
+	template <typename Tr>
+	template <typename Query>
   boost::optional< typename AABB_tree<Tr>::template Intersection_and_primitive_id<Query>::Type >
-    AABB_tree<Tr>::any_intersection(const Query& query) const
-  {
+		AABB_tree<Tr>::any_intersection(const Query& query) const
+	{
     using namespace CGAL::internal::AABB_tree;
     typedef typename AABB_tree<Tr>::AABB_traits AABBTraits;
-    First_intersection_traits<AABBTraits, Query> traversal_traits(m_traits);
-    this->traversal(query, traversal_traits);
-    return traversal_traits.result();
-  }
-
-  template <typename Tr>
-  template <typename Query>
-  boost::optional<typename AABB_tree<Tr>::Primitive_id>
-    AABB_tree<Tr>::any_intersected_primitive(const Query& query) const
-  {
+		First_intersection_traits<AABBTraits, Query> traversal_traits(m_traits);
+		this->traversal(query, traversal_traits);
+		return traversal_traits.result();
+	}
+
+	template <typename Tr>
+	template <typename Query>
+	boost::optional<typename AABB_tree<Tr>::Primitive_id>
+		AABB_tree<Tr>::any_intersected_primitive(const Query& query) const
+	{
     using namespace CGAL::internal::AABB_tree;
     typedef typename AABB_tree<Tr>::AABB_traits AABBTraits;
-    First_primitive_traits<AABBTraits, Query> traversal_traits(m_traits);
-    this->traversal(query, traversal_traits);
-    return traversal_traits.result();
-  }
-
-  // closest point with user-specified hint
-  template<typename Tr>
-  typename AABB_tree<Tr>::Point
-    AABB_tree<Tr>::closest_point(const Point& query,
-    const Point& hint) const
-  {
-    CGAL_precondition(!empty());
-    typename Primitive::Id hint_primitive = m_primitives[0].id();
+		First_primitive_traits<AABBTraits, Query> traversal_traits(m_traits);
+		this->traversal(query, traversal_traits);
+		return traversal_traits.result();
+	}
+
+	// closest point with user-specified hint
+	template<typename Tr>
+	typename AABB_tree<Tr>::Point
+		AABB_tree<Tr>::closest_point(const Point& query,
+		const Point& hint) const
+	{
+		CGAL_precondition(!empty());
+		typename Primitive::Id hint_primitive = m_primitives[0].id();
     using namespace CGAL::internal::AABB_tree;
     typedef typename AABB_tree<Tr>::AABB_traits AABBTraits;
-    Projection_traits<AABBTraits> projection_traits(hint,hint_primitive,m_traits);
-    this->traversal(query, projection_traits);
-    return projection_traits.closest_point();
-  }
-
-  // closest point without hint, the search KD-tree is queried for the
-  // first closest neighbor point to get a hint
-  template<typename Tr>
-  typename AABB_tree<Tr>::Point
-    AABB_tree<Tr>::closest_point(const Point& query) const
-  {
-    CGAL_precondition(!empty());
-    const Point_and_primitive_id hint = best_hint(query);
-    return closest_point(query,hint.first);
-  }
-
-  // squared distance with user-specified hint
-  template<typename Tr>
-  typename AABB_tree<Tr>::FT
-    AABB_tree<Tr>::squared_distance(const Point& query,
-    const Point& hint) const
-  {
-    CGAL_precondition(!empty());
-    const Point closest = this->closest_point(query, hint);
-    return Tr().squared_distance_object()(query, closest);
-  }
-
-  // squared distance without user-specified hint
-  template<typename Tr>
-  typename AABB_tree<Tr>::FT
-    AABB_tree<Tr>::squared_distance(const Point& query) const
-  {
-    CGAL_precondition(!empty());
-    const Point closest = this->closest_point(query);
-    return Tr().squared_distance_object()(query, closest);
-  }
-
-  // closest point with user-specified hint
-  template<typename Tr>
-  typename AABB_tree<Tr>::Point_and_primitive_id
-    AABB_tree<Tr>::closest_point_and_primitive(const Point& query) const
-  {
-    CGAL_precondition(!empty());
-    return closest_point_and_primitive(query,best_hint(query));
-  }
-
-  // closest point with user-specified hint
-  template<typename Tr>
-  typename AABB_tree<Tr>::Point_and_primitive_id
-    AABB_tree<Tr>::closest_point_and_primitive(const Point& query,
-    const Point_and_primitive_id& hint) const
-  {
-    CGAL_precondition(!empty());
+		Projection_traits<AABBTraits> projection_traits(hint,hint_primitive,m_traits);
+		this->traversal(query, projection_traits);
+		return projection_traits.closest_point();
+	}
+
+	// closest point without hint, the search KD-tree is queried for the
+	// first closest neighbor point to get a hint
+	template<typename Tr>
+	typename AABB_tree<Tr>::Point
+		AABB_tree<Tr>::closest_point(const Point& query) const
+	{
+		CGAL_precondition(!empty());
+		const Point_and_primitive_id hint = best_hint(query);
+		return closest_point(query,hint.first);
+	}
+
+	// squared distance with user-specified hint
+	template<typename Tr>
+	typename AABB_tree<Tr>::FT
+		AABB_tree<Tr>::squared_distance(const Point& query,
+		const Point& hint) const
+	{
+		CGAL_precondition(!empty());
+		const Point closest = this->closest_point(query, hint);
+		return Tr().squared_distance_object()(query, closest);
+	}
+
+	// squared distance without user-specified hint
+	template<typename Tr>
+	typename AABB_tree<Tr>::FT
+		AABB_tree<Tr>::squared_distance(const Point& query) const
+	{
+		CGAL_precondition(!empty());
+		const Point closest = this->closest_point(query);
+		return Tr().squared_distance_object()(query, closest);
+	}
+
+	// closest point with user-specified hint
+	template<typename Tr>
+	typename AABB_tree<Tr>::Point_and_primitive_id
+		AABB_tree<Tr>::closest_point_and_primitive(const Point& query) const
+	{
+		CGAL_precondition(!empty());
+		return closest_point_and_primitive(query,best_hint(query));
+	}
+
+	// closest point with user-specified hint
+	template<typename Tr>
+	typename AABB_tree<Tr>::Point_and_primitive_id
+		AABB_tree<Tr>::closest_point_and_primitive(const Point& query,
+		const Point_and_primitive_id& hint) const
+	{
+		CGAL_precondition(!empty());
     using namespace CGAL::internal::AABB_tree;
     typedef typename AABB_tree<Tr>::AABB_traits AABBTraits;
-    Projection_traits<AABBTraits> projection_traits(hint.first,hint.second,m_traits);
-    this->traversal(query, projection_traits);
-    return projection_traits.closest_point_and_primitive();
-  }
+		Projection_traits<AABBTraits> projection_traits(hint.first,hint.second,m_traits);
+		this->traversal(query, projection_traits);
+		return projection_traits.closest_point_and_primitive();
+	}
 
 } // end namespace CGAL
 
