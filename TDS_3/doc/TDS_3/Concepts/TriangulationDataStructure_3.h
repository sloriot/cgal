
/*!
\ingroup PkgTDS3Concepts
\cgalConcept

3D-triangulation data structures are meant to maintain the
combinatorial information for 3D-geometric triangulations.

In \cgal, a triangulation data structure is a container of cells
(\f$ 3\f$-faces) and vertices (\f$ 0\f$-faces). Following the standard
vocabulary of simplicial complexes, an \f$ i\f$-face \f$ f_i\f$ and a \f$ j\f$-face
\f$ f_j\f$ \f$ (0 \leq j < i \leq 3)\f$ are said to be <I>incident</I> in the
triangulation if \f$ f_j\f$ is a (sub)face of \f$ f_i\f$, and two \f$ i\f$-faces \f$ (0
\leq i \leq 3)\f$ are said to be <I>adjacent</I> if they share a
common incident (sub)face.

Each cell gives
access to its four incident vertices and to its four adjacent
cells. Each vertex gives direct access to one of its incident cells, which is
sufficient to retrieve all the incident cells when needed.

The four vertices of a cell are indexed with 0, 1, 2 and 3. The
neighbors of a cell are also indexed with 0, 1, 2, 3
in such a way that the neighbor indexed by \f$ i\f$ is opposite to the vertex
with the same index (see \cgalFigureRef{TDS3figrepres}).

Edges (\f$ 1\f$-faces) and facets (\f$ 2\f$-faces) are not explicitly
represented: a facet is given by a cell and an index (the facet
`i` of a cell `c` is the facet of `c` that is opposite to
the vertex of index `i`) and an edge is given by a cell and two
indices (the edge `(i,j)` of a cell `c` is the edge
whose endpoints are the vertices of indices `i` and `j` of
`c`).

As \cgal explicitly deals with all degenerate cases, a
3D-triangulation data structure in \cgal can handle the cases when
the dimension of the triangulation is lower than 3
(see Section \ref TDS3secintro).

Thus, a 3D-triangulation data structure can store a triangulation of a
topological sphere \f$ S^d\f$ of \f$ \mathbb{R}^{d+1}\f$, for any \f$ d \in \{-1,0,1,2,3\}\f$.<BR>

The second template parameter of the basic triangulation class
(see Chapter \ref chapterTriangulation3 "3D Triangulations")
`CGAL::Triangulation_3` is a triangulation data structure class. (See
Chapter \ref chapterTDS3.)

To ensure all the *flexibility* of the class `CGAL::Triangulation_3`, a
model of a triangulation data structure must be templated by the base vertex
and the base cell classes (see \ref TDS3secintro):
`TriangulationDataStructure_3<TriangulationVertexBase_3,TriangulationCellBase_3>`.
The optional functionalities related to geometry are compulsory for
this use as a template parameter of `CGAL::Triangulation_3`.


A class that satisfies the requirements for a triangulation data structure
class must provide the following types and operations.

\cgalHeading{I/O}

The information stored in the `iostream` is:
the dimension, the number of vertices, the number of cells,
the indices of the vertices of each cell, then the indices of the
neighbors of each cell, where the index corresponds to the preceding
list of cells. When dimension < 3, the same information is stored
for faces of maximal dimension instead of cells.

\cgalHasModel `CGAL::Triangulation_data_structure_3<Vb, Cb>`

\sa `TriangulationDataStructure_3::Vertex`
\sa `TriangulationDataStructure_3::Cell`

*/

class TriangulationDataStructure_3 {
public:

/// \name Types
/// @{

/*!
  %Vertex type, requirements are described in `TriangulationDataStructure_3::Vertex`.
*/
typedef unspecified_type Vertex;

/*!
  %Cell type, requirements are described in `TriangulationDataStructure_3::Cell`.
*/
typedef unspecified_type Cell;

/*!
  %Cell data type, requirements are described in `TriangulationDataStructure_3::Cell_data`.
*/
typedef unspecified_type Cell_data;

/*!
Size type (unsigned integral type)
*/
typedef unspecified_type size_type;

/*!
Difference type (signed integral type)
*/
typedef unspecified_type difference_type;

/*!

*/
typedef unspecified_type Vertex_handle;

/*!

*/
typedef unspecified_type Cell_handle;

/*!
Can be `CGAL::Sequential_tag`, `CGAL::Parallel_tag`, or `Parallel_if_available_tag`. If it is
`CGAL::Parallel_tag`, the following functions can be called concurrently:
`create_vertex`, `create_cell`, `delete_vertex`, `delete_cell`.
*/
typedef unspecified_type Concurrency_tag;

/*!
\cgalAdvancedType
\cgalAdvancedBegin
This template class allows to get the type of a triangulation
data structure that only changes the vertex type. It has to define a type
`Rebind_vertex<Vb2>::%Other` which is a <I>rebound</I> triangulation data structure, that is, the
one whose `TriangulationDSVertexBase_3` will be `Vb2`.
\note It can be implemented using a nested template class.
\cgalAdvancedEnd
*/
template <typename Vb2>
using Rebind_vertex = unspecified_type;

/*!
\cgalAdvancedType
\cgalAdvancedBegin
This template class allows to get the type of a triangulation
data structure that only changes the cell type. It has to define a type
`Rebind_cell<Cb2>::%Other` which is a <I>rebound</I> triangulation data structure, that is, the
one whose `TriangulationDSCellBase_3` will be `Cb2`.
\note It can be implemented using a nested template class.
\cgalAdvancedEnd
*/
template <typename Cb2>
using Rebind_cell = unspecified_type;

/*!
`(c,i,j)` is the
edge of cell `c` whose vertices indices are `i` and
`j`. (See Section \ref TDS3secintro.)
*/
typedef Triple<Cell_handle, int, int> Edge;

/*!
`(c,i)` is the facet
of `c` opposite to the vertex of index `i`. (See
Section \ref TDS3secintro.)
*/
typedef std::pair<Cell_handle, int> Facet;

/// @}

/// \name Iterators
/// The following iterators allow one to visit all the vertices,
/// edges, facets and cells of the triangulation data structure. They
/// are all bidirectional, non-mutable iterators. Iterators are convertible to the
/// corresponding handles, thus the user can pass them directly as
/// arguments to the functions.
/// @{

/*!

*/
typedef unspecified_type Cell_iterator;

/*!

*/
typedef unspecified_type Facet_iterator;

/*!

*/
typedef unspecified_type Edge_iterator;

/*!

*/
typedef unspecified_type Vertex_iterator;

/// @}

/// \name Circulators
/// The following circulators allow us to visit all the cells and
/// facets incident to a given edge. They are bidirectional and
/// non-mutable.Circulators are convertible to the
/// corresponding handles, thus the user can pass them directly as
/// arguments to the functions.
/// @{


/*!

*/
typedef unspecified_type Facet_circulator;

/*!

*/
typedef unspecified_type Cell_circulator;

/// @}

/// \name Creation
/// @{

/*!
Default constructor.
*/
TriangulationDataStructure_3();

/*!
Copy constructor. All vertices and cells are duplicated.
*/
TriangulationDataStructure_3(const TriangulationDataStructure_3 & tds1);

/*!
Assignment operator. All vertices and cells are duplicated, and the former
data structure of `tds` is deleted.
*/
TriangulationDataStructure_3& operator= (const TriangulationDataStructure_3 & tds1);

/*!
`tds1` is copied into `tds`. If `v != Vertex_handle()`,
the vertex of `tds` corresponding to `v` is returned,
otherwise `Vertex_handle()` is returned.
\pre The optional argument `v` is a vertex of `tds1`.
*/
Vertex_handle
copy_tds(const TriangulationDataStructure_3 & tds1,
Vertex_handle v = Vertex_handle());

/*!
`tds_src` is copied into `this`. As the vertex and cell types might be different
and incompatible, the creation of new cells and vertices is made thanks to the
functors `convert_vertex` and `convert_cell`, that convert vertex and cell types.
For each vertex `v_src` in `tds_src`, the corresponding vertex `v_tgt` in `this` is a
copy of the vertex returned by `convert_vertex(v_src)`. The same operations are
done for cells with the functor convert_cell. If `v != TDS_src::Vertex_handle()`,
a handle to the vertex created in `this` that is the copy of `v` is returned,
otherwise `Vertex_handle()` is returned.

 - A model of `ConvertVertex` must provide two operator()'s that are responsible for converting the source vertex `v_src` into the target vertex:
  - `Vertex operator()(const TDS_src::Vertex& v_src) const;` This operator is used to create the vertex from `v_src`.
  - `void operator()(const TDS_src::Vertex& v_src, Vertex& v_tgt) const;` This operator is meant to be used in case heavy data should be transferred to `v_tgt`.
 - A model of ConvertCell must provide two operator()'s that are responsible for converting the source cell `c_src` into the target cell:
  - `Cell operator()(const TDS_src::Cell& c_src) const;` This operator is used to create the cell from `c_src`.
  - `void operator()(const TDS_src::Cell& c_src, Cell& c_tgt) const;` This operator is meant to be used in case heavy data should be transferred to `c_tgt`.

\pre The optional argument `v` is a vertex of `tds_src` or is `Vertex_handle()`.
*/
template <class TDS_src, class ConvertVertex, class ConvertCell>
Vertex_handle tds.copy_tds(const TDS_src& tds_src, typename TDS_src::Vertex_handle v, const ConvertVertex& convert_vertex, const ConvertCell& convert_cell);

/*!
Swaps `tds` and `tds1`. There is no copy of cells and vertices,
thus this method runs in constant time. This method should be preferred to
`tds`=`tds1` or `tds`(`tds1`) when `tds1` is deleted after
that.
*/
void swap(TriangulationDataStructure_3 & tds1);

/*!
Deletes all cells and vertices. `tds` is reset as a triangulation
data structure constructed by the default constructor.
*/
void clear();

/// @}

/// \name Access Functions
/// @{

/*!
The dimension of the triangulated topological sphere.
*/
int dimension() const;

/*!
The number of vertices. Note that the triangulation data structure has one
more vertex than an associated geometric triangulation, if there is
one, since the infinite vertex is a standard vertex and is thus also
counted.
*/
size_type number_of_vertices() const;

/*!
The number of cells. Returns 0 if `tds`.`dimension()`\f$ <3\f$.
*/
size_type number_of_cells() const;

/// @}

/// \name Non constant-time access functions
/// @{

/*!
The number of facets. Returns 0 if `tds`.`dimension()`\f$ <2\f$.
*/
size_type number_of_facets() const;

/*!
The number of edges. Returns 0 if `tds`.`dimension()`\f$ <1\f$.
*/
size_type number_of_edges() const;

/// @}

/// \name Setting
/// @{

/*!
\cgalAdvancedFunction
\cgalAdvancedBegin
Sets the dimension to `n`.
\cgalAdvancedEnd
*/
void set_dimension(int n);

/// @}

/// \name Queries
/// @{

/*!
Tests whether `v` is a vertex of `tds`.
*/
bool is_vertex(Vertex_handle v) const;

/*!
Tests whether `(c,i,j)` is an edge of `tds`. Answers `false` when
`dimension()` \f$ <1\f$ .
\pre \f$ i,j \in\{0,1,2,3\}\f$
*/
bool is_edge(Cell_handle c, int i, int j) const;

/*!
Tests whether `(u,v)` is an edge of `tds`. If the edge is found,
it computes a cell `c` having this edge and the indices `i`
and `j` of the vertices `u` and `v`, in this order.
*/
bool is_edge(Vertex_handle u, Vertex_handle v,
Cell_handle & c, int & i, int & j) const;

/*!
Tests whether `(u,v)` is an edge of `tds`.
*/
bool is_edge(Vertex_handle u, Vertex_handle v) const;

/*!
Tests whether `(c,i)` is a facet of `tds`. Answers `false` when
`dimension()` \f$ <2\f$ .
\pre \f$ i \in\{0,1,2,3\}\f$
*/
bool is_facet(Cell_handle c, int i) const;

/*!
Tests whether `(u,v,w)` is a facet of `tds`. If the facet is found,
it computes a cell `c` having this facet and the indices `i`,
`j` and `k` of the vertices `u`, `v` and `w`, in
this order.
*/
bool is_facet(Vertex_handle u, Vertex_handle v, Vertex_handle w,
Cell_handle & c, int & i, int & j, int & k) const;

/*!
Tests whether `c` is a cell of `tds`. Answers `false` when
`dimension()` \f$ <3\f$ .
*/
bool is_cell(Cell_handle c) const;

/*!
Tests whether `(u,v,w,t)` is a cell of `tds`. If the cell
`c` is found, it computes the indices `i`, `j`, `k`
and `l` of the vertices `u`, `v`, `w` and `t` in
`c`, in this order.
*/
bool is_cell(Vertex_handle u, Vertex_handle v, Vertex_handle w, Vertex_handle t,
Cell_handle & c, int & i, int & j, int & k, int & l) const;
/// @}
/// \name has_vertex
/// There is a method `has_vertex` in the cell class. The analogous methods for facets are defined here.
/// @{

/*!
If `v` is a vertex of `f`, then `j` is the index of
`v` in the cell `f.first`, and the method returns `true`.
\pre `tds`.dimension()=3
*/
bool has_vertex(const Facet & f, Vertex_handle v, int & j) const;

/*!
Same for facet `(c,i)`. Computes the index `j` of `v` in
`c`.
*/
bool has_vertex(Cell_handle c, int i, Vertex_handle v, int & j) const;

/*!

*/
bool has_vertex(const Facet & f, Vertex_handle v) const;

/*!
Same as the first two methods, but these two methods do not return the
index of the vertex.
*/
bool has_vertex(Cell_handle c, int i, Vertex_handle v) const;

/// @}

/// \name Equality Tests
/// The following three methods test whether two facets have the same vertices.
/// @{

/*!

*/
bool are_equal(const Facet & f, const Facet & g) const;

/*!

*/
bool are_equal(Cell_handle c, int i, Cell_handle n, int j) const;

/*!
For these three methods: \pre `tds`.dimension()=3.
*/
bool are_equal(const Facet & f, Cell_handle n, int j) const;

/// @}

/*!
\name Flips

Two kinds of flips exist for a three-dimensional triangulation. They
are reciprocal. To be flipped, an edge must be incident to three
tetrahedra. During the flip, these three tetrahedra disappear and two
tetrahedra appear. Figure \ref TDS3figflips (left) shows the edge that
is flipped as bold dashed, and one of its three incident facets is
shaded. On the right, the facet shared by the two new tetrahedra is
shaded.

\anchor TDS3figflips
\image html flips.png "Flips."
\image latex flips.png "Flips."

The following methods guarantee the validity of the resulting 3D
combinatorial triangulation. Moreover the flip operations do not
invalidate the vertex handles, and only invalidate the cell handles of
the affected cells.

<I>Flips for a 2d triangulation are not implemented yet</I>

*/
/// @{

/*!

*/
bool flip(Edge e);

/*!
Before flipping, these methods check that edge `e=(c,i,j)` is
flippable (which is quite expensive). They return `false` or
`true` according to this test.
*/
bool flip(Cell_handle c, int i, int j);

/*!

*/
void flip_flippable(Edge e);

/*!
Should be preferred to the previous methods when the edge is
known to be flippable.
\pre The edge is flippable.
*/
void flip_flippable(Cell_handle c, int i, int j);

/*!

*/
bool flip(Facet f);

/*!
Before flipping, these methods check that facet `f=(c,i)` is
flippable (which is quite expensive). They return `false` or
`true` according to this test.
*/
bool flip(Cell_handle c, int i);

/*!

*/
void flip_flippable(Facet f);

/*!
Should be preferred to the previous methods when the facet is
known to be flippable.
\pre The facet is flippable.
*/
void flip_flippable(Cell_handle c, int i);

/// @}

/// \name Insertions
/// The following modifier member functions guarantee the combinatorial validity of the resulting triangulation.
/// @{

/*!
Creates a new vertex, inserts it in cell `c` and returns its handle.
The cell `c` is split into four new cells, each of these cells being
formed by the new vertex and a facet of `c`.
\pre `tds`.`dimension()` \f$ = 3\f$ and `c` is a cell of `tds`.
*/
Vertex_handle insert_in_cell(Cell_handle c);

/*!
Creates a new vertex, inserts it in facet `f` and returns its handle.
In dimension 3, the two incident cells are split into 3 new cells;
in dimension 2, the facet is split into 3 facets.
\pre `tds`.`dimension()` \f$ \geq2\f$ and `f` is a facet of `tds`.
*/
Vertex_handle insert_in_facet(const Facet & f);

/*!
Creates a new vertex, inserts it in facet `i` of `c` and returns its
handle.
\pre `tds`.`dimension()` \f$ \geq2\f$, \f$ i \in\{0,1,2,3\}\f$ in dimension 3, \f$ i=3\f$ in dimension 2 and `(c,i)` is a facet of `tds`.
*/
Vertex_handle insert_in_facet(Cell_handle c, int i);

/*!
Creates a new vertex, inserts it in edge `e` and returns its handle.
In dimension 3, all the
incident cells are split into 2 new cells; in dimension 2, the 2
incident facets are split into 2 new facets; in dimension 1, the edge is
split into 2 new edges.
\pre `tds`.`dimension()` \f$ \geq1\f$ and `e` is an edge of `tds`.
*/
Vertex_handle insert_in_edge(Edge e);

/*!
Creates a new vertex, inserts it in edge \f$ (i,j)\f$ of `c` and returns its
handle.
\pre `tds`.`dimension()` \f$ \geq1\f$. \f$ i\neq j\f$, \f$ i,j \in\{0,1,2,3\}\f$ in dimension 3, \f$ i,j \in\{0,1,2\}\f$ in dimension 2, \f$ i,j \in\{0,1\}\f$ in dimension 1 and `(c,i,j)` is an edge of `tds`.
*/
Vertex_handle insert_in_edge(Cell_handle c, int i, int j);

/*!
Transforms a triangulation of the sphere \f$ S^d\f$ of \f$ \mathbb{R}^{d+1}\f$ into the
triangulation of the sphere \f$ S^{d+1}\f$ of \f$ \mathbb{R}^{d+2}\f$ by adding a new vertex
`v`:
`v` is linked to all the vertices to triangulate one of the two
half-spheres of dimension \f$ (d+1)\f$. Vertex `star` is used to
triangulate the second half-sphere (when there is an associated
geometric triangulation, `star` is in fact the vertex associated with
its infinite vertex).
See Figure \ref TDS3figtopoinsert_outside_affine_hull.

The numbering of the cells is such that, if `f` was a face of
maximal dimension in the initial triangulation, then `(f,v)` (in
this order) is the corresponding face in the new triangulation.
This method can be used to insert the first two vertices in an empty
triangulation.

A handle to `v` is returned.
\pre `tds`.`dimension()` \f$ = d < 3\f$. When `tds`.`number_of_vertices()` \f$ >0\f$, \f$ star \neq\f$ `Vertex_handle()` and `star` is a vertex of `tds`.


\anchor TDS3figtopoinsert_outside_affine_hull
\image html topo-insert_outside_affine_hull.png "insert_increase_dimension (1-dimensional case)."
\image latex topo-insert_outside_affine_hull.png "insert_increase_dimension (1-dimensional case)."

*/
Vertex_handle
insert_increase_dimension(Vertex_handle star = Vertex_handle());

/*!
Creates a new vertex by starring a hole. It takes an iterator range
[`cell_begin`; `cell_end`[ of `Cell_handles` which specifies a set
of connected cells (resp. facets in dimension 2) describing a hole.
(`begin`, `i`) is a facet (resp. an edge) on the boundary of the hole,
that is, `begin` belongs to the set of cells (resp. facets) previously
described, and `begin->neighbor(i)` does not. Then this function deletes
all the cells (resp. facets) describing the hole, creates a new vertex
`v`, and for each facet (resp. edge) on the boundary of the hole, creates
a new cell (resp. facet) with `v` as vertex. `v` is returned.
\pre `tds`.`dimension()` \f$ \geq2\f$, the set of cells (resp. facets) is connected, and its boundary is connected.
*/
template <class CellIt>
Vertex_handle insert_in_hole(CellIt cell_begin, CellIt cell_end,
Cell_handle begin, int i);

/*!
Same as above, except that `newv` will be used as the new vertex, which
must have been allocated previously with e.g. `create_vertex`.
*/
template <class CellIt>
Vertex_handle insert_in_hole(CellIt cell_begin, CellIt cell_end,
Cell_handle begin, int i, Vertex_handle newv);

/// @}

/// \name Removal
/// @{

/*!
This operation is the reciprocal of `insert_increase_dimension()`.
It transforms a triangulation of the sphere \f$ S^d\f$ of \f$ \mathbb{R}^{d+1}\f$ into the
triangulation of the sphere \f$ S^{d-1}\f$ of \f$ \mathbb{R}^{d}\f$ by removing the vertex
`v`. Delete the cells incident to `w`, keep the others.
\pre `tds`.`dimension()` \f$ = d \geq-1\f$. `tds`.`degree(v)` \f$ =\f$ `degree(w)` \f$ =\f$ `tds`.`number_of_vertices()` \f$ -1\f$.

*/
void remove_decrease_dimension(Vertex_handle v, Vertex_handle w = v);

/*!
Removes `v`. The incident simplices of maximal dimension incident to
`v` are replaced by a single simplex of the same dimension. This
operation is exactly the reciprocal to `tds`.`insert_in_cell(v)` in
dimension 3, `tds`.`insert_in_facet(v)` in dimension 2, and
`tds`.`insert_in_edge(v)` in dimension 1.
\pre `tds`.`degree(v)` \f$ =\f$ `tds`.`dimension()+1`.

*/
Cell_handle remove_from_maximal_dimension_simplex(Vertex_handle v);

/// @}

/// \name Dimension Manipulation
/// The following operation, <TT>decrease_dimension</TT>, is necessary when the displacement of a vertex decreases the dimension of the triangulation.
/// @{

/*!
The link of a vertex \f$ v\f$ is formed by the facets
disjoint from \f$ v\f$ that are included in the cells incident to \f$ v\f$. When the link of `v = c->vertex(i)` contains all the other vertices, `decrease_dimension` crushes the
triangulation of the sphere \f$ S^d\f$ of \f$ \mathbb{R}^{d+1}\f$ onto the
triangulation of the sphere \f$ S^{d-1}\f$ of \f$ \mathbb{R}^{d}\f$ formed by the link of `v`
augmented with the vertex `v` itself, for \f$ d\f$==2,3; this one is placed on the facet `(c, i)`
(see Fig. \ref TDS3dim_down).
\pre The dimension must be 2 or 3. The degree of `v` must be equal to the total number of vertices of the triangulation data structure minus 1.

\anchor TDS3dim_down
\image html tds-dim_down.png
\image latex tds-dim_down.png

<center><b>From an \f$ S^d\f$ data structure to an \f$ S^{d-1}\f$ data
structure (top: \f$ d==2\f$, bottom: \f$ d==3\f$).
</b></center>

*/
void decrease_dimension(Cell_handle c, int i);

/// @}

/// \name Other modifiers
/// The following modifiers can affect the validity of the triangulation data structure.
/// @{

/*!
\cgalAdvancedFunction
\cgalAdvancedBegin
Changes the orientation of all cells of the triangulation data structure.
\cgalAdvancedEnd
\pre `tds`.`dimension()` \f$ \geq1\f$.
*/
void reorient();

/*!
\cgalAdvancedFunction
\cgalAdvancedBegin
Adds a copy of the vertex `v` to the triangulation data structure.
\cgalAdvancedEnd
*/
Vertex_handle create_vertex(const Vertex &v = Vertex());

/*!
\cgalAdvancedFunction
\cgalAdvancedBegin
Creates a vertex which is a copy of the one pointed to by `v`
and adds it to the triangulation data structure.
\cgalAdvancedEnd
*/
Vertex_handle create_vertex(Vertex_handle v);

/*!
\cgalAdvancedFunction
\cgalAdvancedBegin
Adds a copy of the cell `c` to the triangulation data structure.
\cgalAdvancedEnd
*/
Cell_handle create_cell(const Cell &c = Cell());

/*!
\cgalAdvancedFunction
\cgalAdvancedBegin
Creates a cell which is a copy of the one pointed to by `c`
and adds it to the triangulation data structure.
\cgalAdvancedEnd
*/
Cell_handle create_cell(Cell_handle c);

/*!
\cgalAdvancedFunction
\cgalAdvancedBegin
Creates a cell and adds it into the triangulation data
structure. Initializes the vertices of the cell, its neighbor handles
being initialized with the default constructed handle.
\cgalAdvancedEnd
*/
Cell_handle create_cell(Vertex_handle v0, Vertex_handle v1,
Vertex_handle v2, Vertex_handle v3);

/*!
\cgalAdvancedFunction
\cgalAdvancedBegin
Creates a cell, initializes its vertices and neighbors, and adds it
into the triangulation data structure.
\cgalAdvancedEnd
*/
Cell_handle create_cell( Vertex_handle v0, Vertex_handle v1,
Vertex_handle v2, Vertex_handle v3,
Cell_handle n0, Cell_handle n1,
Cell_handle n2, Cell_handle n3);

/*!
\cgalAdvancedFunction
\cgalAdvancedBegin
Removes the vertex from the triangulation data structure.
\cgalAdvancedEnd
\pre The vertex is a vertex of `tds`.
*/
void delete_vertex( Vertex_handle v );

/*!
\cgalAdvancedFunction
\cgalAdvancedBegin
Removes the cell from the triangulation data structure.
\cgalAdvancedEnd
\pre The cell is a cell of `tds`.
*/
void delete_cell( Cell_handle c );

/*!
\cgalAdvancedFunction
\cgalAdvancedBegin
Calls `delete_vertex` over an iterator range of value type `Vertex_handle`.
\cgalAdvancedEnd
*/
template <class VertexIt>
void delete_vertices(VertexIt first, VertexIt last);

/*!
\cgalAdvancedFunction
\cgalAdvancedBegin
Calls `delete_cell` over an iterator range of value type `Cell_handle`.
\cgalAdvancedEnd
*/
template <class CellIt>
void delete_cells(CellIt first, CellIt last);

/// @}

/// \name Traversing the triangulation
/// @{

/*!
Returns `cells_end()` when `tds.dimension()` \f$ <3\f$.
*/
Cell_iterator cells_begin() const;

/*!

*/
Cell_iterator cells_end() const;

/*!
Low-level access to the cells, does not return `cells_end()`
when `tds.dimension()` \f$ <3\f$.
*/
Cell_iterator raw_cells_begin() const;

/*!

*/
Cell_iterator raw_cells_end() const;

/*!
Returns `facets_end()` when `tds.dimension()` \f$ <2\f$.
*/
Facet_iterator facets_begin() const;

/*!

*/
Facet_iterator facets_end() const;

/*!
Returns `edges_end()` when `tds.dimension()` \f$ <1\f$.
*/
Edge_iterator edges_begin() const;

/*!

*/
Edge_iterator edges_end() const;

/*!

*/
Vertex_iterator vertices_begin() const;

/*!

*/
Vertex_iterator vertices_end() const;

/// @}

/// \name Cell and facet circulators
/// @{

/*!
Starts at an arbitrary cell incident to `e`.
\pre `tds.dimension()` \f$ =3\f$
*/
Cell_circulator incident_cells(const Edge & e) const;

/*!
As above for edge `(i,j)` of `c`.
*/
Cell_circulator incident_cells(Cell_handle c, int i, int j) const;

/*!
Starts at cell `start`.
\pre `tds.dimension()` \f$ =3\f$ and `start` is incident to `e`.
*/
Cell_circulator incident_cells(const Edge & e, Cell_handle start) const;

/*!
As above for edge `(i,j)` of `c`.
*/
Cell_circulator incident_cells(Cell_handle c, int i, int j, Cell_handle start)
const;

/*!
Starts at an arbitrary facet incident to `e`.

Only defined in dimension 3, though are defined also in dimension 2:
there are only two facets sahring an edge in dimension 2.

\pre `tds.dimension()` \f$ =3\f$
*/
Facet_circulator incident_facets(Edge e) const;

/*!
As above for edge `(i,j)` of `c`.

Only defined in dimension 3, though are defined also in dimension 2:
there are only two facets sahring an edge in dimension 2.
*/
Facet_circulator incident_facets(Cell_handle c, int i, int j) const;

/*!
Starts at facet `start`.

Only defined in dimension 3, though are defined also in dimension 2:
there are only two facets sahring an edge in dimension 2.

\pre `start` is incident to `e`.
*/
Facet_circulator incident_facets(Edge e, Facet start) const;

/*!
Starts at facet of index `f` in `start`.

Only defined in dimension 3, though are defined also in dimension 2:
there are only two facets sahring an edge in dimension 2.
*/
Facet_circulator incident_facets(Edge e, Cell_handle start, int f) const;

/*!
As above for edge `(i,j)` of `c`.

Only defined in dimension 3, though are defined also in dimension 2:
there are only two facets sahring an edge in dimension 2.
*/
Facet_circulator incident_facets(Cell_handle c, int i, int j,
Facet start) const;

/*!
As above for edge `(i,j)` of `c` and facet `(start,f)`.

Only defined in dimension 3, though are defined also in dimension 2:
there are only two facets sahring an edge in dimension 2.
*/
Facet_circulator incident_facets(Cell_handle c, int i, int j,
Cell_handle start, int f) const;

/// @}

/// \name Traversal of the incident cells, facets and edges, and the adjacent vertices of a given vertex
/// @{

/*!
Copies the `Cell_handle`s of all cells incident to `v` to the
output iterator `cells`.
Returns the resulting output iterator.
\pre `tds.dimension()` \f$ =3\f$, `v` \f$ \neq\f$ `Vertex_handle()`, `tds.is_vertex(v)`.
*/
template <class OutputIterator>
OutputIterator
incident_cells(Vertex_handle v, OutputIterator cells) const;

/*!
Copies the `Facet`s incident to `v` to the output iterator
`facets`.
Returns the resulting output iterator.
\pre `tds.dimension()` \f$ >1\f$, `v` \f$ \neq\f$ `Vertex_handle()`, `tds.is_vertex(v)`.
*/
template <class OutputIterator>
OutputIterator
incident_facets(Vertex_handle v, OutputIterator facets) const;

/*!
Copies all `Edge`s incident to `v` to the
output iterator `edges`. Returns the resulting output iterator.
\pre `tds.dimension()` \f$ >0\f$, `v` \f$ \neq\f$ `Vertex_handle()`, `tds.is_vertex(v)`.
*/
template <class OutputIterator>
OutputIterator
incident_edges(Vertex_handle v, OutputIterator edges) const;

/*!
Copies the `Vertex_handle`s of all vertices adjacent to `v` to the
output iterator `vertices`. If `tds.dimension()` \f$ <0\f$, then do
nothing. Returns the resulting output iterator.
\pre `v` \f$ \neq\f$ `Vertex_handle()`, `tds.is_vertex(v)`.
*/
template <class OutputIterator>
OutputIterator
adjacent_vertices(Vertex_handle v, OutputIterator vertices) const;

/*!
Returns the degree of a vertex, that is, the number of incident vertices.
\pre `v` \f$ \neq\f$ `Vertex_handle()`, `tds.is_vertex(v)`.
*/
size_type degree(Vertex_handle v) const;

/// @}

/// \name Traversal between adjacent cells
/// @{

/*!
Returns the index of `c` in its \f$ i^{th}\f$ neighbor.
\pre \f$ i \in\{0, 1, 2, 3\}\f$.
*/
int mirror_index(Cell_handle c, int i) const;

/*!
Returns the vertex of the \f$ i^{th}\f$ neighbor of `c` that is opposite to
`c`.
\pre \f$ i \in\{0, 1, 2, 3\}\f$.
*/
Vertex_handle mirror_vertex(Cell_handle c, int i) const;

/*!
Returns the same facet seen from the other adjacent cell.
*/
Facet mirror_facet(Facet f) const;

/// @}

/// \name Checking
/// @{

/*!
\cgalDebugFunction
\cgalDebugBegin
Checks the combinatorial validity of the triangulation by checking
the local validity of all its cells and vertices (see functions below).
(See Section \ref TDS3secintro.) Moreover, the Euler relation is
tested.

When `verbose` is set to `true`, messages are printed to give
a precise indication on the kind of invalidity encountered.
\cgalDebugEnd
*/
bool is_valid(bool verbose = false) const;

/*!
\cgalDebugFunction
\cgalDebugBegin
Checks the local validity of the adjacency relations of the triangulation.
It also calls the `is_valid` member function of the vertex.
When `verbose` is set to `true`, messages are printed to give
a precise indication on the kind of invalidity encountered.
\cgalDebugEnd
*/
bool is_valid(Vertex_handle v, bool verbose = false) const;

/*!
\cgalDebugFunction
\cgalDebugBegin
Checks the local validity of the adjacency relations of the triangulation.
It also calls the `is_valid` member function of the cell.
When `verbose` is set to `true`, messages are printed to give
a precise indication on the kind of invalidity encountered.
\cgalDebugEnd
<<<<<<< HEAD
*/ 
bool is_valid(Cell_handle c, bool verbose = false) const; 
/// @}
=======
*/
bool is_valid(Cell_handle c, bool verbose = false) const;
>>>>>>> 3bca04d1

/// \name I/O
/// @{
/*!
<<<<<<< HEAD
  \ingroup PkgIOTDS3
Reads a combinatorial triangulation from `is` and assigns it to `tds` 
*/ 
istream& operator>> (istream& is, TriangulationDataStructure_3 & tds); 

/*! \ingroup PkgIOTDS3
Writes `tds` into the stream `os` 
*/ 
ostream& operator<< (ostream& os, const TriangulationDataStructure_3 & tds); 
=======
Reads a combinatorial triangulation from `is` and assigns it to `tds`
*/
istream& operator>> (istream& is, TriangulationDataStructure_3 & tds);

/*!
Writes `tds` into the stream `os`
*/
ostream& operator<< (ostream& os, const TriangulationDataStructure_3 & tds);
>>>>>>> 3bca04d1

/*! \ingroup PkgIOTDS3
The tds streamed in `is`, of original type `TDS_src`, is written into the triangulation data structure. As the vertex and cell
 types might be different and incompatible, the creation of new cells and vertices
is made thanks to the functors `convert_vertex` and `convert_cell`, that convert
vertex and cell types. For each vertex `v_src` in `is`, the corresponding
vertex `v_tgt` in the triangulation data structure is a copy of the vertex returned by `convert_vertex(v_src)`.
The same operations are done for cells with the functor convert_cell, except cells
in the triangulation data structure are created using the default constructor, and then filled with the data
contained in the stream.

 - A model of `ConvertVertex` must provide two `operator()`s that are responsible
 for converting the source vertex `v_src` into the target vertex:
  - `Vertex operator()(const TDS_src::Vertex& v_src) const;` This operator is
used to create the vertex from `v_src`.
  - `void operator()(const TDS_src::Vertex& v_src, Vertex& v_tgt) const;` This
 operator is meant to be used in case heavy data should be transferred to `v_tgt`.
 - A model of ConvertCell must provide an operator() that is responsible for
converting the source cell `c_src` into the target cell:
  - `void operator()(const TDS_src::Cell& c_src, Cell& c_tgt) const;` This operator
 is meant to be used in case heavy data should be transferred to `c_tgt`.

\note The triangulation data structure contained in `is` can be obtained with the `operator>>` of a `TriangulationDataStructure_3`.
*/
template <typename TDS_src,
          typename ConvertVertex,
          typename ConvertCell>
std::istream& file_input(std::istream& is,
                         ConvertVertex convert_vertex,
                         ConvertCell convert_cell);

/// @}

}; /* end TriangulationDataStructure_3 */

/*!
\ingroup PkgTDS3Concepts
\cgalConcept

The concept `TriangulationDataStructure_3::Vertex` represents the vertex class of a 3D-triangulation
data structure. It must define
the types and operations listed in this section. Some of these
requirements are of geometric nature, they are <I>optional</I>
when using the triangulation data structure class alone. They become
compulsory when the triangulation data structure is used as a layer
for the geometric triangulation class. (See Section \ref TDS3secdesign.)

\cgalHeading{Creation}

In order to obtain new vertices or destruct unused vertices, the user must
call the `create_vertex()` and `delete_vertex()` methods of the
triangulation data structure.

\sa `TriangulationDataStructure_3::Cell`

*/
class TriangulationDataStructure_3::Vertex {
public:

/// \name Types
/// The class `Vertex` defines types that are the same as some of the
/// types defined by the triangulation data structure class
/// `TriangulationDataStructure_3`.
/// @{

/*!
<I>Optional for the triangulation data structure alone</I>.
*/
typedef unspecified_type Point;

/*!

*/
typedef TriangulationDataStructure_3 Triangulation_data_structure;

/*!

*/
typedef TriangulationDataStructure_3::Vertex_handle Vertex_handle;

/*!

*/
typedef TriangulationDataStructure_3::Cell_handle Cell_handle;

/// @}

/// \name Access Functions
/// @{

/*!
Returns a cell of the triangulation having `v` as vertex.
*/
Cell_handle cell() const;

/*!
Returns the point stored in the vertex.
<I>Optional for the triangulation data structure alone.</I>
*/
Point point() const;

/// @}

/// \name Setting
/// @{

/*!
Sets the incident cell to `c`.
*/
void set_cell(Cell_handle c);

/*!
Sets the point to `p`. <I>Optional for the
triangulation data structure alone.</I>
*/
void set_point(const Point & p);

/// @}

/// \name Checking
/// @{

/*!
\cgalDebugFunction
\cgalDebugBegin
Checks the validity of the vertex. Must check that its incident cell
has this vertex. The validity of the base vertex is also checked.

When `verbose` is set to `true`, messages are printed to give
a precise indication on the kind of invalidity encountered.
\cgalDebugEnd
*/
bool is_valid(bool verbose = false) const;

/// @}

}; /* end Vertex */

/*!
\ingroup PkgTDS3Concepts
\cgalConcept

The concept `TriangulationDataStructure_3::Cell` stores
four `Vertex_handle`s to its four vertices and four `Cell_handle`s
to its four neighbors. The vertices are indexed 0, 1, 2, and 3 in consistent
order. The neighbor indexed \f$ i\f$ lies opposite to vertex `i`.

In degenerate dimensions, cells are used to store faces of maximal
dimension: in dimension 2, each cell represents only one
facet of index 3, and 3 edges \f$ (0,1)\f$, \f$ (1,2)\f$ and \f$ (2,0)\f$; in
dimension 1, each cell represents one edge \f$ (0,1)\f$. (See also
Section \ref TDS3secintro.)

\cgalHeading{Creation}

In order to obtain new cells or destruct unused cells, the user must call the
`create_cell()` and `delete_cell()` methods of the triangulation data
structure.

\sa `TriangulationDataStructure_3::Vertex`
\sa `TriangulationDataStructure_3::Cell_data`

*/

class TriangulationDataStructure_3::Cell {
public:

/// \name Types
/// @{

/*!

*/
typedef TriangulationDataStructure_3 Triangulation_data_structure;

/*!

*/
typedef TriangulationDataStructure_3::Vertex_handle Vertex_handle;

/*!

*/
typedef TriangulationDataStructure_3::Cell_handle Cell_handle;

/*!

*/
typedef TriangulationDataStructure_3::Cell_data TDS_data;

/// @}

/// \name Access Functions
/// @{

/*!
Returns the vertex `i` of `c`.
\pre \f$ i \in\{0, 1, 2, 3\}\f$.
*/
Vertex_handle vertex(int i) const;

/*!
Returns the index of vertex `v` in `c`.
\pre `v` is a vertex of `c`.
*/
int index(Vertex_handle v) const;

/*!
Returns `true` if `v` is a vertex of `c`.
*/
bool has_vertex(Vertex_handle v) const;

/*!
Returns `true` if `v` is a vertex of `c`, and
computes its index `i` in `c`.
*/
bool has_vertex(Vertex_handle v, int & i) const;

/*!
Returns the neighbor `i` of `c`.
\pre \f$ i \in\{0, 1, 2, 3\}\f$.
*/
Cell_handle neighbor(int i) const;

/*!
Returns the index corresponding to neighboring cell `n`.
\pre `n` is a neighbor of `c`.
*/
int index(Cell_handle n) const;

/*!
Returns `true` if `n` is a neighbor of `c`.
*/
bool has_neighbor(Cell_handle n) const;

/*!
Returns `true` if `n` is a neighbor of `c`, and
computes its index `i` in `c`.
*/
bool has_neighbor(Cell_handle n, int & i) const;

/// @}

/// \name Setting

/// @{

/*!
Sets vertex `i` to `v`.
\pre \f$ i \in\{0, 1, 2, 3\}\f$.
*/
void set_vertex(int i, Vertex_handle v);

/*!
Sets the vertex pointers.
*/
void set_vertices(Vertex_handle v0,
Vertex_handle v1,
Vertex_handle v2,
Vertex_handle v3);

/*!
Sets neighbor `i` to `n`.
\pre \f$ i \in\{0, 1, 2, 3\}\f$.
*/
void set_neighbor(int i, Cell_handle n);

/*!
Sets the neighbors pointers.
*/
void set_neighbors(Cell_handle n0,
Cell_handle n1,
Cell_handle n2,
Cell_handle n3);

/// @}

/// \name Internal
/// \cgalAdvancedBegin
/// These functions are used internally by the triangulation data
/// structure. The user is not encouraged to use them directly as they
/// may change in the future.
/// \cgalAdvancedEnd
/// @{

/*!

*/
TDS_data& tds_data();

/*!

*/
const TDS_data& tds_data() const;

/// @}

/// \name Checking
/// @{

/*!
\cgalDebugFunction
\cgalDebugBegin
User defined local validity checking function.
\cgalDebugEnd
*/
bool is_valid(bool verbose = false, int level = 0) const;

/// @}

}; /* end Cell */


/*!
\ingroup PkgTDS3Concepts
\cgalConcept

Various algorithms using a triangulation data structure, such as Delaunay triangulations
or Alpha Shapes, must be able to associate a state to a cell elemental.
For efficiency, this information must be stored directly within the cell.

This class is only meant to store a state (Boolean). Consequently, the state must be the default
value (i.e. `false`) unless a setting function (`mark_in_conflict()`, etc.) has been called.

The three states are "in conflict", "on boundary", and "processed".
By default, a cell is not in conflict, not on boundary, and not processed.

\sa `TriangulationDataStructure_3::Cell`

*/

class TriangulationDataStructure_3::Cell_data
{
public:
  /// \name Setting
  /// @{

  /// Clears all flags: the cell is neither in conflict, nor on the boundary, nor processed.
  void clear();

  /// Sets the "in conflict" state to `true`.
  ///
  /// \post `is_in_conflict()` returns `true`
  void mark_in_conflict();

  /// Sets the "on boundary" state to `true`.
  ///
  /// \post `is_on_boundary()` returns `true`
  void mark_on_boundary();

  /// Sets the "processed" state to `true`.
  ///
  /// \post `processed()` returns `true`
  void mark_processed();

  /// @}

  /// \name Access Functions
  /// @{

  /// Checks whether the cell has default state (not in conflict, not on boundary, not processed).
  bool is_clear();

  /// Returns whether the cell has been marked as "in conflict".
  bool is_in_conflict();

  /// Returns whether the cell has been marked as "on boundary".
  bool is_on_boundary();

  /// Returns whether the cell has been marked as "processed".
  bool processed();

  /// @}

}; /* end Cell_data */<|MERGE_RESOLUTION|>--- conflicted
+++ resolved
@@ -1022,38 +1022,23 @@
 When `verbose` is set to `true`, messages are printed to give
 a precise indication on the kind of invalidity encountered.
 \cgalDebugEnd
-<<<<<<< HEAD
 */ 
 bool is_valid(Cell_handle c, bool verbose = false) const; 
 /// @}
-=======
-*/
-bool is_valid(Cell_handle c, bool verbose = false) const;
->>>>>>> 3bca04d1
+
 
 /// \name I/O
 /// @{
 /*!
-<<<<<<< HEAD
   \ingroup PkgIOTDS3
 Reads a combinatorial triangulation from `is` and assigns it to `tds` 
 */ 
 istream& operator>> (istream& is, TriangulationDataStructure_3 & tds); 
 
 /*! \ingroup PkgIOTDS3
-Writes `tds` into the stream `os` 
+Writes `tds` into the stream `os`
 */ 
-ostream& operator<< (ostream& os, const TriangulationDataStructure_3 & tds); 
-=======
-Reads a combinatorial triangulation from `is` and assigns it to `tds`
-*/
-istream& operator>> (istream& is, TriangulationDataStructure_3 & tds);
-
-/*!
-Writes `tds` into the stream `os`
-*/
 ostream& operator<< (ostream& os, const TriangulationDataStructure_3 & tds);
->>>>>>> 3bca04d1
 
 /*! \ingroup PkgIOTDS3
 The tds streamed in `is`, of original type `TDS_src`, is written into the triangulation data structure. As the vertex and cell
