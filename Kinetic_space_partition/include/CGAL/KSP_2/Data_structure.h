--- conflicted
+++ resolved
@@ -38,13 +38,7 @@
   typedef typename Kernel::Line_2 Line_2;
   typedef typename Kernel::Segment_2 Segment_2;
 
-<<<<<<< HEAD
-  typedef Support_line_2<Kernel> Support_line;
-  typedef Segment Segment;
-  typedef Vertex<FT> Vertex;
-=======
   typedef Support_line<Kernel> Support_line_DS;
->>>>>>> 86b1547a
 
   typedef CGAL::KSP_2::internal::Vertex<FT> Vertex;
   typedef CGAL::KSP_2::internal::Segment Segment;
