// Copyright (c) 2007  INRIA Sophia-Antipolis (France), Max-Planck-Institute
// Saarbruecken (Germany).
// All rights reserved.
//
// This file is part of CGAL (www.cgal.org); you can redistribute it and/or
// modify it under the terms of the GNU Lesser General Public License as
// published by the Free Software Foundation; either version 3 of the License,
// or (at your option) any later version.
//
// Licensees holding a valid commercial license may use this file in
// accordance with the commercial license agreement provided with the software.
//
// This file is provided AS IS with NO WARRANTY OF ANY KIND, INCLUDING THE
// WARRANTY OF DESIGN, MERCHANTABILITY AND FITNESS FOR A PARTICULAR PURPOSE.
//
// $URL$
// $Id$
//
// Author(s)     : Sylvain Pion, Michael Hemmer, Alexander Kobel

#ifndef CGAL_RESIDUE_TYPE_H
#define CGAL_RESIDUE_TYPE_H

#include <CGAL/basic.h>

#include <cfloat>
#include <boost/operators.hpp>

#ifdef CGAL_HAS_THREADS
#  include <boost/thread/tss.hpp>
#endif

namespace CGAL {

class Residue;
    
Residue operator + (const Residue&);
Residue operator - (const Residue&);

std::ostream& operator << (std::ostream& os, const Residue& p);
std::istream& operator >> (std::istream& is, Residue& p);

/*! \ingroup CGAL_Modular_traits
 * \brief This class represents the Field Z mod p. 
 *  
 * This class uses the type double for representation. 
 * Therefore the value of p is restricted to primes less than 2^26.
 * By default p is set to 67108859.
 *
 * It provides the standard operators +,-,*,/ as well as in&output.
 * 
 * \see Modular_traits
 */
class Residue:
    boost::ordered_field_operators1< Residue,
    boost::ordered_field_operators2< Residue, int > >{
    
public:
  typedef Residue Self;
  typedef Residue NT;
  
private:
#ifdef CGAL_HEADER_ONLY
  static const double& get_static_CST_CUT()
  {
    static const double CST_CUT = std::ldexp( 3., 51 );
    return CST_CUT;
  }
#else // CGAL_HEADER_ONLY
  CGAL_EXPORT static const double  CST_CUT; 
  static const double& get_static_CST_CUT()
  { return Residue::CST_CUT; }
#endif // CGAL_HEADER_ONLY
  
#ifdef CGAL_HAS_THREADS
#ifdef CGAL_HEADER_ONLY
  static boost::thread_specific_ptr<int>& get_static_prime_int_()
  {
<<<<<<< HEAD
  static boost::thread_specific_ptr<int> prime_int_;
  return prime_int_;
  }
  static boost::thread_specific_ptr<double>& get_static_prime_()
  {
  static boost::thread_specific_ptr<double> prime_;
  return prime_;
  }
  static boost::thread_specific_ptr<double>& get_static_prime_inv_()
  {
  static boost::thread_specific_ptr<double> prime_inv_;
  return prime_inv_;
=======
    static boost::thread_specific_ptr<int> prime_int_;
    return prime_int_;
  }
  static boost::thread_specific_ptr<double>& get_static_prime_()
  {
    static boost::thread_specific_ptr<double> prime_;
    return prime_;
  }
  static boost::thread_specific_ptr<double>& get_static_prime_inv_()
  {
    static boost::thread_specific_ptr<double> prime_inv_;
    return prime_inv_;
>>>>>>> 4bbe2a82
  }
#else // CGAL_HEADER_ONLY
  CGAL_EXPORT static boost::thread_specific_ptr<int>    prime_int_;
  CGAL_EXPORT static boost::thread_specific_ptr<double> prime_;
  CGAL_EXPORT static boost::thread_specific_ptr<double> prime_inv_;
  static boost::thread_specific_ptr<int>& get_static_prime_int_()
  { return Residue::prime_int_; }
  static boost::thread_specific_ptr<double>& get_static_prime_()
  { return Residue::prime_; }
  static boost::thread_specific_ptr<double>& get_static_prime_inv_()
  { return Residue::prime_inv_; }
#endif // CGAL_HEADER_ONLY
  
  static void init_class_for_thread(){
    CGAL_precondition(get_static_prime_int_().get() == NULL);
    CGAL_precondition(get_static_prime_().get()     == NULL);
    CGAL_precondition(get_static_prime_inv_().get() == NULL);
    get_static_prime_int_().reset(new int(67111067));
    get_static_prime_().reset(new double(67111067.0));
    get_static_prime_inv_().reset(new double(1.0/67111067.0));
  }
  
  static inline int get_prime_int(){
    if (get_static_prime_int_().get() == NULL)
      init_class_for_thread();
    return *get_static_prime_int_().get();
  }
  
  static inline double get_prime(){
    if (get_static_prime_().get() == NULL)
      init_class_for_thread();
    return *get_static_prime_().get();
  }
  
  static inline double get_prime_inv(){
    if (get_static_prime_inv_().get() == NULL)
      init_class_for_thread();
    return *get_static_prime_inv_().get();
  }
#else // CGAL_HAS_THREADS

#ifdef CGAL_HEADER_ONLY
  static int& get_static_prime_int()
  {
<<<<<<< HEAD
  static int prime_int = 67111067;
  return prime_int;
  }
  static double& get_static_prime()
  {
  static double prime = 67111067.0;
  return prime;
  }
  static double& get_static_prime_inv()
  {
  static double prime_inv = 1/67111067.0;
  return prime_inv;
=======
    static int prime_int = 67111067;
    return prime_int;
  }
  static double& get_static_prime()
  {
    static double prime = 67111067.0;
    return prime;
  }
  static double& get_static_prime_inv()
  {
    static double prime_inv = 1/67111067.0;
    return prime_inv;
>>>>>>> 4bbe2a82
  }

#else //
  CGAL_EXPORT  static int prime_int;
  CGAL_EXPORT  static double prime;
  CGAL_EXPORT  static double prime_inv;
  static int& get_static_prime_int()
  { return Residue::prime_int; }
  static double& get_static_prime()
  { return Residue::prime; }
  static double& get_static_prime_inv()
  { return Residue::prime_inv; }
#endif // CGAL_HEADER_ONLY
  static int get_prime_int(){ return get_static_prime_int();}
  static double get_prime()    { return get_static_prime();}
  static double get_prime_inv(){ return get_static_prime_inv();}
#endif

    /* Quick integer rounding, valid if a<2^51. for double */ 
    static inline 
    double RES_round (double a){
      // call CGAL::Protect_FPU_rounding<true> pfr(CGAL_FE_TONEAREST)
      // before using modular arithmetic 
      CGAL_assertion(FPU_get_cw() == CGAL_FE_TONEAREST);
      return ( (a + get_static_CST_CUT())  - get_static_CST_CUT());
    }

    /* Big modular reduction (e.g. after multiplication) */
    static inline 
    double RES_reduce (double a){
      double result = a - get_prime() * RES_round(a * get_prime_inv());
      CGAL_postcondition(2*result <  get_prime());
      CGAL_postcondition(2*result > -get_prime());
      return result;
    }

    /* Little modular reduction (e.g. after a simple addition). */
    static inline 
    double RES_soft_reduce (double a){
      double p = get_prime();
        double b = 2*a;
        return (b>p) ? a-p :
            ((b<-p) ? a+p : a);
    }

    
    /* -a */
    static inline 
    double RES_negate(double a){
        return RES_soft_reduce(-a);
    }


    /* a*b */
    static inline 
    double RES_mul (double a, double b){
        double c = a*b;
        return RES_reduce(c);
    }


    /* a+b */
    static inline 
    double RES_add (double a, double b){
        double c = a+b;
        return RES_soft_reduce(c);
    }

    
    /* a^-1, using Bezout (extended Euclidian algorithm). */
    static inline 
    double RES_inv (double ri1){
        double bi = 0.0;
        double bi1 = 1.0;
        double ri = get_prime();
        double p, tmp, tmp2;
    
        Real_embeddable_traits<double>::Abs double_abs;
        while (double_abs(ri1) != 1.0)
        {
            p = RES_round(ri/ri1);
            tmp = bi - p * bi1;
            tmp2 = ri - p * ri1;
            bi = bi1;
            ri = ri1;
            bi1 = tmp;
            ri1 = tmp2;
        };

        return ri1 * RES_soft_reduce(bi1);	/* Quicker !!!! */
    }
    
    /* a/b */
    static inline 
    double RES_div (double a, double b){
        return RES_mul(a, RES_inv(b));
    }    

public:
    /*! \brief sets the current prime. 
     *  
     *  Note that you are going to change a static member!
     *  \pre p is prime, but we abstained from such a test.
     *  \pre 0 < p < 2^26
     *  
     */
    static int 
    set_current_prime(int p){   
      int old_prime = get_prime_int();  
#ifdef CGAL_HAS_THREADS
      *get_static_prime_int_().get() = p;
      *get_static_prime_().get() = double(p);
      *get_static_prime_inv_().get() = 1.0/double(p);
#else
      get_static_prime_int() = p;
      get_static_prime() = double(p);
      get_static_prime_inv() = 1.0 / prime;
#endif
      return old_prime; 
    }
 
  /*! \brief return the current prime.  */
    static int get_current_prime(){
      return get_prime_int();
    }
  
  int  get_value() const{
    CGAL_precondition(2*x_ <  get_prime());
    CGAL_precondition(2*x_ > -get_prime());
    return int(x_);
  }
    
private:
    double x_;

public: 

    //! constructor of Residue, from int 
    Residue(int n = 0){
        x_= RES_reduce(n);
    }

    //! constructor of Residue, from long 
    Residue(long n){
        x_= RES_reduce((double)n);
    }
   
    //! Access operator for x, \c const 
    const double& x() const { return x_; }
    //! Access operator for x
    double&       x()       { return x_; }                     

    Self& operator += (const Self& p2) { 
        x() = RES_add(x(),p2.x()); 
        return (*this); 
    }
    Self& operator -= (const Self& p2){ 
        x() = RES_add(x(),RES_negate(p2.x())); 
        return (*this); 
    }
    Self& operator *= (const Self& p2){ 
        x() = RES_mul(x(),p2.x()); 
        return (*this); 
    }
    Self& operator /= (const Self& p2) { 
        x() = RES_div(x(),p2.x()); 
        return (*this); 
    }
    // 
    Self& operator += (int p2) { 
        x() = RES_add(x(),Residue(p2).x()); 
        return (*this); 
    }
    Self& operator -= (int p2){ 
        x() = RES_add(x(),Residue(-p2).x()); 
        return (*this); 
    }

    Self& operator *= (int p2){ 
        x() = RES_mul(x(),Residue(p2).x()); 
        return (*this); 
    }

    Self& operator /= (int p2) { 
        x() = RES_div(x(),Residue(p2).x()); 
        return (*this); 
    }
  
    friend Self operator + (const Self&);
    friend Self operator - (const Self&);                
};

inline Residue operator + (const Residue& p1)
{ return p1; }

inline Residue operator - (const Residue& p1){ 
    typedef Residue RES;
    Residue r; 
    r.x() = RES::RES_negate(p1.x());
    return r; 
}

inline bool operator == (const Residue& p1, const Residue& p2)
{ return ( p1.x()==p2.x() ); }   
inline bool operator == (const Residue& p1, int p2)
{ return ( p1 == Residue(p2) ); }   


inline bool operator < (const Residue& p1, const Residue& p2)
{ return ( p1.x() < p2.x() ); }   
inline bool operator < (const Residue& p1, int p2)
{ return ( p1.x() < Residue(p2).x() ); }   


// I/O 
inline std::ostream& operator << (std::ostream& os, const Residue& p) {   
    typedef Residue RES;
    os <<"("<< int(p.x())<<"%"<<RES::get_current_prime()<<")";
    return os;
}

inline std::istream& operator >> (std::istream& is, Residue& p) {
    char ch;
    int prime;

    is >> p.x();
    is >> ch;    // read the %
    is >> prime; // read the prime
    CGAL_precondition(prime==Residue::get_current_prime());
    return is;
}

} //namespace CGAL

#endif // CGAL_RESIDUE_TYPE_H<|MERGE_RESOLUTION|>--- conflicted
+++ resolved
@@ -76,20 +76,6 @@
 #ifdef CGAL_HEADER_ONLY
   static boost::thread_specific_ptr<int>& get_static_prime_int_()
   {
-<<<<<<< HEAD
-  static boost::thread_specific_ptr<int> prime_int_;
-  return prime_int_;
-  }
-  static boost::thread_specific_ptr<double>& get_static_prime_()
-  {
-  static boost::thread_specific_ptr<double> prime_;
-  return prime_;
-  }
-  static boost::thread_specific_ptr<double>& get_static_prime_inv_()
-  {
-  static boost::thread_specific_ptr<double> prime_inv_;
-  return prime_inv_;
-=======
     static boost::thread_specific_ptr<int> prime_int_;
     return prime_int_;
   }
@@ -102,7 +88,6 @@
   {
     static boost::thread_specific_ptr<double> prime_inv_;
     return prime_inv_;
->>>>>>> 4bbe2a82
   }
 #else // CGAL_HEADER_ONLY
   CGAL_EXPORT static boost::thread_specific_ptr<int>    prime_int_;
@@ -147,20 +132,6 @@
 #ifdef CGAL_HEADER_ONLY
   static int& get_static_prime_int()
   {
-<<<<<<< HEAD
-  static int prime_int = 67111067;
-  return prime_int;
-  }
-  static double& get_static_prime()
-  {
-  static double prime = 67111067.0;
-  return prime;
-  }
-  static double& get_static_prime_inv()
-  {
-  static double prime_inv = 1/67111067.0;
-  return prime_inv;
-=======
     static int prime_int = 67111067;
     return prime_int;
   }
@@ -173,7 +144,6 @@
   {
     static double prime_inv = 1/67111067.0;
     return prime_inv;
->>>>>>> 4bbe2a82
   }
 
 #else //
