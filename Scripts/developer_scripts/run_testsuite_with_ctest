--- conflicted
+++ resolved
@@ -258,15 +258,9 @@
   CGAL_BINARY_DIR=${CGAL_BINARY_DIR_BASE}/${PLATFORM}
   cd "${CGAL_BINARY_DIR}"
   log "${ACTUAL_LOGFILE}.test.${PLATFORM}" "Testing on host ${HOST} and platform ${PLATFORM}"
-<<<<<<< HEAD
-  
-  if [ -f "${REFERENCE_PLATFORMS_DIR}/${PLATFORM}/setup" ]; then
-    source "${REFERENCE_PLATFORMS_DIR}/${PLATFORM}/setup"
-=======
 
   if [ -f "${CGAL_HOME}/${REFERENCE_PLATFORMS_DIR}/${PLATFORM}/setup" ]; then
     source "${CGAL_HOME}/${REFERENCE_PLATFORMS_DIR}/${PLATFORM}/setup"
->>>>>>> 2891c22f
   else
     INIT_FILE="${CGAL_HOME}/${REFERENCE_PLATFORMS_DIR}/${PLATFORM}.cmake"
   fi
@@ -280,11 +274,7 @@
     CMAKE_OPTS="${CMAKE_OPTS} -DWITH_examples=ON -DWITH_demos=ON"
   fi
   if [ -z "${SHOW_PROGRESS}" ]; then
-<<<<<<< HEAD
-    cmake ${INIT_FILE:+"-C${INIT_FILE}"} -DBUILD_TESTING=ON ${CMAKE_OPTS} $CGAL_DIR  >package_installation.log 2>&1 
-=======
     cmake ${INIT_FILE:+"-C${INIT_FILE}"} -DBUILD_TESTING=ON ${CMAKE_OPTS} $CGAL_DIR  >package_installation.log 2>&1
->>>>>>> 2891c22f
   else
     cmake ${INIT_FILE:+"-C${INIT_FILE}"} -DBUILD_TESTING=ON ${CMAKE_OPTS} $CGAL_DIR 2>&1 |tee package_installation.log
   fi
@@ -304,25 +294,15 @@
   #unsets the limit of 1024 bits for the logs through ssh
   echo "SET(CTEST_CUSTOM_MAXIMUM_PASSED_TEST_OUTPUT_SIZE 1000000000)" > CTestCustom.cmake
   echo "SET(CTEST_CUSTOM_MAXIMUM_FAILED_TEST_OUTPUT_SIZE 1000000000)" >> CTestCustom.cmake
-<<<<<<< HEAD
-  CTEST_OPTS="-T Start -T Test --timeout 1200 -j${NUMBER_OF_PROCESSORS} ${DO_NOT_TEST:+-E execution___of__} "
-  if uname | grep -q "CYGWIN"; then
-    CTEST_OPTS="-C ${CONFIG_TYPE} ${CTEST_OPTS} -V"
-=======
 
   CTEST_OPTS="-T Start -T Test --timeout 1200 ${DO_NOT_TEST:+-E execution___of__}"
   if uname | grep -q "CYGWIN"; then
     CTEST_OPTS="-C ${CONFIG_TYPE} ${CTEST_OPTS}"
->>>>>>> 2891c22f
   fi
   if [ -z "${SHOW_PROGRESS}" ]; then
     ctest ${TO_TEST:+-L ${TO_TEST} } ${CTEST_OPTS} -j${NUMBER_OF_PROCESSORS} ${KEEP_TESTS:+-FC .}>tmp.txt
   else
-<<<<<<< HEAD
-    ctest ${TO_TEST:+-L ${TO_TEST} } ${CTEST_OPTS} ${KEEP_TESTS:+-FC .} |tee tmp.txt
-=======
     ctest ${TO_TEST:+-L ${TO_TEST} } ${CTEST_OPTS} -j${NUMBER_OF_PROCESSORS} ${KEEP_TESTS:+-FC .}|tee tmp.txt
->>>>>>> 2891c22f
   fi
   #####################
   ##   GET RESULTS   ##
@@ -342,13 +322,9 @@
   echo "TESTER_NAME ${CGAL_TESTER}" >> "$RESULT_FILE"
   echo "TESTER_ADDRESS ${TESTER_ADDRESS}" >> "$RESULT_FILE"
   echo "CGAL_TEST_PLATFORM ${PLATFORM}" >> "$RESULT_FILE"
-<<<<<<< HEAD
-  grep -e "^-- USING " "${CGAL_BINARY_DIR}/installation.log" >> $RESULT_FILE
-=======
   grep -e "^-- USING " "${CGAL_BINARY_DIR}/installation.log"|sort -u >> $RESULT_FILE
   #Use sed to get the content of DEBUG or RELEASE CXX FLAGS so that Multiconfiguration platforms do provide their CXXXFLAGS to the testsuite page (that greps USING CXXFLAGS to get info)
   sed -i -E 's/(^-- USING )(DEBUG|RELEASE) (CXXFLAGS)/\1\3/' $RESULT_FILE
->>>>>>> 2891c22f
   echo "------------" >> "$RESULT_FILE"
   #if git branch, create empty scm file for python script
   if [ -n "${SCRIPTS_DIR}" ]; then
@@ -400,11 +376,7 @@
 setup_dirs
 
 
-<<<<<<< HEAD
-# Setup cmake 
-=======
 # Setup cmake
->>>>>>> 2891c22f
 log "${ACTUAL_LOGFILE}" "running the testsuites"
 if [ -n "${CONSOLE_OUTPUT}" ]; then
     printf "\n-------------------------------------------------------\n"
