--- conflicted
+++ resolved
@@ -34,27 +34,24 @@
 #include <CGAL/Drawing_functor.h>
 #include <CGAL/Surface_mesh.h>
 #include <CGAL/draw_face_graph.h>
-<<<<<<< HEAD
 #include <CGAL/Qt/Basic_viewer_qt.h>
-
-namespace CGAL
-=======
-#include <CGAL/use.h>
 
 namespace CGAL {
 
 // Check if there are any color maps that could be used, random otherwise
 template <typename K>
 struct Surface_mesh_basic_viewer_color_map
-  : DefaultColorFunctorFaceGraph
->>>>>>> f7a78677
+  : public Drawing_functor<Surface_mesh<K>,
+                           typename boost::graph_traits<::CGAL::Surface_mesh<K>>::vertex_descriptor,
+                           typename boost::graph_traits<::CGAL::Surface_mesh<K>>::edge_descriptor,
+                           typename boost::graph_traits<::CGAL::Surface_mesh<K>>::face_descriptor>
 {
-  using Base = DefaultColorFunctorFaceGraph;
-
   using SM = ::CGAL::Surface_mesh<K>;
   using vertex_descriptor = typename boost::graph_traits<SM>::vertex_descriptor;
   using edge_descriptor = typename boost::graph_traits<SM>::edge_descriptor;
   using face_descriptor = typename boost::graph_traits<SM>::face_descriptor;
+
+  using Base=Drawing_functor<SM, vertex_descriptor, edge_descriptor, face_descriptor>;
 
   using vertex_colors = typename SM::template Property_map<vertex_descriptor, CGAL::IO::Color>;
   using edge_colors = typename SM::template Property_map<edge_descriptor, CGAL::IO::Color>;
@@ -102,7 +99,8 @@
 template<class K, typename BufferType=float>
 void add_in_graphic_storage(const Surface_mesh<K>& amesh,
                            CGAL::Graphic_storage<BufferType> &graphic_storage)
-{ add_in_graphic_storage_for_fg(amesh, graphic_storage); }
+{ add_in_graphic_storage_for_fg(amesh, graphic_storage,
+                                Surface_mesh_basic_viewer_color_map<K>(amesh)); }
 
 #ifdef CGAL_USE_BASIC_VIEWER
 
@@ -111,29 +109,9 @@
 void draw(const Surface_mesh<K>& amesh,
           const char* title="Surface_mesh Basic Viewer")
 {
-<<<<<<< HEAD
   CGAL::Graphic_storage<BufferType> buffer;
   add_in_graphic_storage_for_fg(amesh, buffer);
   draw_graphic_storage(buffer, title);
-=======
-#if defined(CGAL_TEST_SUITE)
-  bool cgal_test_suite=true;
-#else
-  bool cgal_test_suite=qEnvironmentVariableIsSet("CGAL_TEST_SUITE");
-#endif
-
-  if (!cgal_test_suite)
-  {
-    CGAL::Qt::init_ogl_context(4,3);
-    int argc=1;
-    const char* argv[2]={"surface_mesh_viewer", nullptr};
-    QApplication app(argc,const_cast<char**>(argv));
-    SimpleFaceGraphViewerQt mainwindow(app.activeWindow(), amesh, title, nofill,
-                                       Surface_mesh_basic_viewer_color_map<K>(amesh));
-    mainwindow.show();
-    app.exec();
-  }
->>>>>>> f7a78677
 }
 
 template<class K, typename BufferType=float, class DrawingFunctor>
