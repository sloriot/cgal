// Copyright (C) 2001-2005 by Computer Graphics Group, RWTH Aachen
// Copyright (C) 2011 by Graphics & Geometry Group, Bielefeld University
// Copyright (C) 2014 GeometryFactory
//
// This file is part of CGAL (www.cgal.org).
//
// $URL$
// $Id$
// SPDX-License-Identifier: GPL-3.0-or-later OR LicenseRef-Commercial
//

#ifndef CGAL_SURFACE_MESH_H
#define CGAL_SURFACE_MESH_H

#include <CGAL/license/Surface_mesh.h>

#include <CGAL/disable_warnings.h>

#include <CGAL/Surface_mesh/IO.h>
#include <CGAL/Surface_mesh/Surface_mesh_fwd.h>
#include <CGAL/Surface_mesh/Properties.h>

#include <CGAL/assertions.h>
#include <CGAL/boost/graph/copy_face_graph.h>
#include <CGAL/boost/graph/graph_traits_Surface_mesh.h>
#include <CGAL/boost/graph/Euler_operations.h>
#include <CGAL/boost/graph/iterator.h>
#include <CGAL/boost/graph/named_params_helper.h>
#include <CGAL/boost/graph/Named_function_parameters.h>
#include <CGAL/circulator.h>
#include <CGAL/Handle_hash_function.h>
#include <CGAL/Iterator_range.h>
#include <CGAL/property_map.h>

#include <boost/cstdint.hpp>
#include <boost/array.hpp>
#include <boost/iterator/iterator_facade.hpp>

#include <algorithm>
#include <cstddef>
#include <functional>
#include <iterator>
#include <iostream>
#include <sstream>
#include <string>
#include <typeinfo>
#include <utility>
#include <vector>

namespace CGAL {

#ifndef DOXYGEN_RUNNING
    /// Base class for vertex, halfedge, edge, and face index.
    ///
    /// \attention Note that `Index` is not a model of the concept `Handle`,
    /// because it cannot be dereferenced.
    /// \sa `Vertex_index`, `Halfedge_index`, `Edge_index`, `Face_index`.
    template<typename T>
    class SM_Index
    {
    public:
    typedef boost::uint32_t size_type;
        /// Constructor. %Default construction creates an invalid index.
        /// We write -1, which is <a href="https://en.cppreference.com/w/cpp/types/numeric_limits">
        /// <tt>(std::numeric_limits<size_type>::max)()</tt></a>
        /// as `size_type` is an unsigned type.
        explicit SM_Index(size_type _idx=(std::numeric_limits<size_type>::max)()) : idx_(_idx) {}

        /// Get the underlying index of this index
        operator size_type() const { return idx_; }

        /// reset index to be invalid (index=(std::numeric_limits<size_type>::max)())
        void reset() { idx_=(std::numeric_limits<size_type>::max)(); }

        /// return whether the index is valid, i.e., the index is not equal to `%std::numeric_limits<size_type>::max()`.
        bool is_valid() const {
          size_type inf = (std::numeric_limits<size_type>::max)();
          return idx_ != inf;
        }

        // Compatibility with OpenMesh handle
        size_type idx() const {
          return idx_;
        }

        /// increments the internal index. This operation does not
        /// guarantee that the index is valid or undeleted after the
        /// increment.
        SM_Index& operator++() { ++idx_; return *this; }
        /// decrements the internal index. This operation does not
        /// guarantee that the index is valid or undeleted after the
        /// decrement.
        SM_Index& operator--() { --idx_; return *this; }

        /// increments the internal index. This operation does not
        /// guarantee that the index is valid or undeleted after the
        /// increment.
        SM_Index operator++(int) { SM_Index tmp(*this); ++idx_; return tmp; }
        /// decrements the internal index. This operation does not
        /// guarantee that the index is valid or undeleted after the
        /// decrement.
        SM_Index operator--(int) { SM_Index tmp(*this); --idx_; return tmp; }

        SM_Index operator+=(std::ptrdiff_t n) { idx_ = size_type(std::ptrdiff_t(idx_) + n); return *this; }

    protected:
        size_type idx_;
    };

  template <class T>
  std::size_t hash_value(const SM_Index<T>&  i)
  {
    std::size_t ret = i;
    return ret;
  }


    // Implementation for Surface_mesh::Vertex_index
    class SM_Vertex_index
 : public SM_Index<SM_Vertex_index>
    {
    public:

        SM_Vertex_index() : SM_Index<SM_Vertex_index>((std::numeric_limits<size_type>::max)()) {}

        explicit SM_Vertex_index(size_type _idx) : SM_Index<SM_Vertex_index>(_idx) {}

        template<class T> bool operator==(const T&) const = delete;
        template<class T> bool operator!=(const T&) const = delete;
        template<class T> bool operator<(const T&) const = delete;

        /// are two indices equal?
        bool operator==(const SM_Vertex_index& _rhs) const {
            return this->idx_ == _rhs.idx_;
        }

        /// are two indices different?
        bool operator!=(const SM_Vertex_index& _rhs) const {
            return this->idx_ != _rhs.idx_;
        }

        /// Comparison by index.
        bool operator<(const SM_Vertex_index& _rhs) const {
          return this->idx_ < _rhs.idx_;
        }


        friend std::ostream& operator<<(std::ostream& os, SM_Vertex_index const& v)
        {
          return (os << 'v' << (size_type)v );
        }
    };

    // Implementation of Surface_mesh::Halfedge_index
    class SM_Halfedge_index
      : public SM_Index<SM_Halfedge_index>
    {
    public:

        // Workaround for a bug in g++4.4 in ADL for function next:
        // we provide the types needed for std::iterator_traits<Surface_mesh::halfedge_index>,
        // although this descriptor is not an iterator.
        typedef void iterator_category;
        typedef void value_type;
        typedef void difference_type;
        typedef void pointer;
        typedef void reference;

        SM_Halfedge_index() : SM_Index<SM_Halfedge_index>((std::numeric_limits<size_type>::max)()) {}

        explicit SM_Halfedge_index(size_type _idx) : SM_Index<SM_Halfedge_index>(_idx) {}

        template<class T> bool operator==(const T&) const = delete;
        template<class T> bool operator!=(const T&) const = delete;
        template<class T> bool operator<(const T&) const = delete;

        /// are two indices equal?
        bool operator==(const SM_Halfedge_index& _rhs) const {
            return this->idx_ == _rhs.idx_;
        }

        /// are two indices different?
        bool operator!=(const SM_Halfedge_index& _rhs) const {
            return this->idx_ != _rhs.idx_;
        }

        /// Comparison by index.
        bool operator<(const SM_Halfedge_index& _rhs) const {
          return this->idx_ < _rhs.idx_;
        }

        friend std::ostream& operator<<(std::ostream& os, SM_Halfedge_index const& h)
        {
          return (os << 'h' << (size_type)h );
        }
    };

    /// Implementation of Surfae_mesh::Face_index
    class SM_Face_index
      : public SM_Index<SM_Face_index>
    {
    public:

        SM_Face_index() : SM_Index<SM_Face_index>((std::numeric_limits<size_type>::max)()) {}

        explicit SM_Face_index(size_type _idx) : SM_Index<SM_Face_index>(_idx) {}

        template<class T> bool operator==(const T&) const = delete;
        template<class T> bool operator!=(const T&) const = delete;
        template<class T> bool operator<(const T&) const = delete;

        /// are two indices equal?
        bool operator==(const SM_Face_index& _rhs) const {
            return this->idx_ == _rhs.idx_;
        }

        /// are two indices different?
        bool operator!=(const SM_Face_index& _rhs) const {
            return this->idx_ != _rhs.idx_;
        }

        /// Comparison by index.
        bool operator<(const SM_Face_index& _rhs) const {
          return this->idx_ < _rhs.idx_;
        }

        friend std::ostream& operator<<(std::ostream& os, SM_Face_index const& f)
        {
          return (os << 'f' << (size_type)f );
        }
    };

    /// Implementation of Surface_mesh::Edge_index
    class SM_Edge_index
    {
    public:
        typedef boost::uint32_t size_type;

        SM_Edge_index() : halfedge_((std::numeric_limits<size_type>::max)()) { }

        explicit SM_Edge_index(size_type idx) : halfedge_(idx * 2) { }

        explicit SM_Edge_index(SM_Halfedge_index he) : halfedge_(he) { }

        // returns the internal halfedge.
        SM_Halfedge_index halfedge() const { return halfedge_; }

        // returns the underlying index of this index.
        operator size_type() const { return (size_type)halfedge_ / 2; }

        // compatibility with OpenMesh handles
        size_type idx() const { return (size_type)halfedge_ / 2; }

        // resets index to be invalid (index=(std::numeric_limits<size_type>::max)())
        void reset() { halfedge_.reset(); }

        // returns whether the index is valid, i.e., the index is not equal to (std::numeric_limits<size_type>::max)().
        bool is_valid() const { return halfedge_.is_valid(); }


        template<class T> bool operator==(const T&) const = delete;
        template<class T> bool operator!=(const T&) const = delete;
        template<class T> bool operator<(const T&) const = delete;

        // Are two indices equal?
        bool operator==(const SM_Edge_index& other) const { return (size_type)(*this) == (size_type)other; }

        // Are two indices different?
        bool operator!=(const SM_Edge_index& other) const { return (size_type)(*this) != (size_type)other; }

        // compares by index.
        bool operator<(const SM_Edge_index& other) const { return (size_type)(*this) < (size_type)other;}

        // decrements the internal index. This operation does not
        // guarantee that the index is valid or undeleted after the
        // decrement.
        SM_Edge_index& operator--() { halfedge_ = SM_Halfedge_index((size_type)halfedge_ - 2); return *this; }

        // increments the internal index. This operation does not
        // guarantee that the index is valid or undeleted after the
        // increment.
        SM_Edge_index& operator++() { halfedge_ = SM_Halfedge_index((size_type)halfedge_ + 2); return *this; }

        // decrements internal index. This operation does not
        // guarantee that the index is valid or undeleted after the
        // decrement.
        SM_Edge_index operator--(int) { SM_Edge_index tmp(*this); halfedge_ = SM_Halfedge_index((size_type)halfedge_ - 2); return tmp; }

        // increments internal index. This operation does not
        // guarantee that the index is valid or undeleted after the
        // increment.
        SM_Edge_index operator++(int) { SM_Edge_index tmp(*this); halfedge_ = SM_Halfedge_index((size_type)halfedge_ + 2); return tmp; }

        SM_Edge_index operator+=(std::ptrdiff_t n) { halfedge_ = SM_Halfedge_index(size_type(std::ptrdiff_t(halfedge_) + 2*n)); return *this; }

        // prints the index and a short identification string to an ostream.
        friend std::ostream& operator<<(std::ostream& os, SM_Edge_index const& e)
        {
          return (os << 'e' << (size_type)e << " on " << e.halfedge());
        }

        friend  std::size_t hash_value(const SM_Edge_index&  i)
        {
          return i;
        }

    private:
        SM_Halfedge_index halfedge_;
    };
#endif

  /// \ingroup PkgSurface_mesh
  /// This class is a data structure that can be used as halfedge data structure or polyhedral
  /// surface. It is an alternative to the classes `HalfedgeDS` and `Polyhedron_3`
  /// defined in the packages  \ref PkgHalfedgeDS and \ref PkgPolyhedron.
  /// The main difference is that it is indexed based and not pointer based,
  /// and that the mechanism for adding information to vertices, halfedges, edges,
  /// and faces is much simpler and done at runtime and not at compile time.
  /// When elements are removed, they are only marked as removed, and a garbage
  /// collection function must be called to really remove them.
  /// @tparam P The type of the \em point property of a vertex. There is no requirement on `P`,
  ///         besides being default constructible and assignable.
  ///         In typical use cases it will be a 2D or 3D point type.
  /// \cgalModels `MutableFaceGraph` and `FaceListGraph`
  ///
  /// \sa \ref PkgBGLConcepts "Graph Concepts"

template <typename P>
class Surface_mesh
{

    typedef Surface_mesh<P> Self;

    template<typename>
    class Handle_iterator;
public:

#ifndef DOXYGEN_RUNNING
  template <class I, class T>
  struct Property_map : Properties::Property_map_base<I, T, Property_map<I, T> >
  {
    typedef Properties::Property_map_base<I, T, Property_map<I, T> > Base;
    typedef typename Base::reference reference;
    Property_map() : Base() {}
    Property_map(const Base& pm): Base(pm) {}
  };

  template <typename Key, typename T>
  struct Get_property_map {
    typedef Property_map<Key, T> type;
  };
#endif // DOXYGEN_RUNNING

    /// \name Basic Types
    ///
    ///@{

    /// The point type.
    typedef P Point;

    /// The type used to represent an index.
    typedef boost::uint32_t size_type;

    ///@}

    /// \name Basic Elements
    ///
    ///@{


#ifdef DOXYGEN_RUNNING

    /// This class represents a vertex.
    /// \cgalModels `Index`
    /// \cgalModels `LessThanComparable`
    /// \cgalModels `Hashable`
    /// \sa `Halfedge_index`, `Edge_index`, `Face_index`
    class Vertex_index
    {
    public:
        /// %Default constructor.
        Vertex_index(){}

        Vertex_index(size_type _idx){}

        /// prints the index and a short identification string to an ostream.
        friend std::ostream& operator<<(std::ostream& os, typename Surface_mesh::Vertex_index const& v)
        {}
    };
#else
  typedef SM_Vertex_index Vertex_index;
#endif

#ifdef DOXYGEN_RUNNING

    /// This class represents a halfedge.
    /// \cgalModels `Index`
    /// \cgalModels `LessThanComparable`
    /// \cgalModels `Hashable`
    /// \sa `Vertex_index`, `Edge_index`, `Face_index`
    class Halfedge_index
    {
    public:
        /// %Default constructor
        Halfedge_index(){}

        Halfedge_index(size_type _idx){}

        /// prints the index and a short identification string to an ostream.
        friend std::ostream& operator<<(std::ostream& os, typename Surface_mesh::Halfedge_index const& h)
        {
        }

    };
#else
  typedef SM_Halfedge_index Halfedge_index;
#endif

#ifdef DOXYGEN_RUNNING
    /// This class represents a face
    /// \cgalModels `Index`
    /// \cgalModels `LessThanComparable`
    /// \cgalModels `Hashable`
    /// \sa `Vertex_index`, `Halfedge_index`, `Edge_index`
    class Face_index
    {
    public:
        /// %Default constructor
        Face_index(){}

        Face_index(size_type _idx){}

        /// prints the index and a short identification string to an ostream.
        friend std::ostream& operator<<(std::ostream& os, typename Surface_mesh::Face_index const& f)
        {}
    };
#else
  typedef SM_Face_index Face_index;
#endif

#ifdef DOXYGEN_RUNNING
    /// This class represents an edge.
    /// \cgalModels `Index`
    /// \cgalModels `LessThanComparable`
    /// \cgalModels `Hashable`
    /// \sa `Vertex_index`, `Halfedge_index`, `Face_index`
    class Edge_index
    {
    public:
        /// %Default constructor
        Edge_index(){}

        Edge_index(size_type idx){}

        /// constructs an `Edge_index` from a halfedge.
        Edge_index(Halfedge_index he){}

        /// prints the index and a short identification string to an ostream.
        friend std::ostream& operator<<(std::ostream& os, typename Surface_mesh::Edge_index const& e)
        {}
    };
#else
  typedef SM_Edge_index Edge_index;
#endif


    ///@}
#ifndef CGAL_TEST_SURFACE_MESH
private: //-------------------------------------------------- connectivity types
#endif

    /// This type stores the vertex connectivity
    /// \sa `Halfedge_connectivity`, `Face_connectivity`
    struct Vertex_connectivity
    {
        /// an incoming halfedge per vertex (it will be a border halfedge for border vertices)
        Halfedge_index  halfedge_;
    };


    /// This type stores the halfedge connectivity
    /// \sa `Vertex_connectivity`, `Face_connectivity`
    struct Halfedge_connectivity
    {
        /// face incident to halfedge
        Face_index      face_;
        /// vertex the halfedge points to
        Vertex_index    vertex_;
        /// next halfedge within a face (or along a border)
        Halfedge_index  next_halfedge_;
        /// previous halfedge within a face (or along a border)
        Halfedge_index  prev_halfedge_;
    };


    /// This type stores the face connectivity
    /// \sa `Vertex_connectivity`, `Halfedge_connectivity`
    struct Face_connectivity
    {
        /// a halfedge that is part of the face
        Halfedge_index  halfedge_;
    };

private: //------------------------------------------------------ iterator types
    template<typename Index_>
    class Index_iterator
      : public boost::iterator_facade< Index_iterator<Index_>,
                                       Index_,
                                       std::random_access_iterator_tag
                                       >
    {
        typedef boost::iterator_facade< Index_iterator<Index_>,
                                        Index_,
                                        std::random_access_iterator_tag
                                        > Facade;
    public:
        Index_iterator() : hnd_(), mesh_(nullptr) {}
        Index_iterator(const Index_& h, const Surface_mesh* m)
          : hnd_(h), mesh_(m) {
          if (mesh_ && mesh_->has_garbage()){
              while (mesh_->has_valid_index(hnd_) && mesh_->is_removed(hnd_)) ++hnd_;
          }
        }
    private:
        friend class boost::iterator_core_access;
        void increment()
        {
            ++hnd_;
            CGAL_assertion(mesh_ != nullptr);

            if(mesh_->has_garbage())
              while ( mesh_->has_valid_index(hnd_) && mesh_->is_removed(hnd_)) ++hnd_;
        }

        void decrement()
        {
            --hnd_;
            CGAL_assertion(mesh_ != nullptr);
            if(mesh_->has_garbage())
               while ( mesh_->has_valid_index(hnd_) && mesh_->is_removed(hnd_)) --hnd_;
        }

        void advance(std::ptrdiff_t n)
        {
            CGAL_assertion(mesh_ != nullptr);

            if (mesh_->has_garbage())
            {
              if (n > 0)
                for (std::ptrdiff_t i = 0; i < n; ++ i)
                  increment();
              else
                for (std::ptrdiff_t i = 0; i < -n; ++ i)
                  decrement();
            }
            else
              hnd_ += n;
        }

        std::ptrdiff_t distance_to(const Index_iterator& other) const
        {
            if (mesh_->has_garbage())
            {
              bool forward = (other.hnd_ > hnd_);

              std::ptrdiff_t out = 0;
              Index_iterator it = *this;
              while (!it.equal(other))
              {
                if (forward)
                {
                  ++ it;
                  ++ out;
                }
                else
                {
                  -- it;
                  -- out;
                }
              }
              return out;
            }

            // else
            return std::ptrdiff_t(other.hnd_) - std::ptrdiff_t(this->hnd_);
        }

        bool equal(const Index_iterator& other) const
        {
            return this->hnd_ == other.hnd_;
        }

        Index_& dereference() const { return const_cast<Index_&>(hnd_); }

        Index_ hnd_;
        const Surface_mesh* mesh_;

    };
public:
    /// \name Range Types
    ///
    /// Each range `R` in this section has a nested type `R::iterator`,
    /// is convertible to `std:pair<R::iterator,R::iterator>`, so that one can use `boost::tie()`,
    /// and can be used with `BOOST_FOREACH()`, as well as with the C++11 range based for-loop.

    ///@{

#ifndef DOXYGEN_RUNNING
    typedef Index_iterator<Vertex_index> Vertex_iterator;
#endif

    /// \brief The range over all vertex indices.
    ///
    /// A model of <a href="https://www.boost.org/libs/range/doc/html/range/concepts/bidirectional_range.html">BidirectionalRange</a> with value type `Vertex_index`.
    /// \sa `vertices()`
    /// \sa `Halfedge_range`, `Edge_range`, `Face_range`
#ifdef DOXYGEN_RUNNING
    typedef unspecified_type Vertex_range;
#else
    typedef Iterator_range<Vertex_iterator> Vertex_range;
#endif

#ifndef DOXYGEN_RUNNING
    typedef Index_iterator<Halfedge_index> Halfedge_iterator;
#endif

    /// \brief The range over all halfedge indices.
    ///
    /// A model of <a href="https://www.boost.org/libs/range/doc/html/range/concepts/bidirectional_range.html">BidirectionalRange</a> with value type `Halfedge_index`.
    /// \sa `halfedges()`
    /// \sa `Vertex_range`, `Edge_range`, `Face_range`
#ifdef DOXYGEN_RUNNING
    typedef unspecified_type Halfedge_range;
#else
    typedef Iterator_range<Halfedge_iterator> Halfedge_range;
#endif

#ifndef DOXYGEN_RUNNING
    typedef Index_iterator<Edge_index> Edge_iterator;
#endif

    /// \brief The range over all edge indices.
    ///
    /// A model of <a href="https://www.boost.org/libs/range/doc/html/range/concepts/bidirectional_range.html">BidirectionalRange</a> with value type `Edge_index`.
    /// \sa `edges()`
    /// \sa `Halfedge_range`, `Vertex_range`, `Face_range`
#ifdef DOXYGEN_RUNNING
    typedef unspecified_type Edge_range;
#else
    typedef Iterator_range<Edge_iterator> Edge_range;
#endif


#ifndef DOXYGEN_RUNNING
    typedef Index_iterator<Face_index> Face_iterator;
#endif
    /// \brief The range over all face indices.
    ///
    /// A model of <a href="https://www.boost.org/libs/range/doc/html/range/concepts/bidirectional_range.html">BidirectionalRange</a> with value type `Face_index`.
    /// \sa `faces()`
    /// \sa `Vertex_range`, `Halfedge_range`, `Edge_range`
 #ifdef DOXYGEN_RUNNING
    typedef unspecified_type Face_range;
#else
   typedef Iterator_range<Face_iterator> Face_range;
#endif

#ifndef DOXYGEN_RUNNING

  typedef CGAL::Vertex_around_target_iterator<Surface_mesh> Vertex_around_target_iterator;
  typedef Iterator_range<Vertex_around_target_iterator> Vertex_around_target_range;

  typedef CGAL::Halfedge_around_target_iterator<Surface_mesh>  Halfedge_around_target_iterator;
  typedef Iterator_range<Halfedge_around_target_iterator> Halfedge_around_target_range;

  typedef CGAL::Face_around_target_iterator<Surface_mesh>  Face_around_target_iterator;
  typedef Iterator_range<Face_around_target_iterator> Face_around_target_range;

  typedef CGAL::Vertex_around_face_iterator<Surface_mesh>  Vertex_around_face_iterator;
  typedef Iterator_range<Vertex_around_face_iterator> Vertex_around_face_range;

  typedef CGAL::Halfedge_around_face_iterator<Surface_mesh>  Halfedge_around_face_iterator;
  typedef Iterator_range<Halfedge_around_face_iterator> Halfedge_around_face_range;

  typedef CGAL::Face_around_face_iterator<Surface_mesh>  Face_around_face_iterator;
  typedef Iterator_range<Face_around_face_iterator> Face_around_face_range;
#endif

    /// @cond CGAL_BEGIN_END
    /// Start iterator for vertices.
    Vertex_iterator vertices_begin() const
    {
        return Vertex_iterator(Vertex_index(0), this);
    }

    /// End iterator for vertices.
    Vertex_iterator vertices_end() const
    {
        return Vertex_iterator(Vertex_index(num_vertices()), this);
    }
    /// @endcond


    /// returns the iterator range of the vertices of the mesh.
    Vertex_range vertices() const {
      return make_range(vertices_begin(), vertices_end());
    }


    /// @cond CGAL_BEGIN_END
    /// Start iterator for halfedges.
    Halfedge_iterator halfedges_begin() const
    {
        return Halfedge_iterator(Halfedge_index(0), this);
    }

    /// End iterator for halfedges.
    Halfedge_iterator halfedges_end() const
    {
        return Halfedge_iterator(Halfedge_index(num_halfedges()), this);
    }
    /// @endcond


    /// returns the iterator range of the halfedges of the mesh.
    Halfedge_range halfedges() const {
      return make_range(halfedges_begin(), halfedges_end());
    }


    /// @cond CGAL_BEGIN_END
    /// Start iterator for edges.
    Edge_iterator edges_begin() const
    {
        return Edge_iterator(Edge_index(0), this);
    }

    /// End iterator for edges.
    Edge_iterator edges_end() const
    {
        return Edge_iterator(Edge_index(num_edges()), this);
    }
    /// @endcond


    /// returns the iterator range of the edges of the mesh.
    Edge_range edges() const
    {
        return make_range(edges_begin(), edges_end());
    }


    /// @cond CGAL_BEGIN_END
    /// Start iterator for faces.
    Face_iterator faces_begin() const
    {
        return Face_iterator(Face_index(0), this);
    }

    /// End iterator for faces.
    Face_iterator faces_end() const
    {
        return Face_iterator(Face_index(num_faces()), this);
    }
    /// @endcond

    /// returns the iterator range of the faces of the mesh.
    Face_range faces() const {
      return make_range(faces_begin(), faces_end());
    }

#ifndef DOXYGEN_RUNNING
    /// returns the iterator range for vertices around vertex `target(h)`, starting at `source(h)`.
    Vertex_around_target_range vertices_around_target(Halfedge_index h) const
    {
      return CGAL::vertices_around_target(h,*this);
    }

    /// returns the iterator range for incoming halfedges around vertex `target(h)`, starting at `h`.
    Halfedge_around_target_range halfedges_around_target(Halfedge_index h) const
    {
      return CGAL::halfedges_around_target(h,*this);
    }

    /// returns the iterator range for faces around vertex `target(h)`, starting at `face(h)`.
    Face_around_target_range faces_around_target(Halfedge_index h) const
    {
      return CGAL::faces_around_target(h,*this);
    }

    /// returns the iterator range for vertices around face `face(h)`, starting at `target(h)`.
    Vertex_around_face_range vertices_around_face(Halfedge_index h) const
     {
       return CGAL::vertices_around_face(h,*this);
     }

    /// returns the iterator range for halfedges around face `face(h)`, starting at `h`.
    Halfedge_around_face_range halfedges_around_face(Halfedge_index h) const
    {
      return CGAL::halfedges_around_face(h,*this);
    }

    /// returns the iterator range for halfedges around face `face(h)`, starting at `h`.
    Face_around_face_range faces_around_face(Halfedge_index h) const
    {
       return CGAL::faces_around_face(h,*this);
    }

#endif

    ///@}


public:

#ifndef DOXYGEN_RUNNING
    /// \name Circulator Types
    ///
    /// The following circulators enable to iterate through the elements around a face or vertex.
    /// As explained in the \ref SurfaceMeshOrientation "User Manual", we can speak of a
    /// *clockwise* or *counterclockwise*
    /// traversal, by looking at the surface from the right side.
    ///@{

    /// \brief This class circulates clockwise through all
    /// one-ring neighbors of a vertex.
    ///  A model of `BidirectionalCirculator` with value type `Vertex_index`.
    /// \sa `Halfedge_around_target_circulator`, `Face_around_target_circulator`

  typedef CGAL::Vertex_around_target_circulator<Surface_mesh> Vertex_around_target_circulator;



    /// \brief This class circulates clockwise through all incident faces of a vertex.
    ///  A model of `BidirectionalCirculator` with value type `Face_index`.
    /// \sa `Vertex_around_target_circulator`, `Halfedge_around_target_circulator`

  typedef CGAL::Face_around_target_circulator<Surface_mesh> Face_around_target_circulator;


    /// \brief This class circulates clockwise through all halfedges around a vertex that have this vertex as target.
    ///  A model of `BidirectionalCirculator` with value type `Halfedge_index`.
    /// \sa `Vertex_around_target_circulator`, `Halfedge_around_target_circulator`

  typedef CGAL::Halfedge_around_target_circulator<Surface_mesh> Halfedge_around_target_circulator;


    /// \brief This class circulates clockwise through all halfedges around a vertex that have this vertex as source.
    ///  A model of `BidirectionalCirculator` with value type `Halfedge_index`.
    /// \sa `Vertex_around_target_circulator`, `Halfedge_around_target_circulator`

  typedef CGAL::Halfedge_around_source_circulator<Surface_mesh> Halfedge_around_source_circulator;

    /// \brief This class circulates counterclockwise through all vertices around a face.
    ///  A model of `BidirectionalCirculator` with value type `Vertex_index`.

  typedef  CGAL::Vertex_around_face_circulator<Surface_mesh> Vertex_around_face_circulator;


    /// \brief This class circulates counterclockwise through all halfedges around a face.
    ///  A model of `BidirectionalCirculator` with value type `Halfedge_index`.

  typedef  CGAL::Halfedge_around_face_circulator<Surface_mesh> Halfedge_around_face_circulator;

   /// \brief This class circulates counterclockwise through all faces around a face.
   ///  A model of `BidirectionalCirculator` with value type `Face_index`.
   ///  Note that the face index is the same after `operator++`, if the neighboring faces share
   ///  several halfedges.

  typedef  CGAL::Face_around_face_circulator<Surface_mesh> Face_around_face_circulator;
  /// @}
#endif

  /// @cond CGAL_DOCUMENT_INTERNALS
  // typedefs which make it easier to write the partial specialisation of boost::graph_traits

  typedef Vertex_index   vertex_index;
  typedef P                   vertex_property_type;
  typedef Halfedge_index halfedge_index;
  typedef Edge_index     edge_index;
  typedef Face_index     face_index;

  typedef Vertex_iterator     vertex_iterator;
  typedef Halfedge_iterator   halfedge_iterator;
  typedef Edge_iterator       edge_iterator;
  typedef Face_iterator      face_iterator;
  typedef CGAL::Out_edge_iterator<Self>     out_edge_iterator;

  typedef boost::undirected_tag             directed_category;
  typedef boost::disallow_parallel_edge_tag edge_parallel_category;

  struct traversal_category : public virtual boost::bidirectional_graph_tag,
                              public virtual boost::vertex_list_graph_tag,
                              public virtual boost::edge_list_graph_tag
  {};

  typedef size_type vertices_size_type;
  typedef size_type halfedges_size_type;
  typedef size_type edges_size_type;
  typedef size_type faces_size_type;
  typedef size_type degree_size_type;

 /// @endcond
public:

    /// \name Construction, Destruction, Assignment
    ///
    ///  Copy constructors as well as assignment do also copy simplices marked as removed.
    ///@{

    /// %Default constructor.
    Surface_mesh();

    /// Copy constructor: copies `rhs` to `*this`. Performs a deep copy of all properties.
    Surface_mesh(const Surface_mesh& rhs) { *this = rhs; }

    /// assigns `rhs` to `*this`. Performs a deep copy of all properties.
    Surface_mesh& operator=(const Surface_mesh& rhs);

    /// assigns `rhs` to `*this`. Does not copy custom properties.
    Surface_mesh& assign(const Surface_mesh& rhs);

    ///@}

public:

    /// \name Adding Vertices, Edges, and Faces
    ///@{

   /// adds a new vertex, and resizes vertex properties if necessary.
    Vertex_index add_vertex()
    {
      size_type inf = (std::numeric_limits<size_type>::max)();
      if(recycle_ && (vertices_freelist_ != inf)){
        size_type idx = vertices_freelist_;
        vertices_freelist_ = (size_type)vconn_[Vertex_index(vertices_freelist_)].halfedge_;
        --removed_vertices_;
        vremoved_[Vertex_index(idx)] = false;
        vprops_.reset(Vertex_index(idx));
        return Vertex_index(idx);
      } else {
        vprops_.push_back();
        return Vertex_index(num_vertices()-1);
      }
    }

    /// adds a new vertex, resizes vertex properties if necessary,
    /// and sets the \em point property to `p`.
    /// \note Several vertices may have the same point property.
    Vertex_index add_vertex(const Point& p)
    {
        Vertex_index v = add_vertex();
        vpoint_[v] = p;
        return v;
    }



public:

    /// adds a new edge, and resizes edge and halfedge properties if necessary.
    Halfedge_index add_edge()
    {
      Halfedge_index h0, h1;
      size_type inf = (std::numeric_limits<size_type>::max)();
      if(recycle_ && (edges_freelist_ != inf)){
        size_type idx = edges_freelist_;
        edges_freelist_ = (size_type)hconn_[Halfedge_index(edges_freelist_)].next_halfedge_;
        --removed_edges_;
        eremoved_[Edge_index(Halfedge_index(idx))] = false;
        hprops_.reset(Halfedge_index(idx));
        hprops_.reset(opposite(Halfedge_index(idx)));
        eprops_.reset(Edge_index(Halfedge_index(idx)));
        return Halfedge_index(idx);
      } else {
        eprops_.push_back();
        hprops_.push_back();
        hprops_.push_back();

        return Halfedge_index(num_halfedges()-2);
      }
    }

    /// adds two opposite halfedges, and resizes edge and halfedge properties if necessary.
    /// Sets the targets of the halfedge to the given vertices, but does not modify the halfedge
    /// associated to the vertices.
    /// \note The function does not check whether there is already an edge between the vertices.
    /// \returns the halfedge with `v1` as target

    Halfedge_index add_edge(Vertex_index v0, Vertex_index v1)
    {
        CGAL_assertion(v0 != v1);
        Halfedge_index h = add_edge();

        set_target(h, v1);
        set_target(opposite(h), v0);

        return h;
    }

    /// adds a new face, and resizes face properties if necessary.
    Face_index add_face()
    {
      size_type inf = (std::numeric_limits<size_type>::max)();
      if(recycle_ && (faces_freelist_ != inf)){
        size_type idx = faces_freelist_;
        faces_freelist_ = (size_type)fconn_[Face_index(faces_freelist_)].halfedge_;
        --removed_faces_;
        fprops_.reset(Face_index(idx));
        fremoved_[Face_index(idx)] = false;
        return Face_index(idx);
      } else {
        fprops_.push_back();
        return Face_index(num_faces()-1);
      }
    }

    /// if possible, adds a new face with vertices from a range with value type `Vertex_index`.
    /// The function adds halfedges between successive vertices if they are not yet indicent to halfedges,
    /// or updates the connectivity of halfedges already in place.
    /// Resizes halfedge, edge, and face properties if necessary.
    /// \returns the face index of the added face, or `Surface_mesh::null_face()` if the face could not be added.
    template <typename Range>
    Face_index add_face(const Range& vertices);


    /// adds a new triangle connecting vertices `v0`, `v1`, `v2`.
    /// \returns the face index of the added face, or `Surface_mesh::null_face()` if the face could not be added.
    Face_index add_face(Vertex_index v0, Vertex_index v1, Vertex_index v2)
    {
        boost::array<Vertex_index, 3>
            v = {{v0, v1, v2}};
        return add_face(v);
    }

    /// adds a new quad connecting vertices `v0`, `v1`, `v2`, `v3`.
    /// \returns the face index of the added face, or `Surface_mesh::null_face()` if the face could not be added.
    Face_index add_face(Vertex_index v0, Vertex_index v1, Vertex_index v2, Vertex_index v3)
    {
        boost::array<Vertex_index, 4>
            v = {{v0, v1, v2, v3}};
        return add_face(v);
    }

    ///@}



    /// \name Low-Level Removal Functions
    ///
    /// Although the elements are only marked as removed
    /// their connectivity and properties should not be used.
    ///
    /// \warning Functions in this group do not adjust any of
    /// connected elements and usually leave the surface mesh in an
    /// invalid state.
    ///
    ///
    /// @{

    /// removes vertex `v` from the halfedge data structure without
    /// adjusting anything.
    void remove_vertex(Vertex_index v)
    {
        vremoved_[v] = true; ++removed_vertices_; garbage_ = true;
        vconn_[v].halfedge_ = Halfedge_index(vertices_freelist_);
        vertices_freelist_ = (size_type)v;
    }

    /// removes the two halfedges corresponding to `e` from the halfedge data structure without
    /// adjusting anything.
    void remove_edge(Edge_index e)
    {
        eremoved_[e] = true; ++removed_edges_; garbage_ = true;
        hconn_[Halfedge_index((size_type)e << 1)].next_halfedge_ = Halfedge_index(edges_freelist_ );
        edges_freelist_ = ((size_type)e << 1);
    }

    /// removes  face `f` from the halfedge data structure without
    /// adjusting anything.

    void remove_face(Face_index f)
    {
        fremoved_[f] = true; ++removed_faces_; garbage_ = true;
        fconn_[f].halfedge_ = Halfedge_index(faces_freelist_);
        faces_freelist_ = (size_type)f;
    }


    ///@}


    /// \name Memory Management
    ///
    /// Functions to check the number of elements, the amount of space
    /// allocated for elements, and to clear the structure.
    ///@{

  /// returns the number of vertices in the mesh.
  size_type number_of_vertices() const
  {
    return num_vertices() - number_of_removed_vertices();
  }

  /// returns the number of halfedges in the mesh.
  size_type number_of_halfedges() const
  {
    return num_halfedges() - number_of_removed_halfedges();
  }

  /// returns the number of edges in the mesh.
  size_type number_of_edges() const
  {
    return num_edges() - number_of_removed_edges();
  }

  /// returns the number of faces in the mesh.
  size_type number_of_faces() const
  {
    return num_faces() - number_of_removed_faces();
  }

    /// returns `true` iff the mesh is empty, i.e., has no vertices, halfedges and faces.
    bool is_empty() const
  {
    return ( num_vertices() == number_of_removed_vertices()
             && num_halfedges() == number_of_removed_halfedges()
             && num_faces() == number_of_removed_faces());
  }

  /// removes all vertices, halfedge, edges and faces. Collects garbage but keeps all property maps.
  void clear_without_removing_property_maps();

    /// removes all vertices, halfedge, edges and faces. Collects garbage and removes all property maps added by a call to `add_property_map()` for all simplex types.
    ///
    /// After calling this method, the object is the same as a newly constructed object. The additional property maps are also removed and must thus be re-added if needed.
    void clear();


    /// reserves space for vertices, halfedges, edges, faces, and their currently
    /// associated properties.
    void reserve(size_type nvertices,
                 size_type nedges,
                 size_type nfaces )
    {
        vprops_.reserve(nvertices);
        hprops_.reserve(2*nedges);
        eprops_.reserve(nedges);
        fprops_.reserve(nfaces);
    }

      void resize(size_type nvertices,
                 size_type nedges,
                 size_type nfaces )
    {
        vprops_.resize(nvertices);
        hprops_.resize(2*nedges);
        eprops_.resize(nedges);
        fprops_.resize(nfaces);
    }

  bool join(const Surface_mesh& other)
  {
    // increase capacity
    const size_type nv = num_vertices(), nh = num_halfedges(), nf = num_faces();
    resize(num_vertices()+  other.num_vertices(),
            num_edges()+  other.num_edges(),
            num_faces()+  other.num_faces());

    // append properties in the free space created by resize
    vprops_.transfer(other.vprops_);
    hprops_.transfer(other.hprops_);
    fprops_.transfer(other.fprops_);
    eprops_.transfer(other.eprops_);

    // translate halfedge index in vertex -> halfedge
    for(size_type i = nv; i < nv+other.num_vertices(); i++){
      Vertex_index vi(i);
      if(vconn_[vi].halfedge_ != null_halfedge()){
        vconn_[vi].halfedge_ = Halfedge_index(size_type(vconn_[vi].halfedge_)+nh);
      }
    }
    // translate halfedge index in face -> halfedge
    for(size_type i = nf; i < nf+other.num_faces(); i++){
      Face_index fi(i);
      if(fconn_[fi].halfedge_ != null_halfedge()){
        fconn_[fi].halfedge_ = Halfedge_index(size_type(fconn_[fi].halfedge_)+nh);
      }
    }
    // translate indices in halfedge -> face, halfedge -> target, halfedge -> prev, and halfedge -> next
    for(size_type i = nh; i < nh+other.num_halfedges(); i++){
      Halfedge_index hi(i);
      if(hconn_[hi].face_ != null_face()){
        hconn_[hi].face_ = Face_index(size_type(hconn_[hi].face_)+nf);
      }
      if( hconn_[hi].vertex_ != null_vertex()){
        hconn_[hi].vertex_ = Vertex_index(size_type(hconn_[hi].vertex_)+nv);
      }
      if(hconn_[hi].next_halfedge_ != null_halfedge()){
        hconn_[hi].next_halfedge_ = Halfedge_index(size_type(hconn_[hi].next_halfedge_)+nh);
      }
      if(hconn_[hi].prev_halfedge_ != null_halfedge()){
        hconn_[hi].prev_halfedge_ = Halfedge_index(size_type(hconn_[hi].prev_halfedge_)+nh);
      }
    }
    size_type inf_value = (std::numeric_limits<size_type>::max)();

    // merge vertex free list
    if(other.vertices_freelist_ != inf_value){
      Vertex_index vi(nv+other.vertices_freelist_);
      Halfedge_index inf((std::numeric_limits<size_type>::max)());
      // correct the indices in the linked list of free vertices copied (due to vconn_ translation)
      while(vconn_[vi].halfedge_ != inf){
        Vertex_index corrected_vi = Vertex_index(size_type(vconn_[vi].halfedge_)+nv-nh);
        vconn_[vi].halfedge_ = Halfedge_index(corrected_vi);
        vi = corrected_vi;
      }
      // append the vertex free linked list of `this` to the copy of `other`
      vconn_[vi].halfedge_ = Halfedge_index(vertices_freelist_);
      // update the begin of the vertex free linked list
      vertices_freelist_ = nv + other.vertices_freelist_;
    }
    // merge face free list
    if(other.faces_freelist_ != inf_value){
      Face_index fi(nf+other.faces_freelist_);
      Halfedge_index inf((std::numeric_limits<size_type>::max)());
      // correct the indices in the linked list of free faces copied (due to fconn_ translation)
      while(fconn_[fi].halfedge_ != inf){
        Face_index corrected_fi = Face_index(size_type(fconn_[fi].halfedge_)+nf-nh);
        fconn_[fi].halfedge_ = Halfedge_index(corrected_fi);
        fi = corrected_fi;
      }
      // append the face free linked list of `this` to the copy of `other`
      fconn_[fi].halfedge_ = Halfedge_index(faces_freelist_);
      // update the begin of the face free linked list
      faces_freelist_ = nf + other.faces_freelist_;
    }
    // merge edge free list
    if(other.edges_freelist_ != inf_value){
      Halfedge_index hi(nh+other.edges_freelist_);
      Halfedge_index inf((std::numeric_limits<size_type>::max)());
      while(hconn_[hi].next_halfedge_ != inf){
        hi = hconn_[hi].next_halfedge_;
      }
      // append the halfedge free linked list of `this` to the copy of `other`
      hconn_[hi].next_halfedge_ = Halfedge_index(edges_freelist_);
      // update the begin of the halfedge free linked list
      edges_freelist_ = nh + other.edges_freelist_;
    }
    // update garbage infos
    garbage_ = garbage_ || other.garbage_;
    removed_vertices_ += other.removed_vertices_;
    removed_edges_ += other.removed_edges_;
    removed_faces_ += other.removed_faces_;
    return true;
  }

    ///@}


    /// \name Garbage Collection
    ///
    /// While removing elements only marks them as removed
    /// garbage collection really removes them.
    /// The API in this section allows to check whether
    /// an element is removed, to get the number of
    /// removed elements, and to collect garbage.
    /// The number of elements together with the number of  removed elements is
    /// an upperbound on the index, and is needed
    /// by algorithms that temporarily store a
    /// property in a vector of the appropriate size.
    /// Note however that by garbage collecting elements get new indices.
    /// In case you store indices in an auxiliary data structure
    /// or in a property these indices are potentially no longer
    /// refering to the right elements.
    /// When adding elements, by default elements that are marked as removed
    /// are recycled.

    ///@{
#ifndef DOXYGEN_RUNNING
   /// returns the number of used and removed vertices in the mesh.
    size_type num_vertices() const { return (size_type) vprops_.size(); }

    /// returns the number of used and removed halfedges in the mesh.
    size_type num_halfedges() const { return (size_type) hprops_.size(); }

    /// returns the number of used and removed edges in the mesh.
    size_type num_edges() const { return (size_type) eprops_.size(); }

    /// returns the number of used and removed faces in the mesh.
    size_type num_faces() const { return (size_type) fprops_.size(); }

#endif

    /// returns the number of vertices in the mesh which are marked removed.
    size_type number_of_removed_vertices() const { return removed_vertices_; }

    /// returns the number of halfedges in the mesh which are marked removed.
    size_type number_of_removed_halfedges() const { return 2*removed_edges_; }

    /// returns the number of edges in the mesh which are marked removed.
    size_type number_of_removed_edges() const { return removed_edges_; }

    /// returns the number offaces in the mesh which are marked removed.
    size_type number_of_removed_faces() const { return removed_faces_; }



    /// returns whether vertex `v` is marked removed.
    /// \sa `collect_garbage()`
    bool is_removed(Vertex_index v) const
    {
        return vremoved_[v];
    }
    /// returns whether halfedge `h` is marked removed.
    /// \sa `collect_garbage()`
    bool is_removed(Halfedge_index h) const
    {
        return eremoved_[edge(h)];
    }
    /// returns whether edge `e` is marked removed.
    /// \sa `collect_garbage()`
    bool is_removed(Edge_index e) const
    {
        return eremoved_[e];
    }
    /// returns whether face `f` is marked removed.
    /// \sa `collect_garbage()`
    bool is_removed(Face_index f) const
    {
        return fremoved_[f];
    }

    /// checks if any vertices, halfedges, edges, or faces are marked as removed.
    /// \sa collect_garbage
    bool has_garbage() const { return garbage_; }

    /// really removes vertices, halfedges, edges, and faces which are marked removed.
    /// \sa `has_garbage()`
    /// \attention By garbage collecting elements get new indices.
    /// In case you store indices in an auxiliary data structure
    /// or in a property these indices are potentially no longer
    /// refering to the right elements.
    void collect_garbage();

    //undocumented convenience function that allows to get old-index->new-index information
    template <typename Visitor>
    void collect_garbage(Visitor& visitor);

    /// controls the recycling or not of simplices previously marked as removed
    /// upon addition of new elements.
    /// When set to `true` (default value), new elements are first picked in the garbage (if any)
    /// while if set to `false` only new elements are created.
    void set_recycle_garbage(bool b);

    /// Getter
    bool does_recycle_garbage() const;

    /// @cond CGAL_DOCUMENT_INTERNALS
    /// removes unused memory from vectors. This shrinks the storage
    /// of all properties to the minimal required size.
    /// \attention Invalidates all existing references to properties.

    void shrink_to_fit()
    {
        vprops_.shrink_to_fit();
        hprops_.shrink_to_fit();
        eprops_.shrink_to_fit();
        fprops_.shrink_to_fit();
    }
    /// @endcond

    ///@}

    /// @cond CGAL_DOCUMENT_INTERNALS
    ///
    /// \name Simple Validity Checks
    ///
    /// Functions in this group check if the index is valid, that is between
    /// `0` and the currently allocated maximum amount of the
    /// elements. They do not check if an element is marked as removed.
    ///@{

    /// returns whether the index of vertex `v` is valid, that is within the current array bounds.
    bool has_valid_index(Vertex_index v) const
    {
      return ((size_type)v < num_vertices());
    }

    /// returns whether the index of halfedge `h` is valid, that is within the current array bounds.
    bool has_valid_index(Halfedge_index h) const
    {
      return ((size_type)h < num_halfedges());
    }
    /// returns whether the index of edge `e` is valid, that is within the current array bounds.
    bool has_valid_index(Edge_index e) const
    {
      return ((size_type)e < num_edges());
    }
    /// returns whether the index of face `f` is valid, that is within the current array bounds.
    bool has_valid_index(Face_index f) const
    {
        return ((size_type)f < num_faces());
    }

    /// @}
    /// @endcond

    /// \name Validity Checks
    ///
    /// Functions in this group perform checks for structural
    /// consistency of a complete surface mesh, or an individual element.
    /// They are expensive and should only be used in debug configurations.

    ///@{

    /// perform an expensive validity check on the data structure and
    /// print found errors to `std::cerr` when `verbose == true`.
  bool is_valid(bool verbose = true) const
    {
        bool valid = true;
        size_type vcount = 0, hcount = 0, fcount = 0;
        for(Halfedge_iterator it = halfedges_begin(); it != halfedges_end(); ++it) {
            ++hcount;
            valid = valid && next(*it).is_valid();
            valid = valid && opposite(*it).is_valid();
            if(!valid) {
                if (verbose)
                  std::cerr << "Integrity of halfedge " << *it << " corrupted."  << std::endl;
                break;
            }

            valid = valid && (opposite(*it) != *it);
            valid = valid && (opposite(opposite(*it)) == *it);
            if(!valid) {
              if (verbose)
                std::cerr << "Integrity of opposite halfedge of " << *it << " corrupted."  << std::endl;
              break;
            }

            valid = valid && (next(prev(*it)) == *it);
            if(!valid) {
                if (verbose)
                  std::cerr << "Integrity of previous halfedge of " << *it << " corrupted."  << std::endl;
                break;
            }

            valid = valid && (prev(next(*it)) == *it);
            if(!valid) {
                if (verbose)
                  std::cerr << "Integrity of next halfedge of " << *it << " corrupted."  << std::endl;
                break;
            }

            valid = valid && target(*it).is_valid();
            if(!valid) {
                if (verbose)
                  std::cerr << "Integrity of vertex of halfedge " << *it << " corrupted."  << std::endl;
                break;
            }

            valid = valid && (target(*it) == target(opposite(next(*it))));
            if(!valid) {
                if (verbose)
                  std::cerr << "Halfedge vertex of next opposite is not the same for " << *it << "."  << std::endl;
                break;
            }
        }

        for(Vertex_iterator it = vertices_begin(); it != vertices_end(); ++it) {
          ++vcount;
            if(halfedge(*it).is_valid()) {
                // not an isolated vertex
                valid = valid && (target(halfedge(*it)) == *it);
                if(!valid) {
                    if (verbose)
                      std::cerr << "Halfedge of " << *it << " is not an incoming halfedge." << std::endl;
                    break;
                }
            }
        }
        for(Face_iterator it = faces_begin(); it != faces_end(); ++it) {
          ++fcount;
        }

        valid = valid && (vcount == number_of_vertices());
        if(!valid && verbose){
          std::cerr << "#vertices: iterated: " << vcount << " vs number_of_vertices(): " << number_of_vertices()<< std::endl;
        }

        valid = valid && (hcount == number_of_halfedges());
        if(!valid && verbose){
          std::cerr << "#halfedges: iterated: " << hcount << " vs number_of_halfedges(): " << number_of_halfedges()<< std::endl;
        }

        valid = valid && (fcount == number_of_faces());
        if(!valid && verbose){
          std::cerr << "#faces: iterated: " << fcount << " vs number_of_faces(): " << number_of_faces()<< std::endl;
        }

        size_type inf = (std::numeric_limits<size_type>::max)();
        size_type vfl = vertices_freelist_;
        size_type rv = 0;
        while(vfl != inf){
          vfl = (size_type)vconn_[Vertex_index(vfl)].halfedge_;
          rv++;
        }
        valid = valid && ( rv == removed_vertices_ );


        size_type efl = edges_freelist_;
        size_type re = 0;
        while(efl != inf){
          efl = (size_type)hconn_[Halfedge_index(efl)].next_halfedge_;
          re++;
        }
        valid = valid && ( re == removed_edges_ );

        size_type ffl = faces_freelist_;
        size_type rf = 0;
        while(ffl != inf){
          ffl = (size_type)fconn_[Face_index(ffl)].halfedge_;
          rf++;
        }
        valid = valid && ( rf == removed_faces_ );

        return valid;
    }

    /// performs a validity check on a single vertex.
    bool is_valid(Vertex_index v) const {
        Halfedge_index h = vconn_[v].halfedge_;
        if(h!= null_halfedge() && (!has_valid_index(h) || is_removed(h))) {
          std::cerr << "Vertex connectivity halfedge error in " << (size_type)v
                    << " with " << (size_type)h << std::endl;
            return false;
        }
        return true;
    }

    /// performs a validity check on a single halfedge.
    bool is_valid(Halfedge_index h) const {
        Face_index f = hconn_[h].face_;
        Vertex_index v = hconn_[h].vertex_;
        Halfedge_index hn = hconn_[h].next_halfedge_;
        Halfedge_index hp = hconn_[h].prev_halfedge_;

        bool valid = true;
        // don't validate the face if this is a border halfedge
        if(!is_border(h)) {
            if(!has_valid_index(f) || is_removed(f)) {
                std::cerr << "Halfedge connectivity Face "
                          << (!has_valid_index(f) ? "invalid" : "removed")
                          << " in " << (size_type)h << std::endl;
                valid = false;
            }
        }

        if(!has_valid_index(v) || is_removed(v)) {
            std::cerr << "Halfedge connectivity Vertex "
                      << (!has_valid_index(v) ? "invalid" : "removed")
                      << " in " << (size_type)h << std::endl;
            valid = false;
        }

        if(!has_valid_index(hn) || is_removed(hn)) {
            std::cerr << "Halfedge connectivity hnext "
                      << (!has_valid_index(hn) ? "invalid" : "removed")
                      << " in " << (size_type)h << std::endl;
            valid = false;
        }
        if(!has_valid_index(hp) || is_removed(hp)) {
            std::cerr << "Halfedge connectivity hprev "
                      << (!has_valid_index(hp) ? "invalid" : "removed")
                      << " in " << (size_type)h << std::endl;
            valid = false;
        }
        return valid;
    }


    /// performs a validity check on a single edge.
    bool is_valid(Edge_index e) const {
      Halfedge_index h = halfedge(e);
      return is_valid(h) && is_valid(opposite(h));
    }


    /// performs a validity check on a single face.
    bool is_valid(Face_index f) const {
        Halfedge_index h = fconn_[f].halfedge_;
        if(!has_valid_index(h) || is_removed(h)) {
          std::cerr << "Face connectivity halfedge error in " << (size_type)f
                      << " with " << (size_type)h << std::endl;
            return false;
        }
        return true;
    }

    ///@}



    /// \name Low-Level Connectivity
    ///@{

    /// returns the vertex the halfedge `h` points to.
    Vertex_index target(Halfedge_index h) const
    {
        return hconn_[h].vertex_;
    }

    /// sets the vertex the halfedge `h` points to to `v`.
    void set_target(Halfedge_index h, Vertex_index v)
    {
        hconn_[h].vertex_ = v;
    }

    /// returns the face incident to halfedge `h`.
    Face_index face(Halfedge_index h) const
    {
        return hconn_[h].face_;
    }

    /// sets the incident face to halfedge `h` to `f`.
    void set_face(Halfedge_index h, Face_index f)
    {
        hconn_[h].face_ = f;
    }

    /// returns the next halfedge within the incident face.
    Halfedge_index next(Halfedge_index h) const
    {
        return hconn_[h].next_halfedge_;
    }

    /// returns the previous halfedge within the incident face.
    Halfedge_index prev(Halfedge_index h) const
    {
        return hconn_[h].prev_halfedge_;
    }

    /// @cond CGAL_DOCUMENT_INTERNALS
    // sets the next halfedge of `h` within the face to `nh`.
    void set_next_only(Halfedge_index h, Halfedge_index nh)
    {
      hconn_[h].next_halfedge_ = nh;
    }

    // sets previous halfedge of `h` to `nh`.
    void set_prev_only(Halfedge_index h, Halfedge_index nh)
    {
      if(h != null_halfedge()){
        hconn_[h].prev_halfedge_ = nh;
      }
    }
    /// @endcond

    /// sets the next halfedge of `h` within the face to `nh` and
    /// the previous halfedge of `nh` to `h`.
    void set_next(Halfedge_index h, Halfedge_index nh)
    {
      set_next_only(h, nh);
      set_prev_only(nh, h);
    }

    /// returns an incoming halfedge of vertex `v`.
    /// If `v` is a border vertex this will be a border halfedge.
    /// \invariant `target(halfedge(v)) == v`
    Halfedge_index halfedge(Vertex_index v) const
    {
        return vconn_[v].halfedge_;
    }

    /// sets the incoming halfedge of vertex `v` to `h`.
    void set_halfedge(Vertex_index v, Halfedge_index h)
    {
        vconn_[v].halfedge_ = h;
    }


    /// returns a halfedge of face `f`.
    Halfedge_index halfedge(Face_index f) const
    {
        return fconn_[f].halfedge_;
    }

    /// sets the halfedge of face `f` to `h`.
    void set_halfedge(Face_index f, Halfedge_index h)
    {
        fconn_[f].halfedge_ = h;
    }

    /// returns the opposite halfedge of `h`. Note that there is no function `set_opposite()`.
    Halfedge_index opposite(Halfedge_index h) const
    {
        return Halfedge_index(((size_type)h & 1) ? (size_type)h-1 : (size_type)h+1);
    }

    ///@}

    /// \name Low-Level Connectivity Convenience Functions
    ///@{

    /// returns the vertex the halfedge `h` emanates from.
    Vertex_index source(Halfedge_index h) const
    {
        return target(opposite(h));
    }

    /// returns `opposite(next(h))`, that is the next halfedge \ref SurfaceMeshOrientation
    /// "clockwise" around the target vertex of `h`.
    Halfedge_index next_around_target(Halfedge_index h) const
    {
        return opposite(next(h));
    }

    /// returns `prev(opposite(h))`, that is the previous halfedge \ref SurfaceMeshOrientation
    /// "clockwise" around the target vertex of `h`.
    Halfedge_index prev_around_target(Halfedge_index h) const
    {
        return prev(opposite(h));
    }

    /// returns `next(opposite(h))`, that is the next halfedge \ref SurfaceMeshOrientation
    /// "clockwise" around the source vertex of `h`.
    Halfedge_index next_around_source(Halfedge_index h) const
    {
        return next(opposite(h));
    }

    /// returns `opposite(prev(h))`, that is the previous halfedge \ref SurfaceMeshOrientation
    /// "clockwise" around the source vertex of `h`.
    Halfedge_index prev_around_source(Halfedge_index h) const
    {
        return opposite(prev(h));
    }

    /// returns the i'th vertex of edge `e`, for `i=0` or `1`.
    Vertex_index vertex(Edge_index e, unsigned int i) const
    {
        CGAL_assertion(i<=1);
        return target(halfedge(e, i));
    }

    /// finds a halfedge between two vertices. Returns a default constructed
    /// `Halfedge_index`, if  `source` and  `target` are not connected.
    Halfedge_index halfedge(Vertex_index source, Vertex_index target) const;

    ///@}


    /// \name Switching between Halfedges and Edges
    ///@{

    /// returns the edge that contains halfedge `h` as one of its two halfedges.
    Edge_index edge(Halfedge_index h) const
    {
        return Edge_index(h);
    }

    /// returns the halfedge corresponding to the edge `e`.
    Halfedge_index halfedge(Edge_index e) const
    {
        return Halfedge_index(e.halfedge());
    }

    /// returns the i'th halfedge of edge `e`, for `i=0` or `1`.
    Halfedge_index halfedge(Edge_index e, unsigned int i) const
    {
        CGAL_assertion(i<=1);
        return Halfedge_index(((size_type)e << 1) + i);
    }

    ///@}


    /// \name Degree Functions
    ///@{

    /// returns the number of incident halfedges of vertex `v`.
    size_type degree(Vertex_index v) const;

    /// returns the number of incident halfedges of face `f`.
    size_type degree(Face_index f) const;

    ///@}



    /// \name Borders
    ///
    ///  A halfedge, or edge is on the border of a surface mesh
    /// if it is incident to a `null_face()`.  A vertex is on a border
    /// if it is isolated or incident to a border halfedge. While for a halfedge and
    /// edge this is a constant time operation, for a vertex it means
    /// to look at all incident halfedges.  If algorithms operating on a
    /// surface mesh maintain that the halfedge associated to a border vertex is
    /// a border halfedge, this is a constant time operation too.
    /// This section provides functions to check if an element is on a
    /// border and to change the halfedge associated to a border vertex.
    ///@{

    /// returns whether `v` is a border vertex.
    /// \cgalAdvancedBegin
    /// With the default value for
    /// `check_all_incident_halfedges` the function iteratates over the incident halfedges.
    /// With `check_all_incident_halfedges == false` the function returns `true`, if the incident
    /// halfedge associated to vertex `v` is a border halfedge, or if the vertex is isolated.
    /// \cgalAdvancedEnd
    /// \attention If the data contained in the `Surface_mesh` is not a 2-manifold, then
    /// this operation is not guaranteed to return the right result.
  bool is_border(Vertex_index v, bool check_all_incident_halfedges = true) const
    {
        Halfedge_index h(halfedge(v));
        if (h == null_halfedge()){
          return true;
        }
        if(check_all_incident_halfedges){
          Halfedge_around_target_circulator hatc(h,*this), done(hatc);
          do {
            if(is_border(*hatc)){
              return true;
            }
          }while(++hatc != done);
          return false;
        }
        return is_border(h);
    }

    /// returns whether `h` is a border halfege, that is if its incident face is `sm.null_face()`.
    bool is_border(Halfedge_index h) const
    {
        return !face(h).is_valid();
    }


    /// returns whether `e` is a border edge, i.e., if any
    /// of its two halfedges is a border halfedge.
    bool is_border(Edge_index e) const
    {
      return is_border(e.halfedge()) || is_border(opposite(e.halfedge()));
    }

  /// iterates over the incident halfedges and sets the incident halfedge
  /// associated to vertex `v` to a border halfedge and returns `true` if it exists.
  bool set_vertex_halfedge_to_border_halfedge(Vertex_index v)
  {
    if(halfedge(v) == null_halfedge()){
      return false;
    }
    Halfedge_around_target_circulator hatc(halfedge(v),*this), done(hatc);
    do {
      if(is_border(*hatc)){
        set_halfedge(v,*hatc);
        return true;
      }
    }while(++hatc != done);
    return false;
  }

  /// applies `set_vertex_halfedge_to_border_halfedge(Vertex_index)` on all vertices
  /// around the face associated to `h`.
  void set_vertex_halfedge_to_border_halfedge(Halfedge_index h)
  {
    if(is_border(h)){
      Halfedge_around_face_circulator hafc(h,*this),done(hafc);
      do {
        set_halfedge(target(*hafc),*hafc);
      }while(++hafc != done);
    } else {
       Vertex_around_face_circulator vafc(h,*this),done(vafc);
      do {
        set_vertex_halfedge_to_border_halfedge(*vafc);
      }while(++vafc != done);
    }
  }

  /// applies `set_vertex_halfedge_to_border_halfedge(Vertex_index)` on all vertices
  /// of the surface mesh.
  void set_vertex_halfedge_to_border_halfedge()
  {
    for(Halfedge_index h : halfedges()){
      if(is_border(h)){
          set_halfedge(target(h),h);
        }
    }
  }


    /// returns whether `v` is isolated, i.e., incident to `Surface_mesh::null_halfedge()`.
    bool is_isolated(Vertex_index v) const
    {
        return !halfedge(v).is_valid();
    }

    ///@}


private: //--------------------------------------------------- property handling

  // Property_selector maps an index type to a property_container, the
  // dummy is necessary to make it a partial specialization (full
  // specializations are only allowed at namespace scope).
  template<typename, bool = true>
  struct Property_selector {};

  template<bool dummy>
  struct Property_selector<typename CGAL::Surface_mesh<P>::Vertex_index, dummy> {
    CGAL::Surface_mesh<P>* m_;
    Property_selector(CGAL::Surface_mesh<P>* m) : m_(m) {}
    Properties::Property_container<Self,
                                   typename CGAL::Surface_mesh<P>::Vertex_index>&
    operator()() { return m_->vprops_; }
    void resize_property_array() { m_->vprops_.resize_property_array(3); }
  };
  template<bool dummy>
  struct Property_selector<typename CGAL::Surface_mesh<P>::Halfedge_index, dummy> {
    CGAL::Surface_mesh<P>* m_;
    Property_selector(CGAL::Surface_mesh<P>* m) : m_(m) {}
    Properties::Property_container<Self,
                                   typename CGAL::Surface_mesh<P>::Halfedge_index>&
    operator()() { return m_->hprops_; }
    void resize_property_array() { m_->hprops_.resize_property_array(1); }
  };
  template<bool dummy>
  struct Property_selector<typename CGAL::Surface_mesh<P>::Edge_index, dummy> {
    CGAL::Surface_mesh<P>* m_;
    Property_selector(CGAL::Surface_mesh<P>* m) : m_(m) {}
    Properties::Property_container<Self,
                                   typename CGAL::Surface_mesh<P>::Edge_index>&
    operator()() { return m_->eprops_; }
    void resize_property_array() { m_->eprops_.resize_property_array(1); }
  };
  template<bool dummy>
  struct Property_selector<typename CGAL::Surface_mesh<P>::Face_index, dummy> {
    CGAL::Surface_mesh<P>* m_;
    Property_selector(CGAL::Surface_mesh<P>* m) : m_(m) {}
    Properties::Property_container<Self,
                                   typename CGAL::Surface_mesh<P>::Face_index>&
    operator()() { return m_->fprops_; }
    void resize_property_array() { m_->fprops_.resize_property_array(2); }
  };

    public:


 /*! \name Property Handling

 A `Properties::Property_map<I,T>` allows to associate properties of type `T` to a vertex, halfdge, edge, or face index type I.
 Properties can be added, and looked up with a string, and they can be removed at runtime.
 The \em point property of type `P` is associated to the string "v:point".

    */
    ///@{

  /// Model of `LvaluePropertyMap` with `I` as key type and `T` as value type, where `I`
  /// is either a vertex, halfedge, edge, or face index type.
#ifdef DOXYGEN_RUNNING
  template <class I, class T>
  using Property_map = unspecified_type;

#else


#endif

    /// adds a property map named `name` with value type `T` and default `t`
    /// for index type `I`. Returns the property map together with a Boolean
    /// that is `true` if a new map was created. In case it already exists
    /// the existing map together with `false` is returned.


    template<class I, class T>
    std::pair<Property_map<I, T>, bool>
    add_property_map(std::string name=std::string(), const T t=T()) {
      if(name.empty()){
        std::ostringstream oss;
        oss << "anonymous-property-" << anonymous_property_++;
        name = std::string(oss.str());
      }
      return Property_selector<I>(this)().template add<T>(name, t);
    }

    /// returns a property map named `name` with key type `I` and value type `T`,
    /// and a Boolean that is `true` if the property exists.
    /// In case it does not exist the Boolean is `false` and the behavior of
    /// the property map is undefined.
    template <class I, class T>
    std::pair<Property_map<I, T>,bool> property_map(const std::string& name) const
    {
      return Property_selector<I>(const_cast<Surface_mesh*>(this))().template get<T>(name);
    }


    /// removes property map `p`. The memory allocated for that property map is
    /// freed.
    template<class I, class T>
    void remove_property_map(Property_map<I, T>& p)
    {
      (Property_selector<I>(this)()).template remove<T>(p);
    }


    /// removes all property maps for index type `I` added by a call to `add_property_map<I>()`.
    /// The memory allocated for those property maps is freed.
    template<class I>
    void remove_property_maps()
    {
        Property_selector<I>(this).resize_property_array();
    }

    /// removes all property maps for all index types added by a call to `add_property_map()`.
    /// The memory allocated for those property maps is freed.
    void remove_all_property_maps()
    {
        remove_property_maps<Vertex_index>();
        remove_property_maps<Face_index>();
        remove_property_maps<Edge_index>();
        remove_property_maps<Halfedge_index>();
    }

    /// @cond CGAL_DOCUMENT_INTERNALS
    /// returns the std::type_info of the value type of the
    /// property identified by `name`.  `typeid(void)` if `name`
    /// does not identify any property.
    ///
    /// @tparam I The key type of the property.

    template<class I>
    const std::type_info& property_type(const std::string& name)
    {
      return Property_selector<I>(this)().get_type(name);
    }
    /// @endcond

    /// returns a vector with all strings that describe properties with the key type `I`.
    /// @tparam I The key type of the properties.
    template<class I>
    std::vector<std::string> properties() const
    {
      return Property_selector<I>(const_cast<Self*>(this))().properties();
    }

    /// returns the property for the string "v:point".
    Property_map<Vertex_index, Point>
    points() const { return vpoint_; }

    Property_map<Vertex_index, Point>&
    points() { return vpoint_; }

    /// returns the point associated to vertex `v`.
    const Point&
    point(Vertex_index v) const { return vpoint_[v]; }

    /// returns the point associated to vertex `v`.
    Point&
    point(Vertex_index v) { return vpoint_[v]; }

    /// @cond CGAL_DOCUMENT_INTERNALS
    /// prints property statistics to the stream `out`. The output is human-readable but
    /// not machine-friendly.
    ///
    void property_stats(std::ostream& out = std::cout) const;
    /// @endcond
    ///@}


 /// \name Null Elements
    ///@{

  /// returns `Vertex_index(std::numeric_limits<size_type>::%max())`.
  static Vertex_index null_vertex()
  {
    return vertex_index((std::numeric_limits<size_type>::max)());
  }

  /// returns `Edge_index(std::numeric_limits<size_type>::%max())`.
  static Edge_index null_edge()
  {
    return edge_index((std::numeric_limits<size_type>::max)());
  }
  /// returns `Halfedge_index(std::numeric_limits<size_type>::%max())`.
  static Halfedge_index null_halfedge()
  {
    return halfedge_index((std::numeric_limits<size_type>::max)());
  }
  /// returns `Face_index(std::numeric_limits<size_type>::%max())`.
  static Face_index null_face()
  {
    return face_index((std::numeric_limits<size_type>::max)());
  }
  /// @}

#if defined(CGAL_SURFACE_MESH_TEST_SUITE)
  Vertex_index vertex_freelist() const
  {
    return Vertex_index(vertices_freelist_);
  }

  Face_index face_freelist() const
  {
    return Face_index(faces_freelist_);
  }

  Edge_index edge_freelist() const
  {
    return Edge_index(edges_freelist_>>1);
  }
#endif

private: //--------------------------------------------------- helper functions


    /// make sure that the incoming halfedge of vertex v is a border halfedge
    /// if `v` is a border vertex.
    void adjust_incoming_halfedge(Vertex_index v);

private: //------------------------------------------------------- private data
    Properties::Property_container<Self, Vertex_index> vprops_;
    Properties::Property_container<Self, Halfedge_index> hprops_;
    Properties::Property_container<Self, Edge_index> eprops_;
    Properties::Property_container<Self, Face_index> fprops_;

    Property_map<Vertex_index, Vertex_connectivity>      vconn_;
    Property_map<Halfedge_index, Halfedge_connectivity>  hconn_;
    Property_map<Face_index, Face_connectivity>          fconn_;

    Property_map<Vertex_index, bool>  vremoved_;
    Property_map<Edge_index, bool>    eremoved_;
    Property_map<Face_index, bool>    fremoved_;

    Property_map<Vertex_index, Point>   vpoint_;

    size_type removed_vertices_;
    size_type removed_edges_;
    size_type removed_faces_;

    size_type vertices_freelist_;
    size_type edges_freelist_;
    size_type faces_freelist_;
    bool garbage_;
    bool recycle_;

    size_type anonymous_property_;
};

  /*! \addtogroup PkgSurface_mesh
   *
   * @{
   */

  /// \relates Surface_mesh
  /// Inserts `other` into `sm`.
  /// Shifts the indices of vertices of `other` by `sm.number_of_vertices() + sm.number_of_removed_vertices()`
  /// and analoguously for halfedges, edges, and faces.
  /// Copies entries of all property maps which have the same name in `sm` and `other`.
  /// that is, property maps which are only in `other` are ignored.
  /// Also copies elements which are marked as removed, and concatenates the freelists of `sm` and `other`.

  template <typename P>
  Surface_mesh<P>& operator+=(Surface_mesh<P>& sm, const Surface_mesh<P>& other)
  {
    sm.join(other);
    return sm;
  }

  /// \relates Surface_mesh
  ///
  /// This operator calls `write_OFF(std::ostream& os, const CGAL::Surface_mesh& sm)`.
   template <typename P>
  std::ostream& operator<<(std::ostream& os, const Surface_mesh<P>& sm)
  {
<<<<<<< HEAD
    write_OFF(os, sm);
=======
    IO::write_OFF(os, sm);
>>>>>>> cf69d322
    return os;
  }

  /// \relates Surface_mesh
  /// Extracts the surface mesh from an input stream in OFF
  /// and appends it to the surface mesh `sm`.
  ///
  /// This operator calls `read_OFF(std::istream& is, CGAL::Surface_mesh& sm)`.
  template <typename P>
  std::istream& operator>>(std::istream& is, Surface_mesh<P>& sm)
  {
<<<<<<< HEAD
    read_OFF(is, sm);
=======
    IO::read_OFF(is, sm);
>>>>>>> cf69d322
    return is;
  }

 /*! @} */

template <typename P>
Surface_mesh<P>::
Surface_mesh()
{
    // allocate standard properties
    // same list is used in operator=() and assign()
    vconn_    = add_property_map<Vertex_index, Vertex_connectivity>("v:connectivity").first;
    hconn_    = add_property_map<Halfedge_index, Halfedge_connectivity>("h:connectivity").first;
    fconn_    = add_property_map<Face_index, Face_connectivity>("f:connectivity").first;
    vpoint_   = add_property_map<Vertex_index, Point>("v:point").first;
    vremoved_ = add_property_map<Vertex_index, bool>("v:removed", false).first;
    eremoved_ = add_property_map<Edge_index, bool>("e:removed", false).first;
    fremoved_ = add_property_map<Face_index, bool>("f:removed", false).first;

    removed_vertices_ = removed_edges_ = removed_faces_ = 0;
    vertices_freelist_ = edges_freelist_ = faces_freelist_ = (std::numeric_limits<size_type>::max)();
    garbage_ = false;
    recycle_ = true;
    anonymous_property_ = 0;
}


//-----------------------------------------------------------------------------
template <typename P>
Surface_mesh<P>&
Surface_mesh<P>::
operator=(const Surface_mesh<P>& rhs)
{
    if (this != &rhs)
    {
        // deep copy of property containers
        vprops_ = rhs.vprops_;
        hprops_ = rhs.hprops_;
        eprops_ = rhs.eprops_;
        fprops_ = rhs.fprops_;

        // property handles contain pointers, have to be reassigned
        vconn_    = property_map<Vertex_index, Vertex_connectivity>("v:connectivity").first;
        hconn_    = property_map<Halfedge_index, Halfedge_connectivity>("h:connectivity").first;
        fconn_    = property_map<Face_index, Face_connectivity>("f:connectivity").first;
        vremoved_ = property_map<Vertex_index, bool>("v:removed").first;
        eremoved_ = property_map<Edge_index, bool>("e:removed").first;
        fremoved_ = property_map<Face_index, bool>("f:removed").first;
        vpoint_   = property_map<Vertex_index, P>("v:point").first;

        // how many elements are removed?
        removed_vertices_  = rhs.removed_vertices_;
        removed_edges_     = rhs.removed_edges_;
        removed_faces_     = rhs.removed_faces_;
        vertices_freelist_ = rhs.vertices_freelist_;
        edges_freelist_    = rhs.edges_freelist_;
        faces_freelist_    = rhs.faces_freelist_;
        garbage_           = rhs.garbage_;
        recycle_           = rhs.recycle_;
        anonymous_property_ = rhs.anonymous_property_;
    }

    return *this;
}


//-----------------------------------------------------------------------------
template <typename P>
Surface_mesh<P>&
Surface_mesh<P>::
assign(const Surface_mesh<P>& rhs)
{
    if (this != &rhs)
    {
        // clear properties
        vprops_.clear();
        hprops_.clear();
        eprops_.clear();
        fprops_.clear();

        // allocate standard properties
        vconn_    = add_property_map<Vertex_index, Vertex_connectivity>("v:connectivity").first;
        hconn_    = add_property_map<Halfedge_index, Halfedge_connectivity>("h:connectivity").first;
        fconn_    = add_property_map<Face_index, Face_connectivity>("f:connectivity").first;
        vpoint_   = add_property_map<Vertex_index, P>("v:point").first;
        vremoved_ = add_property_map<Vertex_index, bool>("v:removed", false).first;
        eremoved_ = add_property_map<Edge_index, bool>("e:removed", false).first;
        fremoved_ = add_property_map<Face_index, bool>("f:removed", false).first;

        // copy properties from other mesh
        vconn_.array()     = rhs.vconn_.array();
        hconn_.array()     = rhs.hconn_.array();
        fconn_.array()     = rhs.fconn_.array();
        vpoint_.array()    = rhs.vpoint_.array();
        vremoved_.array()  = rhs.vremoved_.array();
        eremoved_.array()  = rhs.eremoved_.array();
        fremoved_.array()  = rhs.fremoved_.array();

        // resize (needed by property containers)
        vprops_.resize(rhs.num_vertices());
        hprops_.resize(rhs.num_halfedges());
        eprops_.resize(rhs.num_edges());
        fprops_.resize(rhs.num_faces());

        // how many elements are removed?
        removed_vertices_  = rhs.removed_vertices_;
        removed_edges_     = rhs.removed_edges_;
        removed_faces_     = rhs.removed_faces_;
        vertices_freelist_ = rhs.vertices_freelist_;
        edges_freelist_    = rhs.edges_freelist_;
        faces_freelist_    = rhs.faces_freelist_;
        garbage_           = rhs.garbage_;
        recycle_           = rhs.recycle_;
        anonymous_property_ = rhs.anonymous_property_;
    }

    return *this;
}

//-----------------------------------------------------------------------------
template <typename P>
void
Surface_mesh<P>::
clear()
{
  clear_without_removing_property_maps();
  remove_all_property_maps();
}

template <typename P>
void
Surface_mesh<P>::
clear_without_removing_property_maps()
{
  vprops_.resize(0);
  hprops_.resize(0);
  eprops_.resize(0);
  fprops_.resize(0);

  vprops_.shrink_to_fit();
  hprops_.shrink_to_fit();
  eprops_.shrink_to_fit();
  fprops_.shrink_to_fit();

  removed_vertices_ = removed_edges_ = removed_faces_ = 0;
  vertices_freelist_ = edges_freelist_ = faces_freelist_ = (std::numeric_limits<size_type>::max)();
  garbage_ = false;
  recycle_ = true;
  anonymous_property_ = 0;
}

//-----------------------------------------------------------------------------
/// @cond CGAL_DOCUMENT_INTERNALS
template <typename P>
void
Surface_mesh<P>::
property_stats(std::ostream& out) const
{
    std::vector<std::string> props;

    out << "vertex properties:\n";
    props = properties<Vertex_index>();
    for (unsigned int i=0; i<props.size(); ++i)
        out << "\t" << props[i] << std::endl;

    out << "halfedge properties:\n";
    props = properties<Halfedge_index>();
    for (unsigned int i=0; i<props.size(); ++i)
        out << "\t" << props[i] << std::endl;

    out << "edge properties:\n";
    props = properties<Edge_index>();
    for (unsigned int i=0; i<props.size(); ++i)
        out << "\t" << props[i] << std::endl;

    out << "face properties:\n";
    props = properties<Face_index>();
    for (unsigned int i=0; i<props.size(); ++i)
        out << "\t" << props[i] << std::endl;
}
/// @endcond

//-----------------------------------------------------------------------------
template <typename P>
typename Surface_mesh<P>::Halfedge_index
Surface_mesh<P>::
halfedge(Vertex_index source, Vertex_index target) const
{
    CGAL_assertion(has_valid_index(source) && has_valid_index(target));

    Halfedge_index h  = halfedge(target);
    const Halfedge_index hh = h;

    if (h.is_valid())
    {
        do
        {
            if (this->source(h) == source)
              return h;
            h = next_around_target(h);
        }
        while (h != hh);
    }

    return Halfedge_index();
}


//-----------------------------------------------------------------------------
template <typename P>
void
Surface_mesh<P>::
adjust_incoming_halfedge(Vertex_index v)
{
    Halfedge_index h  = halfedge(v);
    Halfedge_index hh = h;

    if (h.is_valid())
    {
        if (target(h) != v)
        {
            // wrong target, flip
            h = opposite(h);
            hh = h;
            set_halfedge(v, h);
        }

        do
        {
            if (is_border(h))
            {
                set_halfedge(v, h);
                return;
            }
            h = next_around_target(h);
        }
        while (h != hh);
    }
}

//-----------------------------------------------------------------------------

 /// @cond CGAL_DOCUMENT_INTERNALS

template <typename P>
template <typename Range>
typename Surface_mesh<P>::Face_index
Surface_mesh<P>::add_face(const Range& r)
{
  return CGAL::Euler::add_face(r, *this);
}

  /// @endcond

//-----------------------------------------------------------------------------
template <typename P>
typename Surface_mesh<P>::size_type
Surface_mesh<P>::
degree(Vertex_index v) const
{
    Halfedge_index h = halfedge(v);

    if(h == null_halfedge()){
      return 0;
    }
    size_type count(0);
    Halfedge_index done = h;
    do {
      ++count;
      h = opposite(next(h));
    }while(h != done);

    return count;
}


//-----------------------------------------------------------------------------
template <typename P>
typename Surface_mesh<P>::size_type
Surface_mesh<P>::
degree(Face_index f) const
{
    size_type count(0);
    if(halfedge(f) == null_halfedge()){
      return 0;
    }
    Vertex_around_face_circulator fvit(halfedge(f),*this);
    Vertex_around_face_circulator fvend = fvit;
    if(fvit) do {
        ++count;
    } while (++fvit != fvend);

    return count;
}

template <typename P> template< typename Visitor>
void
Surface_mesh<P>::
collect_garbage(Visitor &visitor)
{
    if (!has_garbage())
    {
      return;
    }

    int  i, i0, i1,
    nV(num_vertices()),
    nE(num_edges()),
    nH(num_halfedges()),
    nF(num_faces());

    Vertex_index    v;
    Halfedge_index  h;
    Face_index      f;


    // setup index mapping%
    Property_map<Vertex_index, Vertex_index>      vmap = add_property_map<Vertex_index, Vertex_index>("v:garbage-collection").first;
    Property_map<Halfedge_index, Halfedge_index>  hmap = add_property_map<Halfedge_index, Halfedge_index>("h:garbage-collection").first;
    Property_map<Face_index, Face_index>          fmap = add_property_map<Face_index, Face_index>("f:garbage-collection").first;
    for (i=0; i<nV; ++i)
        vmap[Vertex_index(i)] = Vertex_index(i);
    for (i=0; i<nH; ++i)
        hmap[Halfedge_index(i)] = Halfedge_index(i);
    for (i=0; i<nF; ++i)
        fmap[Face_index(i)] = Face_index(i);



    // really remove vertices
    if (nV > 0)
    {
        i0=0;  i1=nV-1;

        while (1)
        {
            // find first removed and last un-removed
            while (!vremoved_[Vertex_index(i0)] && i0 < i1)  ++i0;
            while ( vremoved_[Vertex_index(i1)] && i0 < i1)  --i1;
            if (i0 >= i1) break;

            // swap
            vprops_.swap(i0, i1);
        };

        // remember new size
        nV = vremoved_[Vertex_index(i0)] ? i0 : i0+1;
    }

    // really remove edges
    if (nE > 0)
    {
        i0=0;  i1=nE-1;

        while (1)
        {
            // find first removed and last un-removed
            while (!eremoved_[Edge_index(i0)] && i0 < i1) ++i0;
            while ( eremoved_[Edge_index(i1)] && i0 < i1) --i1;
            if (i0 >= i1) break;

            // swap
            eprops_.swap(i0, i1);
            hprops_.swap(2*i0,   2*i1);
            hprops_.swap(2*i0+1, 2*i1+1);
        };

        // remember new size
        nE = eremoved_[Edge_index(i0)] ? i0 : i0+1;
        nH = 2*nE;
    }


    // really remove faces
    if (nF > 0)
    {
        i0=0;  i1=nF-1;

        while (1)
        {
            // find 1st removed and last un-removed
            while (!fremoved_[Face_index(i0)] && i0 < i1)  ++i0;
            while ( fremoved_[Face_index(i1)] && i0 < i1)  --i1;
            if (i0 >= i1) break;

            // swap
            fprops_.swap(i0, i1);
        };

        // remember new size
        nF = fremoved_[Face_index(i0)] ? i0 : i0+1;
    }


    // update vertex connectivity
    for (i=0; i<nV; ++i)
    {
        v = Vertex_index(i);
        if (!is_isolated(v))
            set_halfedge(v, hmap[halfedge(v)]);
    }


    // update halfedge connectivity
    for (i=0; i<nH; ++i)
    {
        h = Halfedge_index(i);
        set_target(h, vmap[target(h)]);
        set_next(h, hmap[next(h)]);
        if (!is_border(h))
            set_face(h, fmap[face(h)]);
    }


    // update indices of faces
    for (i=0; i<nF; ++i)
    {
        f = Face_index(i);
        set_halfedge(f, hmap[halfedge(f)]);
    }

    //apply visitor before invalidating the maps
    visitor(vmap, hmap, fmap);
    // remove index maps
    remove_property_map<Vertex_index>(vmap);
    remove_property_map<Halfedge_index>(hmap);
    remove_property_map<Face_index>(fmap);

    // finally resize arrays
    vprops_.resize(nV); vprops_.shrink_to_fit();
    hprops_.resize(nH); hprops_.shrink_to_fit();
    eprops_.resize(nE); eprops_.shrink_to_fit();
    fprops_.resize(nF); fprops_.shrink_to_fit();

    removed_vertices_ = removed_edges_ = removed_faces_ = 0;
    vertices_freelist_ = edges_freelist_ = faces_freelist_ = -1;
    garbage_ = false;
}

namespace collect_garbage_internal {
struct Dummy_visitor{
  template<typename A, typename B, typename C>
  void operator()(const A&, const B&, const C&)
  {}
};

}

template <typename P>
void
Surface_mesh<P>::
collect_garbage()
{
  collect_garbage_internal::Dummy_visitor visitor;
  collect_garbage(visitor);
}


template <typename P>
void
Surface_mesh<P>::
set_recycle_garbage(bool b)
{
  recycle_ = b;
}


template <typename P>
bool
Surface_mesh<P>::
does_recycle_garbage() const
{
  return recycle_;
}


namespace internal{
  namespace handle {
    template <>
    struct Hash_functor<SM_Vertex_index>{
      std::size_t
      operator()(const SM_Vertex_index i)
      {
        return i;
      }
    };

    template <>
    struct Hash_functor<SM_Halfedge_index>{
      std::size_t
      operator()(const SM_Halfedge_index i)
      {
        return i;
      }
    };

    template <>
    struct Hash_functor<SM_Edge_index>{
      std::size_t
      operator()(const SM_Edge_index i)
      {
        return i;
      }
    };

    template <>
    struct Hash_functor<SM_Face_index>{
      std::size_t
      operator()(const SM_Face_index i)
      {
        return i;
      }
    };
  }
}

} // namespace CGAL

#ifndef DOXYGEN_RUNNING

namespace std {

#if defined(BOOST_MSVC)
#  pragma warning(push)
#  pragma warning(disable:4099) // For VC10 it is class hash
#endif

#ifndef CGAL_CFG_NO_STD_HASH

  template <>
  struct hash<CGAL::SM_Halfedge_index >
    : public CGAL::cpp98::unary_function<CGAL::SM_Halfedge_index, std::size_t> {

    std::size_t operator()(const CGAL::SM_Halfedge_index& i) const
    {
      return i;
    }
  };

  template <>
  struct hash<CGAL::SM_Vertex_index >
    : public CGAL::cpp98::unary_function<CGAL::SM_Vertex_index, std::size_t>  {

    std::size_t operator()(const CGAL::SM_Vertex_index& i) const
    {
      return i;
    }
  };

  template <>
  struct hash<CGAL::SM_Face_index >
    : public CGAL::cpp98::unary_function<CGAL::SM_Face_index, std::size_t> {

    std::size_t operator()(const CGAL::SM_Face_index& i) const
    {
      return i;
    }
  };

  template <>
  struct hash<CGAL::SM_Edge_index >
    : public CGAL::cpp98::unary_function<CGAL::SM_Edge_index, std::size_t>  {

    std::size_t operator()(const CGAL::SM_Edge_index& i) const
    {
      return i;
    }
  };
#endif // CGAL_CFG_NO_STD_HASH

#if defined(BOOST_MSVC)
#  pragma warning(pop)
#endif

} // namespace std

namespace boost {
  template <>
  struct hash<CGAL::SM_Vertex_index > {
    std::size_t operator()(const CGAL::SM_Vertex_index& i) const
    {
      return i;
    }
  };

} // namespace boost

#endif // DOXYGEN_RUNNING

#include <CGAL/enable_warnings.h>

#endif /* CGAL_SURFACE_MESH_H */<|MERGE_RESOLUTION|>--- conflicted
+++ resolved
@@ -2171,11 +2171,7 @@
    template <typename P>
   std::ostream& operator<<(std::ostream& os, const Surface_mesh<P>& sm)
   {
-<<<<<<< HEAD
-    write_OFF(os, sm);
-=======
     IO::write_OFF(os, sm);
->>>>>>> cf69d322
     return os;
   }
 
@@ -2187,11 +2183,7 @@
   template <typename P>
   std::istream& operator>>(std::istream& is, Surface_mesh<P>& sm)
   {
-<<<<<<< HEAD
-    read_OFF(is, sm);
-=======
     IO::read_OFF(is, sm);
->>>>>>> cf69d322
     return is;
   }
 
