// Copyright (C) 2001-2005 by Computer Graphics Group, RWTH Aachen
// Copyright (C) 2011 by Graphics & Geometry Group, Bielefeld University
// Copyright (C) 2014 GeometryFactory
//
// This file is part of CGAL (www.cgal.org).
//
// $URL$
// $Id$
// SPDX-License-Identifier: GPL-3.0-or-later OR LicenseRef-Commercial
//

#ifndef CGAL_SURFACE_MESH_H
#define CGAL_SURFACE_MESH_H

#include <CGAL/license/Surface_mesh.h>

#include <CGAL/disable_warnings.h>

#include <CGAL/Surface_mesh/IO.h>
#include <CGAL/Surface_mesh/Surface_mesh_fwd.h>
#include <CGAL/Surface_mesh/Properties.h>

#include <CGAL/assertions.h>
#include <CGAL/boost/graph/copy_face_graph.h>
#include <CGAL/boost/graph/graph_traits_Surface_mesh.h>
#include <CGAL/boost/graph/Euler_operations.h>
#include <CGAL/boost/graph/iterator.h>
#include <CGAL/boost/graph/named_params_helper.h>
#include <CGAL/Named_function_parameters.h>
#include <CGAL/circulator.h>
#include <CGAL/Handle_hash_function.h>
#include <CGAL/IO/Verbose_ostream.h>
#include <CGAL/Iterator_range.h>
#include <CGAL/property_map.h>

#include <boost/cstdint.hpp>
#include <boost/array.hpp>
#include <boost/iterator/iterator_facade.hpp>

#include <algorithm>
#include <cstddef>
#include <functional>
#include <iterator>
#include <iostream>
#include <sstream>
#include <string>
#include <typeinfo>
#include <utility>
#include <vector>

namespace CGAL {

#ifndef DOXYGEN_RUNNING
    /// Base class for vertex, halfedge, edge, and face index.
    ///
    /// \attention Note that `Index` is not a model of the concept `Handle`,
    /// because it cannot be dereferenced.
    /// \sa `Vertex_index`, `Halfedge_index`, `Edge_index`, `Face_index`.
    template<typename T>
    class SM_Index
    {
    public:
    typedef boost::uint32_t size_type;
        /// Constructor. %Default construction creates an invalid index.
        /// We write -1, which is <a href="https://en.cppreference.com/w/cpp/types/numeric_limits">
        /// <tt>(std::numeric_limits<size_type>::max)()</tt></a>
        /// as `size_type` is an unsigned type.
        explicit SM_Index(size_type _idx=(std::numeric_limits<size_type>::max)()) : idx_(_idx) {}

        /// Get the underlying index of this index
        operator size_type() const { return idx_; }

        /// reset index to be invalid (index=(std::numeric_limits<size_type>::max)())
        void reset() { idx_=(std::numeric_limits<size_type>::max)(); }

        /// return whether the index is valid, i.e., the index is not equal to `%std::numeric_limits<size_type>::max()`.
        bool is_valid() const {
          size_type inf = (std::numeric_limits<size_type>::max)();
          return idx_ != inf;
        }

        // Compatibility with OpenMesh handle
        size_type idx() const {
          return idx_;
        }
        // For convenience
        size_type id() const {
          return idx_;
        }

        /// increments the internal index. This operation does not
        /// guarantee that the index is valid or undeleted after the
        /// increment.
        SM_Index& operator++() { ++idx_; return *this; }
        /// decrements the internal index. This operation does not
        /// guarantee that the index is valid or undeleted after the
        /// decrement.
        SM_Index& operator--() { --idx_; return *this; }

        /// increments the internal index. This operation does not
        /// guarantee that the index is valid or undeleted after the
        /// increment.
        SM_Index operator++(int) { SM_Index tmp(*this); ++idx_; return tmp; }
        /// decrements the internal index. This operation does not
        /// guarantee that the index is valid or undeleted after the
        /// decrement.
        SM_Index operator--(int) { SM_Index tmp(*this); --idx_; return tmp; }

        SM_Index operator+=(std::ptrdiff_t n) { idx_ = size_type(std::ptrdiff_t(idx_) + n); return *this; }

    protected:
        size_type idx_;
    };

  template <class T>
  std::size_t hash_value(const SM_Index<T>&  i)
  {
    std::size_t ret = i;
    return ret;
  }


    // Implementation for Surface_mesh::Vertex_index
    class SM_Vertex_index
 : public SM_Index<SM_Vertex_index>
    {
    public:

        SM_Vertex_index() : SM_Index<SM_Vertex_index>((std::numeric_limits<size_type>::max)()) {}

        explicit SM_Vertex_index(size_type _idx) : SM_Index<SM_Vertex_index>(_idx) {}

        template<class T> bool operator==(const T&) const = delete;
        template<class T> bool operator!=(const T&) const = delete;
        template<class T> bool operator<(const T&) const = delete;

        /// are two indices equal?
        bool operator==(const SM_Vertex_index& _rhs) const {
            return this->idx_ == _rhs.idx_;
        }

        /// are two indices different?
        bool operator!=(const SM_Vertex_index& _rhs) const {
            return this->idx_ != _rhs.idx_;
        }

        /// Comparison by index.
        bool operator<(const SM_Vertex_index& _rhs) const {
          return this->idx_ < _rhs.idx_;
        }


        friend std::ostream& operator<<(std::ostream& os, SM_Vertex_index const& v)
        {
          return (os << 'v' << (size_type)v );
        }
    };

    // Implementation of Surface_mesh::Halfedge_index
    class SM_Halfedge_index
      : public SM_Index<SM_Halfedge_index>
    {
    public:

        // Workaround for a bug in g++4.4 in ADL for function next:
        // we provide the types needed for std::iterator_traits<Surface_mesh::halfedge_index>,
        // although this descriptor is not an iterator.
        typedef void iterator_category;
        typedef void value_type;
        typedef void difference_type;
        typedef void pointer;
        typedef void reference;

        SM_Halfedge_index() : SM_Index<SM_Halfedge_index>((std::numeric_limits<size_type>::max)()) {}

        explicit SM_Halfedge_index(size_type _idx) : SM_Index<SM_Halfedge_index>(_idx) {}

        template<class T> bool operator==(const T&) const = delete;
        template<class T> bool operator!=(const T&) const = delete;
        template<class T> bool operator<(const T&) const = delete;

        /// are two indices equal?
        bool operator==(const SM_Halfedge_index& _rhs) const {
            return this->idx_ == _rhs.idx_;
        }

        /// are two indices different?
        bool operator!=(const SM_Halfedge_index& _rhs) const {
            return this->idx_ != _rhs.idx_;
        }

        /// Comparison by index.
        bool operator<(const SM_Halfedge_index& _rhs) const {
          return this->idx_ < _rhs.idx_;
        }

        friend std::ostream& operator<<(std::ostream& os, SM_Halfedge_index const& h)
        {
          return (os << 'h' << (size_type)h );
        }
    };

    /// Implementation of Surfae_mesh::Face_index
    class SM_Face_index
      : public SM_Index<SM_Face_index>
    {
    public:

        SM_Face_index() : SM_Index<SM_Face_index>((std::numeric_limits<size_type>::max)()) {}

        explicit SM_Face_index(size_type _idx) : SM_Index<SM_Face_index>(_idx) {}

        template<class T> bool operator==(const T&) const = delete;
        template<class T> bool operator!=(const T&) const = delete;
        template<class T> bool operator<(const T&) const = delete;

        /// are two indices equal?
        bool operator==(const SM_Face_index& _rhs) const {
            return this->idx_ == _rhs.idx_;
        }

        /// are two indices different?
        bool operator!=(const SM_Face_index& _rhs) const {
            return this->idx_ != _rhs.idx_;
        }

        /// Comparison by index.
        bool operator<(const SM_Face_index& _rhs) const {
          return this->idx_ < _rhs.idx_;
        }

        friend std::ostream& operator<<(std::ostream& os, SM_Face_index const& f)
        {
          return (os << 'f' << (size_type)f );
        }
    };

    /// Implementation of Surface_mesh::Edge_index
    class SM_Edge_index
    {
    public:
        typedef boost::uint32_t size_type;

        SM_Edge_index() : halfedge_((std::numeric_limits<size_type>::max)()) { }

        explicit SM_Edge_index(size_type idx) : halfedge_(idx * 2) { }

        explicit SM_Edge_index(SM_Halfedge_index he) : halfedge_(he) { }

        // returns the internal halfedge.
        SM_Halfedge_index halfedge() const { return halfedge_; }

        // returns the underlying index of this index.
        operator size_type() const { return (size_type)halfedge_ / 2; }

        // compatibility with OpenMesh handles
        size_type idx() const { return (size_type)halfedge_ / 2; }

        // resets index to be invalid (index=(std::numeric_limits<size_type>::max)())
        void reset() { halfedge_.reset(); }

        // returns whether the index is valid, i.e., the index is not equal to (std::numeric_limits<size_type>::max)().
        bool is_valid() const { return halfedge_.is_valid(); }


        template<class T> bool operator==(const T&) const = delete;
        template<class T> bool operator!=(const T&) const = delete;
        template<class T> bool operator<(const T&) const = delete;

        // Are two indices equal?
        bool operator==(const SM_Edge_index& other) const { return (size_type)(*this) == (size_type)other; }

        // Are two indices different?
        bool operator!=(const SM_Edge_index& other) const { return (size_type)(*this) != (size_type)other; }

        // compares by index.
        bool operator<(const SM_Edge_index& other) const { return (size_type)(*this) < (size_type)other;}

        // decrements the internal index. This operation does not
        // guarantee that the index is valid or undeleted after the
        // decrement.
        SM_Edge_index& operator--() { halfedge_ = SM_Halfedge_index((size_type)halfedge_ - 2); return *this; }

        // increments the internal index. This operation does not
        // guarantee that the index is valid or undeleted after the
        // increment.
        SM_Edge_index& operator++() { halfedge_ = SM_Halfedge_index((size_type)halfedge_ + 2); return *this; }

        // decrements internal index. This operation does not
        // guarantee that the index is valid or undeleted after the
        // decrement.
        SM_Edge_index operator--(int) { SM_Edge_index tmp(*this); halfedge_ = SM_Halfedge_index((size_type)halfedge_ - 2); return tmp; }

        // increments internal index. This operation does not
        // guarantee that the index is valid or undeleted after the
        // increment.
        SM_Edge_index operator++(int) { SM_Edge_index tmp(*this); halfedge_ = SM_Halfedge_index((size_type)halfedge_ + 2); return tmp; }

        SM_Edge_index operator+=(std::ptrdiff_t n) { halfedge_ = SM_Halfedge_index(size_type(std::ptrdiff_t(halfedge_) + 2*n)); return *this; }

        // prints the index and a short identification string to an ostream.
        friend std::ostream& operator<<(std::ostream& os, SM_Edge_index const& e)
        {
          return (os << 'e' << (size_type)e << " on " << e.halfedge());
        }

        friend  std::size_t hash_value(const SM_Edge_index&  i)
        {
          return i;
        }

    private:
        SM_Halfedge_index halfedge_;
    };
#endif

  /// \ingroup PkgSurface_mesh
  /// This class is a data structure that can be used as halfedge data structure or polyhedral
  /// surface. It is an alternative to the classes `HalfedgeDS` and `Polyhedron_3`
  /// defined in the packages  \ref PkgHalfedgeDS and \ref PkgPolyhedron.
  /// The main difference is that it is indexed based and not pointer based,
  /// and that the mechanism for adding information to vertices, halfedges, edges,
  /// and faces is much simpler and done at runtime and not at compile time.
  /// When elements are removed, they are only marked as removed, and a garbage
  /// collection function must be called to really remove them.
  /// @tparam P The type of the \em point property of a vertex. There is no requirement on `P`,
  ///         besides being default constructible and assignable.
  ///         In typical use cases it will be a 2D or 3D point type.
  /// \cgalModels `MutableFaceGraph` and `FaceListGraph`
  ///
  /// \sa \ref PkgBGLConcepts "Graph Concepts"

template <typename P>
class Surface_mesh
{

    typedef Surface_mesh<P> Self;

    template<typename>
    class Handle_iterator;
public:

#ifndef DOXYGEN_RUNNING
  template <class I, class T>
  struct Property_map : Properties::Property_map_base<I, T, Property_map<I, T> >
  {
    typedef Properties::Property_map_base<I, T, Property_map<I, T> > Base;
    typedef typename Base::reference reference;
    Property_map() = default;
    Property_map(const Base& pm): Base(pm) {}
  };

  template <typename Key, typename T>
  struct Get_property_map {
    typedef Property_map<Key, T> type;
  };
#endif // DOXYGEN_RUNNING

    /// \name Basic Types
    ///
    ///@{

    /// The point type.
    typedef P Point;

    /// The type used to represent an index.
    typedef boost::uint32_t size_type;

    ///@}

    /// \name Basic Elements
    ///
    ///@{


#ifdef DOXYGEN_RUNNING

    /// This class represents a vertex.
    /// \cgalModels `Index`
    /// \cgalModels `LessThanComparable`
    /// \cgalModels `Hashable`
    /// \sa `Halfedge_index`, `Edge_index`, `Face_index`
    class Vertex_index
    {
    public:
        /// %Default constructor.
        Vertex_index(){}

        Vertex_index(size_type _idx){}

        /// prints the index and a short identification string to an ostream.
        friend std::ostream& operator<<(std::ostream& os, typename Surface_mesh::Vertex_index const& v)
        {}
    };
#else
  typedef SM_Vertex_index Vertex_index;
#endif

#ifdef DOXYGEN_RUNNING

    /// This class represents a halfedge.
    /// \cgalModels `Index`
    /// \cgalModels `LessThanComparable`
    /// \cgalModels `Hashable`
    /// \sa `Vertex_index`, `Edge_index`, `Face_index`
    class Halfedge_index
    {
    public:
        /// %Default constructor
        Halfedge_index(){}

        Halfedge_index(size_type _idx){}

        /// prints the index and a short identification string to an ostream.
        friend std::ostream& operator<<(std::ostream& os, typename Surface_mesh::Halfedge_index const& h)
        {
        }

    };
#else
  typedef SM_Halfedge_index Halfedge_index;
#endif

#ifdef DOXYGEN_RUNNING
    /// This class represents a face
    /// \cgalModels `Index`
    /// \cgalModels `LessThanComparable`
    /// \cgalModels `Hashable`
    /// \sa `Vertex_index`, `Halfedge_index`, `Edge_index`
    class Face_index
    {
    public:
        /// %Default constructor
        Face_index(){}

        Face_index(size_type _idx){}

        /// prints the index and a short identification string to an ostream.
        friend std::ostream& operator<<(std::ostream& os, typename Surface_mesh::Face_index const& f)
        {}
    };
#else
  typedef SM_Face_index Face_index;
#endif

#ifdef DOXYGEN_RUNNING
    /// This class represents an edge.
    /// \cgalModels `Index`
    /// \cgalModels `LessThanComparable`
    /// \cgalModels `Hashable`
    /// \sa `Vertex_index`, `Halfedge_index`, `Face_index`
    class Edge_index
    {
    public:
        /// %Default constructor
        Edge_index(){}

        Edge_index(size_type idx){}

        /// constructs an `Edge_index` from a halfedge.
        Edge_index(Halfedge_index he){}

        /// prints the index and a short identification string to an ostream.
        friend std::ostream& operator<<(std::ostream& os, typename Surface_mesh::Edge_index const& e)
        {}
    };
#else
  typedef SM_Edge_index Edge_index;
#endif


    ///@}
#ifndef CGAL_TEST_SURFACE_MESH
private: //-------------------------------------------------- connectivity types
#endif

    /// This type stores the vertex connectivity
    /// \sa `Halfedge_connectivity`, `Face_connectivity`
    struct Vertex_connectivity
    {
        /// an incoming halfedge per vertex (it will be a border halfedge for border vertices)
        Halfedge_index  halfedge_;
    };


    /// This type stores the halfedge connectivity
    /// \sa `Vertex_connectivity`, `Face_connectivity`
    struct Halfedge_connectivity
    {
        /// face incident to halfedge
        Face_index      face_;
        /// vertex the halfedge points to
        Vertex_index    vertex_;
        /// next halfedge within a face (or along a border)
        Halfedge_index  next_halfedge_;
        /// previous halfedge within a face (or along a border)
        Halfedge_index  prev_halfedge_;
    };


    /// This type stores the face connectivity
    /// \sa `Vertex_connectivity`, `Halfedge_connectivity`
    struct Face_connectivity
    {
        /// a halfedge that is part of the face
        Halfedge_index  halfedge_;
    };

private: //------------------------------------------------------ iterator types
    template<typename Index_>
    class Index_iterator
      : public boost::iterator_facade< Index_iterator<Index_>,
                                       Index_,
                                       std::random_access_iterator_tag
                                       >
    {
        typedef boost::iterator_facade< Index_iterator<Index_>,
                                        Index_,
                                        std::random_access_iterator_tag
                                        > Facade;
    public:
        Index_iterator() : hnd_(), mesh_(nullptr) {}
        Index_iterator(const Index_& h, const Surface_mesh* m)
          : hnd_(h), mesh_(m) {
          if (mesh_ && mesh_->has_garbage()){
              while (mesh_->has_valid_index(hnd_) && mesh_->is_removed(hnd_)) ++hnd_;
          }
        }
    private:
        friend class boost::iterator_core_access;
        void increment()
        {
            ++hnd_;
            CGAL_assertion(mesh_ != nullptr);

            if(mesh_->has_garbage())
              while ( mesh_->has_valid_index(hnd_) && mesh_->is_removed(hnd_)) ++hnd_;
        }

        void decrement()
        {
            --hnd_;
            CGAL_assertion(mesh_ != nullptr);
            if(mesh_->has_garbage())
               while ( mesh_->has_valid_index(hnd_) && mesh_->is_removed(hnd_)) --hnd_;
        }

        void advance(std::ptrdiff_t n)
        {
            CGAL_assertion(mesh_ != nullptr);

            if (mesh_->has_garbage())
            {
              if (n > 0)
                for (std::ptrdiff_t i = 0; i < n; ++ i)
                  increment();
              else
                for (std::ptrdiff_t i = 0; i < -n; ++ i)
                  decrement();
            }
            else
              hnd_ += n;
        }

        std::ptrdiff_t distance_to(const Index_iterator& other) const
        {
            if (mesh_->has_garbage())
            {
              bool forward = (other.hnd_ > hnd_);

              std::ptrdiff_t out = 0;
              Index_iterator it = *this;
              while (!it.equal(other))
              {
                if (forward)
                {
                  ++ it;
                  ++ out;
                }
                else
                {
                  -- it;
                  -- out;
                }
              }
              return out;
            }

            // else
            return std::ptrdiff_t(other.hnd_) - std::ptrdiff_t(this->hnd_);
        }

        bool equal(const Index_iterator& other) const
        {
            return this->hnd_ == other.hnd_;
        }

        Index_& dereference() const { return const_cast<Index_&>(hnd_); }

        Index_ hnd_;
        const Surface_mesh* mesh_;

    };
public:
    /// \name Range Types
    ///
    /// Each range `R` in this section has a nested type `R::iterator`,
    /// is convertible to `std::pair<R::iterator,R::iterator>`, so that one can use `boost::tie()`,
    /// and can be used with `BOOST_FOREACH()`, as well as with the C++11 range based for-loop.

    ///@{

#ifndef DOXYGEN_RUNNING
    typedef Index_iterator<Vertex_index> Vertex_iterator;
#endif

    /// \brief The range over all vertex indices.
    ///
    /// A model of <a href="https://www.boost.org/libs/range/doc/html/range/concepts/bidirectional_range.html">BidirectionalRange</a> with value type `Vertex_index`.
    /// \sa `vertices()`
    /// \sa `Halfedge_range`, `Edge_range`, `Face_range`
#ifdef DOXYGEN_RUNNING
    typedef unspecified_type Vertex_range;
#else
    typedef Iterator_range<Vertex_iterator> Vertex_range;
#endif

#ifndef DOXYGEN_RUNNING
    typedef Index_iterator<Halfedge_index> Halfedge_iterator;
#endif

    /// \brief The range over all halfedge indices.
    ///
    /// A model of <a href="https://www.boost.org/libs/range/doc/html/range/concepts/bidirectional_range.html">BidirectionalRange</a> with value type `Halfedge_index`.
    /// \sa `halfedges()`
    /// \sa `Vertex_range`, `Edge_range`, `Face_range`
#ifdef DOXYGEN_RUNNING
    typedef unspecified_type Halfedge_range;
#else
    typedef Iterator_range<Halfedge_iterator> Halfedge_range;
#endif

#ifndef DOXYGEN_RUNNING
    typedef Index_iterator<Edge_index> Edge_iterator;
#endif

    /// \brief The range over all edge indices.
    ///
    /// A model of <a href="https://www.boost.org/libs/range/doc/html/range/concepts/bidirectional_range.html">BidirectionalRange</a> with value type `Edge_index`.
    /// \sa `edges()`
    /// \sa `Halfedge_range`, `Vertex_range`, `Face_range`
#ifdef DOXYGEN_RUNNING
    typedef unspecified_type Edge_range;
#else
    typedef Iterator_range<Edge_iterator> Edge_range;
#endif


#ifndef DOXYGEN_RUNNING
    typedef Index_iterator<Face_index> Face_iterator;
#endif
    /// \brief The range over all face indices.
    ///
    /// A model of <a href="https://www.boost.org/libs/range/doc/html/range/concepts/bidirectional_range.html">BidirectionalRange</a> with value type `Face_index`.
    /// \sa `faces()`
    /// \sa `Vertex_range`, `Halfedge_range`, `Edge_range`
 #ifdef DOXYGEN_RUNNING
    typedef unspecified_type Face_range;
#else
   typedef Iterator_range<Face_iterator> Face_range;
#endif

#ifndef DOXYGEN_RUNNING

  typedef CGAL::Vertex_around_target_iterator<Surface_mesh> Vertex_around_target_iterator;
  typedef Iterator_range<Vertex_around_target_iterator> Vertex_around_target_range;

  typedef CGAL::Halfedge_around_target_iterator<Surface_mesh>  Halfedge_around_target_iterator;
  typedef Iterator_range<Halfedge_around_target_iterator> Halfedge_around_target_range;

  typedef CGAL::Face_around_target_iterator<Surface_mesh>  Face_around_target_iterator;
  typedef Iterator_range<Face_around_target_iterator> Face_around_target_range;

  typedef CGAL::Vertex_around_face_iterator<Surface_mesh>  Vertex_around_face_iterator;
  typedef Iterator_range<Vertex_around_face_iterator> Vertex_around_face_range;

  typedef CGAL::Halfedge_around_face_iterator<Surface_mesh>  Halfedge_around_face_iterator;
  typedef Iterator_range<Halfedge_around_face_iterator> Halfedge_around_face_range;

  typedef CGAL::Face_around_face_iterator<Surface_mesh>  Face_around_face_iterator;
  typedef Iterator_range<Face_around_face_iterator> Face_around_face_range;
#endif

    /// @cond CGAL_BEGIN_END
    /// Start iterator for vertices.
    Vertex_iterator vertices_begin() const
    {
        return Vertex_iterator(Vertex_index(0), this);
    }

    /// End iterator for vertices.
    Vertex_iterator vertices_end() const
    {
        return Vertex_iterator(Vertex_index(num_vertices()), this);
    }
    /// @endcond


    /// returns the iterator range of the vertices of the mesh.
    Vertex_range vertices() const {
      return make_range(vertices_begin(), vertices_end());
    }


    /// @cond CGAL_BEGIN_END
    /// Start iterator for halfedges.
    Halfedge_iterator halfedges_begin() const
    {
        return Halfedge_iterator(Halfedge_index(0), this);
    }

    /// End iterator for halfedges.
    Halfedge_iterator halfedges_end() const
    {
        return Halfedge_iterator(Halfedge_index(num_halfedges()), this);
    }
    /// @endcond


    /// returns the iterator range of the halfedges of the mesh.
    Halfedge_range halfedges() const {
      return make_range(halfedges_begin(), halfedges_end());
    }


    /// @cond CGAL_BEGIN_END
    /// Start iterator for edges.
    Edge_iterator edges_begin() const
    {
        return Edge_iterator(Edge_index(0), this);
    }

    /// End iterator for edges.
    Edge_iterator edges_end() const
    {
        return Edge_iterator(Edge_index(num_edges()), this);
    }
    /// @endcond


    /// returns the iterator range of the edges of the mesh.
    Edge_range edges() const
    {
        return make_range(edges_begin(), edges_end());
    }


    /// @cond CGAL_BEGIN_END
    /// Start iterator for faces.
    Face_iterator faces_begin() const
    {
        return Face_iterator(Face_index(0), this);
    }

    /// End iterator for faces.
    Face_iterator faces_end() const
    {
        return Face_iterator(Face_index(num_faces()), this);
    }
    /// @endcond

    /// returns the iterator range of the faces of the mesh.
    Face_range faces() const {
      return make_range(faces_begin(), faces_end());
    }

#ifndef DOXYGEN_RUNNING
    /// returns the iterator range for vertices around vertex `target(h)`, starting at `source(h)`.
    Vertex_around_target_range vertices_around_target(Halfedge_index h) const
    {
      return CGAL::vertices_around_target(h,*this);
    }

    /// returns the iterator range for incoming halfedges around vertex `target(h)`, starting at `h`.
    Halfedge_around_target_range halfedges_around_target(Halfedge_index h) const
    {
      return CGAL::halfedges_around_target(h,*this);
    }

    /// returns the iterator range for faces around vertex `target(h)`, starting at `face(h)`.
    Face_around_target_range faces_around_target(Halfedge_index h) const
    {
      return CGAL::faces_around_target(h,*this);
    }

    /// returns the iterator range for vertices around face `face(h)`, starting at `target(h)`.
    Vertex_around_face_range vertices_around_face(Halfedge_index h) const
     {
       return CGAL::vertices_around_face(h,*this);
     }

    /// returns the iterator range for halfedges around face `face(h)`, starting at `h`.
    Halfedge_around_face_range halfedges_around_face(Halfedge_index h) const
    {
      return CGAL::halfedges_around_face(h,*this);
    }

    /// returns the iterator range for halfedges around face `face(h)`, starting at `h`.
    Face_around_face_range faces_around_face(Halfedge_index h) const
    {
       return CGAL::faces_around_face(h,*this);
    }

#endif

    ///@}


public:

#ifndef DOXYGEN_RUNNING
    /// \name Circulator Types
    ///
    /// The following circulators enable to iterate through the elements around a face or vertex.
    /// As explained in the \ref SurfaceMeshOrientation "User Manual", we can speak of a
    /// *clockwise* or *counterclockwise*
    /// traversal, by looking at the surface from the right side.
    ///@{

    /// \brief This class circulates clockwise through all
    /// one-ring neighbors of a vertex.
    ///  A model of `BidirectionalCirculator` with value type `Vertex_index`.
    /// \sa `Halfedge_around_target_circulator`, `Face_around_target_circulator`

  typedef CGAL::Vertex_around_target_circulator<Surface_mesh> Vertex_around_target_circulator;



    /// \brief This class circulates clockwise through all incident faces of a vertex.
    ///  A model of `BidirectionalCirculator` with value type `Face_index`.
    /// \sa `Vertex_around_target_circulator`, `Halfedge_around_target_circulator`

  typedef CGAL::Face_around_target_circulator<Surface_mesh> Face_around_target_circulator;


    /// \brief This class circulates clockwise through all halfedges around a vertex that have this vertex as target.
    ///  A model of `BidirectionalCirculator` with value type `Halfedge_index`.
    /// \sa `Vertex_around_target_circulator`, `Halfedge_around_target_circulator`

  typedef CGAL::Halfedge_around_target_circulator<Surface_mesh> Halfedge_around_target_circulator;


    /// \brief This class circulates clockwise through all halfedges around a vertex that have this vertex as source.
    ///  A model of `BidirectionalCirculator` with value type `Halfedge_index`.
    /// \sa `Vertex_around_target_circulator`, `Halfedge_around_target_circulator`

  typedef CGAL::Halfedge_around_source_circulator<Surface_mesh> Halfedge_around_source_circulator;

    /// \brief This class circulates counterclockwise through all vertices around a face.
    ///  A model of `BidirectionalCirculator` with value type `Vertex_index`.

  typedef  CGAL::Vertex_around_face_circulator<Surface_mesh> Vertex_around_face_circulator;


    /// \brief This class circulates counterclockwise through all halfedges around a face.
    ///  A model of `BidirectionalCirculator` with value type `Halfedge_index`.

  typedef  CGAL::Halfedge_around_face_circulator<Surface_mesh> Halfedge_around_face_circulator;

   /// \brief This class circulates counterclockwise through all faces around a face.
   ///  A model of `BidirectionalCirculator` with value type `Face_index`.
   ///  Note that the face index is the same after `operator++`, if the neighboring faces share
   ///  several halfedges.

  typedef  CGAL::Face_around_face_circulator<Surface_mesh> Face_around_face_circulator;
  /// @}
#endif

  /// @cond CGAL_DOCUMENT_INTERNALS
  // typedefs which make it easier to write the partial specialisation of boost::graph_traits

  typedef Vertex_index   vertex_index;
  typedef P                   vertex_property_type;
  typedef Halfedge_index halfedge_index;
  typedef Edge_index     edge_index;
  typedef Face_index     face_index;

  typedef Vertex_iterator     vertex_iterator;
  typedef Halfedge_iterator   halfedge_iterator;
  typedef Edge_iterator       edge_iterator;
  typedef Face_iterator      face_iterator;
  typedef CGAL::Out_edge_iterator<Self>     out_edge_iterator;

  typedef boost::undirected_tag             directed_category;
  typedef boost::disallow_parallel_edge_tag edge_parallel_category;

  struct traversal_category : public virtual boost::bidirectional_graph_tag,
                              public virtual boost::vertex_list_graph_tag,
                              public virtual boost::edge_list_graph_tag
  {};

  typedef size_type vertices_size_type;
  typedef size_type halfedges_size_type;
  typedef size_type edges_size_type;
  typedef size_type faces_size_type;
  typedef size_type degree_size_type;

 /// @endcond
public:

    /// \name Construction, Destruction, Assignment
    ///
    ///  Copy constructors as well as assignment do also copy simplices marked as removed.
    ///@{

    /// %Default constructor.
    Surface_mesh();

    /// Copy constructor: copies `rhs` to `*this`. Performs a deep copy of all properties.
    Surface_mesh(const Surface_mesh& rhs) { *this = rhs; }

    /// Move constructor.
    Surface_mesh(Surface_mesh&& sm)
      : vprops_(std::move(sm.vprops_))
      , hprops_(std::move(sm.hprops_))
      , eprops_(std::move(sm.eprops_))
      , fprops_(std::move(sm.fprops_))
      , vconn_(std::move(sm.vconn_))
      , hconn_(std::move(sm.hconn_))
      , fconn_(std::move(sm.fconn_))
      , vremoved_(std::move(sm.vremoved_))
      , eremoved_(std::move(sm.eremoved_))
      , fremoved_(std::move(sm.fremoved_))
      , vpoint_(std::move(sm.vpoint_))
      , removed_vertices_(std::exchange(sm.removed_vertices_, 0))
      , removed_edges_(std::exchange(sm.removed_edges_, 0))
      , removed_faces_(std::exchange(sm.removed_faces_, 0))
      , vertices_freelist_(std::exchange(sm.vertices_freelist_,(std::numeric_limits<size_type>::max)()))
      , edges_freelist_(std::exchange(sm.edges_freelist_,(std::numeric_limits<size_type>::max)()))
      , faces_freelist_(std::exchange(sm.faces_freelist_,(std::numeric_limits<size_type>::max)()))
      , garbage_(std::exchange(sm.garbage_, false))
      , recycle_(std::exchange(sm.recycle_, true))
      , anonymous_property_(std::exchange(sm.anonymous_property_, 0))
    {}

    /// assigns `rhs` to `*this`. Performs a deep copy of all properties.
    Surface_mesh& operator=(const Surface_mesh& rhs);

    /// move assignment
    Surface_mesh& operator=(Surface_mesh&& sm)
    {
      vprops_ = std::move(sm.vprops_);
      hprops_ = std::move(sm.hprops_);
      eprops_ = std::move(sm.eprops_);
      fprops_ = std::move(sm.fprops_);
      vconn_ = std::move(sm.vconn_);
      hconn_ = std::move(sm.hconn_);
      fconn_ = std::move(sm.fconn_);
      vremoved_ = std::move(sm.vremoved_);
      eremoved_ = std::move(sm.eremoved_);
      fremoved_ = std::move(sm.fremoved_);
      vpoint_ = std::move(sm.vpoint_);
      removed_vertices_ = std::exchange(sm.removed_vertices_, 0);
      removed_edges_ = std::exchange(sm.removed_edges_, 0);
      removed_faces_ = std::exchange(sm.removed_faces_, 0);
      vertices_freelist_ = std::exchange(sm.vertices_freelist_, (std::numeric_limits<size_type>::max)());
      edges_freelist_ = std::exchange(sm.edges_freelist_,(std::numeric_limits<size_type>::max)());
      faces_freelist_ = std::exchange(sm.faces_freelist_,(std::numeric_limits<size_type>::max)());
      garbage_ = std::exchange(sm.garbage_, false);
      recycle_ = std::exchange(sm.recycle_, true);
      anonymous_property_ = std::exchange(sm.anonymous_property_, 0);
      return *this;
    }

    /// assigns `rhs` to `*this`. Does not copy custom properties.
    Surface_mesh& assign(const Surface_mesh& rhs);

    ///@}

public:

    /// \name Adding Vertices, Edges, and Faces
    ///@{

   /// adds a new vertex, and resizes vertex properties if necessary.
    Vertex_index add_vertex()
    {
      size_type inf = (std::numeric_limits<size_type>::max)();
      if(recycle_ && (vertices_freelist_ != inf)){
        size_type idx = vertices_freelist_;
        vertices_freelist_ = (size_type)vconn_[Vertex_index(vertices_freelist_)].halfedge_;
        --removed_vertices_;
        vremoved_[Vertex_index(idx)] = false;
        vprops_.reset(Vertex_index(idx));
        return Vertex_index(idx);
      } else {
        vprops_.push_back();
        return Vertex_index(num_vertices()-1);
      }
    }

    /// adds a new vertex, resizes vertex properties if necessary,
    /// and sets the \em point property to `p`.
    /// \note Several vertices may have the same point property.
    Vertex_index add_vertex(const Point& p)
    {
        Vertex_index v = add_vertex();
        vpoint_[v] = p;
        return v;
    }



public:

    /// adds a new edge, and resizes edge and halfedge properties if necessary.
    Halfedge_index add_edge()
    {
      Halfedge_index h0, h1;
      size_type inf = (std::numeric_limits<size_type>::max)();
      if(recycle_ && (edges_freelist_ != inf)){
        size_type idx = edges_freelist_;
        edges_freelist_ = (size_type)hconn_[Halfedge_index(edges_freelist_)].next_halfedge_;
        --removed_edges_;
        eremoved_[Edge_index(Halfedge_index(idx))] = false;
        hprops_.reset(Halfedge_index(idx));
        hprops_.reset(opposite(Halfedge_index(idx)));
        eprops_.reset(Edge_index(Halfedge_index(idx)));
        return Halfedge_index(idx);
      } else {
        eprops_.push_back();
        hprops_.push_back();
        hprops_.push_back();

        return Halfedge_index(num_halfedges()-2);
      }
    }

    /// adds two opposite halfedges, and resizes edge and halfedge properties if necessary.
    /// Sets the targets of the halfedge to the given vertices, but does not modify the halfedge
    /// associated to the vertices.
    /// \note The function does not check whether there is already an edge between the vertices.
    /// \returns the halfedge with `v1` as target

    Halfedge_index add_edge(Vertex_index v0, Vertex_index v1)
    {
        CGAL_assertion(v0 != v1);
        Halfedge_index h = add_edge();

        set_target(h, v1);
        set_target(opposite(h), v0);

        return h;
    }

    /// adds a new face, and resizes face properties if necessary.
    Face_index add_face()
    {
      size_type inf = (std::numeric_limits<size_type>::max)();
      if(recycle_ && (faces_freelist_ != inf)){
        size_type idx = faces_freelist_;
        faces_freelist_ = (size_type)fconn_[Face_index(faces_freelist_)].halfedge_;
        --removed_faces_;
        fprops_.reset(Face_index(idx));
        fremoved_[Face_index(idx)] = false;
        return Face_index(idx);
      } else {
        fprops_.push_back();
        return Face_index(num_faces()-1);
      }
    }

    /// if possible, adds a new face with vertices from a range with value type `Vertex_index`.
    /// The function adds halfedges between successive vertices if they are not yet indicent to halfedges,
    /// or updates the connectivity of halfedges already in place.
    /// Resizes halfedge, edge, and face properties if necessary.
    /// \returns the face index of the added face, or `Surface_mesh::null_face()` if the face could not be added.
    template <typename Range>
    Face_index add_face(const Range& vertices);


    /// adds a new triangle connecting vertices `v0`, `v1`, `v2`.
    /// \returns the face index of the added face, or `Surface_mesh::null_face()` if the face could not be added.
    Face_index add_face(Vertex_index v0, Vertex_index v1, Vertex_index v2)
    {
        boost::array<Vertex_index, 3>
            v = {{v0, v1, v2}};
        return add_face(v);
    }

    /// adds a new quad connecting vertices `v0`, `v1`, `v2`, `v3`.
    /// \returns the face index of the added face, or `Surface_mesh::null_face()` if the face could not be added.
    Face_index add_face(Vertex_index v0, Vertex_index v1, Vertex_index v2, Vertex_index v3)
    {
        boost::array<Vertex_index, 4>
            v = {{v0, v1, v2, v3}};
        return add_face(v);
    }

    ///@}



    /// \name Low-Level Removal Functions
    ///
    /// Although the elements are only marked as removed
    /// their connectivity and properties should not be used.
    ///
    /// \warning Functions in this group do not adjust any of
    /// connected elements and usually leave the surface mesh in an
    /// invalid state.
    ///
    ///
    /// @{

    /// removes vertex `v` from the halfedge data structure without
    /// adjusting anything.
    void remove_vertex(Vertex_index v)
    {
        vremoved_[v] = true; ++removed_vertices_; garbage_ = true;
        vconn_[v].halfedge_ = Halfedge_index(vertices_freelist_);
        vertices_freelist_ = (size_type)v;
    }

    /// removes the two halfedges corresponding to `e` from the halfedge data structure without
    /// adjusting anything.
    void remove_edge(Edge_index e)
    {
        eremoved_[e] = true; ++removed_edges_; garbage_ = true;
        hconn_[Halfedge_index((size_type)e << 1)].next_halfedge_ = Halfedge_index(edges_freelist_ );
        edges_freelist_ = ((size_type)e << 1);
    }

    /// removes  face `f` from the halfedge data structure without
    /// adjusting anything.

    void remove_face(Face_index f)
    {
        fremoved_[f] = true; ++removed_faces_; garbage_ = true;
        fconn_[f].halfedge_ = Halfedge_index(faces_freelist_);
        faces_freelist_ = (size_type)f;
    }


    ///@}


    /// \name Memory Management
    ///
    /// Functions to check the number of elements, the amount of space
    /// allocated for elements, and to clear the structure.
    ///@{

  /// returns the number of vertices in the mesh.
  size_type number_of_vertices() const
  {
    return num_vertices() - number_of_removed_vertices();
  }

  /// returns the number of halfedges in the mesh.
  size_type number_of_halfedges() const
  {
    return num_halfedges() - number_of_removed_halfedges();
  }

  /// returns the number of edges in the mesh.
  size_type number_of_edges() const
  {
    return num_edges() - number_of_removed_edges();
  }

  /// returns the number of faces in the mesh.
  size_type number_of_faces() const
  {
    return num_faces() - number_of_removed_faces();
  }

    /// returns `true` iff the mesh is empty, i.e., has no vertices, halfedges and faces.
    bool is_empty() const
  {
    return ( num_vertices() == number_of_removed_vertices()
             && num_halfedges() == number_of_removed_halfedges()
             && num_faces() == number_of_removed_faces());
  }

  /// removes all vertices, halfedge, edges and faces. Collects garbage but keeps all property maps.
  void clear_without_removing_property_maps();

    /// removes all vertices, halfedge, edges and faces. Collects garbage and removes all property maps added by a call to `add_property_map()` for all simplex types.
    ///
    /// After calling this method, the object is the same as a newly constructed object. The additional property maps are also removed and must thus be re-added if needed.
    void clear();


    /// reserves space for vertices, halfedges, edges, faces, and their currently
    /// associated properties.
    void reserve(size_type nvertices,
                 size_type nedges,
                 size_type nfaces )
    {
        vprops_.reserve(nvertices);
        hprops_.reserve(2*nedges);
        eprops_.reserve(nedges);
        fprops_.reserve(nfaces);
    }

      void resize(size_type nvertices,
                 size_type nedges,
                 size_type nfaces )
    {
        vprops_.resize(nvertices);
        hprops_.resize(2*nedges);
        eprops_.resize(nedges);
        fprops_.resize(nfaces);
    }

  bool join(const Surface_mesh& other)
  {
    // increase capacity
    const size_type nv = num_vertices(), nh = num_halfedges(), nf = num_faces();
    resize(num_vertices()+  other.num_vertices(),
            num_edges()+  other.num_edges(),
            num_faces()+  other.num_faces());

    // append properties in the free space created by resize
    vprops_.transfer(other.vprops_);
    hprops_.transfer(other.hprops_);
    fprops_.transfer(other.fprops_);
    eprops_.transfer(other.eprops_);

    // translate halfedge index in vertex -> halfedge
    for(size_type i = nv; i < nv+other.num_vertices(); i++){
      Vertex_index vi(i);
      if(vconn_[vi].halfedge_ != null_halfedge()){
        vconn_[vi].halfedge_ = Halfedge_index(size_type(vconn_[vi].halfedge_)+nh);
      }
    }
    // translate halfedge index in face -> halfedge
    for(size_type i = nf; i < nf+other.num_faces(); i++){
      Face_index fi(i);
      if(fconn_[fi].halfedge_ != null_halfedge()){
        fconn_[fi].halfedge_ = Halfedge_index(size_type(fconn_[fi].halfedge_)+nh);
      }
    }
    // translate indices in halfedge -> face, halfedge -> target, halfedge -> prev, and halfedge -> next
    for(size_type i = nh; i < nh+other.num_halfedges(); i++){
      Halfedge_index hi(i);
      if(hconn_[hi].face_ != null_face()){
        hconn_[hi].face_ = Face_index(size_type(hconn_[hi].face_)+nf);
      }
      if( hconn_[hi].vertex_ != null_vertex()){
        hconn_[hi].vertex_ = Vertex_index(size_type(hconn_[hi].vertex_)+nv);
      }
      if(hconn_[hi].next_halfedge_ != null_halfedge()){
        hconn_[hi].next_halfedge_ = Halfedge_index(size_type(hconn_[hi].next_halfedge_)+nh);
      }
      if(hconn_[hi].prev_halfedge_ != null_halfedge()){
        hconn_[hi].prev_halfedge_ = Halfedge_index(size_type(hconn_[hi].prev_halfedge_)+nh);
      }
    }
    size_type inf_value = (std::numeric_limits<size_type>::max)();

    // merge vertex free list
    if(other.vertices_freelist_ != inf_value){
      Vertex_index vi(nv+other.vertices_freelist_);
      Halfedge_index inf((std::numeric_limits<size_type>::max)());
      // correct the indices in the linked list of free vertices copied (due to vconn_ translation)
      while(vconn_[vi].halfedge_ != inf){
        Vertex_index corrected_vi = Vertex_index(size_type(vconn_[vi].halfedge_)+nv-nh);
        vconn_[vi].halfedge_ = Halfedge_index(corrected_vi);
        vi = corrected_vi;
      }
      // append the vertex free linked list of `this` to the copy of `other`
      vconn_[vi].halfedge_ = Halfedge_index(vertices_freelist_);
      // update the begin of the vertex free linked list
      vertices_freelist_ = nv + other.vertices_freelist_;
    }
    // merge face free list
    if(other.faces_freelist_ != inf_value){
      Face_index fi(nf+other.faces_freelist_);
      Halfedge_index inf((std::numeric_limits<size_type>::max)());
      // correct the indices in the linked list of free faces copied (due to fconn_ translation)
      while(fconn_[fi].halfedge_ != inf){
        Face_index corrected_fi = Face_index(size_type(fconn_[fi].halfedge_)+nf-nh);
        fconn_[fi].halfedge_ = Halfedge_index(corrected_fi);
        fi = corrected_fi;
      }
      // append the face free linked list of `this` to the copy of `other`
      fconn_[fi].halfedge_ = Halfedge_index(faces_freelist_);
      // update the begin of the face free linked list
      faces_freelist_ = nf + other.faces_freelist_;
    }
    // merge edge free list
    if(other.edges_freelist_ != inf_value){
      Halfedge_index hi(nh+other.edges_freelist_);
      Halfedge_index inf((std::numeric_limits<size_type>::max)());
      while(hconn_[hi].next_halfedge_ != inf){
        hi = hconn_[hi].next_halfedge_;
      }
      // append the halfedge free linked list of `this` to the copy of `other`
      hconn_[hi].next_halfedge_ = Halfedge_index(edges_freelist_);
      // update the begin of the halfedge free linked list
      edges_freelist_ = nh + other.edges_freelist_;
    }
    // update garbage infos
    garbage_ = garbage_ || other.garbage_;
    removed_vertices_ += other.removed_vertices_;
    removed_edges_ += other.removed_edges_;
    removed_faces_ += other.removed_faces_;
    return true;
  }

    ///@}


    /// \name Garbage Collection
    ///
    /// While removing elements only marks them as removed
    /// garbage collection really removes them.
    /// The API in this section allows to check whether
    /// an element is removed, to get the number of
    /// removed elements, and to collect garbage.
    /// The number of elements together with the number of  removed elements is
    /// an upperbound on the index, and is needed
    /// by algorithms that temporarily store a
    /// property in a vector of the appropriate size.
    /// Note however that by garbage collecting elements get new indices.
    /// In case you store indices in an auxiliary data structure
    /// or in a property these indices are potentially no longer
    /// refering to the right elements.
    /// When adding elements, by default elements that are marked as removed
    /// are recycled.

    ///@{
#ifndef DOXYGEN_RUNNING
   /// returns the number of used and removed vertices in the mesh.
    size_type num_vertices() const { return (size_type) vprops_.size(); }

    /// returns the number of used and removed halfedges in the mesh.
    size_type num_halfedges() const { return (size_type) hprops_.size(); }

    /// returns the number of used and removed edges in the mesh.
    size_type num_edges() const { return (size_type) eprops_.size(); }

    /// returns the number of used and removed faces in the mesh.
    size_type num_faces() const { return (size_type) fprops_.size(); }

#endif

    /// returns the number of vertices in the mesh which are marked removed.
    size_type number_of_removed_vertices() const { return removed_vertices_; }

    /// returns the number of halfedges in the mesh which are marked removed.
    size_type number_of_removed_halfedges() const { return 2*removed_edges_; }

    /// returns the number of edges in the mesh which are marked removed.
    size_type number_of_removed_edges() const { return removed_edges_; }

    /// returns the number offaces in the mesh which are marked removed.
    size_type number_of_removed_faces() const { return removed_faces_; }



    /// returns whether vertex `v` is marked removed.
    /// \sa `collect_garbage()`
    bool is_removed(Vertex_index v) const
    {
        return vremoved_[v];
    }
    /// returns whether halfedge `h` is marked removed.
    /// \sa `collect_garbage()`
    bool is_removed(Halfedge_index h) const
    {
        return eremoved_[edge(h)];
    }
    /// returns whether edge `e` is marked removed.
    /// \sa `collect_garbage()`
    bool is_removed(Edge_index e) const
    {
        return eremoved_[e];
    }
    /// returns whether face `f` is marked removed.
    /// \sa `collect_garbage()`
    bool is_removed(Face_index f) const
    {
        return fremoved_[f];
    }

    /// checks if any vertices, halfedges, edges, or faces are marked as removed.
    /// \sa collect_garbage
    bool has_garbage() const { return garbage_; }

    /// really removes vertices, halfedges, edges, and faces which are marked removed.
    /// \sa `has_garbage()`
    /// \attention By garbage collecting elements get new indices.
    /// In case you store indices in an auxiliary data structure
    /// or in a property these indices are potentially no longer
    /// refering to the right elements.
    void collect_garbage();

    //undocumented convenience function that allows to get old-index->new-index information
    template <typename Visitor>
    void collect_garbage(Visitor& visitor);

    /// controls the recycling or not of simplices previously marked as removed
    /// upon addition of new elements.
    /// When set to `true` (default value), new elements are first picked in the garbage (if any)
    /// while if set to `false` only new elements are created.
    void set_recycle_garbage(bool b);

    /// Getter
    bool does_recycle_garbage() const;

    /// @cond CGAL_DOCUMENT_INTERNALS
    /// removes unused memory from vectors. This shrinks the storage
    /// of all properties to the minimal required size.
    /// \attention Invalidates all existing references to properties.

    void shrink_to_fit()
    {
        vprops_.shrink_to_fit();
        hprops_.shrink_to_fit();
        eprops_.shrink_to_fit();
        fprops_.shrink_to_fit();
    }
    /// @endcond

    ///@}

    /// @cond CGAL_DOCUMENT_INTERNALS
    ///
    /// \name Simple Validity Checks
    ///
    /// Functions in this group check if the index is valid, that is between
    /// `0` and the currently allocated maximum amount of the
    /// elements. They do not check if an element is marked as removed.
    ///@{

    /// returns whether the index of vertex `v` is valid, that is within the current array bounds.
    bool has_valid_index(Vertex_index v) const
    {
      return ((size_type)v < num_vertices());
    }

    /// returns whether the index of halfedge `h` is valid, that is within the current array bounds.
    bool has_valid_index(Halfedge_index h) const
    {
      return ((size_type)h < num_halfedges());
    }
    /// returns whether the index of edge `e` is valid, that is within the current array bounds.
    bool has_valid_index(Edge_index e) const
    {
      return ((size_type)e < num_edges());
    }
    /// returns whether the index of face `f` is valid, that is within the current array bounds.
    bool has_valid_index(Face_index f) const
    {
        return ((size_type)f < num_faces());
    }

    /// @}
    /// @endcond

    /// \name Validity Checks
    ///
    /// Functions in this group perform checks for structural
    /// consistency of a complete surface mesh, or an individual element.
    /// They are expensive and should only be used in debug configurations.

    ///@{

    /// perform an expensive validity check on the data structure and
    /// print found errors to `std::cerr` when `verbose == true`.
    bool is_valid(bool verbose = false) const
    {
        bool valid = true;
        size_type vcount = 0, hcount = 0, fcount = 0;
        for(Halfedge_iterator it = halfedges_begin(); it != halfedges_end(); ++it) {
            ++hcount;
            valid = valid && next(*it).is_valid();
            valid = valid && opposite(*it).is_valid();
            if(!valid) {
                if (verbose)
                  std::cerr << "Integrity of halfedge " << *it << " corrupted."  << std::endl;
                break;
            }

            valid = valid && (opposite(*it) != *it);
            valid = valid && (opposite(opposite(*it)) == *it);
            if(!valid) {
              if (verbose)
                std::cerr << "Integrity of opposite halfedge of " << *it << " corrupted."  << std::endl;
              break;
            }

            valid = valid && (next(prev(*it)) == *it);
            if(!valid) {
                if (verbose)
                  std::cerr << "Integrity of previous halfedge of " << *it << " corrupted."  << std::endl;
                break;
            }

            valid = valid && (prev(next(*it)) == *it);
            if(!valid) {
                if (verbose)
                  std::cerr << "Integrity of next halfedge of " << *it << " corrupted."  << std::endl;
                break;
            }

            valid = valid && target(*it).is_valid();
            if(!valid) {
                if (verbose)
                  std::cerr << "Integrity of vertex of halfedge " << *it << " corrupted."  << std::endl;
                break;
            }

            valid = valid && (target(*it) == target(opposite(next(*it))));
            if(!valid) {
                if (verbose)
                  std::cerr << "Halfedge vertex of next opposite is not the same for " << *it << "."  << std::endl;
                break;
            }
        }

        for(Vertex_iterator it = vertices_begin(); it != vertices_end(); ++it) {
          ++vcount;
            if(halfedge(*it).is_valid()) {
                // not an isolated vertex
                valid = valid && (target(halfedge(*it)) == *it);
                if(!valid) {
                    if (verbose)
                      std::cerr << "Halfedge of " << *it << " is not an incoming halfedge." << std::endl;
                    break;
                }
            }
        }
        for(Face_iterator it = faces_begin(); it != faces_end(); ++it) {
          ++fcount;
        }

        valid = valid && (vcount == number_of_vertices());
        if(!valid && verbose){
          std::cerr << "#vertices: iterated: " << vcount << " vs number_of_vertices(): " << number_of_vertices()<< std::endl;
        }

        valid = valid && (hcount == number_of_halfedges());
        if(!valid && verbose){
          std::cerr << "#halfedges: iterated: " << hcount << " vs number_of_halfedges(): " << number_of_halfedges()<< std::endl;
        }

        valid = valid && (fcount == number_of_faces());
        if(!valid && verbose){
          std::cerr << "#faces: iterated: " << fcount << " vs number_of_faces(): " << number_of_faces()<< std::endl;
        }

        size_type inf = (std::numeric_limits<size_type>::max)();
        size_type vfl = vertices_freelist_;
        size_type rv = 0;
        while(vfl != inf){
          vfl = (size_type)vconn_[Vertex_index(vfl)].halfedge_;
          rv++;
        }
        valid = valid && ( rv == removed_vertices_ );


        size_type efl = edges_freelist_;
        size_type re = 0;
        while(efl != inf){
          efl = (size_type)hconn_[Halfedge_index(efl)].next_halfedge_;
          re++;
        }
        valid = valid && ( re == removed_edges_ );

        size_type ffl = faces_freelist_;
        size_type rf = 0;
        while(ffl != inf){
          ffl = (size_type)fconn_[Face_index(ffl)].halfedge_;
          rf++;
        }
        valid = valid && ( rf == removed_faces_ );

        return valid;
    }

    /// performs a validity check on a single vertex.
<<<<<<< HEAD
    bool is_valid(Vertex_index v) const {
        if(!has_valid_index(v))
         return false;
=======
    bool is_valid(Vertex_index v,
                  bool verbose = false) const
    {
        Verbose_ostream verr(verbose);

        if(!has_valid_index(v))
        {
          verr << "Vertex has invalid index: " << (size_type)v << std::endl;
          return false;
        }
>>>>>>> 01f8f1bc

        Halfedge_index h = vconn_[v].halfedge_;
        if(h != null_halfedge() && (!has_valid_index(h) || is_removed(h))) {
          verr << "Vertex connectivity halfedge error: Vertex " << (size_type)v
               << " with " << (size_type)h << std::endl;
          return false;
        }
        return true;
    }

    /// performs a validity check on a single halfedge.
<<<<<<< HEAD
    bool is_valid(Halfedge_index h) const {
        if(!has_valid_index(h))
          return false;
=======
    bool is_valid(Halfedge_index h,
                  bool verbose = false) const
    {
        Verbose_ostream verr(verbose);

        if(!has_valid_index(h))
        {
          verr << "Halfedge has invalid index: " << (size_type)h << std::endl;
          return false;
        }
>>>>>>> 01f8f1bc

        Face_index f = hconn_[h].face_;
        Vertex_index v = hconn_[h].vertex_;
        Halfedge_index hn = hconn_[h].next_halfedge_;
        Halfedge_index hp = hconn_[h].prev_halfedge_;

        bool valid = true;
        // don't validate the face if this is a border halfedge
        if(!is_border(h)) {
            if(!has_valid_index(f) || is_removed(f)) {
                verr << "Halfedge connectivity error: Face "
                     << (!has_valid_index(f) ? "invalid" : "removed")
                     << " in " << (size_type)h << std::endl;
                valid = false;
            }
        }

        if(!has_valid_index(v) || is_removed(v)) {
            verr << "Halfedge connectivity error: Vertex "
                 << (!has_valid_index(v) ? "invalid" : "removed")
                 << " in " << (size_type)h << std::endl;
            valid = false;
        }

        if(!has_valid_index(hn) || is_removed(hn)) {
            verr << "Halfedge connectivity error: hnext "
                 << (!has_valid_index(hn) ? "invalid" : "removed")
                 << " in " << (size_type)h << std::endl;
            valid = false;
        }
        if(!has_valid_index(hp) || is_removed(hp)) {
            verr << "Halfedge connectivity error: hprev "
                 << (!has_valid_index(hp) ? "invalid" : "removed")
                 << " in " << (size_type)h << std::endl;
            valid = false;
        }
        return valid;
    }


    /// performs a validity check on a single edge.
<<<<<<< HEAD
    bool is_valid(Edge_index e) const {
      if(!has_valid_index(e))
        return false;
=======
    bool is_valid(Edge_index e,
                  bool verbose = false) const
    {
      Verbose_ostream verr(verbose);

      if(!has_valid_index(e))
      {
        verr << "Edge has invalid index: " << (size_type)e << std::endl;
        return false;
      }
>>>>>>> 01f8f1bc

      Halfedge_index h = halfedge(e);
      return is_valid(h, verbose) && is_valid(opposite(h), verbose);
    }


    /// performs a validity check on a single face.
<<<<<<< HEAD
    bool is_valid(Face_index f) const {
        if(!has_valid_index(f))
          return false;
=======
    bool is_valid(Face_index f,
                  bool verbose = false) const
    {
        Verbose_ostream verr(verbose);

        if(!has_valid_index(f))
        {
          verr << "Face has invalid index: " << (size_type)f << std::endl;
          return false;
        }
>>>>>>> 01f8f1bc

        Halfedge_index h = fconn_[f].halfedge_;
        if(!has_valid_index(h) || is_removed(h)) {
          verr << "Face connectivity halfedge error: Face " << (size_type)f
               << " with " << (size_type)h << std::endl;
          return false;
        }
        return true;
    }

    ///@}



    /// \name Low-Level Connectivity
    ///@{

    /// returns the vertex the halfedge `h` points to.
    Vertex_index target(Halfedge_index h) const
    {
        return hconn_[h].vertex_;
    }

    /// sets the vertex the halfedge `h` points to to `v`.
    void set_target(Halfedge_index h, Vertex_index v)
    {
        hconn_[h].vertex_ = v;
    }

    /// returns the face incident to halfedge `h`.
    Face_index face(Halfedge_index h) const
    {
        return hconn_[h].face_;
    }

    /// sets the incident face to halfedge `h` to `f`.
    void set_face(Halfedge_index h, Face_index f)
    {
        hconn_[h].face_ = f;
    }

    /// returns the next halfedge within the incident face.
    Halfedge_index next(Halfedge_index h) const
    {
        return hconn_[h].next_halfedge_;
    }

    /// returns the previous halfedge within the incident face.
    Halfedge_index prev(Halfedge_index h) const
    {
        return hconn_[h].prev_halfedge_;
    }

    /// @cond CGAL_DOCUMENT_INTERNALS
    // sets the next halfedge of `h` within the face to `nh`.
    void set_next_only(Halfedge_index h, Halfedge_index nh)
    {
      hconn_[h].next_halfedge_ = nh;
    }

    // sets previous halfedge of `h` to `nh`.
    void set_prev_only(Halfedge_index h, Halfedge_index nh)
    {
      if(h != null_halfedge()){
        hconn_[h].prev_halfedge_ = nh;
      }
    }
    /// @endcond

    /// sets the next halfedge of `h` within the face to `nh` and
    /// the previous halfedge of `nh` to `h`.
    void set_next(Halfedge_index h, Halfedge_index nh)
    {
      set_next_only(h, nh);
      set_prev_only(nh, h);
    }

    /// returns an incoming halfedge of vertex `v`.
    /// If `v` is a border vertex this will be a border halfedge.
    /// \invariant `target(halfedge(v)) == v`
    Halfedge_index halfedge(Vertex_index v) const
    {
        return vconn_[v].halfedge_;
    }

    /// sets the incoming halfedge of vertex `v` to `h`.
    void set_halfedge(Vertex_index v, Halfedge_index h)
    {
        vconn_[v].halfedge_ = h;
    }


    /// returns a halfedge of face `f`.
    Halfedge_index halfedge(Face_index f) const
    {
        return fconn_[f].halfedge_;
    }

    /// sets the halfedge of face `f` to `h`.
    void set_halfedge(Face_index f, Halfedge_index h)
    {
        fconn_[f].halfedge_ = h;
    }

    /// returns the opposite halfedge of `h`. Note that there is no function `set_opposite()`.
    Halfedge_index opposite(Halfedge_index h) const
    {
        return Halfedge_index(((size_type)h & 1) ? (size_type)h-1 : (size_type)h+1);
    }

    ///@}

    /// \name Low-Level Connectivity Convenience Functions
    ///@{

    /// returns the vertex the halfedge `h` emanates from.
    Vertex_index source(Halfedge_index h) const
    {
        return target(opposite(h));
    }

    /// returns `opposite(next(h))`, that is the next halfedge \ref SurfaceMeshOrientation
    /// "clockwise" around the target vertex of `h`.
    Halfedge_index next_around_target(Halfedge_index h) const
    {
        return opposite(next(h));
    }

    /// returns `prev(opposite(h))`, that is the previous halfedge \ref SurfaceMeshOrientation
    /// "clockwise" around the target vertex of `h`.
    Halfedge_index prev_around_target(Halfedge_index h) const
    {
        return prev(opposite(h));
    }

    /// returns `next(opposite(h))`, that is the next halfedge \ref SurfaceMeshOrientation
    /// "clockwise" around the source vertex of `h`.
    Halfedge_index next_around_source(Halfedge_index h) const
    {
        return next(opposite(h));
    }

    /// returns `opposite(prev(h))`, that is the previous halfedge \ref SurfaceMeshOrientation
    /// "clockwise" around the source vertex of `h`.
    Halfedge_index prev_around_source(Halfedge_index h) const
    {
        return opposite(prev(h));
    }

    /// returns the i'th vertex of edge `e`, for `i=0` or `1`.
    Vertex_index vertex(Edge_index e, unsigned int i) const
    {
        CGAL_assertion(i<=1);
        return target(halfedge(e, i));
    }

    /// finds a halfedge between two vertices. Returns a default constructed
    /// `Halfedge_index`, if  `source` and  `target` are not connected.
    Halfedge_index halfedge(Vertex_index source, Vertex_index target) const;

    ///@}


    /// \name Switching between Halfedges and Edges
    ///@{

    /// returns the edge that contains halfedge `h` as one of its two halfedges.
    Edge_index edge(Halfedge_index h) const
    {
        return Edge_index(h);
    }

    /// returns the halfedge corresponding to the edge `e`.
    Halfedge_index halfedge(Edge_index e) const
    {
        return Halfedge_index(e.halfedge());
    }

    /// returns the i'th halfedge of edge `e`, for `i=0` or `1`.
    Halfedge_index halfedge(Edge_index e, unsigned int i) const
    {
        CGAL_assertion(i<=1);
        return Halfedge_index(((size_type)e << 1) + i);
    }

    ///@}


    /// \name Degree Functions
    ///@{

    /// returns the number of incident halfedges of vertex `v`.
    size_type degree(Vertex_index v) const;

    /// returns the number of incident halfedges of face `f`.
    size_type degree(Face_index f) const;

    ///@}



    /// \name Borders
    ///
    ///  A halfedge, or edge is on the border of a surface mesh
    /// if it is incident to a `null_face()`.  A vertex is on a border
    /// if it is isolated or incident to a border halfedge. While for a halfedge and
    /// edge this is a constant time operation, for a vertex it means
    /// to look at all incident halfedges.  If algorithms operating on a
    /// surface mesh maintain that the halfedge associated to a border vertex is
    /// a border halfedge, this is a constant time operation too.
    /// This section provides functions to check if an element is on a
    /// border and to change the halfedge associated to a border vertex.
    ///@{

    /// returns whether `v` is a border vertex.
    /// \cgalAdvancedBegin
    /// With the default value for
    /// `check_all_incident_halfedges` the function iteratates over the incident halfedges.
    /// With `check_all_incident_halfedges == false` the function returns `true`, if the incident
    /// halfedge associated to vertex `v` is a border halfedge, or if the vertex is isolated.
    /// \cgalAdvancedEnd
    /// \attention If the data contained in the `Surface_mesh` is not a 2-manifold, then
    /// this operation is not guaranteed to return the right result.
  bool is_border(Vertex_index v, bool check_all_incident_halfedges = true) const
    {
        Halfedge_index h(halfedge(v));
        if (h == null_halfedge()){
          return true;
        }
        if(check_all_incident_halfedges){
          Halfedge_around_target_circulator hatc(h,*this), done(hatc);
          do {
            if(is_border(*hatc)){
              return true;
            }
          }while(++hatc != done);
          return false;
        }
        return is_border(h);
    }

    /// returns whether `h` is a border halfege, that is if its incident face is `sm.null_face()`.
    bool is_border(Halfedge_index h) const
    {
        return !face(h).is_valid();
    }


    /// returns whether `e` is a border edge, i.e., if any
    /// of its two halfedges is a border halfedge.
    bool is_border(Edge_index e) const
    {
      return is_border(e.halfedge()) || is_border(opposite(e.halfedge()));
    }

  /// iterates over the incident halfedges and sets the incident halfedge
  /// associated to vertex `v` to a border halfedge and returns `true` if it exists.
  bool set_vertex_halfedge_to_border_halfedge(Vertex_index v)
  {
    if(halfedge(v) == null_halfedge()){
      return false;
    }
    Halfedge_around_target_circulator hatc(halfedge(v),*this), done(hatc);
    do {
      if(is_border(*hatc)){
        set_halfedge(v,*hatc);
        return true;
      }
    }while(++hatc != done);
    return false;
  }

  /// applies `set_vertex_halfedge_to_border_halfedge(Vertex_index)` on all vertices
  /// around the face associated to `h`.
  void set_vertex_halfedge_to_border_halfedge(Halfedge_index h)
  {
    if(is_border(h)){
      Halfedge_around_face_circulator hafc(h,*this),done(hafc);
      do {
        set_halfedge(target(*hafc),*hafc);
      }while(++hafc != done);
    } else {
       Vertex_around_face_circulator vafc(h,*this),done(vafc);
      do {
        set_vertex_halfedge_to_border_halfedge(*vafc);
      }while(++vafc != done);
    }
  }

  /// applies `set_vertex_halfedge_to_border_halfedge(Vertex_index)` on all vertices
  /// of the surface mesh.
  void set_vertex_halfedge_to_border_halfedge()
  {
    for(Halfedge_index h : halfedges()){
      if(is_border(h)){
          set_halfedge(target(h),h);
        }
    }
  }


    /// returns whether `v` is isolated, i.e., incident to `Surface_mesh::null_halfedge()`.
    bool is_isolated(Vertex_index v) const
    {
        return !halfedge(v).is_valid();
    }

    ///@}


private: //--------------------------------------------------- property handling

  // Property_selector maps an index type to a property_container, the
  // dummy is necessary to make it a partial specialization (full
  // specializations are only allowed at namespace scope).
  template<typename, bool = true>
  struct Property_selector {};

  template<bool dummy>
  struct Property_selector<typename CGAL::Surface_mesh<P>::Vertex_index, dummy> {
    CGAL::Surface_mesh<P>* m_;
    Property_selector(CGAL::Surface_mesh<P>* m) : m_(m) {}
    Properties::Property_container<Self,
                                   typename CGAL::Surface_mesh<P>::Vertex_index>&
    operator()() { return m_->vprops_; }
    void resize_property_array() { m_->vprops_.resize_property_array(3); }
  };
  template<bool dummy>
  struct Property_selector<typename CGAL::Surface_mesh<P>::Halfedge_index, dummy> {
    CGAL::Surface_mesh<P>* m_;
    Property_selector(CGAL::Surface_mesh<P>* m) : m_(m) {}
    Properties::Property_container<Self,
                                   typename CGAL::Surface_mesh<P>::Halfedge_index>&
    operator()() { return m_->hprops_; }
    void resize_property_array() { m_->hprops_.resize_property_array(1); }
  };
  template<bool dummy>
  struct Property_selector<typename CGAL::Surface_mesh<P>::Edge_index, dummy> {
    CGAL::Surface_mesh<P>* m_;
    Property_selector(CGAL::Surface_mesh<P>* m) : m_(m) {}
    Properties::Property_container<Self,
                                   typename CGAL::Surface_mesh<P>::Edge_index>&
    operator()() { return m_->eprops_; }
    void resize_property_array() { m_->eprops_.resize_property_array(1); }
  };
  template<bool dummy>
  struct Property_selector<typename CGAL::Surface_mesh<P>::Face_index, dummy> {
    CGAL::Surface_mesh<P>* m_;
    Property_selector(CGAL::Surface_mesh<P>* m) : m_(m) {}
    Properties::Property_container<Self,
                                   typename CGAL::Surface_mesh<P>::Face_index>&
    operator()() { return m_->fprops_; }
    void resize_property_array() { m_->fprops_.resize_property_array(2); }
  };

    public:


 /*! \name Property Handling

 A `Properties::Property_map<I,T>` allows to associate properties of type `T` to a vertex, halfdge, edge, or face index type I.
 Properties can be added, and looked up with a string, and they can be removed at runtime.
 The \em point property of type `P` is associated to the string "v:point".

    */
    ///@{

  /// Model of `LvaluePropertyMap` with `I` as key type and `T` as value type, where `I`
  /// is either a vertex, halfedge, edge, or face index type.
#ifdef DOXYGEN_RUNNING
  template <class I, class T>
  using Property_map = unspecified_type;

#else


#endif

    /// adds a property map named `name` with value type `T` and default `t`
    /// for index type `I`. Returns the property map together with a Boolean
    /// that is `true` if a new map was created. In case it already exists
    /// the existing map together with `false` is returned.


    template<class I, class T>
    std::pair<Property_map<I, T>, bool>
    add_property_map(std::string name=std::string(), const T t=T()) {
      if(name.empty()){
        std::ostringstream oss;
        oss << "anonymous-property-" << anonymous_property_++;
        name = std::string(oss.str());
      }
      return Property_selector<I>(this)().template add<T>(name, t);
    }

    /// returns a property map named `name` with key type `I` and value type `T`,
    /// and a Boolean that is `true` if the property exists.
    /// In case it does not exist the Boolean is `false` and the behavior of
    /// the property map is undefined.
    template <class I, class T>
    std::pair<Property_map<I, T>,bool> property_map(const std::string& name) const
    {
      return Property_selector<I>(const_cast<Surface_mesh*>(this))().template get<T>(name);
    }


    /// removes property map `p`. The memory allocated for that property map is
    /// freed.
    template<class I, class T>
    void remove_property_map(Property_map<I, T>& p)
    {
      (Property_selector<I>(this)()).template remove<T>(p);
    }


    /// removes all property maps for index type `I` added by a call to `add_property_map<I>()`.
    /// The memory allocated for those property maps is freed.
    template<class I>
    void remove_property_maps()
    {
        Property_selector<I>(this).resize_property_array();
    }

    /// removes all property maps for all index types added by a call to `add_property_map()`.
    /// The memory allocated for those property maps is freed.
    void remove_all_property_maps()
    {
        remove_property_maps<Vertex_index>();
        remove_property_maps<Face_index>();
        remove_property_maps<Edge_index>();
        remove_property_maps<Halfedge_index>();
    }

    /// @cond CGAL_DOCUMENT_INTERNALS
    /// returns the std::type_info of the value type of the
    /// property identified by `name`.  `typeid(void)` if `name`
    /// does not identify any property.
    ///
    /// @tparam I The key type of the property.

    template<class I>
    const std::type_info& property_type(const std::string& name)
    {
      return Property_selector<I>(this)().get_type(name);
    }
    /// @endcond

    /// returns a vector with all strings that describe properties with the key type `I`.
    /// @tparam I The key type of the properties.
    template<class I>
    std::vector<std::string> properties() const
    {
      return Property_selector<I>(const_cast<Self*>(this))().properties();
    }

    /// returns the property for the string "v:point".
    Property_map<Vertex_index, Point>
    points() const { return vpoint_; }

    Property_map<Vertex_index, Point>&
    points() { return vpoint_; }

    /// returns the point associated to vertex `v`.
    const Point&
    point(Vertex_index v) const { return vpoint_[v]; }

    /// returns the point associated to vertex `v`.
    Point&
    point(Vertex_index v) { return vpoint_[v]; }

    /// @cond CGAL_DOCUMENT_INTERNALS
    /// prints property statistics to the stream `out`. The output is human-readable but
    /// not machine-friendly.
    ///
    void property_stats(std::ostream& out = std::cout) const;
    /// @endcond
    ///@}


 /// \name Null Elements
    ///@{

  /// returns `Vertex_index(std::numeric_limits<size_type>::%max())`.
  static Vertex_index null_vertex()
  {
    return vertex_index((std::numeric_limits<size_type>::max)());
  }

  /// returns `Edge_index(std::numeric_limits<size_type>::%max())`.
  static Edge_index null_edge()
  {
    return edge_index((std::numeric_limits<size_type>::max)());
  }
  /// returns `Halfedge_index(std::numeric_limits<size_type>::%max())`.
  static Halfedge_index null_halfedge()
  {
    return halfedge_index((std::numeric_limits<size_type>::max)());
  }
  /// returns `Face_index(std::numeric_limits<size_type>::%max())`.
  static Face_index null_face()
  {
    return face_index((std::numeric_limits<size_type>::max)());
  }
  /// @}

#if defined(CGAL_SURFACE_MESH_TEST_SUITE)
  Vertex_index vertex_freelist() const
  {
    return Vertex_index(vertices_freelist_);
  }

  Face_index face_freelist() const
  {
    return Face_index(faces_freelist_);
  }

  Edge_index edge_freelist() const
  {
    return Edge_index(edges_freelist_>>1);
  }
#endif

private: //--------------------------------------------------- helper functions


    /// make sure that the incoming halfedge of vertex v is a border halfedge
    /// if `v` is a border vertex.
    void adjust_incoming_halfedge(Vertex_index v);

private: //------------------------------------------------------- private data
    Properties::Property_container<Self, Vertex_index> vprops_;
    Properties::Property_container<Self, Halfedge_index> hprops_;
    Properties::Property_container<Self, Edge_index> eprops_;
    Properties::Property_container<Self, Face_index> fprops_;

    Property_map<Vertex_index, Vertex_connectivity>      vconn_;
    Property_map<Halfedge_index, Halfedge_connectivity>  hconn_;
    Property_map<Face_index, Face_connectivity>          fconn_;

    Property_map<Vertex_index, bool>  vremoved_;
    Property_map<Edge_index, bool>    eremoved_;
    Property_map<Face_index, bool>    fremoved_;

    Property_map<Vertex_index, Point>   vpoint_;

    size_type removed_vertices_;
    size_type removed_edges_;
    size_type removed_faces_;

    size_type vertices_freelist_;
    size_type edges_freelist_;
    size_type faces_freelist_;
    bool garbage_;
    bool recycle_;

    size_type anonymous_property_;
};

  /*! \addtogroup PkgSurface_mesh
   *
   * @{
   */

  /// \relates Surface_mesh
  /// Inserts `other` into `sm`.
  /// Shifts the indices of vertices of `other` by `sm.number_of_vertices() + sm.number_of_removed_vertices()`
  /// and analoguously for halfedges, edges, and faces.
  /// Copies entries of all property maps which have the same name in `sm` and `other`.
  /// that is, property maps which are only in `other` are ignored.
  /// Also copies elements which are marked as removed, and concatenates the freelists of `sm` and `other`.

  template <typename P>
  Surface_mesh<P>& operator+=(Surface_mesh<P>& sm, const Surface_mesh<P>& other)
  {
    sm.join(other);
    return sm;
  }

  /// \relates Surface_mesh
  ///
  /// This operator calls `write_OFF(std::ostream& os, const CGAL::Surface_mesh& sm)`.
   template <typename P>
  std::ostream& operator<<(std::ostream& os, const Surface_mesh<P>& sm)
  {
    IO::write_OFF(os, sm);
    return os;
  }

  /// \relates Surface_mesh
  /// Extracts the surface mesh from an input stream in OFF
  /// and appends it to the surface mesh `sm`.
  ///
  /// This operator calls `read_OFF(std::istream& is, CGAL::Surface_mesh& sm)`.
  template <typename P>
  std::istream& operator>>(std::istream& is, Surface_mesh<P>& sm)
  {
    IO::read_OFF(is, sm);
    return is;
  }

 /*! @} */

template <typename P>
Surface_mesh<P>::
Surface_mesh()
{
    // allocate standard properties
    // same list is used in operator=() and assign()
    vconn_    = add_property_map<Vertex_index, Vertex_connectivity>("v:connectivity").first;
    hconn_    = add_property_map<Halfedge_index, Halfedge_connectivity>("h:connectivity").first;
    fconn_    = add_property_map<Face_index, Face_connectivity>("f:connectivity").first;
    vpoint_   = add_property_map<Vertex_index, Point>("v:point").first;
    vremoved_ = add_property_map<Vertex_index, bool>("v:removed", false).first;
    eremoved_ = add_property_map<Edge_index, bool>("e:removed", false).first;
    fremoved_ = add_property_map<Face_index, bool>("f:removed", false).first;

    removed_vertices_ = removed_edges_ = removed_faces_ = 0;
    vertices_freelist_ = edges_freelist_ = faces_freelist_ = (std::numeric_limits<size_type>::max)();
    garbage_ = false;
    recycle_ = true;
    anonymous_property_ = 0;
}


//-----------------------------------------------------------------------------
template <typename P>
Surface_mesh<P>&
Surface_mesh<P>::
operator=(const Surface_mesh<P>& rhs)
{
    if (this != &rhs)
    {
        // deep copy of property containers
        vprops_ = rhs.vprops_;
        hprops_ = rhs.hprops_;
        eprops_ = rhs.eprops_;
        fprops_ = rhs.fprops_;

        // property handles contain pointers, have to be reassigned
        vconn_    = property_map<Vertex_index, Vertex_connectivity>("v:connectivity").first;
        hconn_    = property_map<Halfedge_index, Halfedge_connectivity>("h:connectivity").first;
        fconn_    = property_map<Face_index, Face_connectivity>("f:connectivity").first;
        vremoved_ = property_map<Vertex_index, bool>("v:removed").first;
        eremoved_ = property_map<Edge_index, bool>("e:removed").first;
        fremoved_ = property_map<Face_index, bool>("f:removed").first;
        vpoint_   = property_map<Vertex_index, P>("v:point").first;

        // how many elements are removed?
        removed_vertices_  = rhs.removed_vertices_;
        removed_edges_     = rhs.removed_edges_;
        removed_faces_     = rhs.removed_faces_;
        vertices_freelist_ = rhs.vertices_freelist_;
        edges_freelist_    = rhs.edges_freelist_;
        faces_freelist_    = rhs.faces_freelist_;
        garbage_           = rhs.garbage_;
        recycle_           = rhs.recycle_;
        anonymous_property_ = rhs.anonymous_property_;
    }

    return *this;
}


//-----------------------------------------------------------------------------
template <typename P>
Surface_mesh<P>&
Surface_mesh<P>::
assign(const Surface_mesh<P>& rhs)
{
    if (this != &rhs)
    {
        // clear properties
        vprops_.clear();
        hprops_.clear();
        eprops_.clear();
        fprops_.clear();

        // allocate standard properties
        vconn_    = add_property_map<Vertex_index, Vertex_connectivity>("v:connectivity").first;
        hconn_    = add_property_map<Halfedge_index, Halfedge_connectivity>("h:connectivity").first;
        fconn_    = add_property_map<Face_index, Face_connectivity>("f:connectivity").first;
        vpoint_   = add_property_map<Vertex_index, P>("v:point").first;
        vremoved_ = add_property_map<Vertex_index, bool>("v:removed", false).first;
        eremoved_ = add_property_map<Edge_index, bool>("e:removed", false).first;
        fremoved_ = add_property_map<Face_index, bool>("f:removed", false).first;

        // copy properties from other mesh
        vconn_.array()     = rhs.vconn_.array();
        hconn_.array()     = rhs.hconn_.array();
        fconn_.array()     = rhs.fconn_.array();
        vpoint_.array()    = rhs.vpoint_.array();
        vremoved_.array()  = rhs.vremoved_.array();
        eremoved_.array()  = rhs.eremoved_.array();
        fremoved_.array()  = rhs.fremoved_.array();

        // resize (needed by property containers)
        vprops_.resize(rhs.num_vertices());
        hprops_.resize(rhs.num_halfedges());
        eprops_.resize(rhs.num_edges());
        fprops_.resize(rhs.num_faces());

        // how many elements are removed?
        removed_vertices_  = rhs.removed_vertices_;
        removed_edges_     = rhs.removed_edges_;
        removed_faces_     = rhs.removed_faces_;
        vertices_freelist_ = rhs.vertices_freelist_;
        edges_freelist_    = rhs.edges_freelist_;
        faces_freelist_    = rhs.faces_freelist_;
        garbage_           = rhs.garbage_;
        recycle_           = rhs.recycle_;
        anonymous_property_ = rhs.anonymous_property_;
    }

    return *this;
}

//-----------------------------------------------------------------------------
template <typename P>
void
Surface_mesh<P>::
clear()
{
  clear_without_removing_property_maps();
  remove_all_property_maps();
}

template <typename P>
void
Surface_mesh<P>::
clear_without_removing_property_maps()
{
  vprops_.resize(0);
  hprops_.resize(0);
  eprops_.resize(0);
  fprops_.resize(0);

  vprops_.shrink_to_fit();
  hprops_.shrink_to_fit();
  eprops_.shrink_to_fit();
  fprops_.shrink_to_fit();

  removed_vertices_ = removed_edges_ = removed_faces_ = 0;
  vertices_freelist_ = edges_freelist_ = faces_freelist_ = (std::numeric_limits<size_type>::max)();
  garbage_ = false;
  recycle_ = true;
  anonymous_property_ = 0;
}

//-----------------------------------------------------------------------------
/// @cond CGAL_DOCUMENT_INTERNALS
template <typename P>
void
Surface_mesh<P>::
property_stats(std::ostream& out) const
{
    std::vector<std::string> props;

    out << "vertex properties:\n";
    props = properties<Vertex_index>();
    for (unsigned int i=0; i<props.size(); ++i)
        out << "\t" << props[i] << std::endl;

    out << "halfedge properties:\n";
    props = properties<Halfedge_index>();
    for (unsigned int i=0; i<props.size(); ++i)
        out << "\t" << props[i] << std::endl;

    out << "edge properties:\n";
    props = properties<Edge_index>();
    for (unsigned int i=0; i<props.size(); ++i)
        out << "\t" << props[i] << std::endl;

    out << "face properties:\n";
    props = properties<Face_index>();
    for (unsigned int i=0; i<props.size(); ++i)
        out << "\t" << props[i] << std::endl;
}
/// @endcond

//-----------------------------------------------------------------------------
template <typename P>
typename Surface_mesh<P>::Halfedge_index
Surface_mesh<P>::
halfedge(Vertex_index source, Vertex_index target) const
{
    CGAL_assertion(has_valid_index(source) && has_valid_index(target));

    Halfedge_index h  = halfedge(target);
    const Halfedge_index hh = h;

    if (h.is_valid())
    {
        do
        {
            if (this->source(h) == source)
              return h;
            h = next_around_target(h);
        }
        while (h != hh);
    }

    return Halfedge_index();
}


//-----------------------------------------------------------------------------
template <typename P>
void
Surface_mesh<P>::
adjust_incoming_halfedge(Vertex_index v)
{
    Halfedge_index h  = halfedge(v);
    Halfedge_index hh = h;

    if (h.is_valid())
    {
        if (target(h) != v)
        {
            // wrong target, flip
            h = opposite(h);
            hh = h;
            set_halfedge(v, h);
        }

        do
        {
            if (is_border(h))
            {
                set_halfedge(v, h);
                return;
            }
            h = next_around_target(h);
        }
        while (h != hh);
    }
}

//-----------------------------------------------------------------------------

 /// @cond CGAL_DOCUMENT_INTERNALS

template <typename P>
template <typename Range>
typename Surface_mesh<P>::Face_index
Surface_mesh<P>::add_face(const Range& r)
{
  return CGAL::Euler::add_face(r, *this);
}

  /// @endcond

//-----------------------------------------------------------------------------
template <typename P>
typename Surface_mesh<P>::size_type
Surface_mesh<P>::
degree(Vertex_index v) const
{
    Halfedge_index h = halfedge(v);

    if(h == null_halfedge()){
      return 0;
    }
    size_type count(0);
    Halfedge_index done = h;
    do {
      ++count;
      h = opposite(next(h));
    }while(h != done);

    return count;
}


//-----------------------------------------------------------------------------
template <typename P>
typename Surface_mesh<P>::size_type
Surface_mesh<P>::
degree(Face_index f) const
{
    size_type count(0);
    if(halfedge(f) == null_halfedge()){
      return 0;
    }
    Vertex_around_face_circulator fvit(halfedge(f),*this);
    Vertex_around_face_circulator fvend = fvit;
    if(fvit) do {
        ++count;
    } while (++fvit != fvend);

    return count;
}

template <typename P> template< typename Visitor>
void
Surface_mesh<P>::
collect_garbage(Visitor &visitor)
{
    if (!has_garbage())
    {
      return;
    }

    int  i, i0, i1,
    nV(num_vertices()),
    nE(num_edges()),
    nH(num_halfedges()),
    nF(num_faces());

    Vertex_index    v;
    Halfedge_index  h;
    Face_index      f;


    // setup index mapping%
    Property_map<Vertex_index, Vertex_index>      vmap = add_property_map<Vertex_index, Vertex_index>("v:garbage-collection").first;
    Property_map<Halfedge_index, Halfedge_index>  hmap = add_property_map<Halfedge_index, Halfedge_index>("h:garbage-collection").first;
    Property_map<Face_index, Face_index>          fmap = add_property_map<Face_index, Face_index>("f:garbage-collection").first;
    for (i=0; i<nV; ++i)
        vmap[Vertex_index(i)] = Vertex_index(i);
    for (i=0; i<nH; ++i)
        hmap[Halfedge_index(i)] = Halfedge_index(i);
    for (i=0; i<nF; ++i)
        fmap[Face_index(i)] = Face_index(i);



    // really remove vertices
    if (nV > 0)
    {
        i0=0;  i1=nV-1;

        while (1)
        {
            // find first removed and last un-removed
            while (!vremoved_[Vertex_index(i0)] && i0 < i1)  ++i0;
            while ( vremoved_[Vertex_index(i1)] && i0 < i1)  --i1;
            if (i0 >= i1) break;

            // swap
            vprops_.swap(i0, i1);
        };

        // remember new size
        nV = vremoved_[Vertex_index(i0)] ? i0 : i0+1;
    }

    // really remove edges
    if (nE > 0)
    {
        i0=0;  i1=nE-1;

        while (1)
        {
            // find first removed and last un-removed
            while (!eremoved_[Edge_index(i0)] && i0 < i1) ++i0;
            while ( eremoved_[Edge_index(i1)] && i0 < i1) --i1;
            if (i0 >= i1) break;

            // swap
            eprops_.swap(i0, i1);
            hprops_.swap(2*i0,   2*i1);
            hprops_.swap(2*i0+1, 2*i1+1);
        };

        // remember new size
        nE = eremoved_[Edge_index(i0)] ? i0 : i0+1;
        nH = 2*nE;
    }


    // really remove faces
    if (nF > 0)
    {
        i0=0;  i1=nF-1;

        while (1)
        {
            // find 1st removed and last un-removed
            while (!fremoved_[Face_index(i0)] && i0 < i1)  ++i0;
            while ( fremoved_[Face_index(i1)] && i0 < i1)  --i1;
            if (i0 >= i1) break;

            // swap
            fprops_.swap(i0, i1);
        };

        // remember new size
        nF = fremoved_[Face_index(i0)] ? i0 : i0+1;
    }


    // update vertex connectivity
    for (i=0; i<nV; ++i)
    {
        v = Vertex_index(i);
        if (!is_isolated(v))
            set_halfedge(v, hmap[halfedge(v)]);
    }


    // update halfedge connectivity
    for (i=0; i<nH; ++i)
    {
        h = Halfedge_index(i);
        set_target(h, vmap[target(h)]);
        set_next(h, hmap[next(h)]);
        if (!is_border(h))
            set_face(h, fmap[face(h)]);
    }


    // update indices of faces
    for (i=0; i<nF; ++i)
    {
        f = Face_index(i);
        set_halfedge(f, hmap[halfedge(f)]);
    }

    //apply visitor before invalidating the maps
    visitor(vmap, hmap, fmap);
    // remove index maps
    remove_property_map<Vertex_index>(vmap);
    remove_property_map<Halfedge_index>(hmap);
    remove_property_map<Face_index>(fmap);

    // finally resize arrays
    vprops_.resize(nV); vprops_.shrink_to_fit();
    hprops_.resize(nH); hprops_.shrink_to_fit();
    eprops_.resize(nE); eprops_.shrink_to_fit();
    fprops_.resize(nF); fprops_.shrink_to_fit();

    removed_vertices_ = removed_edges_ = removed_faces_ = 0;
    vertices_freelist_ = edges_freelist_ = faces_freelist_ = -1;
    garbage_ = false;
}

namespace collect_garbage_internal {
struct Dummy_visitor{
  template<typename A, typename B, typename C>
  void operator()(const A&, const B&, const C&)
  {}
};

}

template <typename P>
void
Surface_mesh<P>::
collect_garbage()
{
  collect_garbage_internal::Dummy_visitor visitor;
  collect_garbage(visitor);
}


template <typename P>
void
Surface_mesh<P>::
set_recycle_garbage(bool b)
{
  recycle_ = b;
}


template <typename P>
bool
Surface_mesh<P>::
does_recycle_garbage() const
{
  return recycle_;
}


namespace internal{
  namespace handle {
    template <>
    struct Hash_functor<SM_Vertex_index>{
      std::size_t
      operator()(const SM_Vertex_index i)
      {
        return i;
      }
    };

    template <>
    struct Hash_functor<SM_Halfedge_index>{
      std::size_t
      operator()(const SM_Halfedge_index i)
      {
        return i;
      }
    };

    template <>
    struct Hash_functor<SM_Edge_index>{
      std::size_t
      operator()(const SM_Edge_index i)
      {
        return i;
      }
    };

    template <>
    struct Hash_functor<SM_Face_index>{
      std::size_t
      operator()(const SM_Face_index i)
      {
        return i;
      }
    };
  }
}

} // namespace CGAL

#ifndef DOXYGEN_RUNNING

namespace std {

#if defined(BOOST_MSVC)
#  pragma warning(push)
#  pragma warning(disable:4099) // For VC10 it is class hash
#endif

#ifndef CGAL_CFG_NO_STD_HASH

  template <>
  struct hash<CGAL::SM_Halfedge_index >
    : public CGAL::cpp98::unary_function<CGAL::SM_Halfedge_index, std::size_t> {

    std::size_t operator()(const CGAL::SM_Halfedge_index& i) const
    {
      return i;
    }
  };

  template <>
  struct hash<CGAL::SM_Vertex_index >
    : public CGAL::cpp98::unary_function<CGAL::SM_Vertex_index, std::size_t>  {

    std::size_t operator()(const CGAL::SM_Vertex_index& i) const
    {
      return i;
    }
  };

  template <>
  struct hash<CGAL::SM_Face_index >
    : public CGAL::cpp98::unary_function<CGAL::SM_Face_index, std::size_t> {

    std::size_t operator()(const CGAL::SM_Face_index& i) const
    {
      return i;
    }
  };

  template <>
  struct hash<CGAL::SM_Edge_index >
    : public CGAL::cpp98::unary_function<CGAL::SM_Edge_index, std::size_t>  {

    std::size_t operator()(const CGAL::SM_Edge_index& i) const
    {
      return i;
    }
  };
#endif // CGAL_CFG_NO_STD_HASH

#if defined(BOOST_MSVC)
#  pragma warning(pop)
#endif

} // namespace std

namespace boost {
  template <>
  struct hash<CGAL::SM_Vertex_index > {
    std::size_t operator()(const CGAL::SM_Vertex_index& i) const
    {
      return i;
    }
  };

} // namespace boost

#endif // DOXYGEN_RUNNING

#include <CGAL/enable_warnings.h>

#endif /* CGAL_SURFACE_MESH_H */<|MERGE_RESOLUTION|>--- conflicted
+++ resolved
@@ -1583,11 +1583,6 @@
     }
 
     /// performs a validity check on a single vertex.
-<<<<<<< HEAD
-    bool is_valid(Vertex_index v) const {
-        if(!has_valid_index(v))
-         return false;
-=======
     bool is_valid(Vertex_index v,
                   bool verbose = false) const
     {
@@ -1598,7 +1593,6 @@
           verr << "Vertex has invalid index: " << (size_type)v << std::endl;
           return false;
         }
->>>>>>> 01f8f1bc
 
         Halfedge_index h = vconn_[v].halfedge_;
         if(h != null_halfedge() && (!has_valid_index(h) || is_removed(h))) {
@@ -1610,11 +1604,6 @@
     }
 
     /// performs a validity check on a single halfedge.
-<<<<<<< HEAD
-    bool is_valid(Halfedge_index h) const {
-        if(!has_valid_index(h))
-          return false;
-=======
     bool is_valid(Halfedge_index h,
                   bool verbose = false) const
     {
@@ -1625,7 +1614,6 @@
           verr << "Halfedge has invalid index: " << (size_type)h << std::endl;
           return false;
         }
->>>>>>> 01f8f1bc
 
         Face_index f = hconn_[h].face_;
         Vertex_index v = hconn_[h].vertex_;
@@ -1667,11 +1655,6 @@
 
 
     /// performs a validity check on a single edge.
-<<<<<<< HEAD
-    bool is_valid(Edge_index e) const {
-      if(!has_valid_index(e))
-        return false;
-=======
     bool is_valid(Edge_index e,
                   bool verbose = false) const
     {
@@ -1682,7 +1665,6 @@
         verr << "Edge has invalid index: " << (size_type)e << std::endl;
         return false;
       }
->>>>>>> 01f8f1bc
 
       Halfedge_index h = halfedge(e);
       return is_valid(h, verbose) && is_valid(opposite(h), verbose);
@@ -1690,11 +1672,6 @@
 
 
     /// performs a validity check on a single face.
-<<<<<<< HEAD
-    bool is_valid(Face_index f) const {
-        if(!has_valid_index(f))
-          return false;
-=======
     bool is_valid(Face_index f,
                   bool verbose = false) const
     {
@@ -1705,7 +1682,6 @@
           verr << "Face has invalid index: " << (size_type)f << std::endl;
           return false;
         }
->>>>>>> 01f8f1bc
 
         Halfedge_index h = fconn_[f].halfedge_;
         if(!has_valid_index(h) || is_removed(h)) {
