--- conflicted
+++ resolved
@@ -116,11 +116,7 @@
       delete m_halfedge_properties[i];
   }
 
-<<<<<<< HEAD
-  bool has_simplex_specific_property(IO::internal::PLY_read_number* property, Vertex_index)
-=======
   bool has_simplex_specific_property(internal::PLY_read_number* property, Vertex_index)
->>>>>>> cf69d322
   {
     const std::string& name = property->name();
     if(name == "x" ||
@@ -146,21 +142,13 @@
     {
       ++ m_vcolors;
       if(m_vcolors == 3)
-<<<<<<< HEAD
-        m_vcolor_map = m_mesh.template add_property_map<Vertex_index, CGAL::Color>("v:color").first;
-=======
         m_vcolor_map = m_mesh.template add_property_map<Vertex_index, CGAL::IO::Color>("v:color").first;
->>>>>>> cf69d322
       return true;
     }
     return false;
   }
 
-<<<<<<< HEAD
-  bool has_simplex_specific_property(IO::internal::PLY_read_number* property, Face_index)
-=======
   bool has_simplex_specific_property(internal::PLY_read_number* property, Face_index)
->>>>>>> cf69d322
   {
     const std::string& name = property->name();
     if(name == "vertex_indices" || name == "vertex_index")
@@ -177,22 +165,14 @@
     {
       ++ m_fcolors;
       if(m_fcolors == 3)
-<<<<<<< HEAD
-        m_fcolor_map = m_mesh.template add_property_map<Face_index, CGAL::Color>("f:color").first;
-=======
         m_fcolor_map = m_mesh.template add_property_map<Face_index, CGAL::IO::Color>("f:color").first;
->>>>>>> cf69d322
       return true;
     }
 
     return false;
   }
 
-<<<<<<< HEAD
-  bool has_simplex_specific_property(IO::internal::PLY_read_number* property, Edge_index)
-=======
   bool has_simplex_specific_property(internal::PLY_read_number* property, Edge_index)
->>>>>>> cf69d322
   {
     const std::string& name = property->name();
     if(name == "v0" || name == "v1")
@@ -200,11 +180,7 @@
     return false;
   }
 
-<<<<<<< HEAD
-  bool has_simplex_specific_property(IO::internal::PLY_read_number* property, Halfedge_index)
-=======
   bool has_simplex_specific_property(internal::PLY_read_number* property, Halfedge_index)
->>>>>>> cf69d322
   {
     const std::string& name = property->name();
     if(name == "source" || name == "target")
@@ -239,11 +215,7 @@
   {
     for(std::size_t j = 0; j < element.number_of_properties(); ++ j)
     {
-<<<<<<< HEAD
-      IO::internal::PLY_read_number* property = element.property(j);
-=======
       internal::PLY_read_number* property = element.property(j);
->>>>>>> cf69d322
 
       if(has_simplex_specific_property(property, Simplex()))
         continue;
@@ -325,11 +297,7 @@
       element.assign(r, "red");
       element.assign(g, "green");
       element.assign(b, "blue");
-<<<<<<< HEAD
-      m_vcolor_map[vi] = CGAL::Color(r, g, b);
-=======
       m_vcolor_map[vi] = CGAL::IO::Color(r, g, b);
->>>>>>> cf69d322
     }
   }
 
@@ -371,11 +339,7 @@
       element.assign(r, "red");
       element.assign(g, "green");
       element.assign(b, "blue");
-<<<<<<< HEAD
-      m_fcolor_map[fi] = CGAL::Color(r, g, b);
-=======
       m_fcolor_map[fi] = CGAL::IO::Color(r, g, b);
->>>>>>> cf69d322
     }
   }
 
@@ -648,11 +612,7 @@
       if(okay)
       {
         os << "property char " << name << std::endl;
-<<<<<<< HEAD
-        printers.push_back(new IO::internal::Char_property_printer<Simplex,Int8_map>(pmap));
-=======
         printers.push_back(new internal::Char_property_printer<Simplex,Int8_map>(pmap));
->>>>>>> cf69d322
         continue;
       }
     }
@@ -662,11 +622,7 @@
       if(okay)
       {
         os << "property uchar " << name << std::endl;
-<<<<<<< HEAD
-        printers.push_back(new IO::internal::Char_property_printer<Simplex,Uint8_map>(pmap));
-=======
         printers.push_back(new internal::Char_property_printer<Simplex,Uint8_map>(pmap));
->>>>>>> cf69d322
         continue;
       }
     }
@@ -676,11 +632,7 @@
       if(okay)
       {
         os << "property short " << name << std::endl;
-<<<<<<< HEAD
-        printers.push_back(new IO::internal::Simple_property_printer<Simplex,Int16_map>(pmap));
-=======
         printers.push_back(new internal::Simple_property_printer<Simplex,Int16_map>(pmap));
->>>>>>> cf69d322
         continue;
       }
     }
@@ -690,11 +642,7 @@
       if(okay)
       {
         os << "property ushort " << name << std::endl;
-<<<<<<< HEAD
-        printers.push_back(new IO::internal::Simple_property_printer<Simplex,Uint16_map>(pmap));
-=======
         printers.push_back(new internal::Simple_property_printer<Simplex,Uint16_map>(pmap));
->>>>>>> cf69d322
         continue;
       }
     }
@@ -704,11 +652,7 @@
       if(okay)
       {
         os << "property int " << name << std::endl;
-<<<<<<< HEAD
-        printers.push_back(new IO::internal::Simple_property_printer<Simplex,Int32_map>(pmap));
-=======
         printers.push_back(new internal::Simple_property_printer<Simplex,Int32_map>(pmap));
->>>>>>> cf69d322
         continue;
       }
     }
@@ -718,11 +662,7 @@
       if(okay)
       {
         os << "property uint " << name << std::endl;
-<<<<<<< HEAD
-        printers.push_back(new IO::internal::Simple_property_printer<Simplex,Uint32_map>(pmap));
-=======
         printers.push_back(new internal::Simple_property_printer<Simplex,Uint32_map>(pmap));
->>>>>>> cf69d322
         continue;
       }
     }
@@ -732,11 +672,7 @@
       if(okay)
       {
         os << "property int " << name << std::endl;
-<<<<<<< HEAD
-        printers.push_back(new IO::internal::Simple_property_printer<Simplex,Int64_map,boost::int32_t>(pmap));
-=======
         printers.push_back(new internal::Simple_property_printer<Simplex,Int64_map,boost::int32_t>(pmap));
->>>>>>> cf69d322
         continue;
       }
     }
@@ -746,11 +682,7 @@
       if(okay)
       {
         os << "property uint " << name << std::endl;
-<<<<<<< HEAD
-        printers.push_back(new IO::internal::Simple_property_printer<Simplex,Uint64_map,boost::uint32_t>(pmap));
-=======
         printers.push_back(new internal::Simple_property_printer<Simplex,Uint64_map,boost::uint32_t>(pmap));
->>>>>>> cf69d322
         continue;
       }
     }
@@ -760,11 +692,7 @@
       if(okay)
       {
         os << "property float " << name << std::endl;
-<<<<<<< HEAD
-        printers.push_back(new IO::internal::Simple_property_printer<Simplex,Float_map>(pmap));
-=======
         printers.push_back(new internal::Simple_property_printer<Simplex,Float_map>(pmap));
->>>>>>> cf69d322
         continue;
       }
     }
@@ -774,11 +702,7 @@
       if(okay)
       {
         os << "property double " << name << std::endl;
-<<<<<<< HEAD
-        printers.push_back(new IO::internal::Simple_property_printer<Simplex,Double_map>(pmap));
-=======
         printers.push_back(new internal::Simple_property_printer<Simplex,Double_map>(pmap));
->>>>>>> cf69d322
         continue;
       }
     }
@@ -786,7 +710,6 @@
 }
 
 } // namespace internal
-} // namespace IO
 
 /// \ingroup PkgSurfaceMeshIOFuncPLY
 ///
@@ -841,8 +764,8 @@
     return false;
   }
 
-  IO::internal::PLY_reader reader(verbose);
-  IO::internal::Surface_mesh_filler<P> filler(sm);
+  internal::PLY_reader reader(verbose);
+  internal::Surface_mesh_filler<P> filler(sm);
 
   if(!(reader.init(is)))
   {
@@ -854,7 +777,7 @@
 
   for(std::size_t i = 0; i < reader.number_of_elements(); ++ i)
   {
-    IO::internal::PLY_element& element = reader.element(i);
+    internal::PLY_element& element = reader.element(i);
 
     bool is_vertex =(element.name() == "vertex" || element.name() == "vertices");
     bool is_face = false;
@@ -892,7 +815,7 @@
     {
       for(std::size_t k = 0; k < element.number_of_properties(); ++ k)
       {
-        IO::internal::PLY_read_number* property = element.property(k);
+        internal::PLY_read_number* property = element.property(k);
         property->get(is);
         if(is.fail())
           return false;
@@ -929,16 +852,18 @@
 
 /// \endcond
 
+} // namespace IO
+
 #ifndef CGAL_NO_DEPRECATED_CODE
 
 /*!
   \ingroup PkgSurfaceMeshIOFuncDeprecated
-  \deprecated This function is deprecated since \cgal 5.2, `CGAL::read_PLY(std::ostream&, const Surface_mesh<Point>&)` should be used instead.
+  \deprecated This function is deprecated since \cgal 5.3, `CGAL::IO::read_PLY(std::ostream&, const Surface_mesh<Point>&)` should be used instead.
 */
 template <typename P>
 CGAL_DEPRECATED bool read_ply(std::istream& is, Surface_mesh<P>& sm, std::string& comments)
 {
-  return read_PLY(is, sm, comments);
+  return IO::read_PLY(is, sm, comments);
 }
 
 #endif // CGAL_NO_DEPRECATED_CODE
@@ -946,6 +871,8 @@
 ////////////////////////////////////////////////////////////////////////////////////////////////////
 ////////////////////////////////////////////////////////////////////////////////////////////////////
 // Write
+
+namespace IO {
 
 /// \ingroup PkgSurfaceMeshIOFuncPLY
 ///
@@ -1000,7 +927,7 @@
   set_stream_precision_from_NP(os, np);
 
   os << "ply" << std::endl
-     << ((get_mode(os) == IO::BINARY) ? "format binary_little_endian 1.0" : "format ascii 1.0") << std::endl
+     << ((get_mode(os) == BINARY) ? "format binary_little_endian 1.0" : "format ascii 1.0") << std::endl
      << "comment Generated by the CGAL library" << std::endl;
 
   if(comments != std::string())
@@ -1016,20 +943,20 @@
 
   os << "element vertex " << sm.number_of_vertices() << std::endl;
 
-  std::vector<IO::internal::Abstract_property_printer<VIndex>*> vprinters;
-  IO::internal::fill_header(os, sm, vprinters);
+  std::vector<internal::Abstract_property_printer<VIndex>*> vprinters;
+  internal::fill_header(os, sm, vprinters);
 
   os << "element face " << sm.number_of_faces() << std::endl;
   os << "property list uchar int vertex_indices" << std::endl;
-  std::vector<IO::internal::Abstract_property_printer<FIndex>*> fprinters;
-  IO::internal::fill_header(os, sm, fprinters);
-
-
-  std::vector<IO::internal::Abstract_property_printer<EIndex>*> eprinters;
+  std::vector<internal::Abstract_property_printer<FIndex>*> fprinters;
+  internal::fill_header(os, sm, fprinters);
+
+
+  std::vector<internal::Abstract_property_printer<EIndex>*> eprinters;
   if(sm.template properties<EIndex>().size() > 1)
   {
     std::ostringstream oss;
-    IO::internal::fill_header(oss, sm, eprinters);
+    internal::fill_header(oss, sm, eprinters);
 
     if(!eprinters.empty())
     {
@@ -1040,11 +967,11 @@
     }
   }
 
-  std::vector<IO::internal::Abstract_property_printer<HIndex>*> hprinters;
+  std::vector<internal::Abstract_property_printer<HIndex>*> hprinters;
   if(sm.template properties<HIndex>().size() > 1)
   {
     std::ostringstream oss;
-    IO::internal::fill_header(oss, sm, hprinters);
+    internal::fill_header(oss, sm, hprinters);
 
     if(!hprinters.empty())
     {
@@ -1065,10 +992,10 @@
     for(std::size_t i = 0; i < vprinters.size(); ++ i)
     {
       vprinters[i]->print(os, vi);
-      if(get_mode(os) == IO::ASCII)
+      if(get_mode(os) == ASCII)
         os << " ";
     }
-    if(get_mode(os) == IO::ASCII)
+    if(get_mode(os) == ASCII)
       os << std::endl;
 
     reindex[std::size_t(vi)] = n++;
@@ -1083,7 +1010,7 @@
     for(VIndex vi : CGAL::vertices_around_face(sm.halfedge(fi), sm))
       polygon.push_back(reindex[std::size_t(vi)]);
 
-    if(get_mode(os) == IO::ASCII)
+    if(get_mode(os) == ASCII)
     {
       os << polygon.size() << " ";
       for(std::size_t i = 0; i < polygon.size(); ++ i)
@@ -1103,11 +1030,11 @@
     for(std::size_t i = 0; i < fprinters.size(); ++ i)
     {
       fprinters[i]->print(os, fi);
-      if(get_mode(os) == IO::ASCII)
+      if(get_mode(os) == ASCII)
         os << " ";
     }
 
-    if(get_mode(os) == IO::ASCII)
+    if(get_mode(os) == ASCII)
       os << std::endl;
   }
 
@@ -1117,7 +1044,7 @@
     {
       int v0 = reindex[std::size_t(sm.vertex(ei, 0))];
       int v1 = reindex[std::size_t(sm.vertex(ei, 1))];
-      if(get_mode(os) == IO::ASCII)
+      if(get_mode(os) == ASCII)
       {
         os << v0 << " " << v1 << " ";
       }
@@ -1130,11 +1057,11 @@
       for(std::size_t i = 0; i < eprinters.size(); ++ i)
       {
         eprinters[i]->print(os, ei);
-        if(get_mode(os) == IO::ASCII)
+        if(get_mode(os) == ASCII)
           os << " ";
       }
 
-      if(get_mode(os) == IO::ASCII)
+      if(get_mode(os) == ASCII)
         os << std::endl;
     }
   }
@@ -1145,7 +1072,7 @@
     {
       int source = reindex[std::size_t(sm.source(hi))];
       int target = reindex[std::size_t(sm.target(hi))];
-      if(get_mode(os) == IO::ASCII)
+      if(get_mode(os) == ASCII)
       {
         os << source << " " << target << " ";
       }
@@ -1158,11 +1085,11 @@
       for(std::size_t i = 0; i < hprinters.size(); ++ i)
       {
         hprinters[i]->print(os, hi);
-        if(get_mode(os) == IO::ASCII)
+        if(get_mode(os) == ASCII)
           os << " ";
       }
 
-      if(get_mode(os) == IO::ASCII)
+      if(get_mode(os) == ASCII)
         os << std::endl;
     }
   }
@@ -1203,440 +1130,6 @@
 
 /// \endcond
 
-#ifndef CGAL_NO_DEPRECATED_CODE
-
-/*!
-  \ingroup PkgSurfaceMeshIOFuncDeprecated
-  \deprecated This function is deprecated since \cgal 5.2, `CGAL::write_PLY(std::ostream&, const Surface_mesh<Point>&)` should be used instead.
-*/
-
-template <typename P>
-CGAL_DEPRECATED bool write_ply(std::ostream& os, const Surface_mesh<P>& sm, const std::string& comments)
-{
-  return write_PLY(os, sm, comments);
-}
-
-#endif // CGAL_NO_DEPRECATED_CODE
-
-/// \ingroup PkgSurfaceMeshIOFuncPLY
-///
-/// \attention When reading a binary file, the flag `std::ios::binary` flag must be set during the creation of the `ifstream`.
-///
-/// \brief extracts the surface mesh from an input stream in the \ref IOStreamPLY
-///        and appends it to the surface mesh `sm`.
-///
-/// - the operator reads the vertex `point` property and the face
-///   `vertex_index` (or `vertex_indices`) property;
-/// - if three PLY properties `nx`, `ny` and `nz` with type `float`
-///   or `double` are found for vertices, a "v:normal" vertex
-///   property map is added;
-/// - if three PLY properties `red`, `green` and `blue` with type
-///   `uchar` are found for vertices, a "v:color" vertex property
-///   map is added;
-/// - if three PLY properties `red`, `green` and `blue` with type
-///   `uchar` are found for faces, a "f:color" face property map is
-///   added;
-/// - if any other PLY property is found, a "[s]:[name]" property map is
-///   added, where `[s]` is `v` for vertex and `f` for face, and
-///   `[name]` is the name of the PLY property.
-///
-/// \tparam Point The type of the \em point property of a vertex. There is no requirement on `P`,
-///               besides being default constructible and assignable.
-///               In typical use cases it will be a 2D or 3D point type.
-///
-/// \param is the input stream
-/// \param sm the surface mesh to be constructed
-/// \param comments a string used to store the potential comments found in the PLY header.
-///        Each line starting by "comment " in the header is appended to the `comments` string
-///        (without the "comment " word).
-/// \param verbose whether extra information is printed when an incident occurs during reading
-///
-/// \pre The data in the stream must represent a two-manifold. If this is not the case
-///      the `failbit` of `is` is set and the mesh cleared.
-///
-/// \returns `true` if reading was successful, `false` otherwise.
-///
-template <typename P>
-bool read_PLY(std::istream& is,
-              Surface_mesh<P>& sm,
-              std::string& comments,
-              bool verbose = true)
-{
-  typedef typename Surface_mesh<P>::size_type size_type;
-
-  if(!is.good())
-  {
-    if(verbose)
-      std::cerr << "Error: cannot open file" << std::endl;
-    return false;
-  }
-
-  internal::PLY_reader reader(verbose);
-  internal::Surface_mesh_filler<P> filler(sm);
-
-  if(!(reader.init(is)))
-  {
-    is.setstate(std::ios::failbit);
-    return false;
-  }
-
-  comments = reader.comments();
-
-  for(std::size_t i = 0; i < reader.number_of_elements(); ++ i)
-  {
-    internal::PLY_element& element = reader.element(i);
-
-    bool is_vertex =(element.name() == "vertex" || element.name() == "vertices");
-    bool is_face = false;
-    bool is_edge = false;
-    bool is_halfedge = false;
-    if(is_vertex)
-    {
-      sm.reserve(sm.number_of_vertices() + size_type(element.number_of_items()),
-                 sm.number_of_edges(),
-                 sm.number_of_faces());
-      filler.instantiate_vertex_properties(element);
-    }
-    else
-      is_face =(element.name() == "face" || element.name() == "faces");
-
-    if(is_face)
-    {
-      sm.reserve(sm.number_of_vertices(),
-                 sm.number_of_edges(),
-                 sm.number_of_faces() + size_type(element.number_of_items()));
-      filler.instantiate_face_properties(element);
-    }
-    else
-      is_edge =(element.name() == "edge");
-
-    if(is_edge)
-      filler.instantiate_edge_properties(element);
-    else
-      is_halfedge =(element.name() == "halfedge");
-
-    if(is_halfedge)
-      filler.instantiate_halfedge_properties(element);
-
-    for(std::size_t j = 0; j < element.number_of_items(); ++ j)
-    {
-      for(std::size_t k = 0; k < element.number_of_properties(); ++ k)
-      {
-        internal::PLY_read_number* property = element.property(k);
-        property->get(is);
-        if(is.fail())
-          return false;
-      }
-
-      if(is_vertex)
-        filler.process_vertex_line(element);
-      else if(is_face)
-      {
-        if(!filler.process_face_line(element))
-        {
-          is.setstate(std::ios::failbit);
-          return false;
-        }
-      }
-      else if(is_edge)
-        filler.process_edge_line(element);
-      else if(is_halfedge)
-        filler.process_halfedge_line(element);
-    }
-  }
-
-  return true;
-}
-
-/// \cond SKIP_IN_MANUAL
-
-template <typename P>
-bool read_PLY(std::istream& is, Surface_mesh<P>& sm)
-{
-  std::string dummy;
-  return read_PLY(is, sm, dummy);
-}
-
-/// \endcond
-
-} // namespace IO
-
-#ifndef CGAL_NO_DEPRECATED_CODE
-
-/*!
-  \ingroup PkgSurfaceMeshIOFuncDeprecated
-  \deprecated This function is deprecated since \cgal 5.3, `CGAL::IO::read_PLY(std::ostream&, const Surface_mesh<Point>&)` should be used instead.
-*/
-template <typename P>
-CGAL_DEPRECATED bool read_ply(std::istream& is, Surface_mesh<P>& sm, std::string& comments)
-{
-  return IO::read_PLY(is, sm, comments);
-}
-
-#endif // CGAL_NO_DEPRECATED_CODE
-
-////////////////////////////////////////////////////////////////////////////////////////////////////
-////////////////////////////////////////////////////////////////////////////////////////////////////
-// Write
-
-namespace IO {
-
-/// \ingroup PkgSurfaceMeshIOFuncPLY
-///
-/// \brief inserts the surface mesh in an output stream in the \ref IOStreamPLY.
-///
-/// If found, internal property maps with names "v:normal", "v:color" and "f:color" are inserted in the stream.
-///
-/// All other vertex and face properties with simple types are inserted in the stream.
-/// Edges are only inserted in the stream if they have at least one
-/// property with simple type: if they do, all edge properties with
-/// simple types are inserted in the stream. The halfedges follow
-/// the same behavior.
-///
-/// \attention When writing a binary file, the flag `std::ios::binary` flag must be set during the creation of the `ofstream`.
-///
-/// \tparam Point The type of the \em point property of a vertex. There is no requirement on `P`,
-///               besides being default constructible and assignable.
-///               In typical use cases it will be a 2D or 3D point type.
-/// \tparam NamedParameters a sequence of \ref bgl_namedparameters "Named Parameters"
-///
-/// \param os the output stream
-/// \param sm the surface mesh to be output
-/// \param comments a string included line by line in the header of the PLY stream (each line will be precedeed by "comment ")
-/// \param np optional \ref bgl_namedparameters "Named Parameters" described below
-///
-/// \cgalNamedParamsBegin
-///   \cgalParamNBegin{stream_precision}
-///     \cgalParamDescription{a parameter used to set the precision (i.e. how many digits are generated) of the output stream}
-///     \cgalParamType{int}
-///     \cgalParamDefault{`the precision of the stream `os``}
-///     \cgalParamExtra{This parameter is only meaningful while using ASCII encoding.}
-///   \cgalParamNEnd
-/// \cgalNamedParamsEnd
-///
-/// \returns `true` if writing was successful, `false` otherwise.
-template <typename P,
-          typename CGAL_BGL_NP_TEMPLATE_PARAMETERS>
-bool write_PLY(std::ostream& os,
-               const Surface_mesh<P>& sm,
-               const std::string& comments,
-               const CGAL_BGL_NP_CLASS& np)
-{
-  typedef Surface_mesh<P> SMesh;
-  typedef typename SMesh::Vertex_index VIndex;
-  typedef typename SMesh::Face_index FIndex;
-  typedef typename SMesh::Edge_index EIndex;
-  typedef typename SMesh::Halfedge_index HIndex;
-
-  if(!os.good())
-    return false;
-
-  set_stream_precision_from_NP(os, np);
-
-  os << "ply" << std::endl
-     << ((get_mode(os) == BINARY) ? "format binary_little_endian 1.0" : "format ascii 1.0") << std::endl
-     << "comment Generated by the CGAL library" << std::endl;
-
-  if(comments != std::string())
-  {
-    std::istringstream iss(comments);
-    std::string line;
-    while(getline(iss, line))
-    {
-      if(line != "Generated by the CGAL library") // Avoid repeating the line if multiple savings
-        os << "comment " << line << std::endl;
-    }
-  }
-
-  os << "element vertex " << sm.number_of_vertices() << std::endl;
-
-  std::vector<internal::Abstract_property_printer<VIndex>*> vprinters;
-  internal::fill_header(os, sm, vprinters);
-
-  os << "element face " << sm.number_of_faces() << std::endl;
-  os << "property list uchar int vertex_indices" << std::endl;
-  std::vector<internal::Abstract_property_printer<FIndex>*> fprinters;
-  internal::fill_header(os, sm, fprinters);
-
-
-  std::vector<internal::Abstract_property_printer<EIndex>*> eprinters;
-  if(sm.template properties<EIndex>().size() > 1)
-  {
-    std::ostringstream oss;
-    internal::fill_header(oss, sm, eprinters);
-
-    if(!eprinters.empty())
-    {
-      os << "element edge " << sm.number_of_edges() << std::endl;
-      os << "property int v0" << std::endl;
-      os << "property int v1" << std::endl;
-      os << oss.str();
-    }
-  }
-
-  std::vector<internal::Abstract_property_printer<HIndex>*> hprinters;
-  if(sm.template properties<HIndex>().size() > 1)
-  {
-    std::ostringstream oss;
-    internal::fill_header(oss, sm, hprinters);
-
-    if(!hprinters.empty())
-    {
-      os << "element halfedge " << sm.number_of_halfedges() << std::endl;
-      os << "property int source" << std::endl;
-      os << "property int target" << std::endl;
-      os << oss.str();
-    }
-  }
-
-  os << "end_header" << std::endl;
-
-  std::vector<int> reindex;
-  reindex.resize (sm.num_vertices());
-  int n = 0;
-  for(VIndex vi : sm.vertices())
-  {
-    for(std::size_t i = 0; i < vprinters.size(); ++ i)
-    {
-      vprinters[i]->print(os, vi);
-      if(get_mode(os) == ASCII)
-        os << " ";
-    }
-    if(get_mode(os) == ASCII)
-      os << std::endl;
-
-    reindex[std::size_t(vi)] = n++;
-  }
-
-  std::vector<int> polygon;
-
-  for(FIndex fi : sm.faces())
-  {
-    // Get list of vertex indices
-    polygon.clear();
-    for(VIndex vi : CGAL::vertices_around_face(sm.halfedge(fi), sm))
-      polygon.push_back(reindex[std::size_t(vi)]);
-
-    if(get_mode(os) == ASCII)
-    {
-      os << polygon.size() << " ";
-      for(std::size_t i = 0; i < polygon.size(); ++ i)
-        os << polygon[i] << " ";
-    }
-    else
-    {
-      unsigned char size =(unsigned char)(polygon.size());
-      os.write(reinterpret_cast<char*>(&size), sizeof(size));
-      for(std::size_t i = 0; i < polygon.size(); ++ i)
-      {
-        int idx = polygon[i];
-        os.write(reinterpret_cast<char*>(&idx), sizeof(idx));
-      }
-    }
-
-    for(std::size_t i = 0; i < fprinters.size(); ++ i)
-    {
-      fprinters[i]->print(os, fi);
-      if(get_mode(os) == ASCII)
-        os << " ";
-    }
-
-    if(get_mode(os) == ASCII)
-      os << std::endl;
-  }
-
-  if(!eprinters.empty())
-  {
-    for(EIndex ei : sm.edges())
-    {
-      int v0 = reindex[std::size_t(sm.vertex(ei, 0))];
-      int v1 = reindex[std::size_t(sm.vertex(ei, 1))];
-      if(get_mode(os) == ASCII)
-      {
-        os << v0 << " " << v1 << " ";
-      }
-      else
-      {
-        os.write(reinterpret_cast<char*>(&v0), sizeof(v0));
-        os.write(reinterpret_cast<char*>(&v1), sizeof(v1));
-      }
-
-      for(std::size_t i = 0; i < eprinters.size(); ++ i)
-      {
-        eprinters[i]->print(os, ei);
-        if(get_mode(os) == ASCII)
-          os << " ";
-      }
-
-      if(get_mode(os) == ASCII)
-        os << std::endl;
-    }
-  }
-
-  if(!hprinters.empty())
-  {
-    for(HIndex hi : sm.halfedges())
-    {
-      int source = reindex[std::size_t(sm.source(hi))];
-      int target = reindex[std::size_t(sm.target(hi))];
-      if(get_mode(os) == ASCII)
-      {
-        os << source << " " << target << " ";
-      }
-      else
-      {
-        os.write(reinterpret_cast<char*>(&source), sizeof(source));
-        os.write(reinterpret_cast<char*>(&target), sizeof(target));
-      }
-
-      for(std::size_t i = 0; i < hprinters.size(); ++ i)
-      {
-        hprinters[i]->print(os, hi);
-        if(get_mode(os) == ASCII)
-          os << " ";
-      }
-
-      if(get_mode(os) == ASCII)
-        os << std::endl;
-    }
-  }
-
-  for(std::size_t i = 0; i < vprinters.size(); ++ i)
-    delete vprinters[i];
-  for(std::size_t i = 0; i < fprinters.size(); ++ i)
-    delete fprinters[i];
-  for(std::size_t i = 0; i < eprinters.size(); ++ i)
-    delete eprinters[i];
-  for(std::size_t i = 0; i < hprinters.size(); ++ i)
-    delete hprinters[i];
-
-  return true;
-}
-
-/// \cond SKIP_IN_MANUAL
-
-template <typename P>
-bool write_PLY(std::ostream& os, const Surface_mesh<P>& sm, const std::string& comments)
-{
-  return write_PLY(os, sm, comments, parameters::all_default());
-}
-
-template <typename P, typename CGAL_BGL_NP_TEMPLATE_PARAMETERS>
-bool write_PLY(std::ostream& os, const Surface_mesh<P>& sm, const CGAL_BGL_NP_CLASS& np)
-{
-  std::string unused_comment;
-  return write_PLY(os, sm, unused_comment, np);
-}
-
-template <typename P>
-bool write_PLY(std::ostream& os, const Surface_mesh<P>& sm)
-{
-  std::string unused_comment;
-  return write_PLY(os, sm, unused_comment, parameters::all_default());
-}
-
-/// \endcond
-
 } // namespace IO
 
 #ifndef CGAL_NO_DEPRECATED_CODE
