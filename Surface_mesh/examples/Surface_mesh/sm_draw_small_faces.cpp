#include <CGAL/Simple_cartesian.h>
#include <CGAL/Surface_mesh.h>
#include <CGAL/Polygon_mesh_processing/measure.h>
#include <CGAL/Polygon_mesh_processing/triangulate_faces.h>
#include <fstream>
#include <string>
#include "draw_surface_mesh_small_faces.h"

typedef CGAL::Simple_cartesian<double> K;
typedef CGAL::Surface_mesh<K::Point_3> Mesh;
typedef Mesh::Vertex_index             vertex_descriptor;
typedef Mesh::Face_index               face_descriptor;
typedef K::FT                          FT;

int main(int argc, char* argv[])
{
  const char* filename = (argc>1) ? argv[1] : "data/elephant.off";

  Mesh sm;
<<<<<<< HEAD
  if(!CGAL::read_polygon_mesh(filename, sm))
=======
  if(!CGAL::IO::read_polygon_mesh(filename, sm))
>>>>>>> cf69d322
  {
    std::cerr << "Invalid input file." << std::endl;
    return EXIT_FAILURE;
  }

  CGAL::Polygon_mesh_processing::triangulate_faces(sm);

  Mesh::Property_map<face_descriptor, FT> faces_size;
  bool created;
  boost::tie(faces_size, created)=sm.add_property_map<face_descriptor, FT>("f:size",0.);
  CGAL_assertion(created);

  for(face_descriptor fd : sm.faces())
  { faces_size[fd]=CGAL::Polygon_mesh_processing::face_area(fd, sm); }

  draw_surface_mesh_with_small_faces(sm);

  sm.remove_property_map(faces_size);

  return EXIT_SUCCESS;
}
<|MERGE_RESOLUTION|>--- conflicted
+++ resolved
@@ -17,11 +17,7 @@
   const char* filename = (argc>1) ? argv[1] : "data/elephant.off";
 
   Mesh sm;
-<<<<<<< HEAD
-  if(!CGAL::read_polygon_mesh(filename, sm))
-=======
   if(!CGAL::IO::read_polygon_mesh(filename, sm))
->>>>>>> cf69d322
   {
     std::cerr << "Invalid input file." << std::endl;
     return EXIT_FAILURE;
