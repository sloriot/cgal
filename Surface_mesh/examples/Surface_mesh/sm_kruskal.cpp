--- conflicted
+++ resolved
@@ -58,11 +58,7 @@
 int main(int argc, char** argv)
 {
   Mesh sm;
-<<<<<<< HEAD
-  if(argc < 2 || !CGAL::read_polygon_mesh(argv[1], sm))
-=======
   if(argc < 2 || !CGAL::IO::read_polygon_mesh(argv[1], sm))
->>>>>>> cf69d322
   {
     std::cerr << "Invalid input file." << std::endl;
     return EXIT_FAILURE;
