// Copyright (c) 2006-2008 Fernando Luis Cacciola Carballal. All rights reserved.
//
// This file is part of CGAL (www.cgal.org).
//

// $URL$
// $Id$
// SPDX-License-Identifier: GPL-3.0-or-later OR LicenseRef-Commercial
//
// Author(s)     : Fernando Cacciola <fernando_cacciola@ciudad.com.ar>
//
#ifndef CGAL_CREATE_OFFSET_POLYGONS_FROM_POLYGON_WITH_HOLES_2_H
#define CGAL_CREATE_OFFSET_POLYGONS_FROM_POLYGON_WITH_HOLES_2_H

#include <CGAL/license/Straight_skeleton_2.h>

#include <CGAL/arrange_offset_polygons_2.h>
#include <CGAL/create_offset_polygons_2.h>
#include <CGAL/Polygon_2.h>
#include <CGAL/Polygon_with_holes_2.h>

#include <CGAL/Exact_predicates_inexact_constructions_kernel.h>

#include <memory>

#include <type_traits>
#include <vector>

namespace CGAL {

////////////////////////////////////////////////////////////////////////////////////////////////////
////////////////////////////////////////////////////////////////////////////////////////////////////
////////////////////////////////////////////////////////////////////////////////////////////////////
/// INTERIOR

/*! create_interior_skeleton_and_offset_polygons_2 (no sorting of the result) */

// overload where PolygonWithHoles actually is a type of Polygon that supports holes
template<class FT, class PolygonWithHoles, class OfK, class SsK,
         class OutPolygon = typename CGAL_SS_i::Default_return_polygon_type<PolygonWithHoles, OfK>::type> // Hole-less polygon type
std::vector<std::shared_ptr<OutPolygon> >
inline
create_interior_skeleton_and_offset_polygons_2(const FT& aOffset,
                                               const PolygonWithHoles& aPoly,
                                               const OfK& ofk,
                                               const SsK& ssk,
                                               std::enable_if_t<
                                                 CGAL_SS_i::has_Hole_const_iterator<PolygonWithHoles>::value>* = nullptr)
{
  return create_interior_skeleton_and_offset_polygons_2(aOffset, aPoly.outer_boundary(),
                                                        aPoly.holes_begin(), aPoly.holes_end(),
                                                        ofk, ssk);
}

/*! create_interior_skeleton_and_offset_polygons_with_holes_2 (orders the resulting polygons) */

// Polygon might be a Polygon with holes or not, but it returns a Polygon with holes
template<class FT, class Polygon, class OfK, class SsK,
         class OutPolygonWithHoles = typename CGAL_SS_i::Default_return_polygon_with_holes_type<Polygon, OfK>::type>
std::vector<std::shared_ptr<OutPolygonWithHoles> >
inline
create_interior_skeleton_and_offset_polygons_with_holes_2(const FT& aOffset,
                                                          const Polygon& aPoly,
                                                          const OfK& ofk,
                                                          const SsK& ssk)
{
  return arrange_offset_polygons_2<OutPolygonWithHoles>(
           create_interior_skeleton_and_offset_polygons_2(aOffset, aPoly, ofk, ssk));
}

template<class FT, class Polygon, class OfK,
         class OutPolygonWithHoles = typename CGAL_SS_i::Default_return_polygon_with_holes_type<Polygon, OfK>::type>
std::vector<std::shared_ptr<OutPolygonWithHoles> >
inline
create_interior_skeleton_and_offset_polygons_with_holes_2(const FT& aOffset,
                                                          const Polygon& aPoly,
                                                          const OfK& ofk)
{
  return create_interior_skeleton_and_offset_polygons_with_holes_2(aOffset, aPoly, ofk,
                                                                   Exact_predicates_inexact_constructions_kernel());
}

template<class FT, class Polygon,
         class OutPolygonWithHoles = typename CGAL_SS_i::Default_return_polygon_with_holes_type<
                                       Polygon, Exact_predicates_inexact_constructions_kernel>::type>
std::vector<std::shared_ptr<OutPolygonWithHoles> >
inline
create_interior_skeleton_and_offset_polygons_with_holes_2(const FT& aOffset,
                                                          const Polygon& aPoly)
{
  return create_interior_skeleton_and_offset_polygons_with_holes_2(aOffset, aPoly,
                                                                   Exact_predicates_inexact_constructions_kernel());
}

////////////////////////////////////////////////////////////////////////////////////////////////////
////////////////////////////////////////////////////////////////////////////////////////////////////
////////////////////////////////////////////////////////////////////////////////////////////////////
/// EXTERIOR

/*! create_exterior_skeleton_and_offset_polygons_with_holes_2 (orders the resulting polygons) */

// Polygon might be a Polygon with holes or not, but it returns a Polygon with holes
template<class FT, class Polygon, class OfK, class SsK,
         class OutPolygonWithHoles = typename CGAL_SS_i::Default_return_polygon_with_holes_type<Polygon, OfK>::type>
std::vector<std::shared_ptr<OutPolygonWithHoles> >
inline
create_exterior_skeleton_and_offset_polygons_with_holes_2(const FT& aOffset,
                                                          const Polygon& aPoly,
                                                          const OfK& ofk,
                                                          const SsK& ssk)
{
  typedef typename CGAL_SS_i::Default_return_polygon_type<Polygon, OfK>::type Polygon_;
  std::vector<std::shared_ptr<Polygon_> > raw_output =
    create_exterior_skeleton_and_offset_polygons_2(aOffset, aPoly, ofk, ssk);

  // filter offset of the outer frame
  std::swap(raw_output[0], raw_output.back());
  raw_output.pop_back();
<<<<<<< HEAD
  for (std::shared_ptr<Polygon_> ptr : raw_output)
=======

  for (boost::shared_ptr<Polygon_> ptr : raw_output)
>>>>>>> bbc4d08e
    ptr->reverse_orientation();

  return arrange_offset_polygons_2<OutPolygonWithHoles>(raw_output);
}

/*! create_interior_skeleton_and_offset_polygons_2 with a polygon with holes */

// overload where PolygonWithHoles actually is a type of Polygon that supports holes
template<class FT, class PolygonWithHoles, class OfK, class SsK,
         class OutPolygon = typename CGAL_SS_i::Default_return_polygon_type<PolygonWithHoles, OfK>::type>
std::vector<std::shared_ptr<OutPolygon> >
inline
create_exterior_skeleton_and_offset_polygons_2(const FT& aOffset,
                                               const PolygonWithHoles& aPoly,
                                               const OfK& ofk,
                                               const SsK& ssk,
                                               std::enable_if_t<
                                                 CGAL_SS_i::has_Hole_const_iterator<PolygonWithHoles>::value>* = nullptr)
{
  std::vector<std::shared_ptr<OutPolygon> > polygons =
    create_exterior_skeleton_and_offset_polygons_2(aOffset, aPoly.outer_boundary(), ofk, ssk);

  for (typename PolygonWithHoles::Hole_const_iterator hit=aPoly.holes_begin(); hit!=aPoly.holes_end(); ++hit)
  {
    typename PolygonWithHoles::Polygon_2 hole = *hit;
    hole.reverse_orientation();
    std::vector<std::shared_ptr<OutPolygon> > hole_polygons =
        create_interior_skeleton_and_offset_polygons_2(aOffset,
                                                       hole,
                                                       ofk,ssk);
    polygons.insert(polygons.end(), hole_polygons.begin(), hole_polygons.end());
  }

  return polygons;
}

template<class FT, class Polygon, class OfK,
         class OutPolygonWithHoles = typename CGAL_SS_i::Default_return_polygon_with_holes_type<Polygon, OfK>::type>
std::vector<std::shared_ptr<OutPolygonWithHoles> >
inline
create_exterior_skeleton_and_offset_polygons_with_holes_2(const FT& aOffset,
                                                          const Polygon& aPoly,
                                                          const OfK& ofk)
{
  return create_exterior_skeleton_and_offset_polygons_with_holes_2(aOffset, aPoly, ofk,
                                                                   Exact_predicates_inexact_constructions_kernel());
}

template<class FT, class Polygon,
         class OutPolygonWithHoles = typename CGAL_SS_i::Default_return_polygon_with_holes_type<
                                    Polygon, Exact_predicates_inexact_constructions_kernel>::type>
std::vector<std::shared_ptr<OutPolygonWithHoles> >
inline
create_exterior_skeleton_and_offset_polygons_with_holes_2(const FT& aOffset,
                                                          const Polygon& aPoly)
{
  return create_exterior_skeleton_and_offset_polygons_with_holes_2(aOffset, aPoly,
                                                                   Exact_predicates_inexact_constructions_kernel());
}

} // namespace CGAL

#endif // CGAL_CREATE_OFFSET_POLYGONS_FROM_POLYGON_WITH_HOLES_2_H<|MERGE_RESOLUTION|>--- conflicted
+++ resolved
@@ -116,12 +116,8 @@
   // filter offset of the outer frame
   std::swap(raw_output[0], raw_output.back());
   raw_output.pop_back();
-<<<<<<< HEAD
+
   for (std::shared_ptr<Polygon_> ptr : raw_output)
-=======
-
-  for (boost::shared_ptr<Polygon_> ptr : raw_output)
->>>>>>> bbc4d08e
     ptr->reverse_orientation();
 
   return arrange_offset_polygons_2<OutPolygonWithHoles>(raw_output);
