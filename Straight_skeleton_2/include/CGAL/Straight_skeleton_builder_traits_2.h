--- conflicted
+++ resolved
@@ -24,7 +24,6 @@
 #include <CGAL/Uncertain.h>
 
 #include <optional>
-#include <boost/tuple/tuple.hpp>
 
 #include <iostream>
 #include <vector>
@@ -241,7 +240,7 @@
   typedef typename Base::Segment_2_with_ID        Segment_2_with_ID ;
   typedef typename Base::Trisegment_2_ptr Trisegment_2_ptr ;
 
-  typedef boost::tuple<FT,Point_2> rtype ;
+  typedef std::tuple<FT,Point_2> rtype ;
 
   typedef std::optional<rtype> result_type ;
 
@@ -256,21 +255,13 @@
     FT      t(0) ;
     Point_2 i = ORIGIN ;
 
-<<<<<<< HEAD
-    std::optional< Rational<FT> > ot = compute_offset_lines_isec_timeC2(aTrisegment,mTime_cache,mCoeff_cache);
-=======
-    boost::optional< Rational<FT> > ot = compute_offset_lines_isec_timeC2(aTrisegment, mCaches);
->>>>>>> bbc4d08e
+    std::optional< Rational<FT> > ot = compute_offset_lines_isec_timeC2(aTrisegment, mCaches);
 
     if ( !!ot && certainly( CGAL_NTS certified_is_not_zero(ot->d()) ) )
     {
       t = ot->n() / ot->d();
 
-<<<<<<< HEAD
-      std::optional<Point_2> oi = construct_offset_lines_isecC2(aTrisegment,mCoeff_cache);
-=======
-      boost::optional<Point_2> oi = construct_offset_lines_isecC2(aTrisegment, mCaches);
->>>>>>> bbc4d08e
+      std::optional<Point_2> oi = construct_offset_lines_isecC2(aTrisegment, mCaches);
       if ( oi )
       {
         i = *oi ;
@@ -280,7 +271,7 @@
 
     CGAL_STSKEL_ASSERT_CONSTRUCTION_RESULT(lOK,K,"Construct_ss_event_time_and_point_2",aTrisegment);
 
-    return cgal_make_optional(lOK,boost::make_tuple(t,i)) ;
+    return cgal_make_optional(lOK,std::make_tuple(t,i)) ;
   }
 
 private:
@@ -414,11 +405,7 @@
     if(mCaches.mCoeff_cache.Get(aOtherID))
       mCaches.mCoeff_cache.Set(aID, CGAL_SS_i::cgal_make_optional(*(mCaches.mCoeff_cache.Get(aOtherID))));
     else
-<<<<<<< HEAD
-      mCoeff_cache.Set( aID, std::nullopt ) ;
-=======
-      mCaches.mCoeff_cache.Set(aID, boost::none);
->>>>>>> bbc4d08e
+      mCaches.mCoeff_cache.Set(aID, std::nullopt);
   }
 
   // functions and tag for filtering split events
@@ -432,13 +419,8 @@
       return false;
 
     typename Base::Trisegment_2_ptr tri = lEvent->trisegment() ;
-<<<<<<< HEAD
     std::optional<CGAL_SS_i::Rational<typename K::FT> > lOptTime =
-        CGAL_SS_i::compute_offset_lines_isec_timeC2(tri, mTime_cache, mCoeff_cache);
-=======
-    boost::optional<CGAL_SS_i::Rational<typename K::FT> > lOptTime =
         CGAL_SS_i::compute_offset_lines_isec_timeC2(tri, mCaches);
->>>>>>> bbc4d08e
 
     if ( lOptTime && lOptTime->to_nt() > *mFilteringBound )
     {
@@ -458,33 +440,16 @@
                              Halfedge_handle_vector_iterator contour_halfedges_begin,
                              Halfedge_handle_vector_iterator contour_halfedges_end) const
   {
-<<<<<<< HEAD
-    mFilteringBound = std::nullopt;
-
-    if ( ! aNode->is_contour() )
-      return ;
-
-=======
     typedef typename K::FT FT;
     typedef typename K::Point_2 Point_2;
->>>>>>> bbc4d08e
     typedef typename K::Vector_2 Vector_2;
     typedef typename K::Segment_2 Segment_2;
     typedef typename K::Ray_2 Ray_2;
     typedef typename K::Line_2 Line_2;
 
-<<<<<<< HEAD
-    Segment_2 s1(lPrev->point(), aNode->point());
-    Segment_2 s2(aNode->point(), lNext->point());
-
-    // @todo? These are not input segments, but it might still worth caching (just gotta assign them an ID)
-    std::optional< Line_2 > l1 = CGAL_SS_i::compute_normalized_line_ceoffC2(s1);
-    std::optional< Line_2 > l2 = CGAL_SS_i::compute_normalized_line_ceoffC2(s2);
-=======
     CGAL_STSKEL_TRAITS_TRACE("Computing filtering bound of V" << aNode->id() << " [" << typeid(FT).name() << "]" );
->>>>>>> bbc4d08e
-
-    mFilteringBound = boost::none;
+
+    mFilteringBound = std::nullopt;
 
     // No gain observed on norway while doing it for more than contour nodes
     if(!aNode->is_contour())
@@ -502,8 +467,8 @@
                                          lHR->vertex()->point(),
                                          lHR->id());
 
-    boost::optional< Line_2 > lL = CGAL_SS_i::compute_weighted_line_coeffC2(lSL, lHL->weight(), mCaches);
-    boost::optional< Line_2 > lR = CGAL_SS_i::compute_weighted_line_coeffC2(lSR, lHR->weight(), mCaches);
+    std::optional< Line_2 > lL = CGAL_SS_i::compute_weighted_line_coeffC2(lSL, lHL->weight(), mCaches);
+    std::optional< Line_2 > lR = CGAL_SS_i::compute_weighted_line_coeffC2(lSR, lHR->weight(), mCaches);
 
     Vector_2 lVL(  lL->b(), - lL->a()) ;
     Vector_2 lVR(- lR->b(),   lR->a()) ;
@@ -529,17 +494,12 @@
       if (!is_certain(inter) || !inter)
         continue;
 
-<<<<<<< HEAD
-      // Note that we don't need the normalization
-      std::optional< Line_2 > lh = CGAL_SS_i::compute_normalized_line_ceoffC2(s_h);
-=======
       // See the other function for the equations
       CGAL_SS_i::Segment_2_with_ID<K> lSh (s_h, (*h)->id());
-      boost::optional< Line_2 > lh = CGAL_SS_i::compute_normalized_line_coeffC2(lSh, mCaches);
+      std::optional< Line_2 > lh = CGAL_SS_i::compute_normalized_line_coeffC2(lSh, mCaches);
 
       FT lLambda = - ( lh->a()*laP.x() + lh->b()*laP.y() + lh->c() ) /
                        ( lh->a()*lVLR.x() + lh->b()*lVLR.y() ) ;
->>>>>>> bbc4d08e
 
       Point_2 lP = laP + lVLR;
       FT lBound = lLambda * ( lL->a()*lP.x() + lL->b()*lP.y() + lL->c() ) ;
@@ -561,14 +521,8 @@
 
 public:
   mutable std::size_t mTrisegment_ID = 0 ;
-<<<<<<< HEAD
-  mutable CGAL_SS_i::Time_cache<K> mTime_cache ;
-  mutable CGAL_SS_i::Coeff_cache<K> mCoeff_cache ;
+  mutable CGAL_SS_i::Caches<K> mCaches ;
   mutable std::optional< typename K::FT > mFilteringBound ;
-=======
-  mutable CGAL_SS_i::Caches<K> mCaches ;
-  mutable boost::optional< typename K::FT > mFilteringBound ;
->>>>>>> bbc4d08e
 } ;
 
 template<class K>
@@ -768,14 +722,8 @@
 
     try
     {
-<<<<<<< HEAD
       std::optional<CGAL_SS_i::Rational<typename FK::FT> > lOptTime =
-          CGAL_SS_i::compute_offset_lines_isec_timeC2(
-            tri, mApproximate_traits.mTime_cache, mApproximate_traits.mCoeff_cache);
-=======
-      boost::optional<CGAL_SS_i::Rational<typename FK::FT> > lOptTime =
           CGAL_SS_i::compute_offset_lines_isec_timeC2(tri, mApproximate_traits.mCaches);
->>>>>>> bbc4d08e
 
       if ( lOptTime && lOptTime->to_nt() > *mApproximate_traits.mFilteringBound )
       {
@@ -798,15 +746,7 @@
                              Halfedge_handle_vector_iterator contour_halfedges_begin,
                              Halfedge_handle_vector_iterator contour_halfedges_end) const
   {
-<<<<<<< HEAD
-    mApproximate_traits.mFilteringBound = std::nullopt;
-
-    if ( ! aNode->is_contour() )
-      return ;
-
-=======
     typedef typename FK::FT Target_FT;
->>>>>>> bbc4d08e
     typedef typename FK::Point_2 Target_Point_2;
     typedef typename FK::Vector_2 Target_Vector_2;
     typedef typename FK::Segment_2 Target_Segment_2;
@@ -818,7 +758,7 @@
 
     CGAL_STSKEL_TRAITS_TRACE("Computing approximate filtering bound of V" << aNode->id() << " [" << typeid(Target_FT).name() << "]" );
 
-    mApproximate_traits.mFilteringBound = boost::none;
+    mApproximate_traits.mFilteringBound = std::nullopt;
 
     // No gain observed on norway while doing it for more than contour nodes
     if(!aNode->is_contour())
@@ -833,21 +773,15 @@
     Halfedge_handle lHR = ( aNode->is_contour() ) ? lHL->opposite()->prev()->opposite()
                                                   : aNode->halfedge()->opposite()->defining_contour_edge() ;
 
-<<<<<<< HEAD
-    // @todo? These are not input segments, but it might still worth caching (just gotta assign them an ID)
-    std::optional< Target_Line_2 > l1 = CGAL_SS_i::compute_normalized_line_ceoffC2(s1);
-    std::optional< Target_Line_2 > l2 = CGAL_SS_i::compute_normalized_line_ceoffC2(s2);
-=======
     Target_Segment_with_ID_2 lSL (lToFiltered(lHL->opposite()->vertex()->point()),
                                   lToFiltered(lHL->vertex()->point()),
                                   lHL->id());
     Target_Segment_with_ID_2 lSR (lToFiltered(lHR->opposite()->vertex()->point()),
                                   lToFiltered(lHR->vertex()->point()),
                                   lHR->id());
->>>>>>> bbc4d08e
-
-    boost::optional<Target_Line_2> lL = CGAL_SS_i::compute_weighted_line_coeffC2(lSL, lToFiltered(lHL->weight()), mApproximate_traits.mCaches);
-    boost::optional<Target_Line_2> lR = CGAL_SS_i::compute_weighted_line_coeffC2(lSR, lToFiltered(lHR->weight()), mApproximate_traits.mCaches);
+
+    std::optional<Target_Line_2> lL = CGAL_SS_i::compute_weighted_line_coeffC2(lSL, lToFiltered(lHL->weight()), mApproximate_traits.mCaches);
+    std::optional<Target_Line_2> lR = CGAL_SS_i::compute_weighted_line_coeffC2(lSR, lToFiltered(lHR->weight()), mApproximate_traits.mCaches);
 
     Target_Point_2 laP = lToFiltered(aNode->point());
 
@@ -875,17 +809,9 @@
         if (!is_certain(orient) || orient != LEFT_TURN)
           continue;
 
-<<<<<<< HEAD
-        // Note that we don't need the normalization
-        std::optional< Target_Line_2 > lh = CGAL_SS_i::compute_normalized_line_ceoffC2(s_h);
-
-        typename FK::FT lBound = ( - lh->c() - lh->a()*laP.x() - lh->b()*laP.y() ) /
-                                   ( lh->a()*lV12.x() + lh->b()*lV12.y() );
-=======
         Uncertain<bool> inter = FK().do_intersect_2_object()(bisect_ray, s_h);
         if (!is_certain(inter) || !inter)
           continue;
->>>>>>> bbc4d08e
 
         // We want the time it takes to get from aNode to h along the primary bisector of aNode.
         //
@@ -907,7 +833,7 @@
         //   lambda = - T / (d0 + d1) * n2
 
         Target_Segment_with_ID_2 lSh (s_h, (*h)->id());
-        boost::optional<Target_Line_2> lh = CGAL_SS_i::compute_normalized_line_coeffC2(lSh, mApproximate_traits.mCaches);
+        std::optional<Target_Line_2> lh = CGAL_SS_i::compute_normalized_line_coeffC2(lSh, mApproximate_traits.mCaches);
 
         Target_FT lLambda = - ( lh->a()*laP.x() + lh->b()*laP.y() + lh->c() ) /
                                 ( lh->a()*lVLR.x() + lh->b()*lVLR.y() ) ;
@@ -933,7 +859,7 @@
         std::cout << "lAP+v " << laP + lVLR << std::endl;
         std::cout << "Inter pt: " << *ip << std::endl;
 
-        boost::optional<Target_Line_2> lh1 = CGAL_SS_i::compute_weighted_line_coeffC2(lSR, lToFiltered(lHR->weight()), mApproximate_traits.mCaches);
+        std::optional<Target_Line_2> lh1 = CGAL_SS_i::compute_weighted_line_coeffC2(lSR, lToFiltered(lHR->weight()), mApproximate_traits.mCaches);
 
         std::cout << "lh0 check" << square(lh0->a()) + square(lh0->b()) << std::endl;
         std::cout << "lh1 check" << square(lh1->a()) + square(lh1->b()) << std::endl;
@@ -943,7 +869,7 @@
         std::cout << "l1 time at aNode + lVLR: " << lh1->a()*(laP + lVLR).x() + lh1->b()*(laP + lVLR).y() + lh1->c() << std::endl;
 
         auto ipp = FK().intersect_2_object()(s_h, bisect_ray);
-        Target_Point_2* ip = boost::get<Target_Point_2>(&*ipp);
+        Target_Point_2* ip = std::get<Target_Point_2>(&*ipp);
         std::cout << "l0 time at inter pt: " << lh0->a()*ip->x() + lh0->b()*ip->y() + lh0->c() << std::endl;
         std::cout << "l1 time at inter pt: " << lh1->a()*ip->x() + lh1->b()*ip->y() + lh1->c() << std::endl;
         std::cout << "lh-> " << lh->a() << " " << lh->b() << " " << square(lh->a()) + square(lh->b()) << std::endl;
