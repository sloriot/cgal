// Copyright (c) 2010-2011 CNRS and LIRIS' Establishments (France).
// All rights reserved.
//
// This file is part of CGAL (www.cgal.org)
//
// $URL$
// $Id$
// SPDX-License-Identifier: LGPL-3.0-or-later OR LicenseRef-Commercial
//
// Author(s)     : Guillaume Damiand <guillaume.damiand@liris.cnrs.fr>
//
#ifndef COMBINATORIAL_MAP_FWD_H
#define COMBINATORIAL_MAP_FWD_H 1

#include <CGAL/memory.h>
#include <CGAL/tags.h>
#include <boost/mpl/has_xxx.hpp>

namespace CGAL {

struct Generic_map_min_items;

template<unsigned int d_, class Items_, class Alloc_>
class Combinatorial_map_storage_1;

<<<<<<< HEAD
template < unsigned int d_, class Refs_,
           class Items_=Generic_map_min_items,
           class Alloc_=CGAL_ALLOCATOR(int),
           class Storage_= Combinatorial_map_storage_1<d_, Items_, Alloc_, CGAL::Tag_false> >
class Combinatorial_map_base;

template < unsigned int d_,
           class Items_=Generic_map_min_items,
           class Alloc_=CGAL_ALLOCATOR(int),
           class Storage_= Combinatorial_map_storage_1<d_, Items_, Alloc_, CGAL::Tag_false> >
=======
template<unsigned int d_, class Items_, class Alloc_>
class Combinatorial_map_storage_with_index;

namespace internal
{
template<typename Tag>
struct Default_storage_for_cmap_when_tag
{
  template<unsigned int d_, class Items_, class Alloc_>
  using type=Combinatorial_map_storage_1<d_, Items_, Alloc_>;
};
template<>
struct Default_storage_for_cmap_when_tag<CGAL::Tag_true>
{
  template<unsigned int d_, class Items_, class Alloc_>
  using type=Combinatorial_map_storage_with_index<d_, Items_, Alloc_>;
};

BOOST_MPL_HAS_XXX_TRAIT_NAMED_DEF(Has_use_index_tag_cmap,Use_index,false)
template<typename T, bool typedefined=Has_use_index_tag_cmap<T>::value>
struct Default_storage_for_cmap
{
  template<unsigned int d_, class Items_, class Alloc_>
  using type=Combinatorial_map_storage_1<d_, Items_, Alloc_>;
};
template<typename T>
struct Default_storage_for_cmap<T, true>
{
  template<unsigned int d_, class Items_, class Alloc_>
  using type=typename CGAL::internal::template
  Default_storage_for_cmap_when_tag<typename T::Use_index>::
  template type<d_, Items_, Alloc_>;
};
} // namespace internal

template<unsigned int d_, class Refs_,
         class Items_=Generic_map_min_items,
         class Alloc_=CGAL_ALLOCATOR(int),
         class Storage_=typename internal::template
         Default_storage_for_cmap<Items_>::template type<d_, Items_, Alloc_>>
class Combinatorial_map_base;

template<unsigned int d_,
         class Items_=Generic_map_min_items,
         class Alloc_=CGAL_ALLOCATOR(int),
         class Storage_=typename internal::template
         Default_storage_for_cmap<Items_>::template type<d_, Items_, Alloc_>>
>>>>>>> 01f8f1bc
class Combinatorial_map;

} // CGAL

#endif // COMBINATORIAL_MAP_FWD_H<|MERGE_RESOLUTION|>--- conflicted
+++ resolved
@@ -23,18 +23,6 @@
 template<unsigned int d_, class Items_, class Alloc_>
 class Combinatorial_map_storage_1;
 
-<<<<<<< HEAD
-template < unsigned int d_, class Refs_,
-           class Items_=Generic_map_min_items,
-           class Alloc_=CGAL_ALLOCATOR(int),
-           class Storage_= Combinatorial_map_storage_1<d_, Items_, Alloc_, CGAL::Tag_false> >
-class Combinatorial_map_base;
-
-template < unsigned int d_,
-           class Items_=Generic_map_min_items,
-           class Alloc_=CGAL_ALLOCATOR(int),
-           class Storage_= Combinatorial_map_storage_1<d_, Items_, Alloc_, CGAL::Tag_false> >
-=======
 template<unsigned int d_, class Items_, class Alloc_>
 class Combinatorial_map_storage_with_index;
 
@@ -82,7 +70,6 @@
          class Alloc_=CGAL_ALLOCATOR(int),
          class Storage_=typename internal::template
          Default_storage_for_cmap<Items_>::template type<d_, Items_, Alloc_>>
->>>>>>> 01f8f1bc
 class Combinatorial_map;
 
 } // CGAL
