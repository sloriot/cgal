--- conflicted
+++ resolved
@@ -6,11 +6,7 @@
 
 The class `Combinatorial_map` represents a <I>d</I>D combinatorial map.
 
-<<<<<<< HEAD
 Two versions exist: one in the CGAL namespace where Darts and non void attributes are stored in memory using `Compact_container`, using `Alloc` as allocator, and use Handle as descriptors; a second one in the CGAL::Index namespace where Darts and non void attributes are stored in memory using `Compact_container_with_index`, using `Alloc` as allocator, and use Index as descriptors.
-=======
-Darts and non void attributes are stored in memory using `Compact_container`, using `Alloc` as allocator.
->>>>>>> 5f650053
 
 \cgalModels `CombinatorialMapWithHandle` or `CombinatorialMapWithIndex`
 
