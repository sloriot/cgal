// Copyright (c) 1999-2003  INRIA Sophia-Antipolis (France).
// All rights reserved.
//
// This file is part of CGAL (www.cgal.org).
//
// $URL$
// $Id$
// SPDX-License-Identifier: GPL-3.0-or-later OR LicenseRef-Commercial
//
// Author(s)     : Monique Teillaud <Monique.Teillaud@sophia.inria.fr>
//                 Sylvain Pion
//                 Clement Jamin

#ifndef CGAL_TRIANGULATION_3_H
#define CGAL_TRIANGULATION_3_H

#include <CGAL/license/Triangulation_3.h>

#include <CGAL/disable_warnings.h>
#include <CGAL/basic.h>

#ifdef CGAL_CONCURRENT_TRIANGULATION_3_PROFILING
# define CGAL_PROFILE
# include <CGAL/Profile_counter.h>
#endif

#include <iostream>
#include <list>
#include <set>
#include <map>
#include <unordered_map>
#include <utility>
#include <stack>

#include <CGAL/Unique_hash_map.h>
#include <CGAL/triangulation_assertions.h>
#include <CGAL/Triangulation_utils_3.h>

#include <CGAL/Triangulation_data_structure_3.h>
#include <CGAL/Triangulation_cell_base_3.h>
#include <CGAL/Triangulation_vertex_base_3.h>

#include <CGAL/spatial_sort.h>
#include <CGAL/Spatial_sort_traits_adapter_3.h>

#include <CGAL/iterator.h>
#include <CGAL/function_objects.h>
#include <CGAL/Iterator_project.h>
#include <CGAL/Default.h>
#include <CGAL/internal/boost/function_property_map.hpp>

#include <CGAL/Bbox_3.h>
#include <CGAL/Spatial_lock_grid_3.h>

#include <boost/bind.hpp>
#include <boost/random/linear_congruential.hpp>
#include <boost/random/uniform_smallint.hpp>
#include <boost/random/variate_generator.hpp>
#include <boost/mpl/if.hpp>
#include <boost/unordered_map.hpp>
#include <boost/utility/result_of.hpp>
#include <boost/container/small_vector.hpp>

#ifndef CGAL_TRIANGULATION_3_DONT_INSERT_RANGE_OF_POINTS_WITH_INFO
#include <CGAL/internal/info_check.h>
#include <boost/iterator/zip_iterator.hpp>
#endif

#ifndef CGAL_NO_STRUCTURAL_FILTERING
#include <CGAL/internal/Static_filters/tools.h>
#include <CGAL/Triangulation_structural_filtering_traits.h>
#include <CGAL/determinant.h>
#endif // no CGAL_NO_STRUCTURAL_FILTERING

#ifdef CGAL_LINKED_WITH_TBB
# include <tbb/scalable_allocator.h>
#endif

#define CGAL_TRIANGULATION_3_USE_THE_4_POINTS_CONSTRUCTOR

namespace CGAL {

template < class GT, class Tds = Default,
           class Lock_data_structure = Default >
class Triangulation_3;

template < class GT, class Tds, class Lds > std::istream& operator>>
(std::istream& is, Triangulation_3<GT,Tds,Lds>& tr);

#ifndef CGAL_NO_STRUCTURAL_FILTERING
namespace internal {

// structural filtering is performed only for EPIC
struct Structural_filtering_3_tag {};
struct No_structural_filtering_3_tag {};

template <bool filter>
struct Structural_filtering_selector_3
{
#ifdef FORCE_STRUCTURAL_FILTERING
  typedef Structural_filtering_3_tag     Tag;
#else
  typedef No_structural_filtering_3_tag  Tag;
#endif
};

template <>
struct Structural_filtering_selector_3<true>
{
  typedef Structural_filtering_3_tag     Tag;
};
} // namespace internal
#endif // no CGAL_NO_STRUCTURAL_FILTERING

/************************************************
// Class Triangulation_3_base
// Two versions: Sequential (no locking) / Parallel (with locking)
************************************************/

// Sequential (without locking)
template <typename Concurrency_tag, typename Lock_data_structure_>
class Triangulation_3_base
{
public:
  // If Lock_data_structure_ = Default => void
  typedef typename Default::Get<
  Lock_data_structure_, void>::type Lock_data_structure;

protected:
  Triangulation_3_base() {}
  Triangulation_3_base(Lock_data_structure *) {}

  void swap(Triangulation_3_base<Concurrency_tag, Lock_data_structure_>&) {}

  template <typename Vertex_triple, typename Facet>
  struct Vertex_triple_Facet_map_generator
  {
    typedef boost::unordered_map<Vertex_triple, Facet> type;
  };

  template <typename Vertex_handle>
  struct Vertex_handle_unique_hash_map_generator
  {
    typedef Unique_hash_map<Vertex_handle,
    Vertex_handle,
    Handle_hash_function> type;
  };

public:
  bool is_parallel() const
  {
    return false;
  }

  // LOCKS (no-op functions)
  template <typename Point_3>
  bool try_lock_point(const Point_3&, int = 0) const
  { return true; }

  template <typename Vertex_handle>
  bool try_lock_vertex(const Vertex_handle&, int = 0) const
  { return true; }

  template <typename Cell_handle>
  bool try_lock_cell(const Cell_handle&, int = 0) const
  { return true; }

  template <typename Facet>
  bool try_lock_facet(const Facet&, int = 0) const
  { return true; }

  template <typename P3>
  bool is_point_locked_by_this_thread(const P3&) const
  { return false; }

  template <typename Cell_handle>
  bool is_cell_locked_by_this_thread(const Cell_handle&) const
  { return false; }

  void *get_lock_data_structure() const
  {
    return 0;
  }

  void set_lock_data_structure(void *) const {}

  void unlock_all_elements() const {}
  template <typename P3> void unlock_all_elements_but_one_point(const P3&) const {}

  const Bbox_3 *get_bbox() const
  {
    return nullptr;
  }
};

#ifdef CGAL_LINKED_WITH_TBB
// Parallel (with locking)
template <typename Lock_data_structure_>
class Triangulation_3_base<Parallel_tag, Lock_data_structure_>
{
public:
  // If Lock_data_structure_ = Default => use Spatial_lock_grid_3
  typedef typename Default::Get<
    Lock_data_structure_,
    Spatial_lock_grid_3<Tag_priority_blocking> >::type Lock_data_structure;

protected:
  Triangulation_3_base()
    : m_lock_ds(0)
  {
  }

  Triangulation_3_base(Lock_data_structure *lock_ds)
    : m_lock_ds(lock_ds)
  {
  }

  void swap(Triangulation_3_base<Parallel_tag, Lock_data_structure_>& tr)
  {
    std::swap(tr.m_lock_ds, m_lock_ds);
  }

  template <typename Vertex_triple, typename Facet>
  struct Vertex_triple_Facet_map_generator
  {
    typedef boost::unordered_map
    <
    Vertex_triple,
    Facet,
    boost::hash<Vertex_triple>,
    std::equal_to<Vertex_triple>,
    tbb::scalable_allocator<std::pair<const Vertex_triple, Facet> >
    > type;
  };

  template <typename Vertex_handle>
  struct Vertex_handle_unique_hash_map_generator
  {
    typedef Unique_hash_map<Vertex_handle,
                            Vertex_handle,
                            Handle_hash_function,
                            tbb::scalable_allocator<Vertex_handle> > type;
  };

public:
  bool is_parallel() const
  {
    return m_lock_ds != 0;
  }

  // LOCKS
  template <typename Point_3>
  bool try_lock_point(const Point_3& p, int lock_radius = 0) const
  {
    bool locked = true;
    if(m_lock_ds)
    {
      locked = m_lock_ds->try_lock(p, lock_radius);
    }
    return locked;
  }

  template <typename Vertex_handle>
  bool try_lock_vertex(const Vertex_handle& vh, int lock_radius = 0) const
  {
    bool locked = true;
    if(m_lock_ds)
    {
      locked = m_lock_ds->try_lock(vh->point(), lock_radius);
    }
    return locked;
  }

  template <typename Cell_handle>
  bool try_lock_cell(const Cell_handle& cell_handle, int lock_radius = 0) const
  {
    bool success = true;
    // Lock the element area on the grid
    for(int iVertex = 0 ; success && iVertex < 4 ; ++iVertex)
    {
      success = try_lock_vertex(cell_handle->vertex(iVertex), lock_radius);
    }
    return success;
  }

  template <typename Facet>
  bool try_lock_facet(const Facet& facet, int lock_radius = 0) const
  {
    bool success = true;

    // Lock the element area on the grid
    for(int iVertex = (facet.second+1)&3 ;
         success && iVertex != facet.second ; iVertex = (iVertex+1)&3)
    {
      success = try_lock_vertex(facet.first->vertex(iVertex), lock_radius);
    }

    return success;
  }

  template <typename P3>
  bool is_point_locked_by_this_thread(const P3& p) const
  {
    bool locked = true;
    if(m_lock_ds)
    {
      locked = m_lock_ds->is_locked_by_this_thread(p);
    }
    return locked;
  }

  template <typename Cell_handle>
  bool is_cell_locked_by_this_thread(const Cell_handle& cell_handle) const
  {
    bool locked = true;
    if(m_lock_ds)
    {
      for(int iVertex = 0 ; locked && iVertex < 4 ; ++iVertex)
      {
        locked = m_lock_ds->is_locked_by_this_thread(
                   cell_handle->vertex(iVertex)->point());
      }
    }
    return locked;
  }

  Lock_data_structure *get_lock_data_structure() const
  {
    return m_lock_ds;
  }

  void set_lock_data_structure(Lock_data_structure *lock_ds) const
  {
    m_lock_ds = lock_ds;
  }

  void unlock_all_elements() const
  {
    if(m_lock_ds)
      m_lock_ds->unlock_all_points_locked_by_this_thread();
  }

  template <typename P3>
  void unlock_all_elements_but_one_point(const P3& point) const
  {
    if(m_lock_ds)
      m_lock_ds->unlock_all_tls_locked_locations_but_one_point(point);
  }

  const Bbox_3 *get_bbox() const
  {
    return &m_lock_ds->get_bbox();
  }

protected:
  mutable Lock_data_structure *m_lock_ds;
};
#endif // CGAL_LINKED_WITH_TBB

/************************************************
 *
 * Triangulation_3 class
 *
 ************************************************/

template < class GT, class Tds_, class Lock_data_structure_ >
class Triangulation_3
  : public Triangulation_3_base<
             // Get Concurrency_tag from TDS
             typename Default::Get<Tds_,
                                   Triangulation_data_structure_3<
                                     Triangulation_vertex_base_3<GT>,
                                     Triangulation_cell_base_3<GT> >
                                  >::type::Concurrency_tag,
             Lock_data_structure_>,
  public Triangulation_utils_3
{
  friend std::istream& operator>> <>
  (std::istream& is, Triangulation_3<GT,Tds_,Lock_data_structure_>& tr);

  typedef typename Default::Get<Tds_,
                     Triangulation_data_structure_3 <
                       Triangulation_vertex_base_3<GT>,
                       Triangulation_cell_base_3<GT> > >::type       Tds;

  typedef Triangulation_3<GT, Tds_, Lock_data_structure_>            Self;
  typedef Triangulation_3_base<typename Tds::Concurrency_tag,
                               Lock_data_structure_>                 Base;

public:
  typedef typename Base::Lock_data_structure   Lock_data_structure;
  typedef Tds                                  Triangulation_data_structure;
  typedef GT                                   Geom_traits;

  typedef typename GT::Segment_3               Segment;
  typedef typename GT::Triangle_3              Triangle;
  typedef typename GT::Tetrahedron_3           Tetrahedron;

  // point types
  typedef typename GT::Point_3                 Point_3;
  typedef typename Tds::Vertex::Point          Point;

  typedef typename Tds::Concurrency_tag        Concurrency_tag;

  typedef typename Tds::Vertex                 Vertex;
  typedef typename Tds::Cell                   Cell;
  typedef typename Tds::Facet                  Facet;
  typedef typename Tds::Edge                   Edge;

  typedef typename Tds::size_type              size_type;
  typedef typename Tds::difference_type        difference_type;

  typedef typename Tds::Vertex_handle          Vertex_handle;
  typedef typename Tds::Cell_handle            Cell_handle;

  typedef typename Tds::Cell_circulator        Cell_circulator;
  typedef typename Tds::Facet_circulator       Facet_circulator;

  // Not documented, see TDS.
  typedef typename Tds::Face_circulator        Face_circulator;

  typedef typename Tds::Cell_iterator          Cell_iterator;
  typedef typename Tds::Facet_iterator         Facet_iterator;
  typedef typename Tds::Edge_iterator          Edge_iterator;
  typedef typename Tds::Vertex_iterator        Vertex_iterator;

  typedef Cell_iterator                        All_cells_iterator;
  typedef Facet_iterator                       All_facets_iterator;
  typedef Edge_iterator                        All_edges_iterator;
  typedef Vertex_iterator                      All_vertices_iterator;

  typedef typename Tds::Cell_handles           All_cell_handles;
  typedef typename Tds::Vertex_handles         All_vertex_handles;
  typedef typename Tds::Facets                 All_facets;
  typedef typename Tds::Edges                  All_edges;
  
  typedef typename Tds::Simplex                Simplex;

  typedef typename GT::Construct_point_3       Construct_point_3;

private:
  // This class is used to generate the Finite_*_iterators.
  class Infinite_tester
  {
    const Self *t;

  public:
    Infinite_tester() {}

    Infinite_tester(const Self *tr)
      : t(tr) {}

    bool operator()(const Vertex_iterator& v) const
    {
      return t->is_infinite(v);
    }

    bool operator()(typename std::vector<Vertex_handle>::const_iterator v) const
    {
      return t->is_infinite(*v);
    }

    bool operator()(const Cell_iterator& c) const
    {
      return t->is_infinite(c);
    }

    bool operator()(const Edge_iterator& e) const
    {
      return t->is_infinite(*e);
    }

    bool operator()(const Facet_iterator& f) const
    {
      return t->is_infinite(*f);
    }
  };

public:
  // We derive in order to add a conversion to handle.
  class Finite_cells_iterator
    : public Filter_iterator<Cell_iterator, Infinite_tester>
  {
    typedef Filter_iterator<Cell_iterator, Infinite_tester> Base;
    typedef Finite_cells_iterator                           Self;

  public:
    Finite_cells_iterator() : Base() {}
    Finite_cells_iterator(const Base& b) : Base(b) {}

    Self& operator++() { Base::operator++(); return *this; }
    Self& operator--() { Base::operator--(); return *this; }
    Self operator++(int) { Self tmp(*this); ++(*this); return tmp; }
    Self operator--(int) { Self tmp(*this); --(*this); return tmp; }

    operator Cell_handle() const { return Base::base(); }
  };

  // We derive in order to add a conversion to handle.
  class Finite_vertices_iterator
    : public Filter_iterator<Vertex_iterator, Infinite_tester>
  {
    typedef Filter_iterator<Vertex_iterator, Infinite_tester> Base;
    typedef Finite_vertices_iterator                          Self;

  public:
    Finite_vertices_iterator() : Base() {}
    Finite_vertices_iterator(const Base& b) : Base(b) {}

    Self& operator++() { Base::operator++(); return *this; }
    Self& operator--() { Base::operator--(); return *this; }
    Self operator++(int) { Self tmp(*this); ++(*this); return tmp; }
    Self operator--(int) { Self tmp(*this); --(*this); return tmp; }

    operator Vertex_handle() const { return Base::base(); }
  };

  typedef Iterator_range<Prevent_deref<Finite_cells_iterator> >    Finite_cell_handles;
  typedef Iterator_range<Prevent_deref<Finite_vertices_iterator> > Finite_vertex_handles;

  typedef Filter_iterator<Edge_iterator, Infinite_tester>     Finite_edges_iterator;
  typedef Filter_iterator<Facet_iterator, Infinite_tester>    Finite_facets_iterator;

  typedef Iterator_range<Finite_edges_iterator> Finite_edges;
  typedef Iterator_range<Finite_facets_iterator> Finite_facets;
  
private:
  // Auxiliary iterators for convenience
  // do not use default template argument to please VC++
  typedef Project_point<Vertex>                               Proj_point;

public:
  typedef Iterator_project<Finite_vertices_iterator,
  Proj_point,
  const Point&,
  const Point*,
  std::ptrdiff_t,
  std::bidirectional_iterator_tag>   Point_iterator;


  typedef Iterator_range<Point_iterator> Points;
  
  // To have a back_inserter
  typedef Point                                               value_type;
  typedef const value_type&                                   const_reference;

  // Tag to distinguish triangulations with weighted_points
  typedef Tag_false                                           Weighted_tag;

  // Tag to distinguish periodic triangulations from others
  typedef Tag_false                                           Periodic_tag;

  enum Locate_type
  {
    VERTEX=0,
    EDGE, //1
    FACET, //2
    CELL, //3
    OUTSIDE_CONVEX_HULL, //4
    OUTSIDE_AFFINE_HULL //5
  };

protected:
  Tds _tds;
  GT  _gt;
  Vertex_handle infinite; // infinite vertex

public:
  template<typename P> // Point or Point_3
  typename boost::result_of<const Construct_point_3(const P&)>::type
  construct_point(const P& p) const
  {
    return geom_traits().construct_point_3_object()(p);
  }

  template<typename P> // Point or Point_3
  Comparison_result compare_xyz(const P& p, const P& q) const
  {
    return geom_traits().compare_xyz_3_object()(construct_point(p),
                                                construct_point(q));
  }

  bool equal(const Point& p, const Point& q) const
  {
    return compare_xyz(p, q) == EQUAL;
  }

  template<typename P> // Point or Point_3
  Orientation orientation(const P& p, const P& q, const P& r, const P& s) const
  {
    return geom_traits().orientation_3_object()(construct_point(p),
                                                construct_point(q),
                                                construct_point(r),
                                                construct_point(s));
  }

  bool coplanar(const Point& p, const Point& q, const Point& r, const Point& s) const
  {
    return orientation(p, q, r, s) == COPLANAR;
  }

  template<typename P> // Point or Point_3
  Orientation coplanar_orientation(const P& p, const P& q, const P& r) const
  {
    return geom_traits().coplanar_orientation_3_object()(construct_point(p),
                                                         construct_point(q),
                                                         construct_point(r));
  }

  bool collinear(const Point& p, const Point& q, const Point& r) const
  {
    return coplanar_orientation(p, q, r) == COLLINEAR;
  }

  template<typename P> // Point or Point_3
  Segment construct_segment(const P& p, const P& q) const
  {
    return geom_traits().construct_segment_3_object()(construct_point(p),
                                                      construct_point(q));
  }

  template<typename P> // Point or Point_3
  Triangle construct_triangle(const P& p, const P& q, const P& r) const
  {
    return geom_traits().construct_triangle_3_object()(construct_point(p),
                                                       construct_point(q),
                                                       construct_point(r));
  }

  template<typename P> // Point or Point_3
  Tetrahedron construct_tetrahedron(const P& p, const P& q, const P& r, const P& s) const
  {
    return geom_traits().construct_tetrahedron_3_object()(construct_point(p),
                                                          construct_point(q),
                                                          construct_point(r),
                                                          construct_point(s));
  }

  enum COLLINEAR_POSITION
  {
    BEFORE,
    SOURCE,
    MIDDLE,
    TARGET,
    AFTER
  };

  COLLINEAR_POSITION collinear_position(const Point& s, const Point& p, const Point& t) const
  {
    // (s,t) defines a line, p is on that line.
    // Depending on the position of p wrt s and t, returns :
    // --------------- s ---------------- t --------------
    // BEFORE       SOURCE    MIDDLE    TARGET       AFTER

    CGAL_triangulation_precondition(!equal(s, t));
    CGAL_triangulation_precondition(collinear(s, p, t));

    Comparison_result ps = compare_xyz(p, s);
    if(ps == EQUAL)
      return SOURCE;
    Comparison_result st = compare_xyz(s, t);
    if(ps == st)
      return BEFORE;
    Comparison_result pt = compare_xyz(p, t);
    if(pt == EQUAL)
      return TARGET;
    if(pt == st)
      return MIDDLE;
    return AFTER;
  }

  // used as functor in std::sort in Delaunay and regular triangulations
  struct Perturbation_order
  {
    bool operator()(const Point* p, const Point* q) const {
      return t->compare_xyz(*p, *q) == SMALLER;
    }

    Perturbation_order(const Self *tr)
      : t(tr) {}

    const Self *t;
  };

  void init_tds()
  {
    infinite = _tds.insert_increase_dimension();
  }

  void init_tds(const Point& p0, const Point& p1, const Point& p2, const Point& p3)
  {
    Vertex_handle v0, v1, v2, v3;
    infinite = _tds.insert_first_finite_cell(v0, v1, v2, v3, infinite);
    v0->set_point(p0);
    v1->set_point(p1);
    v2->set_point(p2);
    v3->set_point(p3);
  }

  void init_tds(const Point& p0, const Point& p1,
                const Point& p2, const Point& p3,
                Vertex_handle& vh0, Vertex_handle& vh1,
                Vertex_handle& vh2, Vertex_handle& vh3)
  {
    infinite = _tds.insert_first_finite_cell(vh0, vh1, vh2, vh3, infinite);
    vh0->set_point(p0);
    vh1->set_point(p1);
    vh2->set_point(p2);
    vh3->set_point(p3);
  }

public:
  // CONSTRUCTORS
  Triangulation_3(const GT& gt = GT(), Lock_data_structure *lock_ds = nullptr)
    : Base(lock_ds), _tds(), _gt(gt)
  {
    init_tds();
  }

  Triangulation_3(Lock_data_structure *lock_ds, const GT& gt = GT())
    : Base(lock_ds), _tds(), _gt(gt)
  {
    init_tds();
  }

  // copy constructor duplicates vertices and cells
  Triangulation_3(const Triangulation_3& tr)
    : Base(tr.get_lock_data_structure()), _gt(tr._gt)
  {
    infinite = _tds.copy_tds(tr._tds, tr.infinite);
    CGAL_triangulation_expensive_postcondition(*this == tr);
  }

  template < typename InputIterator >
  Triangulation_3(InputIterator first, InputIterator last,
                  const GT& gt = GT(), Lock_data_structure *lock_ds = nullptr)
    : Base(lock_ds), _gt(gt)
  {
    init_tds();
    insert(first, last);
  }

  // Create the 3D triangulation of p0, p1, p3 and p4
  // Precondition: p0, p1, p3 and p4 MUST BE positively oriented
  Triangulation_3(const Point& p0, const Point& p1,
                  const Point& p3, const Point& p4,
                  const GT& gt = GT(), Lock_data_structure *lock_ds = nullptr)
    : Base(lock_ds), _gt(gt)
  {
    CGAL_triangulation_precondition(orientation(p0, p1, p3, p4) == POSITIVE);
    init_tds(p0, p1, p3, p4);
  }

  void clear()
  {
    _tds.clear();
    init_tds();
  }

  Triangulation_3& operator=(Triangulation_3 tr)
  {
    // Because the parameter tr is passed by value, the triangulation passed
    // as argument has been copied.
    // The following 'swap' consumes the *copy* and the original triangulation
    // is left untouched.
    swap(tr);
    return *this;
  }

  // HELPING FUNCTIONS
  void swap(Triangulation_3& tr)
  {
    std::swap(tr._gt, _gt);
    std::swap(tr.infinite, infinite);
    _tds.swap(tr._tds);
    Base::swap(tr);
  }

  //ACCESS FUNCTIONS
  const GT& geom_traits() const { return _gt; }
  const Tds& tds() const { return _tds; }
  Tds& tds() { return _tds; }
  int dimension() const { return _tds.dimension(); }

  size_type number_of_finite_cells() const;
  size_type number_of_cells() const;
  size_type number_of_finite_facets() const;
  size_type number_of_facets() const;
  size_type number_of_finite_edges() const;
  size_type number_of_edges() const;
  size_type number_of_vertices() const // number of finite vertices
  { return _tds.number_of_vertices()-1; }

  Vertex_handle infinite_vertex() const { return infinite; }
  void set_infinite_vertex(Vertex_handle v) { infinite = v; }

  Cell_handle infinite_cell() const
  {
    CGAL_triangulation_assertion(infinite_vertex()->cell()->has_vertex(infinite_vertex()));
    return infinite_vertex()->cell();
  }

  // GEOMETRIC ACCESS FUNCTIONS
  Tetrahedron tetrahedron(const Cell_handle c) const
  {
    CGAL_triangulation_precondition(dimension() == 3);
    CGAL_triangulation_precondition(! is_infinite(c));
    return construct_tetrahedron(c->vertex(0)->point(),
                                 c->vertex(1)->point(),
                                 c->vertex(2)->point(),
                                 c->vertex(3)->point());
  }

  template<typename P> // can be 'Point' or 'Point_3'
  Tetrahedron tetrahedron(const Facet& f, const P& p) const
  {
    const Cell_handle c = f.first;
    const int index = f.second;

    const P& fp1 = point(c, (index + 1)&3);
    const P& fp2 = point(c, (index + 2)&3);
    const P& fp3 = point(c, (index + 3)&3);

    return construct_tetrahedron(construct_point(p),
                                 construct_point(fp1),
                                 construct_point(fp2),
                                 construct_point(fp3));
  }

  Triangle triangle(const Cell_handle c, int i) const;
  Triangle triangle(const Facet& f) const { return triangle(f.first, f.second); }

  Segment segment(const Cell_handle c, int i, int j) const;
  Segment segment(const Edge& e) const {
    return segment(e.first, e.second, e.third);
  }

  void set_point(Cell_handle c, int i, const Point& p)
  {
    CGAL_triangulation_precondition(dimension() >= 0);
    CGAL_triangulation_precondition(i >= 0 && i <= dimension());
    CGAL_triangulation_precondition(! is_infinite(c->vertex(i)));
    c->vertex(i)->point() = p;
  }

  const Point& point(Cell_handle c, int i) const
  {
    CGAL_triangulation_precondition(dimension() >= 0);
    CGAL_triangulation_precondition(i >= 0 && i <= dimension());
    CGAL_triangulation_precondition(! is_infinite(c->vertex(i)));
    return c->vertex(i)->point();
  }

  void set_point(Vertex_handle v, const Point& p)
  {
    CGAL_triangulation_precondition(dimension() >= 0);
    CGAL_triangulation_precondition(! is_infinite(v));
    v->point() = p;
  }

  const Point& point(Vertex_handle v) const
  {
    CGAL_triangulation_precondition(number_of_vertices() > 0);
    CGAL_triangulation_precondition(! is_infinite(v));
    return v->point();
  }

  // TEST IF INFINITE FEATURES
  bool is_infinite(const Vertex_handle v) const { return v == infinite_vertex(); }
  bool is_infinite(const Cell_handle c) const
  {
    CGAL_triangulation_precondition(dimension() == 3);
    return c->has_vertex(infinite_vertex());
  }

  bool is_infinite(const Cell_handle c, int i) const;
  bool is_infinite(const Facet& f) const { return is_infinite(f.first,f.second); }
  bool is_infinite(const Cell_handle c, int i, int j) const;
  bool is_infinite(const Edge& e) const
  {
    return is_infinite(e.first, e.second, e.third);
  }

  // QUERIES
  bool is_vertex(const Point& p, Vertex_handle& v) const;
  bool is_vertex(Vertex_handle v) const;
  bool is_edge(Vertex_handle u, Vertex_handle v,
               Cell_handle& c, int& i, int& j) const;
  bool is_facet(Vertex_handle u, Vertex_handle v, Vertex_handle w,
                Cell_handle& c, int& i, int& j, int& k) const;
  bool is_cell(Cell_handle c) const;
  bool is_cell(Vertex_handle u, Vertex_handle v,
               Vertex_handle w, Vertex_handle t,
               Cell_handle& c, int& i, int& j, int& k, int& l) const;
  bool is_cell(Vertex_handle u, Vertex_handle v,
               Vertex_handle w, Vertex_handle t,
               Cell_handle& c) const;

  bool has_vertex(const Facet& f, Vertex_handle v, int& j) const;
  bool has_vertex(Cell_handle c, int i, Vertex_handle v, int& j) const;
  bool has_vertex(const Facet& f, Vertex_handle v) const;
  bool has_vertex(Cell_handle c, int i, Vertex_handle v) const;

  bool are_equal(Cell_handle c, int i, Cell_handle n, int j) const;
  bool are_equal(const Facet& f, const Facet& g) const;
  bool are_equal(const Facet& f, Cell_handle n, int j) const;

#ifdef CGAL_NO_STRUCTURAL_FILTERING
  Cell_handle
  locate(const Point& p,
         Locate_type& lt, int& li, int& lj,
         Cell_handle start = Cell_handle(),
         bool *could_lock_zone = nullptr) const;
#else // no CGAL_NO_STRUCTURAL_FILTERING
#  ifndef CGAL_T3_STRUCTURAL_FILTERING_MAX_VISITED_CELLS
#    define CGAL_T3_STRUCTURAL_FILTERING_MAX_VISITED_CELLS 2500
#  endif // no CGAL_T3_STRUCTURAL_FILTERING_MAX_VISITED_CELLS

public:
  Cell_handle inexact_locate(const Point& p,
                             Cell_handle start = Cell_handle(),
                             int max_num_cells = CGAL_T3_STRUCTURAL_FILTERING_MAX_VISITED_CELLS,
                             bool *could_lock_zone = nullptr) const;
protected:
  Cell_handle exact_locate(const Point& p,
                           Locate_type& lt,
                           int& li, int& lj,
                           Cell_handle start,
                           bool *could_lock_zone = nullptr) const;

  Cell_handle generic_locate(const Point& p,
                             Locate_type& lt,
                             int& li, int& lj,
                             Cell_handle start,
                             internal::Structural_filtering_3_tag,
                             bool *could_lock_zone = nullptr) const
  {
    Cell_handle ch = inexact_locate(
                       p, start, CGAL_T3_STRUCTURAL_FILTERING_MAX_VISITED_CELLS, could_lock_zone);
    if(could_lock_zone && *could_lock_zone == false)
      return ch; // = Cell_handle() here
    else
      return exact_locate(p, lt, li, lj, ch, could_lock_zone);
  }

  Cell_handle generic_locate(const Point& p,
                             Locate_type& lt,
                             int& li, int& lj,
                             Cell_handle start,
                             internal::No_structural_filtering_3_tag,
                             bool *could_lock_zone = nullptr) const
  {
    return exact_locate(p, lt, li, lj, start, could_lock_zone);
  }

public:
  Orientation
  inexact_orientation(const Point& p, const Point& q,
                      const Point& r, const Point& s) const
  {
    // So that this code works well with Lazy_kernel
    internal::Static_filters_predicates::Get_approx<Point> get_approx;
    const double px = to_double(get_approx(p).x());
    const double py = to_double(get_approx(p).y());
    const double pz = to_double(get_approx(p).z());
    const double qx = to_double(get_approx(q).x());
    const double qy = to_double(get_approx(q).y());
    const double qz = to_double(get_approx(q).z());
    const double rx = to_double(get_approx(r).x());
    const double ry = to_double(get_approx(r).y());
    const double rz = to_double(get_approx(r).z());
    const double sx = to_double(get_approx(s).x());
    const double sy = to_double(get_approx(s).y());
    const double sz = to_double(get_approx(s).z());

    const double pqx = qx - px;
    const double pqy = qy - py;
    const double pqz = qz - pz;
    const double prx = rx - px;
    const double pry = ry - py;
    const double prz = rz - pz;
    const double psx = sx - px;
    const double psy = sy - py;
    const double psz = sz - pz;

    const double det = determinant(pqx, pqy, pqz,
                                   prx, pry, prz,
                                   psx, psy, psz);
    if(det > 0)
      return POSITIVE;
    if(det < 0)
      return NEGATIVE;
    return ZERO;
  }

public:
  Cell_handle locate(const Point& p,
                     Locate_type& lt, int& li, int& lj,
                     Cell_handle start = Cell_handle(),
                     bool *could_lock_zone = nullptr) const
  {
    typedef Triangulation_structural_filtering_traits<Geom_traits> TSFT;
    typedef typename internal::Structural_filtering_selector_3<
        TSFT::Use_structural_filtering_tag::value >::Tag           Should_filter_tag;

    return generic_locate(p, lt, li, lj, start, Should_filter_tag(), could_lock_zone);
  }
#endif // no CGAL_NO_STRUCTURAL_FILTERING

  Cell_handle locate(const Point& p,
                     Cell_handle start = Cell_handle(),
                     bool *could_lock_zone = nullptr) const
  {
    Locate_type lt;
    int li, lj;
    return locate(p, lt, li, lj, start, could_lock_zone);
  }

  Cell_handle locate(const Point& p,
                     Locate_type& lt, int& li, int& lj, Vertex_handle hint,
                     bool *could_lock_zone = nullptr) const
  {
    return locate(p, lt, li, lj,
                  hint == Vertex_handle() ? infinite_cell() : hint->cell(),
                  could_lock_zone);
  }

  Cell_handle locate(const Point& p, Vertex_handle hint, bool *could_lock_zone = nullptr) const
  {
    return locate(p, hint == Vertex_handle() ? infinite_cell() : hint->cell(),
                  could_lock_zone);
  }

  // PREDICATES ON POINTS ``TEMPLATED'' by the geom traits
  Bounded_side side_of_tetrahedron(const Point& p,
                                   const Point& p0, const Point& p1,
                                   const Point& p2, const Point& p3,
                                   Locate_type& lt, int& i, int& j) const;
  Bounded_side side_of_cell(const Point& p,
                            Cell_handle c,
                            Locate_type& lt, int& i, int& j) const;
  Bounded_side side_of_triangle(const Point& p,
                                const Point& p0, const Point& p1, const Point& p2,
                                Locate_type& lt, int& i, int& j) const;
  Bounded_side side_of_facet(const Point& p,
                             Cell_handle c,
                             Locate_type& lt, int& li, int& lj) const;
  Bounded_side side_of_facet(const Point& p,
                             const Facet& f,
                             Locate_type& lt, int& li, int& lj) const
  {
    CGAL_triangulation_precondition(f.second == 3);
    return side_of_facet(p, f.first, lt, li, lj);
  }
  Bounded_side side_of_segment(const Point& p,
                               const Point& p0, const Point& p1,
                               Locate_type& lt, int& i) const;
  Bounded_side side_of_edge(const Point& p,
                            Cell_handle c,
                            Locate_type& lt, int& li) const;
  Bounded_side side_of_edge(const Point& p,
                            const Edge& e,
                            Locate_type& lt, int& li) const
  {
    CGAL_triangulation_precondition(e.second == 0);
    CGAL_triangulation_precondition(e.third == 1);
    return side_of_edge(p, e.first, lt, li);
  }

  // Functions forwarded from TDS.
  int mirror_index(Cell_handle c, int i) const { return _tds.mirror_index(c, i); }
  Vertex_handle mirror_vertex(Cell_handle c, int i) const { return _tds.mirror_vertex(c, i); }
  Facet mirror_facet(Facet f) const { return _tds.mirror_facet(f);}

  // MODIFIERS

  bool flip(const Facet& f)
  {
    // Returns 'false' if the facet is not flippable
    // true other wise and
    // flips facet i of cell c
    // c will be replaced by one of the new cells
    return flip(f.first, f.second);
  }
  bool flip(Cell_handle c, int i);
  void flip_flippable(const Facet& f) { flip_flippable(f.first, f.second); }
  void flip_flippable(Cell_handle c, int i);
  bool flip(const Edge& e)
  {
    // returns false if the edge is not flippable
    // true otherwise and
    // flips edge i,j of cell c
    // c will be deleted
    return flip(e.first, e.second, e.third);
  }
  bool flip(Cell_handle c, int i, int j);
  void flip_flippable(const Edge& e) { flip_flippable(e.first, e.second, e.third); }
  void flip_flippable(Cell_handle c, int i, int j);

  //INSERTION
  Vertex_handle insert(const Point& p, Vertex_handle hint) {
    return insert(p, hint == Vertex_handle() ? infinite_cell() : hint->cell());
  }
  Vertex_handle insert(const Point& p, Cell_handle start = Cell_handle());
  Vertex_handle insert(const Point& p, Locate_type lt, Cell_handle c,
                       int li, int lj);

  //protected: // internal methods
  template <class OutputItCells>
  Vertex_handle insert_and_give_new_cells(const Point& p,
                                          OutputItCells fit,
                                          Cell_handle start = Cell_handle());

  template <class OutputItCells>
  Vertex_handle insert_and_give_new_cells(const Point& p,
                                          OutputItCells fit,
                                          Vertex_handle hint);

  template <class OutputItCells>
  Vertex_handle insert_and_give_new_cells(const Point& p,
                                          Locate_type lt,
                                          Cell_handle c, int li, int lj,
                                          OutputItCells fit);

  template < class Conflict_tester, class Hidden_points_visitor >
  inline Vertex_handle insert_in_conflict(const Point& p,
                                          Locate_type lt,
                                          Cell_handle c, int li, int lj,
                                          const Conflict_tester& tester,
                                          Hidden_points_visitor& hider,
                                          bool *could_lock_zone = nullptr);

  
#ifndef CGAL_TRIANGULATION_3_DONT_INSERT_RANGE_OF_POINTS_WITH_INFO
  template < class InputIterator >
  std::ptrdiff_t insert(InputIterator first, InputIterator last,
                        typename boost::enable_if<
                          boost::is_convertible<
                              typename std::iterator_traits<InputIterator>::value_type,
                              Point
                          >
                        >::type* = NULL)
#else
  template < class InputIterator >
  std::ptrdiff_t insert(InputIterator first, InputIterator last)
#endif //CGAL_TRIANGULATION_3_DONT_INSERT_RANGE_OF_POINTS_WITH_INFO
  {
    size_type n = number_of_vertices();

    Vertex_handle hint;
    for(; first != last; ++first)
      hint = insert(*first, hint);

    return number_of_vertices() - n;
  }

#ifndef CGAL_TRIANGULATION_3_DONT_INSERT_RANGE_OF_POINTS_WITH_INFO
protected:
  //top stands for tuple-or-pair
  template <class Info>
  const Point& top_get_first(const std::pair<Point,Info>& pair) const { return pair.first; }

  template <class Info>
  const Info& top_get_second(const std::pair<Point,Info>& pair) const { return pair.second; }

<<<<<<< HEAD
  template <class Info>
  const Point& top_get_first(const boost::tuple<Point,Info>& tuple) const { return boost::get<0>(tuple); }
=======
    // The function insert(first, last) is overwritten in Regular_triangulation_3.h,
    // so we know that, here, `Point` is not a type of Weighted point.
    // Nevertheless, to make it more generic (that is, allowing the user to pass
    // a `Point` type that is not GT::Point_3), we still use the spatial sort
    // adapter traits and Construct_point_3 here.
    typedef typename boost::result_of<const Construct_point_3(const Point&)>::type Ret;
    typedef CGAL::internal::boost_::function_property_map<Construct_point_3, Point, Ret> fpmap;
    typedef CGAL::Spatial_sort_traits_adapter_3<Geom_traits, fpmap> Search_traits_3;
>>>>>>> e53018d1

  template <class Info>
  const Info& top_get_second(const boost::tuple<Point,Info>& tuple) const { return boost::get<1>(tuple); }

  template <class Tuple_or_pair,class InputIterator>
  std::ptrdiff_t insert_with_info(InputIterator first, InputIterator last)
  {
    size_type n = number_of_vertices();
    std::vector<std::size_t> indices;
    std::vector<Point> points;
    std::vector<typename Triangulation_data_structure::Vertex::Info> infos;
    for(InputIterator it=first;it!=last;++it)
    {
      Tuple_or_pair value=*it;
      points.push_back(top_get_first(value));
      infos.push_back(top_get_second(value));
    }

    Vertex_handle hint;
    for(std::size_t i=0; i < points.size(); ++i)
      {
        hint = insert(points[i], hint);
        if(hint != Vertex_handle())
          hint->info() = infos[i];
      }

    return number_of_vertices() - n;
  }

public:
  template < class InputIterator >
  std::ptrdiff_t insert(InputIterator first, InputIterator last,
                        typename boost::enable_if<
                          boost::is_convertible<
                            typename std::iterator_traits<InputIterator>::value_type,
                            std::pair<Point, typename internal::Info_check<
                                               typename Triangulation_data_structure::Vertex>::type>
                          > >::type* =NULL)
  {
    return insert_with_info< std::pair<Point,typename internal::Info_check<typename Triangulation_data_structure::Vertex>::type> >(first,last);
  }

  template <class  InputIterator_1,class InputIterator_2>
  std::ptrdiff_t
  insert(boost::zip_iterator< boost::tuple<InputIterator_1,InputIterator_2> > first,
          boost::zip_iterator< boost::tuple<InputIterator_1,InputIterator_2> > last,
          typename boost::enable_if<
            boost::mpl::and_<
              boost::is_convertible< typename std::iterator_traits<InputIterator_1>::value_type, Point >,
              boost::is_convertible< typename std::iterator_traits<InputIterator_2>::value_type, typename internal::Info_check<typename Triangulation_data_structure::Vertex>::type >
            >
          >::type* =NULL)
  {
    return insert_with_info< boost::tuple<Point, typename internal::Info_check<
        typename Triangulation_data_structure::Vertex>::type> >(first,last);
  }
#endif //CGAL_TRIANGULATION_3_DONT_INSERT_RANGE_OF_POINTS_WITH_INFO

  
  
  Vertex_handle insert_in_cell(const Point& p, Cell_handle c);
  Vertex_handle insert_in_facet(const Point& p, Cell_handle c, int i);
  Vertex_handle insert_in_facet(const Point& p, const Facet& f) {
    return insert_in_facet(p, f.first, f.second);
  }
  Vertex_handle insert_in_edge(const Point& p, Cell_handle c, int i, int j);
  Vertex_handle insert_in_edge(const Point& p, const Edge& e) {
    return insert_in_edge(p, e.first, e.second, e.third);
  }

  Vertex_handle insert_outside_convex_hull(const Point& p, Cell_handle c);
  Vertex_handle insert_outside_affine_hull(const Point& p);

  template <class CellIt>
  Vertex_handle insert_in_hole(const Point& p,
                               CellIt cell_begin, CellIt cell_end,
                               Cell_handle begin, int i)
  {
    // Some geometric preconditions should be tested...
    Vertex_handle v = _tds.insert_in_hole(cell_begin, cell_end, begin, i);
    v->set_point(p);
    return v;
  }

  template <class CellIt>
  Vertex_handle insert_in_hole(const Point& p,
                               CellIt cell_begin, CellIt cell_end,
                               Cell_handle begin, int i, Vertex_handle newv)
  {
    // Some geometric preconditions should be tested...
    newv->set_point(p);
    return _tds.insert_in_hole(cell_begin, cell_end, begin, i, newv);
  }

  // Internal function, cells should already be marked.
  template <class CellIt>
  Vertex_handle _insert_in_hole(const Point& p,
                                CellIt cell_begin, CellIt cell_end,
                                Cell_handle begin, int i)
  {
    // Some geometric preconditions should be tested...
    Vertex_handle v = _tds._insert_in_hole(cell_begin, cell_end, begin, i);
    v->set_point(p);
    return v;
  }

 // Internal function, cells should already be marked.
  template <class Cells, class Facets>
  Vertex_handle _insert_in_small_hole(const Point& p,
                                      const Cells& cells,
                                      const Facets& facets )
  {
    Vertex_handle v = _tds._insert_in_small_hole(cells, facets);
    v->set_point(p);
    return v;
  }

  // Internal function, cells should already be marked.
  template <class CellIt>
  Vertex_handle _insert_in_hole(const Point& p,
                                CellIt cell_begin, CellIt cell_end,
                                Cell_handle begin, int i, Vertex_handle newv)
  {
    // Some geometric preconditions should be tested...
    newv->set_point(p);
    return _tds._insert_in_hole(cell_begin, cell_end, begin, i, newv);
  }

protected:
  template < class InputIterator >
  bool does_repeat_in_range(InputIterator first, InputIterator beyond) const;

  template < class InputIterator >
  bool infinite_vertex_in_range(InputIterator first, InputIterator beyond) const;

  // - c is the current cell, which must be in conflict.
  // - tester is the function object that tests if a cell is in conflict.
  template <class Conflict_test,
            class OutputIteratorBoundaryFacets,
            class OutputIteratorCells,
            class OutputIteratorInternalFacets>
  Triple<OutputIteratorBoundaryFacets,
         OutputIteratorCells,
         OutputIteratorInternalFacets>
  find_conflicts(Cell_handle d,
                 const Conflict_test& tester,
                 Triple<OutputIteratorBoundaryFacets,
                 OutputIteratorCells,
                 OutputIteratorInternalFacets> it,
                 bool *could_lock_zone = nullptr,
                 const Facet *this_facet_must_be_in_the_cz = nullptr,
                 bool *the_facet_is_in_its_cz = nullptr) const
  {
    CGAL_triangulation_precondition(dimension()>=2);

    if(the_facet_is_in_its_cz)
      *the_facet_is_in_its_cz = false;

    if(could_lock_zone)
    {
      *could_lock_zone = true;
      if(!this->try_lock_cell(d))
      {
        *could_lock_zone = false;
        return it;
      }
    }

    CGAL_triangulation_precondition(tester(d));

    // To store the boundary cells, in case we need to rollback
    typedef boost::container::small_vector<Cell_handle,64> SV;
    SV sv;
    std::stack<Cell_handle, SV > cell_stack(sv);

    cell_stack.push(d);
    d->tds_data().mark_in_conflict();

    *it.second++ = d;

    do
    {
      Cell_handle c = cell_stack.top();
      cell_stack.pop();

      // For each neighbor cell
      for(int i=0; i<dimension()+1; ++i)
      {
        Cell_handle test = c->neighbor(i);

        // "test" is either in the conflict zone,
        // either facet-adjacent to the CZ

        if(test->tds_data().is_in_conflict())
        {
          Facet f(c, i); // Internal facet.
          // Is it the facet where're looking for?
          if(this_facet_must_be_in_the_cz && the_facet_is_in_its_cz &&
              f == *this_facet_must_be_in_the_cz)
          {
            *the_facet_is_in_its_cz = true;
          }
          if(c < test)
          {
            *it.third++ = f;
          }
          continue; // test was already in conflict.
        }
        if(test->tds_data().is_clear())
        {
          if(tester(test))
          {
            // "test" is in the conflict zone
            if(could_lock_zone)
            {
              if(!this->try_lock_cell(test))
              {
                *could_lock_zone = false;
                // Unlock
                return it;
              }
            }

            Facet f(c, i); // Internal facet.
            // Is it the facet where're looking for?
            if(this_facet_must_be_in_the_cz && the_facet_is_in_its_cz &&
                f == *this_facet_must_be_in_the_cz)
            {
              *the_facet_is_in_its_cz = true;
            }

            if(c < test)
            {
              *it.third++ = f;
            }

            cell_stack.push(test);
            test->tds_data().mark_in_conflict();
            *it.second++ = test;
            continue;
          }

          test->tds_data().mark_on_boundary();
        }

        Facet f(c, i); // Boundary facet.
        // Is it the facet where're looking for?
        if(this_facet_must_be_in_the_cz && the_facet_is_in_its_cz &&
            (mirror_facet(f) == *this_facet_must_be_in_the_cz ||
             f == *this_facet_must_be_in_the_cz))
        {
          *the_facet_is_in_its_cz = true;
        }

        *it.first++ = f;
      }
    }
    while(!cell_stack.empty());

    return it;
  }

  // This one takes a function object to recursively determine the cells in
  // conflict, then calls _tds._insert_in_hole().
  template < class Conflict_test >
  Vertex_handle insert_conflict(Cell_handle c, const Conflict_test& tester)
  {
    CGAL_triangulation_precondition(dimension() >= 2);
    CGAL_triangulation_precondition(c != Cell_handle());
    CGAL_triangulation_precondition(tester(c));

    std::vector<Cell_handle> cells;
    cells.reserve(32);

    Facet facet;

    // Find the cells in conflict
    switch(dimension())
    {
      case 3:
        find_conflicts(c, tester, make_triple(Oneset_iterator<Facet>(facet),
                                              std::back_inserter(cells),
                                              Emptyset_iterator()));
        break;
      case 2:
        find_conflicts(c, tester, make_triple(Oneset_iterator<Facet>(facet),
                                              std::back_inserter(cells),
                                              Emptyset_iterator()));
    }
    // Create the new cells and delete the old.
    return _tds._insert_in_hole(cells.begin(), cells.end(),
                                facet.first, facet.second);
  }

private:
  // Here are the conflit tester function objects passed to
  // insert_conflict_[23]() by insert_outside_convex_hull().
  class Conflict_tester_outside_convex_hull_3
  {
    const Point& p;
    const Self *t;

  public:
    Conflict_tester_outside_convex_hull_3(const Point& pt, const Self *tr)
      : p(pt), t(tr)
    {}

    bool operator()(const Cell_handle c) const
    {
      Locate_type loc;
      int i, j;
      return t->side_of_cell(p, c, loc, i, j) == ON_BOUNDED_SIDE;
    }
  };

  class Conflict_tester_outside_convex_hull_2
  {
    const Point& p;
    const Self *t;

  public:
    Conflict_tester_outside_convex_hull_2(const Point& pt, const Self *tr)
      : p(pt), t(tr)
    {}

    bool operator()(const Cell_handle c) const
    {
      Locate_type loc;
      int i, j;
      return t->side_of_facet(p, c, loc, i, j) == ON_BOUNDED_SIDE;
    }
  };

protected:
  // no point being private, we might need to test whether a displacement
  // decreases the dimension on others inherited triangulations
  bool test_dim_down(Vertex_handle v) const;
  bool test_dim_down_using_incident_cells_3(Vertex_handle v,
                                            std::vector<Cell_handle>& incident_cells,
                                            std::vector<Vertex_handle>& adj_vertices,
                                            bool *could_lock_zone = nullptr) const;

  // REMOVAL
  template < class VertexRemover >
  void remove(Vertex_handle v, VertexRemover& remover);

  // Concurrency-safe version
  // Pre-condition: dimension = 3
  // The return value is only meaningful if *could_lock_zone = true:
  // * returns true if the vertex was removed
  // * returns false if the vertex wasn't removed since it would decrease
  //   the dimension => needs to be done sequentially
  template < class VertexRemover >
  bool remove(Vertex_handle v, VertexRemover& remover, bool *could_lock_zone);

  template < class VertexRemover, class OutputItCells >
  void remove_and_give_new_cells(Vertex_handle v, VertexRemover& remover,
                                 OutputItCells fit);

  // This function removes a batch of points at once.
  // If points are grouped in cluster, the performance is increased
  // compared to removing one by one.
  // For now, this function is only guaranteed for Delaunay triangulations (or Regular as Delaunay).
  // By doing these kind of remove followed by inserting the cluster,
  // we achieve fast relocations for a batch of points (in a Delaunay triangulation).
  template < class InputIterator, class VertexRemover >
  size_type remove(InputIterator first, InputIterator beyond,
                   VertexRemover& remover);
  enum REMOVE_VERTEX_STATE {CLEAR, TO_REMOVE, PROCESSED, EXTREMITY};

  // MOVE
  template < class VertexRemover, class VertexInserter >
  Vertex_handle move_if_no_collision(Vertex_handle v, const Point& p,
                                     VertexRemover& remover,
                                     VertexInserter& inserter);

  template < class VertexRemover, class VertexInserter >
  Vertex_handle move(Vertex_handle v, const Point& p,
                     VertexRemover& remover, VertexInserter& inserter);

  // move and give new cells
  template < class VertexRemover, class VertexInserter, class OutputItCells  >
  Vertex_handle move_if_no_collision_and_give_new_cells(Vertex_handle v,
                                                        const Point& p,
                                                        VertexRemover& remover,
                                                        VertexInserter& inserter,
                                                        OutputItCells fit);

  // This is a function better suited for tds
  // but because it is not required in the model of tds
  // at this time, it should be implemented here.
  void flip_2D(Cell_handle f, int i)
  {
    CGAL_triangulation_precondition(dimension()==2);
    Cell_handle n  = f->neighbor(i);
    int ni = this->_tds.mirror_index(f,i); // ni = n->index(f);

    int cwi = (i+2)%3;
    int ccwi = (i+1)%3;
    int cwni = (ni+2)%3;
    int ccwni = (ni+1)%3;

    Vertex_handle v_cw = f->vertex(cwi);
    Vertex_handle v_ccw = f->vertex(ccwi);

    // bl == bottom left, tr == top right
    Cell_handle tr = f->neighbor(ccwi);
    int tri = this->_tds.mirror_index(f,ccwi);
    Cell_handle bl = n->neighbor(ccwni);
    int bli = this->_tds.mirror_index(n,ccwni);

    f->set_vertex(cwi, n->vertex(ni));
    n->set_vertex(cwni, f->vertex(i));

    // update the neighborhood relations
    this->_tds.set_adjacency(f, i, bl, bli);
    this->_tds.set_adjacency(f, ccwi, n, ccwni);
    this->_tds.set_adjacency(n, ni, tr, tri);

    if(v_cw->cell() == f)
    {
      v_cw->set_cell(n);
    }

    if(v_ccw->cell() == n)
    {
      v_ccw->set_cell(f);
    }
  }

  template < class VertexRemover, class VertexInserter >
  void restore_edges_after_decrease_dimension(Vertex_handle v,
                                              VertexRemover& remover,
                                              VertexInserter& inserter)
  {
    Cell_handle fkstart = v->cell();
    Cell_handle start = fkstart->neighbor(fkstart->index(v));

    std::list<Edge_2D> hole;
    make_hole_2D(v, hole, remover);
    fill_hole_2D(hole, remover);
    // make hole here will work if the link of v is a valid triangulation
    // the aim here is Delaunay triangulations
    // to make it more general one could have an internal function here
    // to remove v without touching its handle

    // This insert must be from Delaunay (or the particular trian.)
    // not the basic Triangulation_3.
    // Here we correct the recent triangulation (with decreased dimension) formed
    // in particular here a 2D (from 3D to 2D displacement)
    Vertex_handle inserted = inserter.insert(v->point(), start);

    // fixing pointer
    Cell_handle fc = inserted->cell(), done(fc);
    std::vector<Cell_handle> faces_pt;
    faces_pt.reserve(16);
    do
    {
      faces_pt.push_back(fc);
      fc = fc->neighbor((fc->index(inserted) + 1)%3);
    }
    while(fc != done);

    std::size_t ss = faces_pt.size();
    for(std::size_t k=0; k<ss; k++)
    {
      Cell_handle f = faces_pt[k];
      int i = f->index(inserted);
      f->set_vertex(i, v);
    }
    v->set_cell(inserted->cell());

    tds().delete_vertex(inserted);
  }

private:
  typedef Facet Edge_2D;
  typedef Triple<Vertex_handle,Vertex_handle,Vertex_handle> Vertex_triple;
  typedef typename Base::template Vertex_triple_Facet_map_generator<
  Vertex_triple, Facet>::type Vertex_triple_Facet_map;
  typedef typename Base::template Vertex_handle_unique_hash_map_generator<
  Vertex_handle>::type Vertex_handle_unique_hash_map;

  Vertex_triple make_vertex_triple(const Facet& f) const;
  void make_canonical(Vertex_triple& t) const;

  template < class VertexRemover >
  VertexRemover& make_hole_2D(Vertex_handle v, std::list<Edge_2D>& hole,
                              VertexRemover& remover);
  template < class VertexRemover >
  VertexRemover& make_hole_2D(Vertex_handle v, std::list<Edge_2D>& hole,
                              VertexRemover& remover,
                              std::set<Cell_handle>& cells_set);

  template < class VertexRemover >
  void fill_hole_2D(std::list<Edge_2D>& hole, VertexRemover& remover);

  void make_hole_3D(Vertex_handle v,
                    Vertex_triple_Facet_map& outer_map,
                    std::vector<Cell_handle>& hole);
  // When the incident cells are already known
  void make_hole_3D(Vertex_handle v,
                    const std::vector<Cell_handle>& incident_cells,
                    Vertex_triple_Facet_map& outer_map);

  template < class VertexRemover >
  VertexRemover& remove_dim_down(Vertex_handle v, VertexRemover& remover);
  template < class VertexRemover >
  VertexRemover& remove_1D(Vertex_handle v, VertexRemover& remover);
  template < class VertexRemover >
  VertexRemover& remove_2D(Vertex_handle v, VertexRemover& remover);
  template < class VertexRemover >
  VertexRemover& remove_3D(Vertex_handle v, VertexRemover& remover);
  // Version of remove_3D if the incident cells and the adjacent vertices
  // are already known
  template < class VertexRemover >
  VertexRemover& remove_3D(Vertex_handle v, VertexRemover& remover,
                           const std::vector<Cell_handle>& inc_cells,
                           std::vector<Vertex_handle>& adj_vertices);

  template < class VertexRemover, class OutputItCells  >
  VertexRemover& remove_dim_down(Vertex_handle v, VertexRemover& remover,
                                 OutputItCells fit);

  template < class VertexRemover, class OutputItCells  >
  VertexRemover& remove_1D(Vertex_handle v, VertexRemover& remover,
                           OutputItCells fit);

  template < class VertexRemover, class OutputItCells  >
  VertexRemover& remove_2D(Vertex_handle v, VertexRemover& remover,
                           OutputItCells fit);

  template < class VertexRemover, class OutputItCells  >
  VertexRemover& remove_3D(Vertex_handle v, VertexRemover& remover,
                           OutputItCells fit);

  template < class VertexRemover, class OutputItCells  >
  void fill_hole_2D(std::list<Edge_2D>& hole, VertexRemover& remover,
                    OutputItCells fit);

  // They access "Self", so need to be friend.
  friend class Conflict_tester_outside_convex_hull_3;
  friend class Conflict_tester_outside_convex_hull_2;
  friend class Infinite_tester;
  friend class Finite_vertices_iterator;
  friend class Finite_cells_iterator;

  // remove cluster
  template < class InputIterator >
  void _mark_vertices_to_remove(InputIterator first, InputIterator beyond,
                                std::map<Vertex_handle,
                                REMOVE_VERTEX_STATE>& vstates) const
  {
    while(first != beyond) vstates[*first++] = TO_REMOVE;
  }

  bool _test_dim_down_cluster(std::map<Vertex_handle,
                              REMOVE_VERTEX_STATE>& vstates) const
  {
  // tests whether removing the cluster of vertices
  // marked as "to remove", decreases the dimension of the triangulation
    CGAL_triangulation_precondition(dimension() == 3);
    int k=0;
    Vertex_handle v[4];
    for(Finite_vertices_iterator fit = finite_vertices_begin();
                                 fit != finite_vertices_end(); ++fit)
    {
      if(vstates[fit] == TO_REMOVE)
        continue;
      v[k++] = fit;
      if(k == 4)
      {
        if(!coplanar(v[0]->point(), v[1]->point(), v[2]->point(), v[3]->point()))
          return false;
        k--;
      }
    }
    return k < 4;
  }

  template < class InputIterator, class VertexRemover >
  bool _remove_cluster_3D(InputIterator first, InputIterator beyond,
                          VertexRemover& remover,
                          std::map<Vertex_handle, REMOVE_VERTEX_STATE>& vstates);

  void _make_big_hole_3D(Vertex_handle v,
                         std::map<Vertex_triple,Facet>& outer_map,
                         std::vector<Cell_handle>& hole,
                         std::vector<Vertex_handle>& vertices,
                         std::map<Vertex_handle, REMOVE_VERTEX_STATE>& vstates);

public:
  //TRAVERSING : ITERATORS AND CIRCULATORS
  Finite_cells_iterator finite_cells_begin() const
  {
    if(dimension() < 3)
      return finite_cells_end();

    return CGAL::filter_iterator(cells_end(), Infinite_tester(this), cells_begin());
  }
  Finite_cells_iterator finite_cells_end() const
  {
    return CGAL::filter_iterator(cells_end(), Infinite_tester(this));
  }

  
  Finite_cell_handles finite_cell_handles() const
  {
    return make_prevent_deref_range(finite_cells_begin(), finite_cells_end()); 
  }

  
  Cell_iterator cells_begin() const { return _tds.cells_begin(); }
  Cell_iterator cells_end() const { return _tds.cells_end(); }

  All_cells_iterator all_cells_begin() const { return _tds.cells_begin(); }
  All_cells_iterator all_cells_end() const { return _tds.cells_end(); }

  All_cell_handles all_cell_handles() const
  {
    return _tds.cell_handles();
  }
  
  Finite_vertices_iterator finite_vertices_begin() const
  {
    if(number_of_vertices() <= 0)
      return finite_vertices_end();

    return CGAL::filter_iterator(vertices_end(), Infinite_tester(this),
                                 vertices_begin());
  }
  Finite_vertices_iterator finite_vertices_end() const
  {
    return CGAL::filter_iterator(vertices_end(), Infinite_tester(this));
  }

  Finite_vertex_handles finite_vertex_handles() const
  {
    return make_prevent_deref_range(finite_vertices_begin(), finite_vertices_end()); 
  }
  
  Vertex_iterator vertices_begin() const { return _tds.vertices_begin(); }
  Vertex_iterator vertices_end() const { return _tds.vertices_end(); }

  All_vertices_iterator all_vertices_begin() const { return _tds.vertices_begin(); }
  All_vertices_iterator all_vertices_end() const { return _tds.vertices_end(); }

  All_vertex_handles all_vertex_handles() const
  {
    return _tds.vertex_handles();
  }
  
  Finite_edges_iterator finite_edges_begin() const
  {
    if(dimension() < 1)
      return finite_edges_end();

    return CGAL::filter_iterator(edges_end(), Infinite_tester(this), edges_begin());
  }
  Finite_edges_iterator finite_edges_end() const
  {
    return CGAL::filter_iterator(edges_end(), Infinite_tester(this));
  }

  Finite_edges finite_edges() const
  {
    return Finite_edges(finite_edges_begin(),finite_edges_end());
  }
  
  Edge_iterator edges_begin() const { return _tds.edges_begin(); }
  Edge_iterator edges_end() const { return _tds.edges_end(); }

  
  All_edges_iterator all_edges_begin() const { return _tds.edges_begin(); }
  All_edges_iterator all_edges_end() const { return _tds.edges_end(); }

  All_edges all_edges() const
  {
    return _tds.edges();
  }
  
  Finite_facets_iterator finite_facets_begin() const
  {
    if(dimension() < 2)
      return finite_facets_end();

    return CGAL::filter_iterator(facets_end(), Infinite_tester(this), facets_begin());
  }
  Finite_facets_iterator finite_facets_end() const
  {
    return CGAL::filter_iterator(facets_end(), Infinite_tester(this));
  }

  Finite_facets finite_facets() const
  {
    return Finite_facets(finite_facets_begin(),finite_facets_end());
  }

  Facet_iterator facets_begin() const { return _tds.facets_begin(); }
  Facet_iterator facets_end() const { return _tds.facets_end(); }

  
  All_facets_iterator all_facets_begin() const { return _tds.facets_begin(); }
  All_facets_iterator all_facets_end() const { return _tds.facets_end(); }

  All_facets all_facets() const
  {
    return _tds.facets();
  }
  
  Point_iterator points_begin() const
  {
    return Point_iterator(finite_vertices_begin());
  }
  Point_iterator points_end() const
  {
    return Point_iterator(finite_vertices_end());
  }

  Points points() const
  {
    return Points(points_begin(),points_end());
  }
  
  // cells around an edge
  Cell_circulator incident_cells(const Edge& e) const
  {
    return _tds.incident_cells(e);
  }
  Cell_circulator incident_cells(Cell_handle c, int i, int j) const
  {
    return _tds.incident_cells(c, i, j);
  }
  Cell_circulator incident_cells(const Edge& e, Cell_handle start) const
  {
    return _tds.incident_cells(e, start);
  }
  Cell_circulator incident_cells(Cell_handle c, int i, int j, Cell_handle start) const
  {
    return _tds.incident_cells(c, i, j, start);
  }

  // facets around an edge
  Facet_circulator incident_facets(const Edge& e) const
  {
    return _tds.incident_facets(e);
  }
  Facet_circulator incident_facets(Cell_handle c, int i, int j) const
  {
    return _tds.incident_facets(c, i, j);
  }
  Facet_circulator incident_facets(const Edge& e, const Facet& start) const
  {
    return _tds.incident_facets(e, start);
  }
  Facet_circulator incident_facets(Cell_handle c, int i, int j, const Facet& start) const
  {
    return _tds.incident_facets(c, i, j, start);
  }
  Facet_circulator incident_facets(const Edge& e, Cell_handle start, int f) const
  {
    return _tds.incident_facets(e, start, f);
  }
  Facet_circulator incident_facets(Cell_handle c, int i, int j, Cell_handle start, int f) const
  {
    return _tds.incident_facets(c, i, j, start, f);
  }

  // around a vertex
  class Finite_filter
  {
    const Self* t;

  public:
    Finite_filter(const Self* _t): t(_t) {}

    template<class T>
    bool operator() (const T& e) const { return t->is_infinite(e); }
  };

  class Finite_filter_2D
  {
    const Self* t;

  public:
    Finite_filter_2D(const Self* _t): t(_t) {}

    template<class T>
    bool operator() (const T& e) const { return t->is_infinite(e); }
    bool operator() (const Cell_handle c) { return t->is_infinite(c, 3); }
  };

  template <typename OutputIterator>
  OutputIterator incident_cells(Vertex_handle v, OutputIterator cells) const
  {
    return _tds.incident_cells(v, cells);
  }

  template <typename OutputIterator>
  void incident_cells_threadsafe(Vertex_handle v, OutputIterator cells) const
  {
    _tds.incident_cells_threadsafe(v, cells);
  }

  template <typename Filter, typename OutputIterator>
  void incident_cells_threadsafe(Vertex_handle v,
                                 OutputIterator cells,
                                 const Filter& filter) const
  {
    _tds.incident_cells_threadsafe(v, cells, filter);
  }

  bool try_lock_and_get_incident_cells(Vertex_handle v, std::vector<Cell_handle>& cells) const
  {
    // We need to lock v individually first, to be sure v->cell() is valid
    if(!this->try_lock_vertex(v))
      return false;

    Cell_handle d = v->cell();
    if(!this->try_lock_cell(d)) // LOCK
      return false;

    cells.push_back(d);
    d->tds_data().mark_in_conflict();
    int head=0;
    int tail=1;
    do
    {
      Cell_handle c = cells[head];

      for(int i=0; i<4; ++i)
      {
        if(c->vertex(i) == v)
          continue;

        Cell_handle next = c->neighbor(i);
        if(!this->try_lock_cell(next)) // LOCK
        {
          for(Cell_handle ch : cells)
          {
            ch->tds_data().clear();
          }
          cells.clear();
          return false;
        }

        if(! next->tds_data().is_clear())
          continue;

        cells.push_back(next);
        ++tail;
        next->tds_data().mark_in_conflict();
      }
      ++head;
    }
    while(head != tail);

    for(Cell_handle ch : cells)
    {
      ch->tds_data().clear();
    }
    return true;
  }

  template <class OutputIterator>
  bool try_lock_and_get_adjacent_vertices_and_cells_3(Vertex_handle v,
                                                      OutputIterator vertices,
                                                      std::vector<Cell_handle>& cells) const
  {
    // We need to lock v individually first, to be sure v->cell() is valid
    if(!this->try_lock_vertex(v))
      return false;

    Cell_handle d = v->cell();
    if(!this->try_lock_cell(d)) // LOCK
      return false;

    cells.push_back(d);
    d->tds_data().mark_in_conflict();
    int head=0;
    int tail=1;
    do
    {
      Cell_handle c = cells[head];

      for(int i=0; i<4; ++i)
      {
        if(c->vertex(i) == v)
          continue;

        Cell_handle next = c->neighbor(i);
        if(!this->try_lock_cell(next)) // LOCK
        {
          for(Cell_handle ch : cells)
          {
            ch->tds_data().clear();
          }
          cells.clear();
          return false;
        }
        if(! next->tds_data().is_clear())
          continue;

        cells.push_back(next);
        ++tail;
        next->tds_data().mark_in_conflict();
      }
      ++head;
    }
    while(head != tail);

    std::set<Vertex_handle> tmp_vertices;
    for(Cell_handle ch : cells)
    {
      ch->tds_data().clear();
      for(int i = 0;  i < 4; ++i)
      {
        Vertex_handle w = ch->vertex(i);
        if(w != v && tmp_vertices.insert(w).second)
        {
          *vertices = w;

        }
      }
    }
    return true;
  }

  template <class OutputIterator>
  OutputIterator finite_incident_cells(Vertex_handle v, OutputIterator cells) const
  {
    if(dimension() == 2)
      return _tds.incident_cells(v, cells, Finite_filter_2D(this));

    return _tds.incident_cells(v, cells, Finite_filter(this));
  }

  template <class OutputIterator>
  OutputIterator incident_facets(Vertex_handle v, OutputIterator facets) const
  {
    return _tds.incident_facets(v, facets);
  }

  template <class OutputIterator>
  OutputIterator finite_incident_facets(Vertex_handle v, OutputIterator facets) const
  {
    return _tds.incident_facets(v, facets, Finite_filter(this));
  }

  template <class OutputIterator>
  OutputIterator incident_facets_threadsafe(Vertex_handle v, OutputIterator facets) const
  {
    return _tds.incident_facets_threadsafe(v, facets);
  }

  template <class OutputIterator>
  OutputIterator finite_incident_facets_threadsafe(Vertex_handle v, OutputIterator facets) const
  {
    return _tds.incident_facets_threadsafe(v, facets, Finite_filter(this));
  }

  // old name (up to CGAL 3.4)
  // kept for backwards compatibility but not documented
  template <class OutputIterator>
  OutputIterator incident_vertices(Vertex_handle v, OutputIterator vertices) const
  {
    return _tds.adjacent_vertices(v, vertices);
  }

  // correct name
  template <class OutputIterator>
  OutputIterator adjacent_vertices(Vertex_handle v, OutputIterator vertices) const
  {
    return _tds.adjacent_vertices(v, vertices);
  }

  template <class OutputIterator>
  OutputIterator adjacent_vertices_and_cells_3(Vertex_handle v, OutputIterator vertices,
                                               std::vector<Cell_handle>& cells) const
  {
    return _tds.adjacent_vertices_and_cells_3(v, vertices, cells);
  }

  // old name (up to CGAL 3.4)
  // kept for backwards compatibility but not documented
  template <class OutputIterator>
  OutputIterator finite_incident_vertices(Vertex_handle v, OutputIterator vertices) const
  {
    return _tds.adjacent_vertices(v, vertices, Finite_filter(this));
  }

  // correct name
  template <class OutputIterator>
  OutputIterator finite_adjacent_vertices(Vertex_handle v, OutputIterator vertices) const
  {
    return _tds.adjacent_vertices(v, vertices, Finite_filter(this));
  }

  template <class OutputIterator>
  OutputIterator incident_edges(Vertex_handle v, OutputIterator edges) const
  {
    return _tds.incident_edges(v, edges);
  }

  template <class OutputIterator>
  OutputIterator finite_incident_edges(Vertex_handle v, OutputIterator edges) const
  {
    return _tds.incident_edges(v, edges, Finite_filter(this));
  }

  template <class OutputIterator>
  OutputIterator incident_edges_threadsafe(Vertex_handle v, OutputIterator edges) const
  {
    return _tds.incident_edges_threadsafe(v, edges);
  }

  template <class OutputIterator>
  OutputIterator finite_incident_edges_threadsafe(Vertex_handle v, OutputIterator edges) const
  {
    return _tds.incident_edges_threadsafe(v, edges, Finite_filter(this));
  }

  size_type degree(Vertex_handle v) const
  {
    return _tds.degree(v);
  }

  // CHECKING
  bool is_valid(bool verbose = false, int level = 0) const;
  bool is_valid(Cell_handle c, bool verbose = false, int level = 0) const;
  bool is_valid_finite(Cell_handle c, bool verbose = false, int level=0) const;
};

template < class GT, class Tds, class Lds >
std::istream& operator>> (std::istream& is, Triangulation_3<GT, Tds, Lds>& tr)
{
  // Reads:
  // - the dimension
  // - the number of finite vertices
  // - the non combinatorial information on vertices (point, etc)
  // - the number of cells
  // - the cells by the indices of their vertices in the preceding list
  //   of vertices, plus the non combinatorial information on each cell
  // - the neighbors of each cell by their index in the preceding list of cells
  // - when dimension < 3 : the same with faces of maximal dimension

  typedef Triangulation_3<GT, Tds>               Triangulation;
  typedef typename Triangulation::Vertex_handle  Vertex_handle;
  typedef typename Triangulation::Cell_handle    Cell_handle;

  tr._tds.clear(); // infinite vertex deleted
  tr.infinite = tr._tds.create_vertex();

  std::size_t n;
  int d;
  if(is_ascii(is))
  {
    is >> d >> n;
  }
  else
  {
    read(is, d);
    read(is, n);
  }
  if(!is)
    return is;

  tr._tds.set_dimension(d);

  std::vector< Vertex_handle > V(n+1);
  V[0] = tr.infinite_vertex(); // the infinite vertex is numbered 0

  for(std::size_t i=1; i <= n; i++)
  {
    V[i] = tr._tds.create_vertex();
    if(!(is >> *V[i]))
      return is;
  }

  std::vector< Cell_handle > C;

  std::size_t m;
  tr._tds.read_cells(is, V, m, C);

  for(std::size_t j=0 ; j < m; j++)
    if(!(is >> *(C[j])))
      return is;

  CGAL_triangulation_assertion(tr.is_valid(false));
  return is;
}

template < class GT, class Tds, class Lds >
std::ostream& operator<< (std::ostream& os, const Triangulation_3<GT, Tds, Lds>& tr)
{
  // Writes:
  // - the dimension
  // - the number of finite vertices
  // - the non combinatorial information on vertices (point, etc)
  // - the number of cells
  // - the cells by the indices of their vertices in the preceding list
  //   of vertices, plus the non combinatorial information on each cell
  // - the neighbors of each cell by their index in the preceding list of cells
  // - when dimension < 3 : the same with faces of maximal dimension

  typedef Triangulation_3<GT, Tds>                 Triangulation;
  typedef typename Triangulation::size_type        size_type;
  typedef typename Triangulation::Vertex_handle    Vertex_handle;
  typedef typename Triangulation::Vertex_iterator  Vertex_iterator;
  typedef typename Triangulation::Cell_iterator    Cell_iterator;
  typedef typename Triangulation::Edge_iterator    Edge_iterator;
  typedef typename Triangulation::Facet_iterator   Facet_iterator;

  // outputs dimension and number of vertices
  size_type n = tr.number_of_vertices();
  if(is_ascii(os))
  {
    os << tr.dimension() << std::endl << n << std::endl;
  }
  else
  {
    write(os, tr.dimension());
    write(os, n);
  }

  if(n == 0)
    return os;

  std::vector<Vertex_handle> TV(n+1);
  size_type i = 0;

  // write the vertices
  for(Vertex_iterator it = tr.vertices_begin(), end = tr.vertices_end(); it != end; ++it)
    TV[i++] = it;

  CGAL_triangulation_assertion(i == n+1);
  CGAL_triangulation_assertion(tr.is_infinite(TV[0]));

  Unique_hash_map<Vertex_handle, std::size_t > V;
  V[tr.infinite_vertex()] = 0;
  for(i=1; i <= n; i++)
  {
    os << *TV[i];
    V[TV[i]] = i;
    if(is_ascii(os))
      os << std::endl;
  }

  // Asks the tds for the combinatorial information
  tr.tds().print_cells(os, V);

  // Write the non combinatorial information on the cells
  // using the << operator of Cell.
  // Works because the iterator of the tds traverses the cells in the
  // same order as the iterator of the triangulation
  switch(tr.dimension())
  {
    case 3:
    {
      for(Cell_iterator it = tr.cells_begin(), end = tr.cells_end(); it != end; ++it)
      {
        os << *it; // other information
        if(is_ascii(os))
          os << std::endl;
      }
      break;
    }
    case 2:
    {
      for(Facet_iterator it = tr.facets_begin(), end = tr.facets_end(); it != end; ++it)
      {
        os << *((*it).first); // other information
        if(is_ascii(os))
          os << std::endl;
      }
      break;
    }
    case 1:
    {
      for(Edge_iterator it = tr.edges_begin(), end = tr.edges_end(); it != end; ++it)
      {
        os << *((*it).first); // other information
        if(is_ascii(os))
          os << std::endl;
      }
      break;
    }
  }
  return os ;
}

template < class GT, class Tds, class Lds >
typename Triangulation_3<GT,Tds,Lds>::size_type
Triangulation_3<GT,Tds,Lds>::
number_of_finite_cells() const
{
  if(dimension() < 3)
    return 0;

  return std::distance(finite_cells_begin(), finite_cells_end());
}

template < class GT, class Tds, class Lds >
typename Triangulation_3<GT,Tds,Lds>::size_type
Triangulation_3<GT,Tds,Lds>::
number_of_cells() const
{
  return _tds.number_of_cells();
}

template < class GT, class Tds, class Lds >
typename Triangulation_3<GT,Tds,Lds>::size_type
Triangulation_3<GT,Tds,Lds>::
number_of_finite_facets() const
{
  if(dimension() < 2)
    return 0;

  return std::distance(finite_facets_begin(), finite_facets_end());
}

template < class GT, class Tds, class Lds >
typename Triangulation_3<GT,Tds,Lds>::size_type
Triangulation_3<GT,Tds,Lds>::
number_of_facets() const
{
  return _tds.number_of_facets();
}

template < class GT, class Tds, class Lds >
typename Triangulation_3<GT,Tds,Lds>::size_type
Triangulation_3<GT,Tds,Lds>::
number_of_finite_edges() const
{
  if(dimension() < 1)
    return 0;

  return std::distance(finite_edges_begin(), finite_edges_end());
}

template < class GT, class Tds, class Lds >
typename Triangulation_3<GT,Tds,Lds>::size_type
Triangulation_3<GT,Tds,Lds>::
number_of_edges() const
{
  return _tds.number_of_edges();
}

template < class GT, class Tds, class Lds >
typename Triangulation_3<GT,Tds,Lds>::Triangle
Triangulation_3<GT,Tds,Lds>::
triangle(const Cell_handle c, int i) const
{
  CGAL_triangulation_precondition(dimension() == 2 || dimension() == 3);
  CGAL_triangulation_precondition((dimension() == 2 && i == 3) ||
                                  (dimension() == 3 && i >= 0 && i <= 3));
  CGAL_triangulation_precondition(! is_infinite(Facet(c, i)));
  if((i&1)==0)
    return construct_triangle(c->vertex((i+2)&3)->point(),
                              c->vertex((i+1)&3)->point(),
                              c->vertex((i+3)&3)->point());

  return construct_triangle(c->vertex((i+1)&3)->point(),
                            c->vertex((i+2)&3)->point(),
                            c->vertex((i+3)&3)->point());
}

template < class GT, class Tds, class Lds >
typename Triangulation_3<GT,Tds,Lds>::Segment
Triangulation_3<GT,Tds,Lds>::
segment(const Cell_handle c, int i, int j) const
{
  CGAL_triangulation_precondition(i != j);
  CGAL_triangulation_precondition(dimension() >= 1 && dimension() <= 3);
  CGAL_triangulation_precondition(i >= 0 && i <= dimension() &&
                                  j >= 0 && j <= dimension());
  CGAL_triangulation_precondition(! is_infinite(Edge(c, i, j)));
  return construct_segment(c->vertex(i)->point(), c->vertex(j)->point());
}

template < class GT, class Tds, class Lds >
inline
bool
Triangulation_3<GT,Tds,Lds>::
is_infinite(const Cell_handle c, int i) const
{
  CGAL_triangulation_precondition(dimension() == 2 || dimension() == 3);
  CGAL_triangulation_precondition((dimension() == 2 && i == 3) ||
                                  (dimension() == 3 && i >= 0 && i <= 3));
  return is_infinite(c->vertex(i<=0 ? 1 : 0)) ||
      is_infinite(c->vertex(i<=1 ? 2 : 1)) ||
      is_infinite(c->vertex(i<=2 ? 3 : 2));
}

template < class GT, class Tds, class Lds >
inline
bool
Triangulation_3<GT,Tds,Lds>::
is_infinite(const Cell_handle c, int i, int j) const
{
  CGAL_triangulation_precondition(i != j);
  CGAL_triangulation_precondition(dimension() >= 1 && dimension() <= 3);
  CGAL_triangulation_precondition(i >= 0 && i <= dimension() &&
                                  j >= 0 && j <= dimension());
  return is_infinite(c->vertex(i)) || is_infinite(c->vertex(j));
}

template < class GT, class Tds, class Lds >
bool
Triangulation_3<GT,Tds,Lds>::
is_vertex(const Point& p, Vertex_handle& v) const
{
  Locate_type lt;
  int li, lj;
  Cell_handle c = locate(p, lt, li, lj);
  if(lt != VERTEX)
    return false;

  v = c->vertex(li);
  return true;
}

template < class GT, class Tds, class Lds >
inline
bool
Triangulation_3<GT,Tds,Lds>::
is_vertex(Vertex_handle v) const
{
  return _tds.is_vertex(v);
}

template < class GT, class Tds, class Lds >
bool
Triangulation_3<GT,Tds,Lds>::
is_edge(Vertex_handle u, Vertex_handle v,
        Cell_handle& c, int& i, int& j) const
{
  return _tds.is_edge(u, v, c, i, j);
}

template < class GT, class Tds, class Lds >
bool
Triangulation_3<GT,Tds,Lds>::
is_facet(Vertex_handle u, Vertex_handle v, Vertex_handle w,
         Cell_handle& c, int& i, int& j, int& k) const
{
  return _tds.is_facet(u, v, w, c, i, j, k);
}

template < class GT, class Tds, class Lds >
inline
bool
Triangulation_3<GT,Tds,Lds>::
is_cell(Cell_handle c) const
{
  return _tds.is_cell(c);
}

template < class GT, class Tds, class Lds >
bool
Triangulation_3<GT,Tds,Lds>::
is_cell(Vertex_handle u, Vertex_handle v,
        Vertex_handle w, Vertex_handle t,
        Cell_handle& c, int& i, int& j, int& k, int& l) const
{
  return _tds.is_cell(u, v, w, t, c, i, j, k, l);
}

template < class GT, class Tds, class Lds >
bool
Triangulation_3<GT,Tds,Lds>::
is_cell(Vertex_handle u, Vertex_handle v,
        Vertex_handle w, Vertex_handle t,
        Cell_handle& c) const
{
  int i,j,k,l;
  return _tds.is_cell(u, v, w, t, c, i, j, k, l);
}

template < class GT, class Tds, class Lds >
inline
bool
Triangulation_3<GT,Tds,Lds>::
has_vertex(const Facet& f, Vertex_handle v, int& j) const
{
  return _tds.has_vertex(f.first, f.second, v, j);
}

template < class GT, class Tds, class Lds >
inline
bool
Triangulation_3<GT,Tds,Lds>::
has_vertex(Cell_handle c, int i, Vertex_handle v, int& j) const
{
  return _tds.has_vertex(c, i, v, j);
}

template < class GT, class Tds, class Lds >
inline
bool
Triangulation_3<GT,Tds,Lds>::
has_vertex(const Facet& f, Vertex_handle v) const
{
  return _tds.has_vertex(f.first, f.second, v);
}

template < class GT, class Tds, class Lds >
inline
bool
Triangulation_3<GT,Tds,Lds>::
has_vertex(Cell_handle c, int i, Vertex_handle v) const
{
  return _tds.has_vertex(c, i, v);
}

template < class GT, class Tds, class Lds >
inline
bool
Triangulation_3<GT,Tds,Lds>::
are_equal(Cell_handle c, int i, Cell_handle n, int j) const
{
  return _tds.are_equal(c, i, n, j);
}

template < class GT, class Tds, class Lds >
inline
bool
Triangulation_3<GT,Tds,Lds>::
are_equal(const Facet& f, const Facet& g) const
{
  return _tds.are_equal(f.first, f.second, g.first, g.second);
}

template < class GT, class Tds, class Lds >
inline
bool
Triangulation_3<GT,Tds,Lds>::
are_equal(const Facet& f, Cell_handle n, int j) const
{
  return _tds.are_equal(f.first, f.second, n, j);
}

template < class GT, class Tds, class Lds >
typename Triangulation_3<GT,Tds,Lds>::Cell_handle
Triangulation_3<GT,Tds,Lds>::
#ifdef CGAL_NO_STRUCTURAL_FILTERING
locate(const Point& p, Locate_type& lt, int& li, int& lj,
       Cell_handle start, bool *could_lock_zone) const
#else
exact_locate(const Point& p, Locate_type& lt, int& li, int& lj,
             Cell_handle start, bool *could_lock_zone) const
#endif
{
  // Returns the (finite or infinite) cell p lies in.
  // Starts at cell "start".
  // If lt == OUTSIDE_CONVEX_HULL, li is the index of a facet separating p
  //  from the rest of the triangulation
  // In dimension 2 :
  //  returns a facet (Cell_handle,li) if lt == FACET
  //  returns an edge (Cell_handle,li,lj) if lt == EDGE
  //  returns a vertex (Cell_handle,li) if lt == VERTEX
  // If lt == OUTSIDE_CONVEX_HULL, li, lj gives the edge of c separating p
  //  from the rest of the triangulation
  // lt = OUTSIDE_AFFINE_HULL if p is not coplanar with the triangulation

  CGAL_triangulation_expensive_assertion(start == Cell_handle() || tds().is_simplex(start));

  if(could_lock_zone)
    *could_lock_zone = true;

  if(dimension() >= 1)
  {
    // Make sure we continue from here with a finite cell.
    if(start == Cell_handle())
      start = infinite_cell();

    int ind_inf;
    if(start->has_vertex(infinite, ind_inf))
      start = start->neighbor(ind_inf);
  }

  boost::rand48 rng;

  switch(dimension())
  {
    case 3:
    {
      CGAL_triangulation_precondition(start != Cell_handle());
      CGAL_triangulation_precondition(! start->has_vertex(infinite));

      // We implement the remembering visibility/stochastic walk.

      // Remembers the previous cell to avoid useless orientation tests.
      Cell_handle previous = Cell_handle();
      Cell_handle c = start;

      if(could_lock_zone)
      {
        if(!this->try_lock_cell(c))
        {
          *could_lock_zone = false;
          return Cell_handle();
        }
      }

      // Stores the results of the 4 orientation tests.  It will be used
      // at the end to decide if p lies on a face/edge/vertex/interior.
      Orientation o[4];

      boost::uniform_smallint<> four(0, 3);
      boost::variate_generator<boost::rand48&, boost::uniform_smallint<> > die4(rng, four);

      // Now treat the cell c.
      bool try_next_cell = true;
      while(try_next_cell)
      {
        try_next_cell = false;

        // We know that the 4 vertices of c are positively oriented.
        // So, in order to test if p is seen outside from one of c's facets,
        // we just replace the corresponding point by p in the orientation
        // test.  We do this using the array below.
        const Point* pts[4] = { &(c->vertex(0)->point()),
                                &(c->vertex(1)->point()),
                                &(c->vertex(2)->point()),
                                &(c->vertex(3)->point()) };

        // For the remembering stochastic walk,
        // we need to start trying with a random index :
        int i = die4();

        // For the remembering visibility walk (Delaunay and Regular only), we don't :
        // int i = 0;

        // for each vertex
        for(int j=0; !try_next_cell && j != 4; ++j, i = (i+1)&3)
        {
          Cell_handle next = c->neighbor(i);

          if(previous == next)
          {
            o[i] = POSITIVE;
          }
          else
          {
            // We temporarily put p at i's place in pts.
            const Point* backup = pts[i];
            pts[i] = &p;
            o[i] = orientation(*pts[0], *pts[1], *pts[2], *pts[3]);
            if(o[i] != NEGATIVE)
            {
              pts[i] = backup;
            }
            else
            {
              if(next->has_vertex(infinite, li))
              {
                // We are outside the convex hull.
                lt = OUTSIDE_CONVEX_HULL;
                return next;
              }
              previous = c;
              c = next;
              if(could_lock_zone)
              {
                //previous->unlock(); // DON'T do that, "c" may be in
                // the same locking cell as "previous"
                if(!this->try_lock_cell(c))
                {
                  *could_lock_zone = false;
                  return Cell_handle();
                }
              }
              try_next_cell = true;
            }
          }
        } // next vertex
      } // next cell

      // now p is in c or on its boundary
      int sum =(o[0] == COPLANAR)
          +(o[1] == COPLANAR)
          +(o[2] == COPLANAR)
          +(o[3] == COPLANAR);
      switch(sum)
      {
        case 0:
        {
          lt = CELL;
          break;
        }
        case 1:
        {
          lt = FACET;
          li = (o[0] == COPLANAR) ? 0 :
                 (o[1] == COPLANAR) ? 1 :
                   (o[2] == COPLANAR) ? 2 : 3;
          break;
        }
        case 2:
        {
          lt = EDGE;
          li = (o[0] != COPLANAR) ? 0 :
                 (o[1] != COPLANAR) ? 1 : 2;
          lj = (o[li+1] != COPLANAR) ? li+1 :
                 (o[li+2] != COPLANAR) ? li+2 : li+3;
          CGAL_triangulation_assertion(collinear(p,
                                                 c->vertex(li)->point(),
                                                 c->vertex(lj)->point()));
          break;
        }
        case 3:
        {
          lt = VERTEX;
          li = (o[0] != COPLANAR) ? 0 :
                 (o[1] != COPLANAR) ? 1 :
                   (o[2] != COPLANAR) ? 2 : 3;
          break;
        }
      }
      return c;
    }

    case 2:
    {
      CGAL_triangulation_precondition(start != Cell_handle());
      CGAL_triangulation_precondition(! start->has_vertex(infinite));
      Cell_handle c = start;

      boost::uniform_smallint<> three(0, 2);
      boost::variate_generator<boost::rand48&, boost::uniform_smallint<> > die3(rng, three);

      //first tests whether p is coplanar with the current triangulation
      if(orientation(c->vertex(0)->point(),
                     c->vertex(1)->point(),
                     c->vertex(2)->point(),
                     p) != DEGENERATE)
      {
        lt = OUTSIDE_AFFINE_HULL;
        li = 3; // only one facet in dimension 2
        return c;
      }

      // if p is coplanar, location in the triangulation
      // only the facet numbered 3 exists in each cell
      while(1)
      {
        int inf;
        if(c->has_vertex(infinite, inf))
        {
          // c must contain p in its interior
          lt = OUTSIDE_CONVEX_HULL;
          li = cw(inf);
          lj = ccw(inf);
          return c;
        }

        // else c is finite
        // we test its edges in a random order until we find a
        // neighbor to go further
        int i = die3();
        const Point& p0 = c->vertex(i)->point();
        const Point& p1 = c->vertex(ccw(i))->point();
        const Point& p2 = c->vertex(cw(i))->point();
        Orientation o[3];
        CGAL_triangulation_assertion(coplanar_orientation(p0,p1,p2) == POSITIVE);
        o[0] = coplanar_orientation(p0,p1,p);
        if(o[0] == NEGATIVE)
        {
          c = c->neighbor(cw(i));
          continue;
        }

        o[1] = coplanar_orientation(p1,p2,p);
        if(o[1] == NEGATIVE)
        {
          c = c->neighbor(i);
          continue;
        }

        o[2] = coplanar_orientation(p2,p0,p);
        if(o[2] == NEGATIVE)
        {
          c = c->neighbor(ccw(i));
          continue;
        }

        // now p is in c or on its boundary
        int sum =(o[0] == COLLINEAR)
                +(o[1] == COLLINEAR)
                +(o[2] == COLLINEAR);
        switch(sum)
        {
          case 0:
          {
            lt = FACET;
            li = 3; // useless ?
            break;
          }
          case 1:
          {
            lt = EDGE;
            li = (o[0] == COLLINEAR) ? i :
                   (o[1] == COLLINEAR) ? ccw(i) :
                     cw(i);
            lj = ccw(li);
            break;
          }
          case 2:
          {
            lt = VERTEX;
            li = (o[0] != COLLINEAR) ? cw(i) :
                   (o[1] != COLLINEAR) ? i :
                     ccw(i);
            break;
          }
        }
        return c;
      }
    }
    case 1:
    {
      CGAL_triangulation_precondition(start != Cell_handle());
      CGAL_triangulation_precondition(! start->has_vertex(infinite));
      Cell_handle c = start;

      //first tests whether p is collinear with the current triangulation
      if(! collinear(p, c->vertex(0)->point(), c->vertex(1)->point()))
      {
        lt = OUTSIDE_AFFINE_HULL;
        return c;
      }
      // if p is collinear, location :
      while(1)
      {
        if(c->has_vertex(infinite))
        {
          // c must contain p in its interior
          lt = OUTSIDE_CONVEX_HULL;
          return c;
        }

        // else c is finite
        // we test on which direction to continue the traversal
        switch(collinear_position(c->vertex(0)->point(), p, c->vertex(1)->point()))
        {
          case AFTER:
            c = c->neighbor(0);
            continue;
          case BEFORE:
            c = c->neighbor(1);
            continue;
          case MIDDLE:
            lt = EDGE;
            li = 0;
            lj = 1;
            return c;
          case SOURCE:
            lt = VERTEX;
            li = 0;
            return c;
          case TARGET:
            lt = VERTEX;
            li = 1;
            return c;
        }
      }
    }
    case 0:
    {
      Finite_vertices_iterator vit = finite_vertices_begin();
      if(! equal(p, vit->point()))
      {
        lt = OUTSIDE_AFFINE_HULL;
      }
      else
      {
        lt = VERTEX;
        li = 0;
      }
      return vit->cell();
    }
    case -1:
    {
      lt = OUTSIDE_AFFINE_HULL;
      return Cell_handle();
    }
    default:
    {
      CGAL_triangulation_assertion(false);
      return Cell_handle();
    }
  }
}

#ifndef CGAL_NO_STRUCTURAL_FILTERING
template < class Gt, class Tds, class Lds >
inline
typename Triangulation_3<Gt, Tds, Lds>::Cell_handle
Triangulation_3<Gt, Tds, Lds>::
inexact_locate(const Point& t, Cell_handle start, int n_of_turns,
               bool *could_lock_zone) const
{
  CGAL_triangulation_expensive_assertion(start == Cell_handle() ||
                                         tds().is_simplex(start));

  if(could_lock_zone)
    *could_lock_zone = true;

  if(dimension() < 3)
    return start;

  // Make sure we continue from here with a finite cell.
  if(start == Cell_handle())
    start = infinite_cell();

  // CJTODO: useless?
  if(could_lock_zone)
  {
    if(!this->try_lock_cell(start))
    {
      *could_lock_zone = false;
      return Cell_handle();
    }
  }

  int ind_inf;
  if(start->has_vertex(infinite, ind_inf))
    start = start->neighbor(ind_inf);

  CGAL_triangulation_precondition(start != Cell_handle());
  CGAL_triangulation_precondition(! start->has_vertex(infinite));

  // We implement the remembering visibility walk.
  // In this phase, no need to be stochastic

  // Remembers the previous cell to avoid useless orientation tests.
  Cell_handle previous = Cell_handle();
  Cell_handle c = start;

  if(could_lock_zone)
  {
    if(!this->try_lock_cell(c))
    {
      *could_lock_zone = false;
      return Cell_handle();
    }
  }

  // Now treat the cell c.
try_next_cell:
  n_of_turns--;

  // We know that the 4 vertices of c are positively oriented.
  // So, in order to test if p is seen outside from one of c's facets,
  // we just replace the corresponding point by p in the orientation
  // test.  We do this using the array below.
  const Point* pts[4] = { &(c->vertex(0)->point()),
                          &(c->vertex(1)->point()),
                          &(c->vertex(2)->point()),
                          &(c->vertex(3)->point()) };

  // (non-stochastic) visibility walk
  for(int i=0; i != 4; ++i)
  {
    Cell_handle next = c->neighbor(i);
    if(previous == next) continue;

    // We temporarily put p at i's place in pts.
    const Point* backup = pts[i];
    pts[i] = &t;
    if(inexact_orientation(*pts[0], *pts[1], *pts[2], *pts[3]) != NEGATIVE)
    {
      pts[i] = backup;
      continue;
    }

    if(next->has_vertex(infinite))
    {
      // We are outside the convex hull.
      return next;
    }

    previous = c;
    c = next;
    if(could_lock_zone)
    {
      //previous->unlock(); // DON'T do that, "c" may be in
      // the same locking cell as "previous"
      if(!this->try_lock_cell(c))
      {
        *could_lock_zone = false;
        return Cell_handle();
      }
    }

    if(n_of_turns) goto try_next_cell;
  }

  return c;
}
#endif // no CGAL_NO_STRUCTURAL_FILTERING

template < class GT, class Tds, class Lds >
Bounded_side
Triangulation_3<GT,Tds,Lds>::
side_of_tetrahedron(const Point& p,
                    const Point& p0, const Point& p1, const Point& p2, const Point& p3,
                    Locate_type& lt, int& i, int& j) const
{
  // p0,p1,p2,p3 supposed to be non coplanar
  // tetrahedron p0,p1,p2,p3 is supposed to be well oriented
  // returns :
  // - ON_BOUNDED_SIDE if p lies strictly inside the tetrahedron
  // - ON_BOUNDARY if p lies on one of the facets
  // - ON_UNBOUNDED_SIDE if p lies strictly outside the tetrahedron

  CGAL_triangulation_precondition(orientation(p0,p1,p2,p3) == POSITIVE);

  Orientation o0,o1,o2,o3;
  if(((o0 = orientation(p,p1,p2,p3)) == NEGATIVE) ||
     ((o1 = orientation(p0,p,p2,p3)) == NEGATIVE) ||
     ((o2 = orientation(p0,p1,p,p3)) == NEGATIVE) ||
     ((o3 = orientation(p0,p1,p2,p)) == NEGATIVE))
  {
    lt = OUTSIDE_CONVEX_HULL;
    return ON_UNBOUNDED_SIDE;
  }

  // now all the oi's are >=0
  // sum gives the number of facets p lies on
  int sum =  ((o0 == ZERO) ? 1 : 0)
           + ((o1 == ZERO) ? 1 : 0)
           + ((o2 == ZERO) ? 1 : 0)
           + ((o3 == ZERO) ? 1 : 0);

  switch(sum)
  {
    case 0:
    {
      lt = CELL;
      return ON_BOUNDED_SIDE;
    }
    case 1:
    {
      lt = FACET;
      // i = index such that p lies on facet(i)
      i = (o0 == ZERO) ? 0 :
            (o1 == ZERO) ? 1 :
              (o2 == ZERO) ? 2 :
                3;
      return ON_BOUNDARY;
    }
    case 2:
    {
      lt = EDGE;
      // i = smallest index such that p does not lie on facet(i)
      // i must be < 3 since p lies on 2 facets
      i = (o0 == POSITIVE) ? 0 :
            (o1 == POSITIVE) ? 1 :
              2;
      // j = larger index such that p not on facet(j)
      // j must be > 0 since p lies on 2 facets
      j = (o3 == POSITIVE) ? 3 :
            (o2 == POSITIVE) ? 2 :
              1;
      return ON_BOUNDARY;
    }
    case 3:
    {
      lt = VERTEX;
      // i = index such that p does not lie on facet(i)
      i = (o0 == POSITIVE) ? 0 :
            (o1 == POSITIVE) ? 1 :
              (o2 == POSITIVE) ? 2 :
                3;
      return ON_BOUNDARY;
    }
    default:
    {
      // impossible : cannot be on 4 facets for a real tetrahedron
      CGAL_triangulation_assertion(false);
      return ON_BOUNDARY;
    }
  }
}

template < class GT, class Tds, class Lds >
Bounded_side
Triangulation_3<GT,Tds,Lds>::
side_of_cell(const Point& p,
             Cell_handle c,
             Locate_type& lt, int& i, int& j) const
{
  // Returns
  // - ON_BOUNDED_SIDE if p inside the cell
  //  (for an infinite cell this means that p lies strictly in the half space
  //  limited by its finite facet)
  // - ON_BOUNDARY if p on the boundary of the cell
  //  (for an infinite cell this means that p lies on the *finite* facet)
  // - ON_UNBOUNDED_SIDE if p lies outside the cell
  //  (for an infinite cell this means that p is not in the preceding
  //  two cases)
  // lt only has meaning when ON_BOUNDED_SIDE or ON_BOUNDARY

  CGAL_triangulation_precondition(dimension() == 3);
  if(! is_infinite(c))
  {
    return side_of_tetrahedron(p,
                               c->vertex(0)->point(),
                               c->vertex(1)->point(),
                               c->vertex(2)->point(),
                               c->vertex(3)->point(),
                               lt, i, j);
  }
  else
  {
    int inf = c->index(infinite);
    Orientation o;
    Vertex_handle v1 = c->vertex((inf+1)&3),
                  v2 = c->vertex((inf+2)&3),
                  v3 = c->vertex((inf+3)&3);

    if((inf&1) == 0)
      o = orientation(p, v1->point(), v2->point(), v3->point());
    else
      o =  orientation(v3->point(), p, v1->point(), v2->point());

    switch(o)
    {
      case POSITIVE:
      {
        lt = CELL;
        return ON_BOUNDED_SIDE;
      }
      case NEGATIVE:
        return ON_UNBOUNDED_SIDE;
      case ZERO:
      {
        // location in the finite facet
        int i_f, j_f;
        Bounded_side side = side_of_triangle(p,
                                             v1->point(), v2->point(), v3->point(),
                                             lt, i_f, j_f);

        // lt need not be modified in most cases :
        switch(side)
        {
          case ON_BOUNDED_SIDE:
          {
            // lt == FACET ok
            i = inf;
            return ON_BOUNDARY;
          }
          case ON_BOUNDARY:
          {
            // lt == VERTEX OR EDGE ok
            i = (i_f == 0) ? ((inf+1)&3) :
                  (i_f == 1) ? ((inf+2)&3) :
                    ((inf+3)&3);
            if(lt == EDGE)
            {
              j = (j_f == 0) ? ((inf+1)&3) :
                    (j_f == 1) ? ((inf+2)&3) :
                      ((inf+3)&3);
            }
            return ON_BOUNDARY;
          }
          case ON_UNBOUNDED_SIDE:
          {
            // p lies on the plane defined by the finite facet
            // lt must be initialized
            return ON_UNBOUNDED_SIDE;
          }
          default:
          {
            CGAL_triangulation_assertion(false);
            return ON_BOUNDARY;
          }
        } // switch side
      } // case ZERO
      default:
      {
        CGAL_triangulation_assertion(false);
        return ON_BOUNDARY;
      }
    } // switch o
  } // else infinite cell
} // side_of_cell

template < class GT, class Tds, class Lds >
Bounded_side
Triangulation_3<GT,Tds,Lds>::
side_of_triangle(const Point& p,
                 const Point& p0,
                 const Point& p1,
                 const Point& p2,
                 Locate_type& lt, int& i, int& j) const
{
  // p0,p1,p2 supposed to define a plane
  // p supposed to lie on plane p0,p1,p2
  // triangle p0,p1,p2 defines the orientation of the plane.
  // Returns
  // - ON_BOUNDED_SIDE if p lies strictly inside the triangle
  // - ON_BOUNDARY if p lies on one of the edges
  // - ON_UNBOUNDED_SIDE if p lies strictly outside the triangle

  CGAL_triangulation_precondition(coplanar(p,p0,p1,p2));

  Orientation o012 = coplanar_orientation(p0,p1,p2);
  CGAL_triangulation_precondition(o012 != COLLINEAR);

  Orientation o0; // edge p0 p1
  Orientation o1; // edge p1 p2
  Orientation o2; // edge p2 p0

  if((o0 = coplanar_orientation(p0,p1,p)) == opposite(o012) ||
     (o1 = coplanar_orientation(p1,p2,p)) == opposite(o012) ||
     (o2 = coplanar_orientation(p2,p0,p)) == opposite(o012))
  {
    lt = OUTSIDE_CONVEX_HULL;
    return ON_UNBOUNDED_SIDE;
  }

  // now all the oi's are >=0
  // sum gives the number of edges p lies on
  int sum =  ((o0 == ZERO) ? 1 : 0)
           + ((o1 == ZERO) ? 1 : 0)
           + ((o2 == ZERO) ? 1 : 0);

  switch(sum)
  {
    case 0:
    {
      lt = FACET;
      return ON_BOUNDED_SIDE;
    }
    case 1:
    {
      lt = EDGE;
      i = (o0 == ZERO) ? 0 :
            (o1 == ZERO) ? 1 :
              2;
      if(i == 2)
        j=0;
      else
        j = i+1;
      return ON_BOUNDARY;
    }
    case 2:
    {
      lt = VERTEX;
      i = (o0 == o012) ? 2 :
            (o1 == o012) ? 0 :
              1;
      return ON_BOUNDARY;
    }
    default:
    {
      // cannot happen
      CGAL_triangulation_assertion(false);
      return ON_BOUNDARY;
    }
  }
}

template < class GT, class Tds, class Lds >
Bounded_side
Triangulation_3<GT,Tds,Lds>::
side_of_facet(const Point& p,
              Cell_handle c,
              Locate_type& lt, int& li, int& lj) const
{
  // Assumes dimension 2; otherwise does not work for infinite facets.
  // Returns :
  // - ON_BOUNDED_SIDE if p inside the facet
  //  (for an infinite facet this means that p lies strictly in the half plane
  //  limited by its finite edge)
  // - ON_BOUNDARY if p on the boundary of the facet
  //  (for an infinite facet this means that p lies on the *finite* edge)
  // - ON_UNBOUNDED_SIDE if p lies outside the facet
  //  (for an infinite facet this means that p is not in the
  //  preceding two cases)
  // lt only has meaning when ON_BOUNDED_SIDE or ON_BOUNDARY.
  // When they mean anything, li and lj refer to indices in the cell c
  // giving the facet (c,i).

  CGAL_triangulation_precondition(dimension() == 2);
  if(! is_infinite(c,3))
  {
    // The following precondition is useless because it is written
    // in side_of_facet
    // 	CGAL_triangulation_precondition(coplanar (p,
    //                                             c->vertex(0)->point,
    //                                             c->vertex(1)->point,
    //                                             c->vertex(2)->point));
    int i_t, j_t;
    Bounded_side side = side_of_triangle(p,
                                         c->vertex(0)->point(),
                                         c->vertex(1)->point(),
                                         c->vertex(2)->point(),
                                         lt, i_t, j_t);

    // We protect the following code by this test to avoid valgrind messages.
    if(side == ON_BOUNDARY)
    {
      // indices in the original cell :
      li = (i_t == 0) ? 0 :
             (i_t == 1) ? 1 : 2;
      lj = (j_t == 0) ? 0 :
             (j_t == 1) ? 1 : 2;
    }
    return side;
  }

  // else infinite facet
  int inf = c->index(infinite);
  // The following precondition is useless because it is written
  // in side_of_facet
  // 	CGAL_triangulation_precondition(coplanar (p,
  //                                     c->neighbor(inf)->vertex(0)->point(),
  //                                     c->neighbor(inf)->vertex(1)->point(),
  //                                     c->neighbor(inf)->vertex(2)->point()));
  int i2 = next_around_edge(inf,3);
  int i1 = 3 - inf - i2;
  Vertex_handle v1 = c->vertex(i1),
                v2 = c->vertex(i2);

  CGAL_triangulation_assertion(coplanar_orientation(v1->point(), v2->point(),
                                                    mirror_vertex(c, inf)->point()) == POSITIVE);

  switch(coplanar_orientation(v1->point(), v2->point(), p))
  {
    case POSITIVE:
      // p lies on the same side of v1v2 as vn, so not in f
      return ON_UNBOUNDED_SIDE;
    case NEGATIVE:
      // p lies in f
      lt = FACET;
      li = 3;
      return ON_BOUNDED_SIDE;
    default: // case ZERO:
      // p collinear with v1v2
      int i_e;
      switch(side_of_segment(p, v1->point(), v2->point(), lt, i_e))
      {
        // computation of the indices in the original cell
        case ON_BOUNDED_SIDE:
          // lt == EDGE ok
          li = i1;
          lj = i2;
          return ON_BOUNDARY;
        case ON_BOUNDARY:
          // lt == VERTEX ok
          li =(i_e == 0) ? i1 : i2;
          return ON_BOUNDARY;
        default: // case ON_UNBOUNDED_SIDE:
          // p lies on the line defined by the finite edge
          return ON_UNBOUNDED_SIDE;
      }
  }
}

template < class GT, class Tds, class Lds >
Bounded_side
Triangulation_3<GT,Tds,Lds>::
side_of_segment(const Point& p,
                const Point& p0,
                const Point& p1,
                Locate_type& lt, int& i) const
{
  // p0, p1 supposed to be different
  // p supposed to be collinear to p0, p1
  // Returns :
  // - ON_BOUNDED_SIDE if p lies strictly inside the edge
  // - ON_BOUNDARY if p equals p0 or p1
  // - ON_UNBOUNDED_SIDE if p lies strictly outside the edge

  CGAL_triangulation_precondition(! equal(p0, p1));
  CGAL_triangulation_precondition(collinear(p, p0, p1));

  switch(collinear_position(p0, p, p1))
  {
    case MIDDLE:
      lt = EDGE;
      return ON_BOUNDED_SIDE;
    case SOURCE:
      lt = VERTEX;
      i = 0;
      return ON_BOUNDARY;
    case TARGET:
      lt = VERTEX;
      i = 1;
      return ON_BOUNDARY;
    default: // case BEFORE: case AFTER:
      lt = OUTSIDE_CONVEX_HULL;
      return ON_UNBOUNDED_SIDE;
  }
}

template < class GT, class Tds, class Lds >
Bounded_side
Triangulation_3<GT,Tds,Lds>::
side_of_edge(const Point& p,
             Cell_handle c,
             Locate_type& lt, int& li) const
{
  // Assumes dimension 1 otherwise does not work for infinite edges.
  // Returns :
  // - ON_BOUNDED_SIDE if p inside the edge
  //  (for an infinite edge this means that p lies in the half line
  //  defined by the vertex)
  // - ON_BOUNDARY if p equals one of the vertices
  // - ON_UNBOUNDED_SIDE if p lies outside the edge
  //  (for an infinite edge this means that p lies on the other half line)
  // lt only has meaning when ON_BOUNDED_SIDE and ON_BOUNDARY
  // li refer to indices in the cell c

  CGAL_triangulation_precondition(dimension() == 1);
  if(! is_infinite(c,0,1))
    return side_of_segment(p, c->vertex(0)->point(), c->vertex(1)->point(),
                           lt, li);
  // else infinite edge
  int inf = c->index(infinite);
  switch(collinear_position(c->vertex(1-inf)->point(), p,
                             mirror_vertex(c, inf)->point()))
  {
    case SOURCE:
      lt = VERTEX;
      li = 1-inf;
      return ON_BOUNDARY;
    case BEFORE:
      lt = EDGE;
      return ON_BOUNDED_SIDE;
    default: // case MIDDLE: case AFTER: case TARGET:
      return ON_UNBOUNDED_SIDE;
  }
}

template < class GT, class Tds, class Lds >
bool
Triangulation_3<GT,Tds,Lds>::
flip(Cell_handle c, int i)
{
  CGAL_triangulation_precondition((dimension() == 3) && (0<=i) && (i<4) &&
                                  (number_of_vertices() >= 5));

  Cell_handle n = c->neighbor(i);
  int in = n->index(c);
  if(is_infinite(c) || is_infinite(n))
    return false;

  if(i%2 == 1)
  {
    if(orientation(c->vertex((i+1)&3)->point(),
                   c->vertex((i+2)&3)->point(),
                   n->vertex(in)->point(),
                   c->vertex(i)->point()) != POSITIVE)
      return false;

    if(orientation(c->vertex((i+2)&3)->point(),
                   c->vertex((i+3)&3)->point(),
                   n->vertex(in)->point(),
                   c->vertex(i)->point()) != POSITIVE)
      return false;

    if(orientation(c->vertex((i+3)&3)->point(),
                   c->vertex((i+1)&3)->point(),
                   n->vertex(in)->point(),
                   c->vertex(i)->point()) != POSITIVE)
      return false;
  }
  else
  {
    if(orientation(c->vertex((i+2)&3)->point(),
                   c->vertex((i+1)&3)->point(),
                   n->vertex(in)->point(),
                   c->vertex(i)->point()) != POSITIVE)
      return false;

    if(orientation(c->vertex((i+3)&3)->point(),
                   c->vertex((i+2)&3)->point(),
                   n->vertex(in)->point(),
                   c->vertex(i)->point()) != POSITIVE)
      return false;

    if(orientation(c->vertex((i+1)&3)->point(),
                   c->vertex((i+3)&3)->point(),
                   n->vertex(in)->point(),
                   c->vertex(i)->point()) != POSITIVE)
      return false;
  }

  _tds.flip_flippable(c, i);
  return true;
}

template < class GT, class Tds, class Lds >
void
Triangulation_3<GT,Tds,Lds>::
flip_flippable(Cell_handle c, int i)
{
  CGAL_triangulation_precondition((dimension() == 3) && (0<=i) && (i<4) &&
                                  (number_of_vertices() >= 5));
  CGAL_triangulation_precondition_code(Cell_handle n = c->neighbor(i););
  CGAL_triangulation_precondition_code(int in = n->index(c););
  CGAL_triangulation_precondition((! is_infinite(c)) &&(! is_infinite(n)));

  if(i%2 == 1)
  {
    CGAL_triangulation_precondition(orientation(c->vertex((i+1)&3)->point(),
                                                c->vertex((i+2)&3)->point(),
                                                n->vertex(in)->point(),
                                                c->vertex(i)->point()) == POSITIVE);
    CGAL_triangulation_precondition(orientation(c->vertex((i+2)&3)->point(),
                                                c->vertex((i+3)&3)->point(),
                                                n->vertex(in)->point(),
                                                c->vertex(i)->point()) == POSITIVE);
    CGAL_triangulation_precondition(orientation(c->vertex((i+3)&3)->point(),
                                                c->vertex((i+1)&3)->point(),
                                                n->vertex(in)->point(),
                                                c->vertex(i)->point()) == POSITIVE);
  }
  else
  {
    CGAL_triangulation_precondition(orientation(c->vertex((i+2)&3)->point(),
                                                c->vertex((i+1)&3)->point(),
                                                n->vertex(in)->point(),
                                                c->vertex(i)->point()) == POSITIVE);
    CGAL_triangulation_precondition(orientation(c->vertex((i+3)&3)->point(),
                                                c->vertex((i+2)&3)->point(),
                                                n->vertex(in)->point(),
                                                c->vertex(i)->point()) == POSITIVE);
    CGAL_triangulation_precondition(orientation(c->vertex((i+1)&3)->point(),
                                                c->vertex((i+3)&3)->point(),
                                                n->vertex(in)->point(),
                                                c->vertex(i)->point()) == POSITIVE);
  }

  _tds.flip_flippable(c, i);
}

template < class GT, class Tds, class Lds >
bool
Triangulation_3<GT,Tds,Lds>::
flip(Cell_handle c, int i, int j)
{
  // Flips the edge (i,j) of cell c

  CGAL_triangulation_precondition((dimension() == 3) &&
                                  (0<=i) && (i<4) && (0<=j) &&
                                  (j<4) &&(i != j) &&
                                  (number_of_vertices() >= 5));

  // Checks that degree 3 and not on the convex hull
  int degree = 0;
  Cell_circulator ccir = incident_cells(c,i,j);
  Cell_circulator cdone = ccir;
  do
  {
    if(is_infinite(ccir))
      return false;

    ++degree;
    ++ccir;
  }
  while(ccir != cdone);

  if(degree != 3)
    return false;

  // Checks that future tetrahedra are well oriented
  Cell_handle n = c->neighbor(next_around_edge(i,j));
  int in = n->index(c->vertex(i));
  int jn = n->index(c->vertex(j));
  if(orientation(c->vertex(next_around_edge(i,j))->point(),
                 c->vertex(next_around_edge(j,i))->point(),
                 n->vertex(next_around_edge(jn,in))->point(),
                 c->vertex(j)->point()) != POSITIVE)
    return false;

  if(orientation(c->vertex(i)->point(),
                 c->vertex(next_around_edge(j,i))->point(),
                 n->vertex(next_around_edge(jn,in))->point(),
                 c->vertex(next_around_edge(i,j))->point()) != POSITIVE)
    return false;

  _tds.flip_flippable(c, i, j);
  return true;
}

template < class GT, class Tds, class Lds >
void
Triangulation_3<GT,Tds,Lds>::
flip_flippable(Cell_handle c, int i, int j)
{
  // flips edge i,j of cell c

#if !defined CGAL_TRIANGULATION_NO_PRECONDITIONS && \
  !defined CGAL_NO_PRECONDITIONS && !defined NDEBUG
  CGAL_triangulation_precondition((dimension() == 3) &&
                                  (0<=i) && (i<4) && (0<=j) && (j<4) &&
                                  (i != j) && (number_of_vertices() >= 5));
  int degree = 0;
  Cell_circulator ccir = incident_cells(c,i,j);
  Cell_circulator cdone = ccir;
  do
  {
    CGAL_triangulation_precondition(! is_infinite(ccir));
    ++degree;
    ++ccir;
  }
  while(ccir != cdone);
  CGAL_triangulation_precondition(degree == 3);

  Cell_handle n = c->neighbor(next_around_edge(i, j));
  int in = n->index(c->vertex(i));
  int jn = n->index(c->vertex(j));
  CGAL_triangulation_precondition(orientation(c->vertex(next_around_edge(i,j))->point(),
                                              c->vertex(next_around_edge(j,i))->point(),
                                              n->vertex(next_around_edge(jn,in))->point(),
                                              c->vertex(j)->point()) == POSITIVE);
  CGAL_triangulation_precondition(orientation(c->vertex(i)->point(),
                                              c->vertex(next_around_edge(j,i))->point(),
                                              n->vertex(next_around_edge(jn,in))->point(),
                                              c->vertex(next_around_edge(i,j))->point()) == POSITIVE);
#endif

  _tds.flip_flippable(c, i, j);
}

template < class GT, class Tds, class Lds >
typename Triangulation_3<GT,Tds,Lds>::Vertex_handle
Triangulation_3<GT,Tds,Lds>::
insert(const Point& p, Cell_handle start)
{
  Locate_type lt;
  int li, lj;
  Cell_handle c = locate(p, lt, li, lj, start);
  return insert(p, lt, c, li, lj);
}

template < class GT, class Tds, class Lds >
typename Triangulation_3<GT,Tds,Lds>::Vertex_handle
Triangulation_3<GT,Tds,Lds>::
insert(const Point& p, Locate_type lt, Cell_handle c, int li, int lj)
{
  switch(lt)
  {
    case VERTEX:
      return c->vertex(li);
    case EDGE:
      return insert_in_edge(p, c, li, lj);
    case FACET:
      return insert_in_facet(p, c, li);
    case CELL:
      return insert_in_cell(p, c);
    case OUTSIDE_CONVEX_HULL:
      return insert_outside_convex_hull(p, c);
    case OUTSIDE_AFFINE_HULL:
    default:
      return insert_outside_affine_hull(p);
  }
}

template < class GT, class Tds, class Lds >
template < class Conflict_tester, class Hidden_points_visitor >
typename Triangulation_3<GT,Tds,Lds>::Vertex_handle
Triangulation_3<GT,Tds,Lds>::
insert_in_conflict(const Point& p,
                   Locate_type lt, Cell_handle c, int li, int /*lj*/,
                   const Conflict_tester& tester,
                   Hidden_points_visitor& hider,
                   bool *could_lock_zone)
{
  if(could_lock_zone)
    *could_lock_zone = true;

  switch(dimension())
  {
    case 3:
    {
      if((lt == VERTEX) && (tester.compare_weight(c->vertex(li)->point(), p)==0))
      {
        return c->vertex(li);
      }

      // If the new point is not in conflict with its cell, it is hidden.
      if(!tester.test_initial_cell(c))
      {
        hider.hide_point(c,p);
        return Vertex_handle();
      }

      // Ok, we really insert the point now.
      // First, find the conflict region.
      boost::container::small_vector<Cell_handle,32> cells;
      Facet facet;

      boost::container::small_vector<Facet,32> facets;

      // Parallel
      if(could_lock_zone)
      {

        find_conflicts(c,
                       tester,
                       make_triple(std::back_inserter(facets),
                                   std::back_inserter(cells),
                                   Emptyset_iterator()),
                       could_lock_zone);

        if(*could_lock_zone == false)
        {
          for(Cell_handle ch : cells)
          {
            ch->tds_data().clear();
          }

          for(Facet& f : facets)
          {
            f.first->neighbor(f.second)->tds_data().clear();
          }
          return Vertex_handle();
        }
      }
      // Sequential
      else
      {
        find_conflicts(c,
                       tester,
                       make_triple(
                         std::back_inserter(facets),
                         std::back_inserter(cells),
                         Emptyset_iterator()));
      }

      facet = facets.back();

      // Remember the points that are hidden by the conflicting cells,
      // as they will be deleted during the insertion.
      hider.process_cells_in_conflict(cells.begin(), cells.end());

      Vertex_handle v =
        tds().is_small_hole(facets.size()) ?
        _insert_in_small_hole(p, cells, facets) :
        _insert_in_hole(p,
                        cells.begin(), cells.end(),
                        facet.first, facet.second);

      // Store the hidden points in their new cells.
      hider.reinsert_vertices(v);
      return v;
    }
    case 2:
    {
      // This check is added compared to the 3D case
      if(lt == OUTSIDE_AFFINE_HULL)
        return insert_outside_affine_hull (p);

      if((lt == VERTEX) && (tester.compare_weight(c->vertex(li)->point(), p)==0))
      {
        return c->vertex(li);
      }
      // If the new point is not in conflict with its cell, it is hidden.
      if(!tester.test_initial_cell(c))
      {
        hider.hide_point(c,p);
        return Vertex_handle();
      }

      // Ok, we really insert the point now.
      // First, find the conflict region.
      std::vector<Cell_handle> cells;
      cells.reserve(32);
      Facet facet;

      find_conflicts(c, tester, make_triple(Oneset_iterator<Facet>(facet),
                                            std::back_inserter(cells),
                                            Emptyset_iterator()));

      // Remember the points that are hidden by the conflicting cells,
      // as they will be deleted during the insertion.
      hider.process_cells_in_conflict(cells.begin(), cells.end());

      Vertex_handle v = _insert_in_hole(p, cells.begin(), cells.end(),
                                        facet.first, facet.second);

      // Store the hidden points in their new cells.
      hider.reinsert_vertices(v);
      return v;
    }
    default:
    {
      // dimension() <= 1
      if(lt == OUTSIDE_AFFINE_HULL)
        return insert_outside_affine_hull (p);

      if(lt == VERTEX && tester.compare_weight(c->vertex(li)->point(), p) == 0)
        return c->vertex(li);

      // If the new point is not in conflict with its cell, it is hidden.
      if(! tester.test_initial_cell(c))
      {
        hider.hide_point(c,p);
        return Vertex_handle();
      }

      if(dimension() == 0)
        return hider.replace_vertex(c, li, p);

      // dimension() == 1;

      // Ok, we really insert the point now.
      // First, find the conflict region.
      std::vector<Cell_handle> cells;
      Facet facet;
      Cell_handle bound[2];
      // corresponding index: bound[j]->neighbor(1-j) is in conflict.

      // We get all cells in conflict,
      // and remember the 2 external boundaries.
      cells.push_back(c);

      for(int j = 0; j<2; ++j)
      {
        Cell_handle n = c->neighbor(j);
        while(tester(n))
        {
          cells.push_back(n);
          n = n->neighbor(j);
        }
        bound[j] = n;
      }

      // Insertion.
      hider.process_cells_in_conflict(cells.begin(), cells.end());
      tds().delete_cells(cells.begin(), cells.end());

      // We preserve the order (like the orientation in 2D-3D).
      Vertex_handle v = tds().create_vertex();
      Cell_handle c0 = tds().create_face(v, bound[0]->vertex(0), Vertex_handle());
      Cell_handle c1 = tds().create_face(bound[1]->vertex(1), v, Vertex_handle());
      tds().set_adjacency(c0, 1, c1, 0);
      tds().set_adjacency(bound[0], 1, c0, 0);
      tds().set_adjacency(c1, 1, bound[1], 0);
      bound[0]->vertex(0)->set_cell(bound[0]);
      bound[1]->vertex(1)->set_cell(bound[1]);
      v->set_cell(c0);
      v->set_point (p);

      hider.reinsert_vertices(v);

      return v;
    }
  }
}

template < class GT, class Tds, class Lds >
typename Triangulation_3<GT,Tds,Lds>::Vertex_handle
Triangulation_3<GT,Tds,Lds>::
insert_in_cell(const Point& p, Cell_handle c)
{
  CGAL_triangulation_precondition(dimension() == 3);
  CGAL_triangulation_precondition_code(
    Locate_type lt;
    int i; int j;
  );
  CGAL_triangulation_precondition(side_of_tetrahedron(p,
                                                      c->vertex(0)->point(),
                                                      c->vertex(1)->point(),
                                                      c->vertex(2)->point(),
                                                      c->vertex(3)->point(),
                                                      lt,i,j) == ON_BOUNDED_SIDE);

  Vertex_handle v = _tds.insert_in_cell(c);
  v->set_point(p);
  return v;
}

template < class GT, class Tds, class Lds >
inline
typename Triangulation_3<GT,Tds,Lds>::Vertex_handle
Triangulation_3<GT,Tds,Lds>::
insert_in_facet(const Point& p, Cell_handle c, int i)
{
  CGAL_triangulation_precondition(dimension() == 2 || dimension() == 3);
  CGAL_triangulation_precondition((dimension() == 2 && i == 3) ||
                                  (dimension() == 3 && i >= 0 && i <= 3));
  CGAL_triangulation_exactness_precondition_code(
    Locate_type lt;
    int li; int lj;
  );
  CGAL_triangulation_exactness_precondition(coplanar(p, c->vertex((i+1)&3)->point(),
                                                     c->vertex((i+2)&3)->point(),
                                                     c->vertex((i+3)&3)->point()) &&
                                            side_of_triangle(p,
                                                             c->vertex((i+1)&3)->point(),
                                                             c->vertex((i+2)&3)->point(),
                                                             c->vertex((i+3)&3)->point(),
                                                             lt, li, lj) == ON_BOUNDED_SIDE);

  Vertex_handle v = _tds.insert_in_facet(c, i);
  v->set_point(p);
  return v;
}

template < class GT, class Tds, class Lds >
typename Triangulation_3<GT,Tds,Lds>::Vertex_handle
Triangulation_3<GT,Tds,Lds>::
insert_in_edge(const Point& p, Cell_handle c, int i, int j)
{
  CGAL_triangulation_precondition(i != j);
  CGAL_triangulation_precondition(dimension() >= 1 && dimension() <= 3);
  CGAL_triangulation_precondition(i >= 0 && i <= dimension() &&
                                  j >= 0 && j <= dimension());
  CGAL_triangulation_exactness_precondition_code(
    Locate_type lt;
    int li;
  );

  switch(dimension())
  {
    case 3:
    case 2:
    {
      CGAL_triangulation_precondition(! is_infinite(c, i, j));
      CGAL_triangulation_exactness_precondition(collinear(c->vertex(i)->point(),
                                                          p,
                                                          c->vertex(j)->point())
                                                && side_of_segment(p,
                                                                   c->vertex(i)->point(),
                                                                   c->vertex(j)->point(),
                                                                   lt, li) == ON_BOUNDED_SIDE);
      break;
    }
    case 1:
    {
      CGAL_triangulation_exactness_precondition(side_of_edge(p, c, lt, li) == ON_BOUNDED_SIDE);
      break;
    }
  }

  Vertex_handle v = _tds.insert_in_edge(c, i, j);
  v->set_point(p);
  return v;
}

template < class GT, class Tds, class Lds >
typename Triangulation_3<GT,Tds,Lds>::Vertex_handle
Triangulation_3<GT,Tds,Lds>::
insert_outside_convex_hull(const Point& p, Cell_handle c)
{
  // c is an infinite cell containing p
  // p is strictly outside the convex hull
  // dimension 0 not allowed, use outside-affine-hull

  CGAL_triangulation_precondition(dimension() > 0);
  CGAL_triangulation_precondition(c->has_vertex(infinite));
  // the precondition that p is in c is tested in each of the
  // insertion methods called from this method

  switch(dimension())
  {
    case 1:
    {
      // 	// p lies in the infinite edge neighboring c
      // 	// on the other side of li
      // 	return insert_in_edge(p,c->neighbor(1-li),0,1);
      return insert_in_edge(p,c,0,1);
    }
    case 2:
    {
      Conflict_tester_outside_convex_hull_2 tester(p, this);
      Vertex_handle v = insert_conflict(c, tester);
      v->set_point(p);
      return v;
    }
    default: // case 3:
    {
      Conflict_tester_outside_convex_hull_3 tester(p, this);
      Vertex_handle v = insert_conflict(c, tester);
      v->set_point(p);
      return v;
    }
  }
}

template < class GT, class Tds, class Lds >
typename Triangulation_3<GT,Tds,Lds>::Vertex_handle
Triangulation_3<GT,Tds,Lds>::
insert_outside_affine_hull(const Point& p)
{
  CGAL_triangulation_precondition(dimension() < 3);
  bool reorient;
  switch(dimension())
  {
    case 1:
    {
      Cell_handle c = infinite_cell();
      Cell_handle n = c->neighbor(c->index(infinite_vertex()));
      Orientation o = coplanar_orientation(n->vertex(0)->point(),
                                           n->vertex(1)->point(), p);
      CGAL_triangulation_precondition(o != COLLINEAR);
      reorient = o == NEGATIVE;
      break;
    }
    case 2:
    {
      Cell_handle c = infinite_cell();
      Cell_handle n = c->neighbor(c->index(infinite_vertex()));
      Orientation o = orientation(n->vertex(0)->point(),
                                  n->vertex(1)->point(),
                                  n->vertex(2)->point(), p);
      CGAL_triangulation_precondition(o != COPLANAR);
      reorient = o == NEGATIVE;
      break;
    }
    default:
      reorient = false;
  }

  Vertex_handle v = _tds.insert_increase_dimension(infinite_vertex());
  v->set_point(p);

  if(reorient)
    _tds.reorient();

  return v;
}

template < class GT, class Tds, class Lds >
template < class OutputItCells >
typename Triangulation_3<GT,Tds,Lds>::Vertex_handle
Triangulation_3<GT,Tds,Lds>::insert_and_give_new_cells(const Point& p,
                                                       OutputItCells fit,
                                                       Cell_handle start)
{
  Vertex_handle v = insert(p, start);
  int dimension = this->dimension();
  if(dimension == 3) this->incident_cells(v, fit);
  else if(dimension == 2)
  {
    Cell_handle c = v->cell(), end = c;
    do
    {
      *fit++ = c;
      int i = c->index(v);
      c = c->neighbor((i+1)%3);
    }
    while(c != end);
  }
  else if(dimension == 1)
  {
    Cell_handle c = v->cell();
    *fit++ = c;
    *fit++ = c->neighbor((~(c->index(v)))&1);
  }
  else *fit++ = v->cell(); // dimension = 0
  return v;
}

template < class GT, class Tds, class Lds >
template < class OutputItCells >
typename Triangulation_3<GT,Tds,Lds>::Vertex_handle
Triangulation_3<GT,Tds,Lds>::insert_and_give_new_cells(const Point& p,
                                                       OutputItCells fit,
                                                       Vertex_handle hint)
{
  Vertex_handle v = insert(p, hint);
  int dimension = this->dimension();
  if(dimension == 3)
  {
    this->incident_cells(v, fit);
  }
  else if(dimension == 2)
  {
    Cell_handle c = v->cell(), end = c;
    do
    {
      *fit++ = c;
      int i = c->index(v);
      c = c->neighbor((i+1)%3);
    }
    while(c != end);
  }
  else if(dimension == 1)
  {
    Cell_handle c = v->cell();
    *fit++ = c;
    *fit++ = c->neighbor((~(c->index(v)))&1);
  }
  else // dimension = 0
  {
    *fit++ = v->cell();
  }

  return v;
}

template < class GT, class Tds, class Lds >
template < class OutputItCells >
typename Triangulation_3<GT,Tds,Lds>::Vertex_handle
Triangulation_3<GT,Tds,Lds>::insert_and_give_new_cells(const Point& p,
                                                       Locate_type lt,
                                                       Cell_handle c, int li, int lj,
                                                       OutputItCells fit)
{
  Vertex_handle v = insert(p, lt, c, li, lj);
  int dimension = this->dimension();
  if(dimension == 3) this->incident_cells(v, fit);
  else if(dimension == 2)
  {
    Cell_handle c = v->cell(), end = c;
    do {
      *fit++ = c;
      int i = c->index(v);
      c = c->neighbor((i+1)%3);
    }
    while(c != end);
  }
  else if(dimension == 1)
  {
    Cell_handle c = v->cell();
    *fit++ = c;
    *fit++ = c->neighbor((~(c->index(v)))&1);
  }
  else *fit++ = v->cell(); // dimension = 0
  return v;
}

template < class Gt, class Tds, class Lds >
typename Triangulation_3<Gt,Tds,Lds>::Vertex_triple
Triangulation_3<Gt,Tds,Lds>::
make_vertex_triple(const Facet& f) const
{
  Cell_handle ch = f.first;
  int i = f.second;

  return Vertex_triple(ch->vertex(vertex_triple_index(i,0)),
                       ch->vertex(vertex_triple_index(i,1)),
                       ch->vertex(vertex_triple_index(i,2)));
}

template < class Gt, class Tds, class Lds >
void
Triangulation_3<Gt,Tds,Lds>::
make_canonical(Vertex_triple& t) const
{
  int i = (t.first < t.second) ? 0 : 1;
  if(i==0)
  {
    i = (t.first < t.third) ? 0 : 2;
  } else
  {
    i = (t.second < t.third) ? 1 : 2;
  }

  Vertex_handle tmp;
  switch(i)
  {
    case 0: return;
    case 1:
      tmp = t.first;
      t.first = t.second;
      t.second = t.third;
      t.third = tmp;
      return;
    default:
      tmp = t.first;
      t.first = t.third;
      t.third = t.second;
      t.second = tmp;
  }
}

template < class GT, class Tds, class Lds >
bool
Triangulation_3<GT,Tds,Lds>::
test_dim_down(Vertex_handle v) const
{
  // Tests whether removing v decreases the dimension of the triangulation.
  // Returns true iff v is incident to all finite cells/facets
  // and all the other vertices are coplanar/collinear in dim3/2.

  CGAL_triangulation_precondition(dimension() >= 0);
  CGAL_triangulation_precondition(! is_infinite(v));

  if(dimension() == 3)
  {
    Finite_cells_iterator cit = finite_cells_begin();

    int iv;
    if(! cit->has_vertex(v,iv))
      return false;

    const Point& p1=cit->vertex((iv+1)&3)->point();
    const Point& p2=cit->vertex((iv+2)&3)->point();
    const Point& p3=cit->vertex((iv+3)&3)->point();
    ++cit;

    for(; cit != finite_cells_end(); ++cit)
    {
      if(! cit->has_vertex(v,iv))
        return false;

      for(int i=1; i<4; i++)
        if(!coplanar(p1,p2,p3,cit->vertex((iv+i)&3)->point()))
          return false;
    }
  }
  else if(dimension() == 2)
  {
    Finite_facets_iterator cit = finite_facets_begin();

    int iv;
    if(! cit->first->has_vertex(v,iv))
      return false;

    const Point& p1 = cit->first->vertex(cw(iv))->point();
    const Point& p2 = cit->first->vertex(ccw(iv))->point();
    ++cit;

    for(; cit != finite_facets_end(); ++cit)
    {
      if(! cit->first->has_vertex(v,iv))
        return false;

      if(!collinear(p1, p2, cit->first->vertex(cw(iv))->point()) ||
         !collinear(p1, p2, cit->first->vertex(ccw(iv))->point()))
        return false;
    }
  }
  else // dimension() == 1 or 0
  {
    return number_of_vertices() == (size_type) dimension() + 1;
  }

  return true;
}

template < class GT, class Tds, class Lds >
bool
Triangulation_3<GT,Tds,Lds>::
test_dim_down_using_incident_cells_3(Vertex_handle v,
                                     std::vector<Cell_handle>& incident_cells,
                                     std::vector<Vertex_handle>& adj_vertices,
                                     bool *could_lock_zone) const
{
  CGAL_triangulation_precondition(dimension() == 3);
  CGAL_triangulation_precondition(! is_infinite(v));

  // Collect all vertices on the boundary
  // and all incident cells
  if(could_lock_zone)
  {
    *could_lock_zone = try_lock_and_get_adjacent_vertices_and_cells_3(
                         v, std::back_inserter(adj_vertices), incident_cells);
    if(*could_lock_zone == false)
      return false;
  }
  else
  {
    adjacent_vertices_and_cells_3(v, std::back_inserter(adj_vertices),
                                  incident_cells);
  }

  typedef Filter_iterator< typename std::vector<Vertex_handle>::const_iterator,
                           Infinite_tester> Finite_vertex_iterator;

  Finite_vertex_iterator vit(adj_vertices.end(),
                             Infinite_tester(this),
                             adj_vertices.begin());
  Finite_vertex_iterator vit_end(adj_vertices.end(),
                                 Infinite_tester(this));

  const Point& p1 = (*vit++)->point();
  const Point& p2 = (*vit++)->point();
  const Point& p3 = (*vit++)->point();

  for(; vit != vit_end ; ++vit)
  {
    if(!coplanar(p1, p2, p3, (*vit)->point()))
      return false;
  }

  for(typename std::vector<Cell_handle>::const_iterator it_inc_cell
       = incident_cells.begin() ;
       it_inc_cell != incident_cells.end() ;
       ++it_inc_cell)
  {
    if(!is_infinite(*it_inc_cell))
      return is_infinite(mirror_vertex(*it_inc_cell, (*it_inc_cell)->index(v)));
  }

  return true;
}

template < class Gt, class Tds, class Lds >
template < class VertexRemover >
VertexRemover&
Triangulation_3<Gt, Tds, Lds>::
make_hole_2D(Vertex_handle v, std::list<Edge_2D>& hole, VertexRemover& remover)
{
  std::vector<Cell_handle> to_delete;
  to_delete.reserve(32);

  Face_circulator fc = tds().incident_faces(v);
  Face_circulator done(fc);

  // We prepare for deleting all interior cells.
  // We ->set_cell() pointers to cells outside the hole.
  // We push the Edges_2D of the boundary (seen from outside) in "hole".
  do
  {
    Cell_handle f = fc;
    int i = f->index(v);
    Cell_handle fn = f->neighbor(i);
    int in = fn->index(f);

    f->vertex(cw(i))->set_cell(fn);
    fn->set_neighbor(in, Cell_handle());

    hole.push_back(Edge_2D(fn, in));
    remover.add_hidden_points(f);
    to_delete.push_back(f);

    ++fc;
  }
  while(fc != done);

  tds().delete_cells(to_delete.begin(), to_delete.end());
  return remover;
}

// This method also erases a set of cells, which is useful to the move method
// that outputs newly created cells
template < class Gt, class Tds, class Lds >
template < class VertexRemover >
VertexRemover&
Triangulation_3<Gt, Tds, Lds>::
make_hole_2D(Vertex_handle v, std::list<Edge_2D>& hole, VertexRemover& remover,
             std::set<Cell_handle>& cells_set)
{
  std::vector<Cell_handle> to_delete;
  to_delete.reserve(32);

  Face_circulator fc = tds().incident_faces(v);
  Face_circulator done(fc);

  // We prepare for deleting all interior cells.
  // We ->set_cell() pointers to cells outside the hole.
  // We push the Edges_2D of the boundary (seen from outside) in "hole".
  do
  {
    Cell_handle f = fc;
    int i = f->index(v);
    Cell_handle fn = f->neighbor(i);
    int in = fn->index(f);

    f->vertex(cw(i))->set_cell(fn);
    fn->set_neighbor(in, Cell_handle());

    hole.push_back(Edge_2D(fn, in));
    remover.add_hidden_points(f);
    to_delete.push_back(f);

    ++fc;
  }
  while(fc != done);

  for(typename std::vector<Cell_handle>::const_iterator ib = to_delete.begin(),
                                                        iend = to_delete.end();
      ib != iend; ib++)
  {
    cells_set.erase(*ib);
  }

  tds().delete_cells(to_delete.begin(), to_delete.end());
  return remover;
}

template < class Gt, class Tds, class Lds >
template < class VertexRemover >
void
Triangulation_3<Gt, Tds, Lds>::
fill_hole_2D(std::list<Edge_2D>& first_hole, VertexRemover& remover)
{
  typedef std::list<Edge_2D> Hole;

  std::vector<Hole> hole_list;
  Cell_handle f, ff, fn;
  int i, ii, in;

  hole_list.push_back(first_hole);

  while(! hole_list.empty())
  {
    Hole hole = hole_list.back();
    hole_list.pop_back();

    // If the hole has only three edges, create the triangle
    if(hole.size() == 3)
    {
      typename Hole::iterator hit = hole.begin();
      f = (*hit).first;        i = (*hit).second;
      ff = (* ++hit).first;    ii = (*hit).second;
      fn = (* ++hit).first;    in = (*hit).second;
      tds().create_face(f, i, ff, ii, fn, in);
      continue;
    }

    // Else find an edge with two finite vertices on the hole boundary
    // and the new triangle adjacent to that edge
    // cut the hole and push it back

    // First, ensure that a neighboring face
    // whose vertices on the hole boundary are finite
    // is the first of the hole
    while(1)
    {
      ff = (hole.front()).first;
      ii = (hole.front()).second;
      if(is_infinite(ff->vertex(cw(ii))) || is_infinite(ff->vertex(ccw(ii))))
      {
        hole.push_back(hole.front());
        hole.pop_front();
      }
      else
      {
        break;
      }
    }

    // Take the first neighboring face and pop it;
    ff = (hole.front()).first;
    ii = (hole.front()).second;
    hole.pop_front();

    Vertex_handle v0 = ff->vertex(cw(ii));
    Vertex_handle v1 = ff->vertex(ccw(ii));
    Vertex_handle v2 = infinite_vertex();
    const Point& p0 = v0->point();
    const Point& p1 = v1->point();
    const Point *p2 = nullptr; // Initialize to nullptr to avoid warning.

    typename Hole::iterator hdone = hole.end();
    typename Hole::iterator hit = hole.begin();
    typename Hole::iterator cut_after(hit);

    // If tested vertex is c with respect to the vertex opposite to nullptr neighbor,
    // stop at the before last face;
    hdone--;
    for(; hit != hdone; ++hit)
    {
      fn = hit->first;
      in = hit->second;
      Vertex_handle vv = fn->vertex(ccw(in));
      if(is_infinite(vv))
      {
        if(is_infinite(v2))
          cut_after = hit;
      }
      else // vv is a finite vertex
      {
        const Point& p = vv->point();
        if(coplanar_orientation(p0, p1, p) == COUNTERCLOCKWISE)
        {
          if(is_infinite(v2) ||
             remover.side_of_bounded_circle(p0, p1, *p2, p, true) == ON_BOUNDED_SIDE)
          {
            v2 = vv;
            p2 = &p;
            cut_after = hit;
          }
        }
      }
    }

    // Create new triangle and update adjacency relations
    Cell_handle newf;

    // Update the hole and push back in the Hole_List stack.
    // If v2 belongs to the neighbor following or preceding *f
    // the hole remains a single hole; otherwise it is split in two holes.
    fn = (hole.front()).first;
    in = (hole.front()).second;
    if(fn->has_vertex(v2, i) && i == ccw(in))
    {
      newf = tds().create_face(ff, ii, fn, in);
      hole.pop_front();
      hole.push_front(Edge_2D(newf, 1));
      hole_list.push_back(hole);
    }
    else
    {
      fn = (hole.back()).first;
      in = (hole.back()).second;
      if(fn->has_vertex(v2, i) && i == cw(in))
      {
        newf = tds().create_face(fn, in, ff, ii);
        hole.pop_back();
        hole.push_back(Edge_2D(newf, 1));
        hole_list.push_back(hole);
      }
      else
      {
        // split the hole in two holes
        newf = tds().create_face(ff, ii, v2);
        Hole new_hole;
        ++cut_after;
        while(hole.begin() != cut_after)
        {
          new_hole.push_back(hole.front());
          hole.pop_front();
        }

        hole.push_front(Edge_2D(newf, 1));
        new_hole.push_front(Edge_2D(newf, 0));
        hole_list.push_back(hole);
        hole_list.push_back(new_hole);
      }
    }
  }
}

template < class Gt, class Tds, class Lds >
template < class VertexRemover, class OutputItCells >
void
Triangulation_3<Gt, Tds, Lds>::
fill_hole_2D(std::list<Edge_2D>& first_hole, VertexRemover& remover, OutputItCells fit)
{
  typedef std::list<Edge_2D> Hole;

  std::vector<Hole> hole_list;
  Cell_handle f, ff, fn;
  int i, ii, in;

  hole_list.push_back(first_hole);

  while(! hole_list.empty())
  {
    Hole hole = hole_list.back();
    hole_list.pop_back();

    // If the hole has only three edges, create the triangle
    if(hole.size() == 3)
    {
      typename Hole::iterator hit = hole.begin();
      f = (*hit).first;
      i = (*hit).second;

      ff = (* ++hit).first;
      ii = (*hit).second;

      fn = (* ++hit).first;
      in = (*hit).second;

      *fit++ = tds().create_face(f, i, ff, ii, fn, in);
      continue;
    }

    // Else find an edge with two finite vertices on the hole boundary
    // and the new triangle adjacent to that edge
    //  cut the hole and push it back

    // First, ensure that a neighboring face
    // whose vertices on the hole boundary are finite
    // is the first of the hole
    while(1)
    {
      ff = (hole.front()).first;
      ii = (hole.front()).second;
      if(is_infinite(ff->vertex(cw(ii))) || is_infinite(ff->vertex(ccw(ii))))
      {
        hole.push_back(hole.front());
        hole.pop_front();
      }
      else
      {
        break;
      }
    }

    // take the first neighboring face and pop it;
    ff = (hole.front()).first;
    ii = (hole.front()).second;
    hole.pop_front();

    Vertex_handle v0 = ff->vertex(cw(ii));
    Vertex_handle v1 = ff->vertex(ccw(ii));
    Vertex_handle v2 = infinite_vertex();
    const Point& p0 = v0->point();
    const Point& p1 = v1->point();
    const Point *p2 = nullptr; // Initialize to nullptr to avoid warning.

    typename Hole::iterator hdone = hole.end();
    typename Hole::iterator hit = hole.begin();
    typename Hole::iterator cut_after(hit);

    // if tested vertex is c with respect to the vertex opposite
    // to nullptr neighbor,
    // stop at the before last face;
    hdone--;
    for(; hit != hdone; ++hit)
    {
      fn = hit->first;
      in = hit->second;
      Vertex_handle vv = fn->vertex(ccw(in));
      if(is_infinite(vv))
      {
        if(is_infinite(v2))
          cut_after = hit;
      }
      else // vv is a finite vertex
      {
        const Point& p = vv->point();
        if(coplanar_orientation(p0, p1, p) == COUNTERCLOCKWISE)
        {
          if(is_infinite(v2) ||
              remover.side_of_bounded_circle(p0, p1, *p2, p, true) == ON_BOUNDED_SIDE)
          {
            v2 = vv;
            p2 = &p;
            cut_after = hit;
          }
        }
      }
    }

    // create new triangle and update adjacency relations
    Cell_handle newf;

    //update the hole and push back in the Hole_List stack
    // if v2 belongs to the neighbor following or preceding *f
    // the hole remain a single hole
    // otherwise it is split in two holes

    fn = (hole.front()).first;
    in = (hole.front()).second;
    if(fn->has_vertex(v2, i) && i == ccw(in))
    {
      newf = tds().create_face(ff, ii, fn, in);
      hole.pop_front();
      hole.push_front(Edge_2D(newf, 1));
      hole_list.push_back(hole);
    }
    else
    {
      fn = (hole.back()).first;
      in = (hole.back()).second;
      if(fn->has_vertex(v2, i) && i == cw(in))
      {
        newf = tds().create_face(fn, in, ff, ii);
        hole.pop_back();
        hole.push_back(Edge_2D(newf, 1));
        hole_list.push_back(hole);
      }
      else
      {
        // split the hole in two holes
        newf = tds().create_face(ff, ii, v2);
        Hole new_hole;
        ++cut_after;
        while(hole.begin() != cut_after)
        {
          new_hole.push_back(hole.front());
          hole.pop_front();
        }

        hole.push_front(Edge_2D(newf, 1));
        new_hole.push_front(Edge_2D(newf, 0));
        hole_list.push_back(hole);
        hole_list.push_back(new_hole);
      }
    }

    *fit++ = newf;
  }
}

template < class Gt, class Tds, class Lds >
void
Triangulation_3<Gt,Tds,Lds>::
make_hole_3D(Vertex_handle v,
             Vertex_triple_Facet_map& outer_map,
             std::vector<Cell_handle>& hole)
{
  CGAL_triangulation_expensive_precondition(! test_dim_down(v));

  incident_cells(v, std::back_inserter(hole));

  for(typename std::vector<Cell_handle>::iterator cit = hole.begin(),
                                                  end = hole.end();
      cit != end; ++cit)
  {
    int indv = (*cit)->index(v);
    Cell_handle opp_cit = (*cit)->neighbor(indv);
    Facet f(opp_cit, opp_cit->index(*cit));
    Vertex_triple vt = make_vertex_triple(f);
    make_canonical(vt);
    outer_map[vt] = f;
    for(int i=0; i<4; i++)
    {
      if(i != indv)
        (*cit)->vertex(i)->set_cell(opp_cit);
    }
  }
}

// When the incident cells are already known
template < class Gt, class Tds, class Lds >
void
Triangulation_3<Gt,Tds,Lds>::
make_hole_3D(Vertex_handle v,
             const std::vector<Cell_handle>& incident_cells,
             Vertex_triple_Facet_map& outer_map)
{
  CGAL_triangulation_expensive_precondition(! test_dim_down(v));

  for(typename std::vector<Cell_handle>::const_iterator cit = incident_cells.begin(),
       end = incident_cells.end(); cit != end; ++cit)
  {
    int indv = (*cit)->index(v);
    Cell_handle opp_cit = (*cit)->neighbor(indv);
    Facet f(opp_cit, opp_cit->index(*cit));
    Vertex_triple vt = make_vertex_triple(f);
    make_canonical(vt);
    outer_map[vt] = f;
    for(int i=0; i<4; i++)
    {
      if(i != indv)
        (*cit)->vertex(i)->set_cell(opp_cit);
    }
  }
}

template < class Gt, class Tds, class Lds >
template < class VertexRemover >
VertexRemover&
Triangulation_3<Gt,Tds,Lds>::
remove_dim_down(Vertex_handle v, VertexRemover& remover)
{
  CGAL_triangulation_precondition (dimension() >= 0);

  // Collect all the hidden points.
  for(All_cells_iterator ci = tds().raw_cells_begin(),
                         end = tds().raw_cells_end(); ci != end; ++ci)
    remover.add_hidden_points(ci);

  tds().remove_decrease_dimension(v, infinite_vertex());

  // Now try to see if we need to re-orient.
  if(dimension() == 2)
  {
    Facet f = *finite_facets_begin();
    if(coplanar_orientation(f.first->vertex(0)->point(),
                            f.first->vertex(1)->point(),
                            f.first->vertex(2)->point()) == NEGATIVE)
    {
      tds().reorient();
    }
  }

  return remover;
}

template < class Gt, class Tds, class Lds >
template < class VertexRemover >
VertexRemover&
Triangulation_3<Gt,Tds,Lds>::
remove_1D(Vertex_handle v, VertexRemover& remover)
{
  CGAL_triangulation_precondition (dimension() == 1);

  Cell_handle c1 = v->cell();
  Cell_handle c2 = c1->neighbor(c1->index(v) == 0 ? 1 : 0);
  remover.add_hidden_points(c1);
  remover.add_hidden_points(c2);

  tds().remove_from_maximal_dimension_simplex (v);

  return remover;
}

template < class Gt, class Tds, class Lds >
template < class VertexRemover >
VertexRemover&
Triangulation_3<Gt,Tds,Lds>::
remove_2D(Vertex_handle v, VertexRemover& remover)
{
  CGAL_triangulation_precondition(dimension() == 2);
  std::list<Edge_2D> hole;
  make_hole_2D(v, hole, remover);
  fill_hole_2D(hole, remover);
  tds().delete_vertex(v);
  return remover;
}

template < class Gt, class Tds, class Lds >
template < class VertexRemover >
VertexRemover&
Triangulation_3<Gt,Tds,Lds>::
remove_3D(Vertex_handle v, VertexRemover& remover)
{
  std::vector<Cell_handle> hole;
  hole.reserve(64);

  // Construct the set of vertex triples on the boundary
  // with the facet just behind
  Vertex_triple_Facet_map outer_map;
  Vertex_triple_Facet_map inner_map;

  make_hole_3D(v, outer_map, hole);
  CGAL_assertion(remover.hidden_points_begin() == remover.hidden_points_end());

  // Output the hidden points.
  for(typename std::vector<Cell_handle>::iterator hi = hole.begin(),
                                                  hend = hole.end();
      hi != hend; ++hi)
  {
    remover.add_hidden_points(*hi);
  }

  bool inf = false;

  // collect all vertices on the boundary
  std::vector<Vertex_handle> vertices;
  vertices.reserve(64);
  adjacent_vertices(v, std::back_inserter(vertices));

  // create a Delaunay triangulation of the points on the boundary
  // and make a map from the vertices in remover.tmp towards the vertices
  // in *this

  unsigned int i = 0;
  Vertex_handle_unique_hash_map vmap;
  Cell_handle ch = Cell_handle();
#ifdef CGAL_TRIANGULATION_3_USE_THE_4_POINTS_CONSTRUCTOR
  size_t num_vertices = vertices.size();
  if(num_vertices >= 5)
  {
    for(int j = 0 ; j < 4 ; ++j)
    {
      if(is_infinite(vertices[j]))
      {
        std::swap(vertices[j], vertices[4]);
        break;
      }
    }

    Orientation o = orientation(vertices[0]->point(),
                                vertices[1]->point(),
                                vertices[2]->point(),
                                vertices[3]->point());

    if(o == NEGATIVE)
      std::swap(vertices[0], vertices[1]);

    if(o != ZERO)
    {
      Vertex_handle vh1, vh2, vh3, vh4;
      remover.tmp.init_tds(vertices[0]->point(), vertices[1]->point(),
                           vertices[2]->point(), vertices[3]->point(),
                           vh1, vh2, vh3, vh4);
      ch = vh1->cell();
      vmap[vh1] = vertices[0];
      vmap[vh2] = vertices[1];
      vmap[vh3] = vertices[2];
      vmap[vh4] = vertices[3];
      i = 4;
    }
  }
#endif

  for(; i < vertices.size(); i++)
  {
    if(! is_infinite(vertices[i]))
    {
      Vertex_handle vh = remover.tmp.insert(vertices[i]->point(), ch);
      ch = vh->cell();
      vmap[vh] = vertices[i];
    }
    else
    {
      inf = true;
    }
  }

  if(remover.tmp.dimension() == 2)
  {
    Vertex_handle fake_inf = remover.tmp.insert(v->point());
    vmap[fake_inf] = infinite_vertex();
  }
  else
  {
    vmap[remover.tmp.infinite_vertex()] = infinite_vertex();
  }

  CGAL_triangulation_assertion(remover.tmp.dimension() == 3);

  // Construct the set of vertex triples of remover.tmp
  // We reorient the vertex triple so that it matches those from outer_map
  // Also note that we use the vertices of *this, not of remover.tmp

  if(inf)
  {
    for(All_cells_iterator it = remover.tmp.all_cells_begin(),
                           end = remover.tmp.all_cells_end(); it != end; ++it)
    {
      for(i=0; i < 4; i++)
      {
        Facet f = std::pair<Cell_handle,int>(it,i);
        Vertex_triple vt_aux = make_vertex_triple(f);
        Vertex_triple vt(vmap[vt_aux.first], vmap[vt_aux.third], vmap[vt_aux.second]);
        make_canonical(vt);
        inner_map[vt]= f;
      }
    }
  }
  else
  {
    for(Finite_cells_iterator it = remover.tmp.finite_cells_begin(),
                              end = remover.tmp.finite_cells_end(); it != end; ++it)
    {
      for(i=0; i < 4; i++)
      {
        Facet f = std::pair<Cell_handle,int>(it,i);
        Vertex_triple vt_aux = make_vertex_triple(f);
        Vertex_triple vt(vmap[vt_aux.first], vmap[vt_aux.third], vmap[vt_aux.second]);
        make_canonical(vt);
        inner_map[vt]= f;
      }
    }
  }
  // Grow inside the hole, by extending the surface
  while(! outer_map.empty())
  {
    typename Vertex_triple_Facet_map::iterator oit = outer_map.begin();
    while(is_infinite(oit->first.first) ||
          is_infinite(oit->first.second) ||
          is_infinite(oit->first.third))
    {
      ++oit;
      // Otherwise the lookup in the inner_map fails
      // because the infinite vertices are different
    }

    typename Vertex_triple_Facet_map::value_type o_vt_f_pair = *oit;
    Cell_handle o_ch = o_vt_f_pair.second.first;
    unsigned int o_i = o_vt_f_pair.second.second;

    typename Vertex_triple_Facet_map::iterator iit = inner_map.find(o_vt_f_pair.first);
    CGAL_triangulation_assertion(iit != inner_map.end());
    typename Vertex_triple_Facet_map::value_type i_vt_f_pair = *iit;
    Cell_handle i_ch = i_vt_f_pair.second.first;
    unsigned int i_i = i_vt_f_pair.second.second;

    // Create a new cell and glue it to the outer surface
    Cell_handle new_ch = tds().create_cell();
    new_ch->set_vertices(vmap[i_ch->vertex(0)], vmap[i_ch->vertex(1)],
                         vmap[i_ch->vertex(2)], vmap[i_ch->vertex(3)]);

    o_ch->set_neighbor(o_i,new_ch);
    new_ch->set_neighbor(i_i, o_ch);

    // For the other faces check, if they can also be glued
    for(i = 0; i < 4; i++)
    {
      if(i != i_i)
      {
        Facet f = std::pair<Cell_handle,int>(new_ch,i);
        Vertex_triple vt = make_vertex_triple(f);
        make_canonical(vt);
        std::swap(vt.second,vt.third);

        typename Vertex_triple_Facet_map::iterator oit2 = outer_map.find(vt);
        if(oit2 == outer_map.end())
        {
          std::swap(vt.second,vt.third);
          outer_map[vt]= f;
        }
        else
        {
          // glue the faces
          typename Vertex_triple_Facet_map::value_type o_vt_f_pair2 = *oit2;
          Cell_handle o_ch2 = o_vt_f_pair2.second.first;
          int o_i2 = o_vt_f_pair2.second.second;
          o_ch2->set_neighbor(o_i2,new_ch);
          new_ch->set_neighbor(i, o_ch2);
          outer_map.erase(oit2);
        }
      }
    }
    outer_map.erase(oit);
  }
  tds().delete_vertex(v);
  tds().delete_cells(hole.begin(), hole.end());

  return remover;
}

template < class Gt, class Tds, class Lds >
template < class VertexRemover >
VertexRemover&
Triangulation_3<Gt,Tds,Lds>::
remove_3D(Vertex_handle v, VertexRemover& remover,
          const std::vector<Cell_handle>& inc_cells,
          std::vector<Vertex_handle>& adj_vertices)
{
  // Construct the set of vertex triples on the boundary with the facet just behind
  Vertex_triple_Facet_map outer_map;
  Vertex_triple_Facet_map inner_map;

  make_hole_3D(v, inc_cells, outer_map);

  CGAL_assertion(remover.hidden_points_begin() == remover.hidden_points_end());

  // Output the hidden points.
  for(typename std::vector<Cell_handle>::const_iterator hi = inc_cells.begin(),
                                                        hend = inc_cells.end();
      hi != hend; ++hi)
  {
    remover.add_hidden_points(*hi);
  }

  bool inf = false;

  // Create a Delaunay triangulation of the points on the boundary
  // and make a map from the vertices in remover.tmp towards the vertices
  // in *this
  unsigned int i = 0;
  Vertex_handle_unique_hash_map vmap;
  Cell_handle ch = Cell_handle();
#ifdef CGAL_TRIANGULATION_3_USE_THE_4_POINTS_CONSTRUCTOR
  size_t num_vertices = adj_vertices.size();
  if(num_vertices >= 5)
  {
    for(int j = 0 ; j < 4 ; ++j)
    {
      if(is_infinite(adj_vertices[j]))
      {
        std::swap(adj_vertices[j], adj_vertices[4]);
        break;
      }
    }

    Orientation o = orientation(adj_vertices[0]->point(),
                                adj_vertices[1]->point(),
                                adj_vertices[2]->point(),
                                adj_vertices[3]->point());

    if(o == NEGATIVE)
      std::swap(adj_vertices[0], adj_vertices[1]);

    if(o != ZERO)
    {
      Vertex_handle vh1, vh2, vh3, vh4;
      remover.tmp.init_tds(adj_vertices[0]->point(), adj_vertices[1]->point(),
                           adj_vertices[2]->point(), adj_vertices[3]->point(),
                           vh1, vh2, vh3, vh4);

      ch = vh1->cell();
      vmap[vh1] = adj_vertices[0];
      vmap[vh2] = adj_vertices[1];
      vmap[vh3] = adj_vertices[2];
      vmap[vh4] = adj_vertices[3];
      i = 4;
    }
  }
#endif

  for(; i < adj_vertices.size(); i++)
  {
    if(! is_infinite(adj_vertices[i]))
    {
      Vertex_handle vh = remover.tmp.insert(adj_vertices[i]->point(), ch);
      ch = vh->cell();
      vmap[vh] = adj_vertices[i];
    }
    else
    {
      inf = true;
    }
  }

  if(remover.tmp.dimension()==2)
  {
    Vertex_handle fake_inf = remover.tmp.insert(v->point());
    vmap[fake_inf] = infinite_vertex();
  }
  else
  {
    vmap[remover.tmp.infinite_vertex()] = infinite_vertex();
  }

  CGAL_triangulation_assertion(remover.tmp.dimension() == 3);

  // Construct the set of vertex triples of remover.tmp
  // We reorient the vertex triple so that it matches those from outer_map
  // Also note that we use the vertices of *this, not of remover.tmp
  if(inf)
  {
    for(All_cells_iterator it = remover.tmp.all_cells_begin(),
                           end = remover.tmp.all_cells_end(); it != end; ++it)
    {
      for(i=0; i < 4; i++)
      {
        Facet f = std::pair<Cell_handle,int>(it,i);
        Vertex_triple vt_aux = make_vertex_triple(f);
        Vertex_triple vt(vmap[vt_aux.first],vmap[vt_aux.third],vmap[vt_aux.second]);
        make_canonical(vt);
        inner_map[vt]= f;
      }
    }
  }
  else
  {
    for(Finite_cells_iterator it = remover.tmp.finite_cells_begin(),
                              end = remover.tmp.finite_cells_end(); it != end; ++it)
    {
      for(i=0; i < 4; i++)
      {
        Facet f = std::pair<Cell_handle,int>(it,i);
        Vertex_triple vt_aux = make_vertex_triple(f);
        Vertex_triple vt(vmap[vt_aux.first],vmap[vt_aux.third],vmap[vt_aux.second]);
        make_canonical(vt);
        inner_map[vt]= f;
      }
    }
  }

  // Grow inside the hole, by extending the surface
  while(! outer_map.empty())
  {
    typename Vertex_triple_Facet_map::iterator oit = outer_map.begin();
    while(is_infinite(oit->first.first) ||
          is_infinite(oit->first.second) ||
          is_infinite(oit->first.third))
    {
      ++oit;
      // otherwise the lookup in the inner_map fails
      // because the infinite vertices are different
    }

    typename Vertex_triple_Facet_map::value_type o_vt_f_pair = *oit;
    Cell_handle o_ch = o_vt_f_pair.second.first;
    unsigned int o_i = o_vt_f_pair.second.second;

    typename Vertex_triple_Facet_map::iterator iit =
      inner_map.find(o_vt_f_pair.first);
    CGAL_triangulation_assertion(iit != inner_map.end());
    typename Vertex_triple_Facet_map::value_type i_vt_f_pair = *iit;
    Cell_handle i_ch = i_vt_f_pair.second.first;
    unsigned int i_i = i_vt_f_pair.second.second;

    // create a new cell and glue it to the outer surface
    Cell_handle new_ch = tds().create_cell();
    new_ch->set_vertices(vmap[i_ch->vertex(0)], vmap[i_ch->vertex(1)],
                         vmap[i_ch->vertex(2)], vmap[i_ch->vertex(3)]);

    o_ch->set_neighbor(o_i,new_ch);
    new_ch->set_neighbor(i_i, o_ch);

    // for the other faces check, if they can also be glued
    for(i = 0; i < 4; i++)
    {
      if(i != i_i)
      {
        Facet f = std::pair<Cell_handle,int>(new_ch,i);
        Vertex_triple vt = make_vertex_triple(f);
        make_canonical(vt);
        std::swap(vt.second,vt.third);

        typename Vertex_triple_Facet_map::iterator oit2 = outer_map.find(vt);
        if(oit2 == outer_map.end())
        {
          std::swap(vt.second,vt.third);
          outer_map[vt]= f;
        }
        else
        {
          // glue the faces
          typename Vertex_triple_Facet_map::value_type o_vt_f_pair2 = *oit2;
          Cell_handle o_ch2 = o_vt_f_pair2.second.first;
          int o_i2 = o_vt_f_pair2.second.second;
          o_ch2->set_neighbor(o_i2,new_ch);
          new_ch->set_neighbor(i, o_ch2);
          outer_map.erase(oit2);
        }
      }
    }
    outer_map.erase(oit);
  }
  tds().delete_vertex(v);
  tds().delete_cells(inc_cells.begin(), inc_cells.end());

  return remover;
}

template < class Gt, class Tds, class Lds >
template < class VertexRemover >
void
Triangulation_3<Gt, Tds, Lds>::
remove(Vertex_handle v, VertexRemover& remover)
{
  CGAL_triangulation_precondition(v != Vertex_handle());
  CGAL_triangulation_precondition(!is_infinite(v));
  CGAL_triangulation_expensive_precondition(tds().is_vertex(v));

  if(test_dim_down (v))
  {
    remove_dim_down (v, remover);
  }
  else
  {
    switch(dimension())
    {
      case 1: remove_1D (v, remover);
        break;
      case 2: remove_2D (v, remover);
        break;
      case 3: remove_3D (v, remover);
        break;
      default:
        CGAL_triangulation_assertion (false);
    }
  }
}

template < class Gt, class Tds, class Lds >
template < class VertexRemover >
bool
Triangulation_3<Gt, Tds, Lds>::
remove(Vertex_handle v, VertexRemover& remover, bool *could_lock_zone)
{
  // N.B.: dimension doesn't need to be atomic since the parallel removal
  //       will never decrease the dimension (the last few removes are done
  //       sequentially)
  CGAL_triangulation_precondition(v != Vertex_handle());
  CGAL_triangulation_precondition(!is_infinite(v));
  CGAL_triangulation_precondition(dimension() == 3);
  CGAL_triangulation_expensive_precondition(tds().is_vertex(v));

#ifdef CGAL_CONCURRENT_TRIANGULATION_3_PROFILING
  static Profile_branch_counter_3 bcounter(
        "early withdrawals / late withdrawals / successes [Delaunay_tri_3::remove]");
#endif

  bool removed = true;

  // Locking vertex v is a good start
  if(!this->try_lock_vertex(v))
  {
    *could_lock_zone = false;
#ifdef CGAL_CONCURRENT_TRIANGULATION_3_PROFILING
    bcounter.increment_branch_2(); // THIS is an early withdrawal!
#endif
  }
  else
  {
    std::vector<Cell_handle> incident_cells;
    incident_cells.reserve(64);
    std::vector<Vertex_handle> adj_vertices;
    adj_vertices.reserve(64);
    bool dim_down = test_dim_down_using_incident_cells_3(
                      v, incident_cells, adj_vertices, could_lock_zone);

    if(*could_lock_zone)
    {
      if(dim_down)
        removed = false;
      else
        remove_3D (v, remover, incident_cells, adj_vertices);
    }
  }

#ifdef CGAL_CONCURRENT_TRIANGULATION_3_PROFILING
  if(could_lock_zone)
  {
    if(*could_lock_zone)
      ++bcounter;
    else
      bcounter.increment_branch_1(); // THIS is a late withdrawal!
  }
#endif

  return removed;
}

// The remove here uses the remover, but
// no function envolving hidden points
// will be used in this internal version
template < class Gt, class Tds, class Lds >
template < class VertexRemover, class OutputItCells >
VertexRemover&
Triangulation_3<Gt, Tds, Lds>::
remove_dim_down(Vertex_handle v, VertexRemover& remover, OutputItCells fit)
{
  remove_dim_down(v, remover);
  for(All_cells_iterator afi = tds().raw_cells_begin();
                         afi != tds().raw_cells_end(); afi++)
  {
    *fit++ = afi;
  }
  return remover;
}

template < class Gt, class Tds, class Lds >
template < class VertexRemover, class OutputItCells >
VertexRemover&
Triangulation_3<Gt, Tds, Lds>::
remove_1D(Vertex_handle v, VertexRemover& remover, OutputItCells fit)
{
  Point p = v->point();
  remove_1D(v, remover);
  *fit++ = locate(p);
  return remover;
}

template < class Gt, class Tds, class Lds >
template < class VertexRemover, class OutputItCells >
VertexRemover&
Triangulation_3<Gt, Tds, Lds>::
remove_2D(Vertex_handle v, VertexRemover& remover, OutputItCells fit)
{
  CGAL_triangulation_precondition(dimension() == 2);
  std::list<Edge_2D> hole;
  make_hole_2D(v, hole, remover);
  fill_hole_2D(hole, remover, fit);
  tds().delete_vertex(v);
  return remover;
}

template < class Gt, class Tds, class Lds >
template < class VertexRemover, class OutputItCells >
VertexRemover&
Triangulation_3<Gt, Tds, Lds>::
remove_3D(Vertex_handle v, VertexRemover& remover, OutputItCells fit)
{
  CGAL_triangulation_precondition(dimension() == 3);

  std::vector<Cell_handle> hole;
  hole.reserve(64);

  // Construct the set of vertex triples on the boundary
  // with the facet just behind
  Vertex_triple_Facet_map outer_map;
  Vertex_triple_Facet_map inner_map;

  make_hole_3D(v, outer_map, hole);

  CGAL_assertion(remover.hidden_points_begin() == remover.hidden_points_end());

  // Output the hidden points.
  for(typename std::vector<Cell_handle>::iterator hi = hole.begin(),
                                                  hend = hole.end();
      hi != hend; ++hi)
  {
    remover.add_hidden_points(*hi);
  }

  bool inf = false;
  unsigned int i;

  // collect all vertices on the boundary
  std::vector<Vertex_handle> vertices;
  vertices.reserve(64);
  adjacent_vertices(v, std::back_inserter(vertices));

  // create a Delaunay triangulation of the points on the boundary
  // and make a map from the vertices in remover.tmp towards the vertices
  // in *this
  Vertex_handle_unique_hash_map vmap;
  Cell_handle ch = Cell_handle();
  for(i=0; i<vertices.size(); i++)
  {
    if(! is_infinite(vertices[i]))
    {
      Vertex_handle vh = remover.tmp.insert(vertices[i]->point(), ch);
      ch = vh->cell();
      vmap[vh] = vertices[i];
    }
    else
    {
      inf = true;
    }
  }

  if(remover.tmp.dimension()==2)
  {
    Vertex_handle fake_inf = remover.tmp.insert(v->point());
    vmap[fake_inf] = infinite_vertex();
  }
  else
  {
    vmap[remover.tmp.infinite_vertex()] = infinite_vertex();
  }

  CGAL_triangulation_assertion(remover.tmp.dimension() == 3);

  // Construct the set of vertex triples of remover.tmp
  // We reorient the vertex triple so that it matches those from outer_map
  // Also note that we use the vertices of *this, not of remover.tmp

  if(inf)
  {
    for(All_cells_iterator it = remover.tmp.all_cells_begin(),
                           end = remover.tmp.all_cells_end(); it != end; ++it)
    {
      for(i=0; i < 4; i++)
      {
        Facet f = std::pair<Cell_handle,int>(it,i);
        Vertex_triple vt_aux = make_vertex_triple(f);
        Vertex_triple vt(vmap[vt_aux.first], vmap[vt_aux.third], vmap[vt_aux.second]);
        make_canonical(vt);
        inner_map[vt] = f;
      }
    }
  } else
  {
    for(Finite_cells_iterator it = remover.tmp.finite_cells_begin(),
                              end = remover.tmp.finite_cells_end(); it != end; ++it)
    {
      for(i=0; i < 4; i++)
      {
        Facet f = std::pair<Cell_handle,int>(it,i);
        Vertex_triple vt_aux = make_vertex_triple(f);
        Vertex_triple vt(vmap[vt_aux.first], vmap[vt_aux.third], vmap[vt_aux.second]);
        make_canonical(vt);
        inner_map[vt] = f;
      }
    }
  }

  // Grow inside the hole, by extending the surface
  while(! outer_map.empty())
  {
    typename Vertex_triple_Facet_map::iterator oit = outer_map.begin();
    while(is_infinite(oit->first.first) ||
          is_infinite(oit->first.second) ||
          is_infinite(oit->first.third))
    {
      ++oit;
      // otherwise the lookup in the inner_map fails
      // because the infinite vertices are different
    }

    typename Vertex_triple_Facet_map::value_type o_vt_f_pair = *oit;
    Cell_handle o_ch = o_vt_f_pair.second.first;
    unsigned int o_i = o_vt_f_pair.second.second;

    typename Vertex_triple_Facet_map::iterator iit =
        inner_map.find(o_vt_f_pair.first);
    CGAL_triangulation_assertion(iit != inner_map.end());
    typename Vertex_triple_Facet_map::value_type i_vt_f_pair = *iit;
    Cell_handle i_ch = i_vt_f_pair.second.first;
    unsigned int i_i = i_vt_f_pair.second.second;

    // create a new cell and glue it to the outer surface
    Cell_handle new_ch = tds().create_cell();
    *fit++ = new_ch;

    new_ch->set_vertices(vmap[i_ch->vertex(0)], vmap[i_ch->vertex(1)],
                         vmap[i_ch->vertex(2)], vmap[i_ch->vertex(3)]);

    o_ch->set_neighbor(o_i,new_ch);
    new_ch->set_neighbor(i_i, o_ch);

    // for the other faces check, if they can also be glued
    for(i = 0; i < 4; i++)
    {
      if(i != i_i)
      {
        Facet f = std::pair<Cell_handle,int>(new_ch,i);
        Vertex_triple vt = make_vertex_triple(f);
        make_canonical(vt);
        std::swap(vt.second, vt.third);
        typename Vertex_triple_Facet_map::iterator oit2 = outer_map.find(vt);
        if(oit2 == outer_map.end())
        {
          std::swap(vt.second, vt.third);
          outer_map[vt]= f;
        }
        else
        {
          // glue the faces
          typename Vertex_triple_Facet_map::value_type o_vt_f_pair2 = *oit2;
          Cell_handle o_ch2 = o_vt_f_pair2.second.first;
          int o_i2 = o_vt_f_pair2.second.second;
          o_ch2->set_neighbor(o_i2, new_ch);
          new_ch->set_neighbor(i, o_ch2);
          outer_map.erase(oit2);
        }
      }
    }
    outer_map.erase(oit);
  }
  tds().delete_vertex(v);
  tds().delete_cells(hole.begin(), hole.end());

  return remover;
}


template < class Gt, class Tds, class Lds >
template < class VertexRemover, class OutputItCells >
void
Triangulation_3<Gt, Tds, Lds>::
remove_and_give_new_cells(Vertex_handle v, VertexRemover& remover,
                          OutputItCells fit)
{
  CGAL_triangulation_precondition(v != Vertex_handle());
  CGAL_triangulation_precondition(!is_infinite(v));
  CGAL_triangulation_expensive_precondition(tds().is_vertex(v));

  if(test_dim_down (v))
  {
    remove_dim_down (v, remover, fit);
  }
  else
  {
    switch(dimension())
    {
      case 1: remove_1D (v, remover, fit);
        break;
      case 2: remove_2D (v, remover, fit);
        break;
      case 3: remove_3D (v, remover, fit);
        break;
      default:
        CGAL_triangulation_assertion (false);
    }
  }
}

// The VertexInserter is needed so as to
// allow us the usage of the insertion method
// from the particular triangulation
template < class Gt, class Tds, class Lds >
template < class VertexRemover, class VertexInserter >
typename Triangulation_3<Gt,Tds,Lds>::Vertex_handle
Triangulation_3<Gt,Tds,Lds>::
move_if_no_collision(Vertex_handle v, const Point& p,
                     VertexRemover& remover, VertexInserter& inserter)
{
  CGAL_assertion(remover.hidden_points_begin() == remover.hidden_points_end());
  CGAL_triangulation_precondition(!is_infinite(v));
  if(v->point() == p)
    return v;
  const int dim = dimension();

  // If displacements are known to be small, we might want to optimize by checking
  // whether there is a topological change or not before.
  // In this version, this will not be put inside this method because
  // it is for general purposes, and remaining Delaunay after motion
  // is a bit too restrictive.
  //
  // In the filtered version optimized for displacements, it will be used
  // as an a priori. However, a non-fully optimized but good version of
  // is_delaunay_after_displacement is provided as an internal method of
  // Delaunay_triangulation_3 (see the class for more details).

  Locate_type lt;
  int li, lj;
  Cell_handle loc = locate(p, lt, li, lj, v->cell());

  if(lt == VERTEX)
    return loc->vertex(li);

  if(dim == 0)
  {
    v->set_point(p);
    return v;
  }

  size_type n_vertices = tds().number_of_vertices();

  if((lt == OUTSIDE_AFFINE_HULL) && (dim == 1) && (n_vertices == 3))
  {
    v->set_point(p);
    return v;
  }

  if((lt == OUTSIDE_AFFINE_HULL) && (dim == 2) && (n_vertices == 4))
  {
    v->set_point(p);
    return v;
  }

  if((lt != OUTSIDE_AFFINE_HULL) && (dim == 1))
  {
    if(loc->has_vertex(v))
    {
      v->set_point(p);
    }
    else
    {
      Vertex_handle inserted = insert(p, lt, loc, li, lj);
      Cell_handle f = v->cell();
      int i = f->index(v);
      if(i == 0)
        f = f->neighbor(1);

      CGAL_triangulation_assertion(f->index(v) == 1);
      Cell_handle g= f->neighbor(0);
      f->set_vertex(1, g->vertex(1));
      f->set_neighbor(0,g->neighbor(0));
      g->neighbor(0)->set_neighbor(1,f);
      g->vertex(1)->set_cell(f);
      tds().delete_cell(g);
      Cell_handle f_ins = inserted->cell();
      i = f_ins->index(inserted);
      if(i == 0)
        f_ins = f_ins->neighbor(1);

      CGAL_triangulation_assertion(f_ins->index(inserted) == 1);
      Cell_handle g_ins = f_ins->neighbor(0);
      f_ins->set_vertex(1, v);
      g_ins->set_vertex(0, v);
      v->set_point(p);
      v->set_cell(inserted->cell());
      tds().delete_vertex(inserted);
    }
    return v;
  }

  bool dim_down = test_dim_down(v);
  if((lt != OUTSIDE_AFFINE_HULL) && dim_down && (dim == 2))
  {
    // verify if p and two static vertices are collinear in this case
    int iinf;
    Cell_handle finf = infinite_vertex()->cell(), fdone;
    fdone = finf;
    do
    {
      iinf = finf->index(infinite_vertex());
      if(!finf->has_vertex(v))
        break;

      finf = finf->neighbor((iinf+1)%3);
    }
    while(finf != fdone);

    iinf = ~iinf;
    if(this->collinear(finf->vertex(iinf&1)->point(),
                       finf->vertex(iinf&2)->point(),
                       p))
    {
      v->set_point(p);
      _tds.decrease_dimension(loc, loc->index(v));
      return v;
    }
  }

  if(((dim == 2) && (lt != OUTSIDE_AFFINE_HULL)) ||
     ((lt == OUTSIDE_AFFINE_HULL) && (dim == 1)))
  {
    // This is insert must be from Delaunay (or the particular trian.)
    // not Triangulation_3 !
    Vertex_handle inserted = inserter.insert(p, lt, loc, li, lj);

    std::list<Edge_2D> hole;
    make_hole_2D(v, hole, remover);
    fill_hole_2D(hole, remover);

    // fixing pointer
    Cell_handle fc = inserted->cell(), done(fc);
    std::vector<Cell_handle> faces_pt;
    faces_pt.reserve(16);
    do
    {
      faces_pt.push_back(fc);
      fc = fc->neighbor((fc->index(inserted) + 1)%3);
    }
    while(fc != done);

    std::size_t ss = faces_pt.size();
    for(std::size_t k=0; k<ss; k++)
    {
      Cell_handle f = faces_pt[k];
      int i = f->index(inserted);
      f->set_vertex(i, v);
    }
    v->set_point(p);
    v->set_cell(inserted->cell());

    tds().delete_vertex(inserted);

    return v;
  }

  if((lt != OUTSIDE_AFFINE_HULL) && dim_down && (dim == 3))
  {
    // verify if p and two static vertices are collinear in this case
    std::vector<Cell_handle> ics;
    incident_cells(infinite_vertex(), std::back_inserter(ics));
    std::size_t size = ics.size();
    Cell_handle finf;
    for(std::size_t i=0; i<size; i++)
    {
      finf = ics[i];
      if(!finf->has_vertex(v))
        break;
    }

    int iinf = finf->index(infinite_vertex());
    if(remover.tmp.coplanar(finf->vertex((iinf+1)&3)->point(),
                            finf->vertex((iinf+2)&3)->point(),
                            finf->vertex((iinf+3)&3)->point(),
                            p))
    {
      v->set_point(p);
      _tds.decrease_dimension(loc, loc->index(v));
      Facet f = *finite_facets_begin();
      if(coplanar_orientation(f.first->vertex(0)->point(),
                               f.first->vertex(1)->point(),
                               f.first->vertex(2)->point()) == NEGATIVE)
      {
        tds().reorient();
      }

      restore_edges_after_decrease_dimension(v, remover,inserter);
      return v;
    }
  }

  // This is insert must be from Delaunay (or the particular trian.)
  // not Triangulation_3 !
  Vertex_handle inserted = inserter.insert(p, lt, loc, li, lj);

  std::vector<Cell_handle> hole;
  hole.reserve(64);

  // Construct the set of vertex triples on the boundary
  // with the facet just behind
  Vertex_triple_Facet_map outer_map;
  Vertex_triple_Facet_map inner_map;

  make_hole_3D(v, outer_map, hole);

  CGAL_assertion(remover.hidden_points_begin() == remover.hidden_points_end());

  // Output the hidden points.
  for(typename std::vector<Cell_handle>::iterator hi = hole.begin(),
                                                  hend = hole.end(); hi != hend; ++hi)
  {
    remover.add_hidden_points(*hi);
  }

  bool inf = false;
  unsigned int i;

  // collect all vertices on the boundary
  std::vector<Vertex_handle> vertices;
  vertices.reserve(64);
  adjacent_vertices(v, std::back_inserter(vertices));

  // create a Delaunay triangulation of the points on the boundary
  // and make a map from the vertices in remover.tmp towards the vertices
  // in *this
  Vertex_handle_unique_hash_map vmap;
  Cell_handle ch = Cell_handle();
  for(i=0; i < vertices.size(); i++)
  {
    if(! is_infinite(vertices[i]))
    {
      Vertex_handle vh = remover.tmp.insert(vertices[i]->point(), ch);
      ch = vh->cell();
      vmap[vh] = vertices[i];
    }
    else
    {
      inf = true;
    }
  }

  if(remover.tmp.dimension() == 2)
  {
    Vertex_handle fake_inf = remover.tmp.insert(v->point());
    vmap[fake_inf] = infinite_vertex();
  }
  else
  {
    vmap[remover.tmp.infinite_vertex()] = infinite_vertex();
  }

  CGAL_triangulation_assertion(remover.tmp.dimension() == 3);

  // Construct the set of vertex triples of remover.tmp
  // We reorient the vertex triple so that it matches those from outer_map
  // Also note that we use the vertices of *this, not of remover.tmp

  if(inf)
  {
    for(All_cells_iterator it = remover.tmp.all_cells_begin(),
                           end = remover.tmp.all_cells_end(); it != end; ++it)
    {
      for(i=0; i < 4; i++)
      {
        Facet f = std::pair<Cell_handle,int>(it,i);
        Vertex_triple vt_aux = make_vertex_triple(f);
        Vertex_triple vt(vmap[vt_aux.first],vmap[vt_aux.third],vmap[vt_aux.second]);
        make_canonical(vt);
        inner_map[vt]= f;
      }
    }
  }
  else
  {
    for(Finite_cells_iterator it = remover.tmp.finite_cells_begin(),
                              end = remover.tmp.finite_cells_end(); it != end; ++it)
    {
      for(i=0; i < 4; i++)
      {
        Facet f = std::pair<Cell_handle,int>(it,i);
        Vertex_triple vt_aux = make_vertex_triple(f);
        Vertex_triple vt(vmap[vt_aux.first],vmap[vt_aux.third],vmap[vt_aux.second]);
        make_canonical(vt);
        inner_map[vt]= f;
      }
    }
  }

  // Grow inside the hole, by extending the surface
  while(! outer_map.empty())
  {
    typename Vertex_triple_Facet_map::iterator oit = outer_map.begin();
    while(is_infinite(oit->first.first) ||
          is_infinite(oit->first.second) ||
          is_infinite(oit->first.third))
    {
      ++oit;
      // otherwise the lookup in the inner_map fails
      // because the infinite vertices are different
    }

    typename Vertex_triple_Facet_map::value_type o_vt_f_pair = *oit;
    Cell_handle o_ch = o_vt_f_pair.second.first;
    unsigned int o_i = o_vt_f_pair.second.second;

    typename Vertex_triple_Facet_map::iterator iit =
        inner_map.find(o_vt_f_pair.first);
    CGAL_triangulation_assertion(iit != inner_map.end());
    typename Vertex_triple_Facet_map::value_type i_vt_f_pair = *iit;
    Cell_handle i_ch = i_vt_f_pair.second.first;
    unsigned int i_i = i_vt_f_pair.second.second;

    // create a new cell and glue it to the outer surface
    Cell_handle new_ch = tds().create_cell();

    new_ch->set_vertices(vmap[i_ch->vertex(0)], vmap[i_ch->vertex(1)],
                         vmap[i_ch->vertex(2)], vmap[i_ch->vertex(3)]);

    o_ch->set_neighbor(o_i,new_ch);
    new_ch->set_neighbor(i_i, o_ch);

    // for the other faces check, if they can also be glued
    for(i = 0; i < 4; i++)
    {
      if(i != i_i)
      {
        Facet f = std::pair<Cell_handle,int>(new_ch,i);
        Vertex_triple vt = make_vertex_triple(f);
        make_canonical(vt);
        std::swap(vt.second,vt.third);
        typename Vertex_triple_Facet_map::iterator oit2 = outer_map.find(vt);
        if(oit2 == outer_map.end())
        {
          std::swap(vt.second,vt.third);
          outer_map[vt]= f;
        }
        else
        {
          // glue the faces
          typename Vertex_triple_Facet_map::value_type o_vt_f_pair2 = *oit2;
          Cell_handle o_ch2 = o_vt_f_pair2.second.first;
          int o_i2 = o_vt_f_pair2.second.second;
          o_ch2->set_neighbor(o_i2,new_ch);
          new_ch->set_neighbor(i, o_ch2);
          outer_map.erase(oit2);
        }
      }
    }
    outer_map.erase(oit);
  }

  // fixing pointer
  std::vector<Cell_handle> cells_pt;
  cells_pt.reserve(64);
  incident_cells(inserted, std::back_inserter(cells_pt));
  std::size_t size = cells_pt.size();
  for(std::size_t i=0; i<size; i++)
  {
    Cell_handle c = cells_pt[i];
    c->set_vertex(c->index(inserted), v);
  }

  v->set_point(p);
  v->set_cell(inserted->cell());
  tds().delete_vertex(inserted);
  tds().delete_cells(hole.begin(), hole.end());
  return v;
} // end of Vertex_handle

template < class Gt, class Tds, class Lds >
template < class VertexRemover, class VertexInserter >
typename Triangulation_3<Gt,Tds,Lds>::Vertex_handle
Triangulation_3<Gt,Tds,Lds>::
move(Vertex_handle v, const Point& p,
     VertexRemover& remover, VertexInserter& inserter)
{
  CGAL_assertion(remover.hidden_points_begin() == remover.hidden_points_end());
  CGAL_triangulation_precondition(!is_infinite(v));

  if(v->point() == p)
    return v;

  Vertex_handle w = move_if_no_collision(v,p,remover,inserter);
  if(w != v)
  {
    remove(v, remover);
    return w;
  }

  return v;
}

// The VertexInserter is needed so as to allow us the usage of the insertion method
// from the particular triangulation
template < class Gt, class Tds, class Lds >
template < class VertexRemover, class VertexInserter, class OutputItCells >
typename Triangulation_3<Gt,Tds,Lds>::Vertex_handle
Triangulation_3<Gt,Tds,Lds>::
move_if_no_collision_and_give_new_cells(Vertex_handle v, const Point& p,
                                        VertexRemover& remover, VertexInserter& inserter,
                                        OutputItCells fit)
{
  CGAL_assertion(remover.hidden_points_begin() == remover.hidden_points_end());
  CGAL_triangulation_precondition(!is_infinite(v));

  if(v->point() == p)
    return v;

  const int dim = dimension();

  // If displacements are known to be small, we might want to optimize by checking
  // whether there is a topological change or not before.
  //
  // In this version this will not be put inside this method because it is
  // for general purposes, and remaining Delaunay after motion is a bit
  // too restrictive.
  //
  // In the filtered version optimized for displacements, it will be used
  // as an a priori. However, a non-fully optimized but good version of
  // is_delaunay_after_displacement is provided as an internal method of
  // Delaunay_triangulation_3 (see the class for more details).

  Locate_type lt;
  int li, lj;
  Cell_handle loc = locate(p, lt, li, lj, v->cell());

  if(lt == VERTEX) return loc->vertex(li);

  if(dim == 0)
  {
    v->set_point(p);
    return v;
  }

  int n_vertices = tds().number_of_vertices();

  if((lt == OUTSIDE_AFFINE_HULL) && (dim == 1) && (n_vertices == 3))
  {
    v->set_point(p);
    for(All_cells_iterator afi = tds().raw_cells_begin();
                           afi != tds().raw_cells_end(); afi++)
    {
      *fit++ = afi;
    }
    return v;
  }

  if((lt == OUTSIDE_AFFINE_HULL) && (dim == 2) && (n_vertices == 4))
  {
    v->set_point(p);
    for(All_cells_iterator afi = tds().raw_cells_begin();
                           afi != tds().raw_cells_end(); afi++)
    {
      *fit++ = afi;
    }
    return v;
  }

  if((lt != OUTSIDE_AFFINE_HULL) && (dim == 1))
  {
    if(loc->has_vertex(v))
    {
      v->set_point(p);
    }
    else
    {
      Vertex_handle inserted = insert(p, lt, loc, li, lj);
      Cell_handle f = v->cell();
      int i = f->index(v);
      if(i==0)
        f = f->neighbor(1);

      CGAL_triangulation_assertion(f->index(v) == 1);
      Cell_handle g = f->neighbor(0);
      f->set_vertex(1, g->vertex(1));
      f->set_neighbor(0,g->neighbor(0));
      g->neighbor(0)->set_neighbor(1,f);
      g->vertex(1)->set_cell(f);
      tds().delete_cell(g);
      *fit++ = f;
      Cell_handle f_ins = inserted->cell();
      i = f_ins->index(inserted);
      if(i==0)
        f_ins = f_ins->neighbor(1);

      CGAL_triangulation_assertion(f_ins->index(inserted) == 1);
      Cell_handle g_ins = f_ins->neighbor(0);
      f_ins->set_vertex(1, v);
      g_ins->set_vertex(0, v);
      v->set_point(p);
      v->set_cell(inserted->cell());
      tds().delete_vertex(inserted);
    }

    *fit++ = v->cell();
    if(v->cell()->neighbor(0)->has_vertex(v))
      *fit++ = v->cell()->neighbor(0);

    if(v->cell()->neighbor(1)->has_vertex(v))
      *fit++ = v->cell()->neighbor(1);

    return v;
  }

  bool dim_down = test_dim_down(v);

  if((lt != OUTSIDE_AFFINE_HULL) && dim_down && (dim == 2))
  {
    // Verify if p and two static vertices are collinear in this case
    int iinf;
    Cell_handle finf = infinite_vertex()->cell(), fdone;
    fdone = finf;
    do
    {
      iinf = finf->index(infinite_vertex());
      if(!finf->has_vertex(v)) break;
      finf = finf->neighbor((iinf+1)%3);
    }
    while(finf != fdone);

    iinf = ~iinf;
    if(this->collinear(finf->vertex(iinf&1)->point(),
                       finf->vertex(iinf&2)->point(),
                       p))
    {
      v->set_point(p);
      _tds.decrease_dimension(loc, loc->index(v));
      for(All_cells_iterator afi = tds().raw_cells_begin();
                             afi != tds().raw_cells_end(); afi++)
      {
        *fit++ = afi;
      }
      return v;
    }
  }

  if(((dim == 2) && (lt != OUTSIDE_AFFINE_HULL)) ||
     ((lt == OUTSIDE_AFFINE_HULL) && (dim == 1)))
  {
    std::set<Cell_handle> cells_set;
    // This is insert must be from Delaunay (or the particular trian.)
    // not Triangulation_3 !
    Vertex_handle inserted = inserter.insert(p, lt, loc, li, lj);
    Cell_handle c = inserted->cell(), end = c;
    do
    {
      cells_set.insert(c);
      int i = c->index(inserted);
      c = c->neighbor((i+1)%3);
    }
    while(c != end);

    std::list<Edge_2D> hole;
    make_hole_2D(v, hole, remover, cells_set);
    fill_hole_2D(hole, remover, fit);

    // fixing pointer
    Cell_handle fc = inserted->cell(), done(fc);
    std::vector<Cell_handle> faces_pt;
    faces_pt.reserve(16);
    do
    {
      faces_pt.push_back(fc);
      fc = fc->neighbor((fc->index(inserted) + 1)%3);
    }
    while(fc != done);

    int ss = faces_pt.size();
    for(int k=0; k<ss; k++)
    {
      Cell_handle f = faces_pt[k];
      int i = f->index(inserted);
      f->set_vertex(i, v);
    }
    v->set_point(p);
    v->set_cell(inserted->cell());

    tds().delete_vertex(inserted);

    for(typename std::set<Cell_handle>::const_iterator ib = cells_set.begin(),
                                                       iend = cells_set.end();
        ib != iend; ib++)
    {
      *fit++ = *ib;
    }
    return v;
  }

  if((lt != OUTSIDE_AFFINE_HULL) && dim_down && (dim == 3))
  {
    // verify if p and two static vertices are collinear in this case
    std::vector<Cell_handle> ics;
    incident_cells(infinite_vertex(), std::back_inserter(ics));
    int size = ics.size();
    Cell_handle finf;
    for(int i=0; i<size; i++)
    {
      finf = ics[i];
      if(!finf->has_vertex(v)) break;
    }

    int iinf = finf->index(infinite_vertex());
    if(remover.tmp.coplanar(finf->vertex((iinf+1)&3)->point(),
                            finf->vertex((iinf+2)&3)->point(),
                            finf->vertex((iinf+3)&3)->point(),
                            p))
    {
      v->set_point(p);
      _tds.decrease_dimension(loc, loc->index(v));
      Facet f = *finite_facets_begin();
      if(coplanar_orientation(f.first->vertex(0)->point(),
                               f.first->vertex(1)->point(),
                               f.first->vertex(2)->point()) == NEGATIVE)
      {
        tds().reorient();
      }

      restore_edges_after_decrease_dimension(v, remover,inserter);
      for(All_cells_iterator afi = tds().raw_cells_begin();
                             afi != tds().raw_cells_end(); afi++)
      {
        *fit++ = afi;
      }
      return v;
    }
  }

  std::set<Cell_handle> cells_set;

  // This is insert must be from Delaunay (or the particular trian.)
  // not Triangulation_3 !
  Vertex_handle inserted = inserter.insert(p, lt, loc, li, lj);

  std::vector<Cell_handle> cells_tmp;
  cells_tmp.reserve(64);
  incident_cells(inserted, std::back_inserter(cells_tmp));
  int size = cells_tmp.size();
  for(int i=0; i<size; i++)
  {
    cells_set.insert(cells_tmp[i]);
  }

  std::vector<Cell_handle> hole;
  hole.reserve(64);

  // Construct the set of vertex triples on the boundary
  // with the facet just behind
  Vertex_triple_Facet_map outer_map;
  Vertex_triple_Facet_map inner_map;

  make_hole_3D(v, outer_map, hole);

  for(typename std::vector<Cell_handle>::const_iterator ib = hole.begin(),
                                                        iend = hole.end();
      ib != iend; ib++)
  {
    cells_set.erase(*ib);
  }

  CGAL_assertion(remover.hidden_points_begin() == remover.hidden_points_end());

  // Output the hidden points.
  for(typename std::vector<Cell_handle>::iterator hi = hole.begin(),
                                                  hend = hole.end();
      hi != hend; ++hi)
  {
    remover.add_hidden_points(*hi);
  }

  bool inf = false;
  unsigned int i;

  // Collect all vertices on the boundary
  std::vector<Vertex_handle> vertices;
  vertices.reserve(64);
  adjacent_vertices(v, std::back_inserter(vertices));

  // Create a Delaunay triangulation of the points on the boundary
  // and make a map from the vertices in remover.tmp towards the vertices
  // in *this
  Vertex_handle_unique_hash_map vmap;
  Cell_handle ch = Cell_handle();
  for(i=0; i < vertices.size(); i++)
  {
    if(! is_infinite(vertices[i]))
    {
      Vertex_handle vh = remover.tmp.insert(vertices[i]->point(), ch);
      ch = vh->cell();
      vmap[vh] = vertices[i];
    }else {
      inf = true;
    }
  }

  if(remover.tmp.dimension()==2)
  {
    Vertex_handle fake_inf = remover.tmp.insert(v->point());
    vmap[fake_inf] = infinite_vertex();
  }
  else
  {
    vmap[remover.tmp.infinite_vertex()] = infinite_vertex();
  }

  CGAL_triangulation_assertion(remover.tmp.dimension() == 3);

  // Construct the set of vertex triples of remover.tmp
  // We reorient the vertex triple so that it matches those from outer_map
  // Also note that we use the vertices of *this, not of remover.tmp
  if(inf)
  {
    for(All_cells_iterator it = remover.tmp.all_cells_begin(),
                           end = remover.tmp.all_cells_end(); it != end; ++it)
    {
      for(i=0; i < 4; i++)
      {
        Facet f = std::pair<Cell_handle,int>(it,i);
        Vertex_triple vt_aux = make_vertex_triple(f);
        Vertex_triple vt(vmap[vt_aux.first], vmap[vt_aux.third], vmap[vt_aux.second]);
        make_canonical(vt);
        inner_map[vt]= f;
      }
    }
  }
  else
  {
    for(Finite_cells_iterator it = remover.tmp.finite_cells_begin(),
                              end = remover.tmp.finite_cells_end(); it != end; ++it)
    {
      for(i=0; i < 4; i++)
      {
        Facet f = std::pair<Cell_handle,int>(it,i);
        Vertex_triple vt_aux = make_vertex_triple(f);
        Vertex_triple vt(vmap[vt_aux.first], vmap[vt_aux.third], vmap[vt_aux.second]);
        make_canonical(vt);
        inner_map[vt]= f;
      }
    }
  }

  // Grow inside the hole, by extending the surface
  while(! outer_map.empty())
  {
    typename Vertex_triple_Facet_map::iterator oit = outer_map.begin();
    while(is_infinite(oit->first.first) ||
          is_infinite(oit->first.second) ||
          is_infinite(oit->first.third))
    {
      ++oit;
      // otherwise the lookup in the inner_map fails
      // because the infinite vertices are different
    }

    typename Vertex_triple_Facet_map::value_type o_vt_f_pair = *oit;
    Cell_handle o_ch = o_vt_f_pair.second.first;
    unsigned int o_i = o_vt_f_pair.second.second;

    typename Vertex_triple_Facet_map::iterator iit =
        inner_map.find(o_vt_f_pair.first);
    CGAL_triangulation_assertion(iit != inner_map.end());
    typename Vertex_triple_Facet_map::value_type i_vt_f_pair = *iit;
    Cell_handle i_ch = i_vt_f_pair.second.first;
    unsigned int i_i = i_vt_f_pair.second.second;

    // create a new cell and glue it to the outer surface
    Cell_handle new_ch = tds().create_cell();
    *fit++ = new_ch;

    new_ch->set_vertices(vmap[i_ch->vertex(0)], vmap[i_ch->vertex(1)],
                         vmap[i_ch->vertex(2)], vmap[i_ch->vertex(3)]);

    o_ch->set_neighbor(o_i,new_ch);
    new_ch->set_neighbor(i_i, o_ch);

    // for the other faces check, if they can also be glued
    for(i = 0; i < 4; i++)
    {
      if(i != i_i)
      {
        Facet f = std::pair<Cell_handle, int>(new_ch, i);
        Vertex_triple vt = make_vertex_triple(f);
        make_canonical(vt);
        std::swap(vt.second,vt.third);
        typename Vertex_triple_Facet_map::iterator oit2 = outer_map.find(vt);
        if(oit2 == outer_map.end())
        {
          std::swap(vt.second,vt.third);
          outer_map[vt] = f;
        }
        else
        {
          // glue the faces
          typename Vertex_triple_Facet_map::value_type o_vt_f_pair2 = *oit2;
          Cell_handle o_ch2 = o_vt_f_pair2.second.first;
          int o_i2 = o_vt_f_pair2.second.second;
          o_ch2->set_neighbor(o_i2,new_ch);
          new_ch->set_neighbor(i, o_ch2);
          outer_map.erase(oit2);
        }
      }
    }
    outer_map.erase(oit);
  }

  // fixing pointer
  std::vector<Cell_handle> cells_pt;
  cells_pt.reserve(64);
  incident_cells(inserted, std::back_inserter(cells_pt));
  size = cells_pt.size();
  for(int i=0; i<size; i++)
  {
    Cell_handle c = cells_pt[i];
    c->set_vertex(c->index(inserted), v);
  }

  v->set_point(p);
  v->set_cell(inserted->cell());
  tds().delete_vertex(inserted);
  tds().delete_cells(hole.begin(), hole.end());

  for(typename std::set<Cell_handle>::const_iterator ib = cells_set.begin(),
                                                     iend = cells_set.end();
      ib != iend; ib++)
  {
    *fit++ = *ib;
  }
  return v;
}

template < class Gt, class Tds, class Lds >
void
Triangulation_3<Gt,Tds,Lds>::
_make_big_hole_3D(Vertex_handle v,
                  std::map<Vertex_triple,Facet>& outer_map,
                  std::vector<Cell_handle>& hole,
                  std::vector<Vertex_handle>& vertices,
                  std::map<Vertex_handle, REMOVE_VERTEX_STATE>& vstates)
{
  Cell_handle start = v->cell();
  start->tds_data().mark_processed();
  hole.push_back(start);
  std::size_t i=0, n=1;
  while(i < n)
  {
    Cell_handle c = hole[i++];
    for(int k=0; k<4; k++)
    {
      Vertex_handle v0 = c->vertex(k);
      const REMOVE_VERTEX_STATE vst = vstates[v0];

      if(vst == CLEAR)
      {
        vstates[v0] = EXTREMITY;
        vertices.push_back(v0);
      }
      else if(vst == TO_REMOVE)
      {
        // we mark the vertices, so all the vertices
        // from the same cluster will be skipped
        // in the remove_cluster_3D function
        vstates[v0] = PROCESSED;
      }

      int i1 = vertex_triple_index(k, 0);
      int i2 = vertex_triple_index(k, 1);
      int i3 = vertex_triple_index(k, 2);

      Vertex_handle v1 = c->vertex(i1);
      Vertex_handle v2 = c->vertex(i2);
      Vertex_handle v3 = c->vertex(i3);

      Cell_handle opp_cit = c->neighbor(k);
      int opp_i = tds().mirror_index(c, k);
      Vertex_handle vm = opp_cit->vertex(opp_i);

      bool pb1 = false, pb2 = false, pb3 = false, pbm = false;

      const REMOVE_VERTEX_STATE vst1 = vstates[v1];
      pb1 = vst1 == TO_REMOVE || vst1 == PROCESSED;

      if(!pb1)
      {
        const REMOVE_VERTEX_STATE vst2 = vstates[v2];
        pb2 = vst2 == TO_REMOVE || vst2 == PROCESSED;
        if(!pb2)
        {
          const REMOVE_VERTEX_STATE vst3 = vstates[v3];
          pb3 = vst3 == TO_REMOVE || vst3 == PROCESSED;
          if(!pb3)
          {
            const REMOVE_VERTEX_STATE vstm = vstates[vm];
            pbm = vstm == TO_REMOVE || vstm == PROCESSED;
          }
        }
      }

      bool bad_opposite_cell = pb1 || pb2 || pb3 || pbm;

      // update the hole if needed
      // when the vertex is not to be removed
      if(bad_opposite_cell)
      {
        if(opp_cit->tds_data().is_clear())
        {
          hole.push_back(opp_cit);
          opp_cit->tds_data().mark_processed();
          n++;
        }
        continue;
      }

      Facet f(opp_cit, opp_i);
      Vertex_triple vt = make_vertex_triple(f);
      make_canonical(vt);
      outer_map[vt] = f;
      v1->set_cell(opp_cit);
      v2->set_cell(opp_cit);
      v3->set_cell(opp_cit);
      vm->set_cell(opp_cit);
    }
  }

  std::size_t vsize = vertices.size();
  for(std::size_t i=0; i<vsize; i++)
    vstates[vertices[i]] = CLEAR;
}

template < class Gt, class Tds, class Lds >
template < class InputIterator, class VertexRemover >
bool
Triangulation_3<Gt, Tds, Lds>::
_remove_cluster_3D(InputIterator first, InputIterator beyond, VertexRemover& remover,
                   std::map<Vertex_handle, REMOVE_VERTEX_STATE>& vstates)
{
  InputIterator init = first;
  while(first != beyond)
  {
    Vertex_handle v = *first++;

    if(vstates[v] == PROCESSED)
      continue;

    // _make_big_hole_3D and we fill the hole for each cluster
    vstates[v] = PROCESSED;

    // here, we make the hole for the cluster with v inside
    typedef std::map<Vertex_triple,Facet> Vertex_triple_Facet_map;
    std::vector<Cell_handle> hole;
    std::vector<Vertex_handle> vertices;
    hole.reserve(64);
    vertices.reserve(32);
    Vertex_triple_Facet_map outer_map;
    _make_big_hole_3D(v, outer_map, hole, vertices, vstates);

    // the connectivity is totally lost, we need to rebuild
    if(!outer_map.size())
    {
      std::size_t nh = hole.size();
      for(std::size_t i=0; i<nh; i++) hole[i]->tds_data().clear();
      return false;
    }

    std::size_t vsi = vertices.size();

    bool inf = false;
    std::size_t i;
    Vertex_handle_unique_hash_map vmap;
    Cell_handle ch = Cell_handle();

    if(vsi > 100)
    {
      // spatial sort if too many points
      std::vector<Point> vps;
      std::map<Point, Vertex_handle> mp_vps;
      for(i=0; i<vsi;i++)
      {
        Vertex_handle vv = vertices[i];
        if(! this->is_infinite(vv))
        {
          vps.push_back(vv->point());
          mp_vps[vv->point()] = vv;
        }
        else
        {
          inf = true;
        }
      }

      // Spatial sorting can only be applied to bare points, so we need an adaptor
      typedef typename Geom_traits::Construct_point_3 Construct_point_3;
      typedef typename boost::result_of<const Construct_point_3(const Point&)>::type Ret;
      typedef CGAL::internal::boost_::function_property_map<Construct_point_3, Point, Ret> fpmap;
      typedef CGAL::Spatial_sort_traits_adapter_3<Geom_traits, fpmap> Search_traits_3;

      spatial_sort(vps.begin(), vps.end(),
                   Search_traits_3(
                     CGAL::internal::boost_::make_function_property_map<Point, Ret, Construct_point_3>(
                       geom_traits().construct_point_3_object()), geom_traits()));

      std::size_t svps = vps.size();

      for(i=0; i < svps; i++)
      {
        Vertex_handle vv = mp_vps[vps[i]];
        Vertex_handle vh = remover.tmp.insert(vv->point(), ch);
        ch = vh->cell();
        vmap[vh] = vv;
      }

      if(remover.tmp.dimension()==2)
      {
        Vertex_handle fake_inf = remover.tmp.insert(v->point());
        vmap[fake_inf] = this->infinite_vertex();
      }
      else
      {
        vmap[remover.tmp.infinite_vertex()] = this->infinite_vertex();
      }
    }
    else
    {
      for(i=0; i < vsi; i++)
      {
        if(!this->is_infinite(vertices[i]))
        {
          Vertex_handle vh = remover.tmp.insert(vertices[i]->point(), ch);
          ch = vh->cell();
          vmap[vh] = vertices[i];
        }
        else
        {
          inf = true;
        }
      }

      if(remover.tmp.dimension()==2)
      {
        Vertex_handle fake_inf = remover.tmp.insert(v->point());
        vmap[fake_inf] = this->infinite_vertex();
      }
      else
      {
        vmap[remover.tmp.infinite_vertex()] = this->infinite_vertex();
      }
    }

    Vertex_triple_Facet_map inner_map;

    if(inf)
    {
      for(All_cells_iterator it = remover.tmp.all_cells_begin(),
                             end = remover.tmp.all_cells_end(); it != end; ++it)
      {
        for(unsigned int index=0; index < 4; index++)
        {
          Facet f = std::pair<Cell_handle,int>(it,index);
          Vertex_triple vt_aux = this->make_vertex_triple(f);
          Vertex_triple vt(vmap[vt_aux.first], vmap[vt_aux.third], vmap[vt_aux.second]);
          this->make_canonical(vt);
          inner_map[vt]= f;
        }
      }
    }
    else
    {
      for(Finite_cells_iterator it = remover.tmp.finite_cells_begin(),
                                end = remover.tmp.finite_cells_end(); it != end; ++it)
      {
        for(unsigned int index=0; index < 4; index++)
        {
          Facet f = std::pair<Cell_handle,int>(it,index);
          Vertex_triple vt_aux = this->make_vertex_triple(f);
          Vertex_triple vt(vmap[vt_aux.first], vmap[vt_aux.third], vmap[vt_aux.second]);
          this->make_canonical(vt);
          inner_map[vt]= f;
        }
      }
    }

    // Grow inside the hole, by extending the surface
    while(! outer_map.empty())
    {
      typename Vertex_triple_Facet_map::iterator oit = outer_map.begin();

      while(this->is_infinite(oit->first.first) ||
            this->is_infinite(oit->first.second) ||
            this->is_infinite(oit->first.third))
      {
        ++oit;
        // otherwise the lookup in the inner_map fails
        // because the infinite vertices are different
      }

      typename Vertex_triple_Facet_map::value_type o_vt_f_pair = *oit;
      Cell_handle o_ch = o_vt_f_pair.second.first;
      unsigned int o_i = o_vt_f_pair.second.second;

      typename Vertex_triple_Facet_map::iterator iit =
          inner_map.find(o_vt_f_pair.first);
      CGAL_triangulation_assertion(iit != inner_map.end());
      typename Vertex_triple_Facet_map::value_type i_vt_f_pair = *iit;
      Cell_handle i_ch = i_vt_f_pair.second.first;
      unsigned int i_i = i_vt_f_pair.second.second;

      // create a new cell and glue it to the outer surface
      Cell_handle new_ch = tds().create_cell();
      new_ch->set_vertices(vmap[i_ch->vertex(0)], vmap[i_ch->vertex(1)],
                           vmap[i_ch->vertex(2)], vmap[i_ch->vertex(3)]);

      o_ch->set_neighbor(o_i,new_ch);
      new_ch->set_neighbor(i_i, o_ch);

      for(int j=0; j<4; j++)
        new_ch->vertex(j)->set_cell(new_ch);

      // for the other faces check, if they can also be glued
      for(unsigned int index = 0; index < 4; index++)
      {
        if(index != i_i)
        {
          Facet f = std::pair<Cell_handle,int>(new_ch,index);
          Vertex_triple vt = this->make_vertex_triple(f);
          this->make_canonical(vt);
          std::swap(vt.second,vt.third);
          typename Vertex_triple_Facet_map::iterator oit2 = outer_map.find(vt);
          if(oit2 == outer_map.end())
          {
            std::swap(vt.second,vt.third);
            outer_map[vt]= f;
          }
          else
          {
            // glue the faces
            typename Vertex_triple_Facet_map::value_type o_vt_f_pair2 = *oit2;
            Cell_handle o_ch2 = o_vt_f_pair2.second.first;
            int o_i2 = o_vt_f_pair2.second.second;
            o_ch2->set_neighbor(o_i2,new_ch);
            new_ch->set_neighbor(index, o_ch2);
            outer_map.erase(oit2);
          }
        }
      }

      outer_map.erase(oit);
    }

    this->tds().delete_cells(hole.begin(), hole.end());
    remover.tmp.clear();
  }

  this->tds().delete_vertices(init, beyond);

  return true;
}

template < class Gt, class Tds, class Lds >
template < class InputIterator >
bool
Triangulation_3<Gt, Tds, Lds>::
does_repeat_in_range(InputIterator first, InputIterator beyond) const
{
  std::set<Vertex_handle> s;
  while(first != beyond)
    if(! s.insert(*first++).second)
      return true;

  return false;
}

template < class Gt, class Tds, class Lds >
template < class InputIterator >
bool
Triangulation_3<Gt, Tds, Lds>::
infinite_vertex_in_range(InputIterator first, InputIterator beyond) const
{
  while(first != beyond)
    if(is_infinite(*first++))
      return true;

  return false;
}

template < class Gt, class Tds, class Lds >
template < class InputIterator, class VertexRemover >
typename Triangulation_3<Gt, Tds, Lds>::size_type
Triangulation_3<Gt, Tds, Lds>::
remove(InputIterator first, InputIterator beyond, VertexRemover& remover)
{
  CGAL_triangulation_precondition(!does_repeat_in_range(first, beyond));
  CGAL_triangulation_precondition(!infinite_vertex_in_range(first, beyond));

  size_type n = number_of_vertices();
  InputIterator init = first, init2 = first;
  if(dimension() == 3 && n > 4)
  {
    // If we could add states on a vertex base as it is done
    // for cells, it would improve the performance.
    std::map<Vertex_handle, REMOVE_VERTEX_STATE> vstates;
    _mark_vertices_to_remove(first, beyond, vstates);
    if(!_test_dim_down_cluster(vstates))
    {
      if(_remove_cluster_3D(init, beyond, remover, vstates))
        return n - number_of_vertices();
    }
  }

  // dimension() < 3 or no connectivity of the remaining vertices
  // we remove one by one
  while(init2 != beyond)
  {
    Vertex_handle v = *init2++;
    remover.tmp.clear();
    remove(v, remover);
  }
  return n - number_of_vertices();
}

template < class GT, class Tds, class Lds >
bool
Triangulation_3<GT,Tds,Lds>::
is_valid(bool verbose, int level) const
{
  if(! _tds.is_valid(verbose,level))
  {
    if(verbose)
      std::cerr << "invalid data structure" << std::endl;

    CGAL_triangulation_assertion(false);
    return false;
  }

  if(infinite_vertex() == Vertex_handle())
  {
    if(verbose)
      std::cerr << "no infinite vertex" << std::endl;

    CGAL_triangulation_assertion(false);
    return false;
  }

  switch(dimension())
  {
    case 3:
    {
      for(Finite_cells_iterator it = finite_cells_begin(),
                                end = finite_cells_end(); it != end; ++it)
        is_valid_finite(it, verbose, level);
      break;
    }
    case 2:
    {
      for(Finite_facets_iterator it = finite_facets_begin(),
                                 end = finite_facets_end(); it != end; ++it)
        is_valid_finite(it->first,verbose,level);
      break;
    }
    case 1:
    {
      for(Finite_edges_iterator it = finite_edges_begin(),
                                end = finite_edges_end(); it != end; ++it)
        is_valid_finite(it->first,verbose,level);
      break;
    }
  }

  if(verbose)
    std::cerr << "valid triangulation" << std::endl;
  return true;
}

template < class GT, class Tds, class Lds >
bool
Triangulation_3<GT,Tds,Lds>::
is_valid(Cell_handle c, bool verbose, int level) const
{
  if(! _tds.is_valid(c,verbose,level))
  {
    if(verbose)
    {
      std::cerr << "combinatorially invalid cell";
      for(int i=0; i <= dimension(); i++)
        std::cerr << c->vertex(i)->point() << ", ";

      std::cerr << std::endl;
    }

    CGAL_triangulation_assertion(false);
    return false;
  }

  if(! is_infinite(c))
    is_valid_finite(c, verbose, level);

  if(verbose)
    std::cerr << "geometrically valid cell" << std::endl;

  return true;
}


template < class GT, class Tds, class Lds >
bool
Triangulation_3<GT,Tds,Lds>::
is_valid_finite(Cell_handle c, bool verbose, int) const
{
  switch(dimension())
  {
    case 3:
    {
      if(orientation(c->vertex(0)->point(),
                     c->vertex(1)->point(),
                     c->vertex(2)->point(),
                     c->vertex(3)->point()) != POSITIVE)
      {
        if(verbose)
        {
          std::cerr << "badly oriented cell "
                    << c->vertex(0)->point() << ", "
                    << c->vertex(1)->point() << ", "
                    << c->vertex(2)->point() << ", "
                    << c->vertex(3)->point() << std::endl;
        }
        CGAL_triangulation_assertion(false);
        return false;
      }
      break;
    }
    case 2:
    {
      if(coplanar_orientation(c->vertex(0)->point(),
                              c->vertex(1)->point(),
                              c->vertex(2)->point()) != POSITIVE)
      {
        if(verbose)
        {
          std::cerr << "badly oriented face "
                    << c->vertex(0)->point() << ", "
                    << c->vertex(1)->point() << ", "
                    << c->vertex(2)->point() << std::endl;
        }
        CGAL_triangulation_assertion(false);
        return false;
      }
      break;
    }
    case 1:
    {
      const Point& p0 = c->vertex(0)->point();
      const Point& p1 = c->vertex(1)->point();

      Vertex_handle v = c->neighbor(0)->vertex(c->neighbor(0)->index(c));
      if(! is_infinite(v))
      {
        if(collinear_position(p0, p1, v->point()) != MIDDLE)
        {
          if(verbose)
          {
            std::cerr << "badly oriented edge " << p0 << ", " << p1 << std::endl
                      << "with neighbor 0"
                      << c->neighbor(0)->vertex(1-c->neighbor(0)->index(c))->point()
                      << ", " << v->point() << std::endl;
          }
          CGAL_triangulation_assertion(false);
          return false;
        }
      }

      v = c->neighbor(1)->vertex(c->neighbor(1)->index(c));
      if(! is_infinite(v))
      {
        if(collinear_position(p1, p0, v->point()) != MIDDLE)
        {
          if(verbose)
          {
            std::cerr << "badly oriented edge " << p0 << ", " << p1 << std::endl
                      << "with neighbor 1"
                      << c->neighbor(1)->vertex(1-c->neighbor(1)->index(c))->point()
                      << ", " << v->point() << std::endl;
          }
          CGAL_triangulation_assertion(false);
          return false;
        }
      }
      break;
    }
  }
  return true;
}


namespace internal {

// Internal function used by operator==.
template < class GT, class Tds1, class Tds2, class Lds >
bool
test_next(const Triangulation_3<GT, Tds1, Lds>& t1,
          const Triangulation_3<GT, Tds2, Lds>& t2,
          typename Triangulation_3<GT, Tds1, Lds>::Cell_handle c1,
          typename Triangulation_3<GT, Tds2, Lds>::Cell_handle c2,
          std::map<typename Triangulation_3<GT, Tds1, Lds>::Cell_handle,
          typename Triangulation_3<GT, Tds2, Lds>::Cell_handle>& Cmap,
          std::map<typename Triangulation_3<GT, Tds1, Lds>::Vertex_handle,
          typename Triangulation_3<GT, Tds2, Lds>::Vertex_handle>& Vmap)
{
  // This function tests and registers the 4 neighbors of c1/c2,
  // and recursively calls itself over them.
  // We don't use the call stack as it may overflow
  // Returns false if an inequality has been found.

  // Precondition: c1, c2 have been registered as well as their 4 vertices.
  CGAL_triangulation_precondition(t1.dimension() >= 2);
  CGAL_triangulation_precondition(Cmap[c1] == c2);
  CGAL_triangulation_precondition(Vmap.find(c1->vertex(0)) != Vmap.end());
  CGAL_triangulation_precondition(Vmap.find(c1->vertex(1)) != Vmap.end());
  CGAL_triangulation_precondition(Vmap.find(c1->vertex(2)) != Vmap.end());
  CGAL_triangulation_precondition(t1.dimension() == 2 ||
                                  Vmap.find(c1->vertex(3)) != Vmap.end());

  typedef Triangulation_3<GT, Tds1, Lds>          Tr1;
  typedef Triangulation_3<GT, Tds2, Lds>          Tr2;
  typedef typename Tr1::Vertex_handle             Vertex_handle1;
  typedef typename Tr1::Cell_handle               Cell_handle1;
  typedef typename Tr2::Vertex_handle             Vertex_handle2;
  typedef typename Tr2::Cell_handle               Cell_handle2;

  typedef typename std::map<Vertex_handle1, Vertex_handle2>::const_iterator Vit;
  typedef typename std::map<Cell_handle1, Cell_handle2>::const_iterator     Cit;

  typedef typename Tr1::Geom_traits::Construct_point_3    Construct_point_3;
  typedef typename Tr1::Geom_traits::Compare_xyz_3        Compare_xyz_3;

  Compare_xyz_3 cmp1 = t1.geom_traits().compare_xyz_3_object();
  Construct_point_3 cp = t1.geom_traits().construct_point_3_object();

  std::vector<std::pair<Cell_handle1, Cell_handle2> > cell_stack;
  cell_stack.push_back(std::make_pair(c1, c2));

  while(! cell_stack.empty())
  {
    Cell_handle1 c1 = cell_stack.back().first;
    Cell_handle2 c2 = cell_stack.back().second;
    cell_stack.pop_back();

    for(int i=0; i <= t1.dimension(); ++i)
    {
      Cell_handle1 n1 = c1->neighbor(i);
      Cit cit = Cmap.find(n1);
      Vertex_handle1 v1 = c1->vertex(i);
      Vertex_handle2 v2 = Vmap[v1];
      Cell_handle2 n2 = c2->neighbor(c2->index(v2));
      if(cit != Cmap.end())
      {
        // n1 was already registered.
        if(cit->second != n2)
          return false;

        continue;
      }

      // n1 has not yet been registered.
      // We check that the new vertices match geometrically.
      // And we register them.
      Vertex_handle1 vn1 = n1->vertex(n1->index(c1));
      Vertex_handle2 vn2 = n2->vertex(n2->index(c2));
      Vit vit = Vmap.find(vn1);
      if(vit != Vmap.end())
      {
        // vn1 already registered
        if(vit->second != vn2)
          return false;
      }
      else
      {
        if(t2.is_infinite(vn2))
          return false; // vn1 can't be infinite,

        // since it would have been registered.
        if(cmp1(cp(vn1->point()), cp(vn2->point())) != 0)
          return false;

        // We register vn1/vn2.
        Vmap.insert(std::make_pair(vn1, vn2));
      }

      // We register n1/n2.
      Cmap.insert(std::make_pair(n1, n2));
      cell_stack.push_back(std::make_pair(n1, n2));
    }
  }

  return true;
}

} // namespace internal

template < class GT, class Tds1, class Tds2, class Lds >
bool
operator==(const Triangulation_3<GT, Tds1, Lds>& t1,
           const Triangulation_3<GT, Tds2, Lds>& t2)
{
  typedef typename Triangulation_3<GT, Tds1>::Vertex_handle Vertex_handle1;
  typedef typename Triangulation_3<GT, Tds1>::Cell_handle   Cell_handle1;
  typedef typename Triangulation_3<GT, Tds2>::Vertex_handle Vertex_handle2;
  typedef typename Triangulation_3<GT, Tds2>::Cell_handle   Cell_handle2;

  typedef typename Triangulation_3<GT, Tds1>::Point                          Point;

  typedef typename Triangulation_3<GT, Tds1>::Geom_traits::Equal_3           Equal_3;
  typedef typename Triangulation_3<GT, Tds1>::Geom_traits::Compare_xyz_3     Compare_xyz_3;
  typedef typename Triangulation_3<GT, Tds1>::Geom_traits::Construct_point_3 Construct_point_3;

  Equal_3 equal = t1.geom_traits().equal_3_object();
  Compare_xyz_3 cmp1 = t1.geom_traits().compare_xyz_3_object();
  Compare_xyz_3 cmp2 = t2.geom_traits().compare_xyz_3_object();
  Construct_point_3 cp = t1.geom_traits().construct_point_3_object();

  // Some quick checks.
  if(t1.dimension() != t2.dimension() ||
     t1.number_of_vertices() != t2.number_of_vertices() ||
     t1.number_of_cells() != t2.number_of_cells())
    return false;

  int dim = t1.dimension();
  // Special case for dimension < 1.
  // The triangulation is uniquely defined in these cases.
  if(dim < 1)
    return true;

  // Special case for dimension == 1.
  if(dim == 1)
  {
    // It's enough to test that the points are the same,
    // since the triangulation is uniquely defined in this case.
    std::vector<Point> V1 (t1.points_begin(), t1.points_end());
    std::vector<Point> V2 (t2.points_begin(), t2.points_end());

    std::sort(V1.begin(), V1.end(),
              boost::bind<Comparison_result>(
                cmp1,
                boost::bind<
                typename boost::result_of<const Construct_point_3(const Point&)>::type>(cp, _1),
                boost::bind<
                typename boost::result_of<const Construct_point_3(const Point&)>::type>(cp, _2))
              == SMALLER);

    std::sort(V2.begin(), V2.end(),
              boost::bind<Comparison_result>(
                cmp2,
                boost::bind<
                typename boost::result_of<const Construct_point_3(const Point&)>::type>(cp, _1),
                boost::bind<
                typename boost::result_of<const Construct_point_3(const Point&)>::type>(cp, _2))
              == SMALLER);

    return V1 == V2;
  }

  // We will store the mapping between the 2 triangulations vertices and
  // cells in 2 maps.
  std::map<Vertex_handle1, Vertex_handle2> Vmap;
  std::map<Cell_handle1, Cell_handle2> Cmap;

  // Handle the infinite vertex.
  Vertex_handle1 v1 = t1.infinite_vertex();
  Vertex_handle2 iv2 = t2.infinite_vertex();
  Vmap.insert(std::make_pair(v1, iv2));

  // We pick one infinite cell of t1, and try to match it against the
  // infinite cells of t2.
  Cell_handle1 c = v1->cell();
  Vertex_handle1 v2 = c->vertex((c->index(v1)+1)%(dim+1));
  Vertex_handle1 v3 = c->vertex((c->index(v1)+2)%(dim+1));
  Vertex_handle1 v4 = c->vertex((c->index(v1)+3)%(dim+1));
  const Point& p2 = v2->point();
  const Point& p3 = v3->point();
  const Point& p4 = v4->point();

  std::vector<Cell_handle2> ics;
  t2.incident_cells(iv2, std::back_inserter(ics));
  for(typename std::vector<Cell_handle2>::const_iterator cit = ics.begin();
                                                         cit != ics.end(); ++cit)
  {
    int inf = (*cit)->index(iv2);

    if(equal(cp(p2), cp((*cit)->vertex((inf+1)%(dim+1))->point())))
      Vmap.insert(std::make_pair(v2, (*cit)->vertex((inf+1)%(dim+1))));
    else if(equal(cp(p2), cp((*cit)->vertex((inf+2)%(dim+1))->point())))
      Vmap.insert(std::make_pair(v2, (*cit)->vertex((inf+2)%(dim+1))));
    else if(dim == 3 && equal(cp(p2), cp((*cit)->vertex((inf+3)%(dim+1))->point())))
      Vmap.insert(std::make_pair(v2, (*cit)->vertex((inf+3)%(dim+1))));
    else
      continue; // None matched v2.

    if(equal(cp(p3), cp((*cit)->vertex((inf+1)%(dim+1))->point())))
      Vmap.insert(std::make_pair(v3, (*cit)->vertex((inf+1)%(dim+1))));
    else if(equal(cp(p3), cp((*cit)->vertex((inf+2)%(dim+1))->point())))
      Vmap.insert(std::make_pair(v3, (*cit)->vertex((inf+2)%(dim+1))));
    else if(dim == 3 && equal(cp(p3), cp((*cit)->vertex((inf+3)%(dim+1))->point())))
      Vmap.insert(std::make_pair(v3, (*cit)->vertex((inf+3)%(dim+1))));
    else
      continue; // None matched v3.

    if(dim == 3)
    {
      if(equal(cp(p4), cp((*cit)->vertex((inf+1)%(dim+1))->point())))
        Vmap.insert(std::make_pair(v4, (*cit)->vertex((inf+1)%(dim+1))));
      else if(equal(cp(p4), cp((*cit)->vertex((inf+2)%(dim+1))->point())))
        Vmap.insert(std::make_pair(v4, (*cit)->vertex((inf+2)%(dim+1))));
      else if(equal(cp(p4), cp((*cit)->vertex((inf+3)%(dim+1))->point())))
        Vmap.insert(std::make_pair(v4, (*cit)->vertex((inf+3)%(dim+1))));
      else
        continue; // None matched v4.
    }

    // Found it !
    Cmap.insert(std::make_pair(c, *cit));
    break;
  }

  if(Cmap.size() == 0)
    return false;

  // We now have one cell, we need to propagate recursively.
  return internal::test_next(t1, t2,
                             Cmap.begin()->first, Cmap.begin()->second, Cmap, Vmap);
}

template < class GT, class Tds1, class Tds2 >
inline
bool
operator!=(const Triangulation_3<GT, Tds1>& t1,
           const Triangulation_3<GT, Tds2>& t2)
{
  return ! (t1 == t2);
}

} //namespace CGAL

#include <CGAL/enable_warnings.h>

#endif // CGAL_TRIANGULATION_3_H<|MERGE_RESOLUTION|>--- conflicted
+++ resolved
@@ -1163,19 +1163,8 @@
   template <class Info>
   const Info& top_get_second(const std::pair<Point,Info>& pair) const { return pair.second; }
 
-<<<<<<< HEAD
   template <class Info>
   const Point& top_get_first(const boost::tuple<Point,Info>& tuple) const { return boost::get<0>(tuple); }
-=======
-    // The function insert(first, last) is overwritten in Regular_triangulation_3.h,
-    // so we know that, here, `Point` is not a type of Weighted point.
-    // Nevertheless, to make it more generic (that is, allowing the user to pass
-    // a `Point` type that is not GT::Point_3), we still use the spatial sort
-    // adapter traits and Construct_point_3 here.
-    typedef typename boost::result_of<const Construct_point_3(const Point&)>::type Ret;
-    typedef CGAL::internal::boost_::function_property_map<Construct_point_3, Point, Ret> fpmap;
-    typedef CGAL::Spatial_sort_traits_adapter_3<Geom_traits, fpmap> Search_traits_3;
->>>>>>> e53018d1
 
   template <class Info>
   const Info& top_get_second(const boost::tuple<Point,Info>& tuple) const { return boost::get<1>(tuple); }
