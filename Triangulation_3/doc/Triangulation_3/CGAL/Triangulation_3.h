--- conflicted
+++ resolved
@@ -252,14 +252,6 @@
 */ 
   typedef Iterator_range<unspecified_type> All_vertex_handles;
 
-<<<<<<< HEAD
-/*!
-iterator over the cells intersected by a line segment.
-*/
-typedef unspecified_type Segment_cell_iterator;
-
-/// @} 
-=======
   /*!
 range type for iterating over finite cell handles, with a nested type `iterator`
 that has as value type `Cell_handle`.
@@ -282,13 +274,17 @@
 that has as value type `Vertex_handle`.
 */ 
   typedef Iterator_range<unspecified_type> Finite_vertex_handles;
+
+/*!
+iterator over the cells intersected by a line segment.
+*/
+typedef unspecified_type Segment_cell_iterator;
 
 /*!
   range type for iterating over the points of the finite vertices.
  */
   typedef Iterator_range<unspecified_type> Points;
 /// @}
->>>>>>> 75c4062f
 
 /// \name Creation 
 /// @{
@@ -1214,7 +1210,82 @@
 
 /// @} 
 
-<<<<<<< HEAD
+/*! \name Ranges
+
+In order to write \cpp 11 `for`-loops we provide a range type and member functions to generate ranges.
+Note that vertex and cell ranges are special. See Section \ref Triangulation3secRanges in the User Manual.
+
+*/
+
+/// @{
+
+/*!
+  returns a range of iterators over all cells (even the infinite cells).
+  Returns an empty range when `t.number_of_cells() == 0`. 
+  \note While the value type of `All_cells_iterator` is `Cell`, the value type of 
+  `All_cell_handles::iterator` is `Cell_handle`.
+*/
+All_cell_handles all_cell_handles() const;
+
+ 
+  
+/*!
+  returns a range of iterators starting at an arbitrary facet.
+  Returns an empty range when `t.dimension() < 2`. 
+*/
+All_facets all_facets() const;
+ 
+/*!
+  returns a range of iterators starting at an arbitrary edge.
+  Returns an empty range when `t.dimension() < 2`. 
+*/
+All_edges all_edges() const;
+ 
+/*!
+  returns a range of iterators over all vertices (even the infinite one).
+  \note While the value type of `All_vertices_iterator` is `Vertex`, the value type of 
+  `All_vertex_handles::iterator` is `Vertex_handle`.
+*/
+All_vertex_handles all_vertex_handles() const;
+
+  
+/*!
+  returns a range of iterators over finite cells.
+  Returns an empty range when `t.number_of_cells() == 0`. 
+  \note While the value type of `Finite_cells_iterator` is `Cell`, the value type of 
+  `Finite_cell_handles::iterator` is `Cell_handle`.
+*/
+Finite_cell_handles finite_cell_handles() const;
+
+ 
+  
+/*!
+  returns a range of iterators starting at an arbitrary facet.
+  Returns an empty range when `t.dimension() < 2`. 
+*/
+Finite_facets finite_facets() const;
+ 
+/*!
+  returns a range of iterators starting at an arbitrary edge.
+  Returns an empty range when `t.dimension() < 2`. 
+*/
+Finite_edges finite_edges() const;
+ 
+/*!
+  returns a range of iterators over finite vertices.
+  \note While the value type of `Finite_vertices_iterator` is `Vertex`, the value type of 
+  `Finite_vertex_handles::iterator` is `Vertex_handle`.
+*/
+Finite_vertex_handles finite_vertex_handles() const;
+
+/*!
+  returns a range of iterators over the points of finite vertices.
+*/
+Points points() const;
+  
+ 
+/// @} 
+  
 /*!\name Walk Iterator
 \cgalModifBegin
 
@@ -1291,84 +1362,6 @@
 Segment_cell_iterator segment_walk_end(const Point& s, const Point& t, Cell_handle hint = Cell_handle()) const;
 /// @}
 
-=======
-/*! \name Ranges
-
-In order to write \cpp 11 `for`-loops we provide a range type and member functions to generate ranges.
-Note that vertex and cell ranges are special. See Section \ref Triangulation3secRanges in the User Manual.
-
-*/
-
-/// @{
-
-/*!
-  returns a range of iterators over all cells (even the infinite cells).
-  Returns an empty range when `t.number_of_cells() == 0`. 
-  \note While the value type of `All_cells_iterator` is `Cell`, the value type of 
-  `All_cell_handles::iterator` is `Cell_handle`.
-*/
-All_cell_handles all_cell_handles() const;
-
- 
-  
-/*!
-  returns a range of iterators starting at an arbitrary facet.
-  Returns an empty range when `t.dimension() < 2`. 
-*/
-All_facets all_facets() const;
- 
-/*!
-  returns a range of iterators starting at an arbitrary edge.
-  Returns an empty range when `t.dimension() < 2`. 
-*/
-All_edges all_edges() const;
- 
-/*!
-  returns a range of iterators over all vertices (even the infinite one).
-  \note While the value type of `All_vertices_iterator` is `Vertex`, the value type of 
-  `All_vertex_handles::iterator` is `Vertex_handle`.
-*/
-All_vertex_handles all_vertex_handles() const;
-
-  
-/*!
-  returns a range of iterators over finite cells.
-  Returns an empty range when `t.number_of_cells() == 0`. 
-  \note While the value type of `Finite_cells_iterator` is `Cell`, the value type of 
-  `Finite_cell_handles::iterator` is `Cell_handle`.
-*/
-Finite_cell_handles finite_cell_handles() const;
-
- 
-  
-/*!
-  returns a range of iterators starting at an arbitrary facet.
-  Returns an empty range when `t.dimension() < 2`. 
-*/
-Finite_facets finite_facets() const;
- 
-/*!
-  returns a range of iterators starting at an arbitrary edge.
-  Returns an empty range when `t.dimension() < 2`. 
-*/
-Finite_edges finite_edges() const;
- 
-/*!
-  returns a range of iterators over finite vertices.
-  \note While the value type of `Finite_vertices_iterator` is `Vertex`, the value type of 
-  `Finite_vertex_handles::iterator` is `Vertex_handle`.
-*/
-Finite_vertex_handles finite_vertex_handles() const;
-
-/*!
-  returns a range of iterators over the points of finite vertices.
-*/
-Points points() const;
-  
- 
-/// @} 
-  
->>>>>>> 75c4062f
 /*!\name Cell and Facet Circulators 
 The following circulators respectively visit all cells or all facets incident to a given edge. They are non-mutable and bidirectional. They are invalidated by any modification of one of the cells traversed.  
 */
