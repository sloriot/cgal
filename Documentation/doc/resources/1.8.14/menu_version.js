Head:     master Merge branch 'releases/CGAL-5.0-branch'
Merge:    cgal/master Merge branch 'releases/CGAL-5.0-branch'
Push:     cgal/master Merge branch 'releases/CGAL-5.0-branch'
Tag:      master_before_no_tws_nor_tabs (1749)

Untracked files (1)
Documentation/doc/resources/1.8.14/1.8.13

<<<<<<< HEAD
Unstaged changes (1)
modified   Documentation/doc/resources/1.8.13/menu_version.js
@@ -3,10 +3,11 @@
=======
  function build_select(current_version) {
    if( current_version == 'master') {
      let top_elt = document.getElementById("top");

      let first_element = top_elt.childNodes[0];
      let new_div = document.createElement("p");
      new_div.innerHTML = '⚠️ This documentation corresponds to the <a style="font-familly: monospace;" href="https://github.com/CGAL/cgal/tree/master">master</a> development branch of CGAL. It might diverge from the official releases.';
      new_div.style.cssText = "background-color: #ff9800; margin: 1ex auto 1ex 1em; padding: 1ex; border-radius: 1ex; display: inline-block;"
      let OK = top_elt.insertBefore(new_div, first_element);
    }
    var buf = ['<select>'];
    $.each(all_versions, function(id) {
      var version = all_versions[id];
      buf.push('<option value="' + version + '"');
      if (version == current_version) {
        buf.push(' selected="selected">' + version);
      } else {
        buf.push('>' + version);
      }
      buf.push('</option>');
    });
    if ( !all_versions.includes(current_version)) {
       buf.push('<option value="' + current_version + '"');
       buf.push(' selected="selected">' + current_version);
       buf.push('</option>');
    }
    buf.push('</select>');
    return buf.join('');
  }

  function patch_url(url, new_version) {
    if(url.includes("doc.cgal.org")||url.includes("cgal.geometryfactory.com")){
      return url.replace(url_re, 'doc.cgal.org/' + new_version + '/');
    }
    else{
      return url.replace(url_local, 'https://doc.cgal.org/' + new_version + '/');
    }
  }
>>>>>>> 821b909c

   var url_re =  /(cgal\.geometryfactory\.com\/CGAL\/doc\/|doc\.cgal\.org\/)(master|latest|(\d\.\d+|\d\.\d+\.\d+))\//;
   var url_local =  /.*\/doc_output\//;
-  var current_version_local = '5.1-dev'
+  var current_version_local = '5.1-beta1'
   var all_versions = [
       'master',
       'latest',
+      '5.1-beta1',
       '5.0.2',
       '4.14.3',
       '4.13.2',
@@ -44,7 +45,7 @@
   }

<<<<<<< HEAD
   function patch_url(url, new_version) {
-    if(url.includes("doc.cgal.org")||url.includes("cgal.geometryfactory.com")){
+    if(url.includes("doc.cgal.org")||url.includes("cgal.geometryfactory.com")){
       return url.replace(url_re, 'doc.cgal.org/' + new_version + '/');
     }
     else{
@@ -65,7 +66,7 @@
       var motherNode=$("#back-nav ul")[0];
       var node = document.createElement("LI");
       var spanNode = document.createElement("SPAN");
-      var titleNode =document.createTextNode("CGAL Version: ");
+      var titleNode =document.createTextNode("CGAL Version: ");
       var textNode = document.createTextNode("x.y");
       spanNode.setAttribute("class", "version_menu");
       spanNode.appendChild(textNode);
@@ -90,4 +91,4 @@
         }
      }
   });
-})();
+})();

Stashes (104)
stash@{0} WIP on Mesh_3-fix_optimisers_parallel-jtournois-WIP: 46820eda8bf debugging perturber...
stash@{1} WIP on CGAL-5.0-branch: dc12dea7766 Merge branch 'releases/CGAL-4.14-branch' into releases/CGAL-5.0-branch
stash@{2} On Installation-add_CGALConfigVersion-GF: RELOCATABLE?
stash@{3} On Tetrahedral_remeshing-new-jtournois: DEBUG code
stash@{4} WIP on nurbs-viewer-mesher: 495bc2b6022 Fix the link
stash@{5} On master: point_cloud_to_inr
stash@{6} Patch ExxonMobile
stash@{7} WIP on master: b6d5129364a Merge branch 'releases/CGAL-5.0-branch'
stash@{8} Scene_surface_mesh_item::setAllPatchIds
stash@{9} On master: Replaced by "Update warning macro usages #4474"
stash@{10} On master: Cleanup CDT_plus_2
stash@{11} On master: Fix issue "Warning in Triangulation_2" #4371
stash@{12} On master: f0c82986576 updated crontab (automated commit)
stash@{13} Surface_mesh: use override instead of virtual
stash@{14} On T3_accelerate_insert_in_hole: TDS::reserve
stash@{15} On T3_accelerate_insert_in_hole: Essai d'utilisation des time stamps
stash@{16} On heads/Triangulation_segment_traverser_3-tvanlank__rewrote_history-GF: 7e0f93f4c9e Add a case (assertion)
stash@{17} On master: cleanup Polyline_constraint_hierarchy_2.h
stash@{18} On Sweep_2-bug_57-GF: 02bfdcf828a Better way to measure the recursion depth
stash@{19} On master: 3d1450b71fb Merge branch 'releases/CGAL-4.14-branch'
stash@{20} WIP on master: 3d1450b71fb Merge branch 'releases/CGAL-4.14-branch'
stash@{21} On Polyhedron-demo__add_qtscript_support_to_Mesh_3_plugin-GF: e068363fbfa Add an API to replace QMessageBox static functions
stash@{22} On CGAL-clang_tidy__nullptr_on_Mesh_2-GF: Mesh_3 plugin
stash@{23} On integration: CORE MemoryPool DEBUG
stash@{24} Try to fix check headers warnings about incorrect flags
stash@{25} WIP on releases/CGAL-4.13-branch: a34c09084c6 Merge pull request #3855 from sgiraudot/Intersections_3-Fix_almost_collinear_segments_bug-GF
stash@{26} WIP on releases/CGAL-4.14-branch: 490589b48f6 Merge branch 'releases/CGAL-4.13-branch' into releases/CGAL-4.14-branch
stash@{27} On integration: 32f063f25f0 Merge pull request #3886 from lrineau/CGAL-Adapt_to_Boost_1.70-GF
stash@{28} On integration: GMPXX by default
stash@{29} On integration: Simplify Mesh_3, and MPZF
stash@{30} On Number_types-intervals3-glisse: Include all header twice
stash@{31} On Mesh_3-tricubic-GF: HACKS
stash@{32} On Mesh_3-fix_polyhedral_complex_domain-GF: 9964b18243c Fix Polyhedral_complex_mesh_domain_3 when detect_features() is not called
stash@{33} On Mesh_3-fix_Index-GF: Mesh_3 with union instead of boost::variant
stash@{34} On Mesh_3-fix_Index-GF: Testsuite/test/parse-ctest-dashboard-xml.py with zlib
stash@{35} On master: Tests with -funsafe-math-optimizations
stash@{36} On Triangulation_2-Debug_CDT2-lrineau: Debug CDT_2
stash@{37} On releases/CGAL-4.12-branch: Scene_polygon_soup_item: remove duplicated triangles
stash@{38} On integration: Mesh_3: Ident nested #ifdef
stash@{39} On Travis-Check_including_all_headers-GF: Try to improve "check_headers"
stash@{40} On Polyhedron-demo_offset_plugin_Mesh_3_triangle_soup-GF: attempt of a traversal traits
stash@{41} On Polyhedron-demo_offset_plugin_Mesh_3_triangle_soup-GF: Variable offset distance
stash@{42} On master: Problems with SEP image
stash@{43} WIP on master: 441170768df Prepare CGAL-4.12-beta1
stash@{44} On integration: CSS!!
stash@{45} WIP on Installation-improve_CGAL_DEV_MODE-lrineau: 4811fae85c2 Do not document the CGAL pure header-only mode
stash@{46} Mesh_3: debug trick with CGAL_assertion_msg and a lambda
stash@{47} On integration: CTest
stash@{48} On (no branch): a8704de Merge branch 'releases/CGAL-4.10-branch'
stash@{49} On Mesh_3-fix_NaN-lrineau: DEBUG Sliver_perturber
stash@{50} On Mesh_2-restore_Qt3_demo-lrineau: Doxygen warnings
stash@{51} On integration: Debug Mesh_2
stash@{52} On Mesh_3-API_with_incidences-GF: e17da6445d1 Write the documentation
stash@{53} On Mesh_3-test_polyhedral_complex_with_surface_mesh-GF: TESTS
stash@{54} ?
stash@{55} On Mesh_3-fix_bug_1944-GF: 4325f22 Merge pull request #2145 from gdamiand/patch-1
stash@{56} On integration: a5ea993 Merge remote-tracking branch 'cgal/master' into integration
stash@{57} On Polyhedron_demo-Use_sm_in_Deformation-GF: Selection plugin, pb ODR?
stash@{58} On Polyhedron-clipping_snapping_new_snapping-GF-wip: 23e0762 fixup! Add a safety check
stash@{59} On Polyhedron-clipping_snapping_new_snapping-GF-wip: cbfc043 Revert "wip"
stash@{60} On Polyhedron-clipping_snapping_new_snapping-GF-wip: 720086f Add snap_corners_to_curves_when_possible
stash@{61} On (no branch): Debug Mesh_3
stash@{62} WIP on Polyhedron-clipping_snapping_new_snapping-GF-wip: 50d11a6 Move get_curve_id to Clipping_snapping_tool_details
stash@{63} On Polyhedron-clipping_snapping_new_snapping-GF-wip: WIP on fix corner-to-curve
stash@{64} WIP on Polyhedron-clipping_snapping_new_snapping-GF-wip: 26e2d29 Add missing `#include`
stash@{65} On integration: c540a7e Merge pull request #1808 from MaelRL/Spatial_searching-Fix_fuzzy_query_item_border
stash@{66} WIP on integration: c540a7e Merge pull request #1808 from MaelRL/Spatial_searching-Fix_fuzzy_query_item_border
stash@{67} WIP on integration: c540a7e Merge pull request #1808 from MaelRL/Spatial_searching-Fix_fuzzy_query_item_border
stash@{68} WIP on integration: c540a7e Merge pull request #1808 from MaelRL/Spatial_searching-Fix_fuzzy_query_item_border
stash@{69} WIP on integration: c540a7e Merge pull request #1808 from MaelRL/Spatial_searching-Fix_fuzzy_query_item_border
stash@{70} More assertion in multi-thread Handle.h
stash@{71} CMake: if(NOT CMAKE_CROSSCOMPILING)
stash@{72} Bug Mesh_3 TROU!
stash@{73} WIP on Polyhedron-clipping_snapping_new_snapping-GF-wip: 4f429fa Merge remote-tracking branch 'cgal/master' into Polyhedron-clipping_snapping_new_snapping-GF-wip
stash@{74} On master: convert an image from unsigned short to float
stash@{75} On master: Mesh_3 Robust_weighted_circumcenter_filtered_traits_3 use certainly
stash@{76} On CGAL-remove_support_for_LEDA_5_and_before-GF: 0c69001 Remove all usage of CGAL_LEDA_VERSION
stash@{77} WIP on Mesh_3-new_facet_criterion_with_normals-lrineau: c4b81cf Fix a warning in Sizing_field_with_aabb_tree
stash@{78} On CGAL-license_check-GF: 366976b fix header
stash@{79} Polyhedron demo with keywords for plugins
stash@{80} Mesh_3: save, load a C3t3 and refine it
stash@{81} On master: 2153e65 Fix a typo in doc: remove extra "`"
stash@{82} On Mesh_3-hybrid_mesh_domain-GF: Shifted_sphere_implicit_function
stash@{83} On CGAL_headers_only_step1-gdamiand_cjamin: Fix an error in headers-only
stash@{84} Bug Intel 2017
stash@{85} WIP on Mesh_3-improve_polylines_to_protect-GF: ee0fb3b Fix the header guard macro, and copyright years
stash@{86} On master: Restore CGAL_Qt3
stash@{87} On Mesh_2-fix_issue_781-GF: Mesh_2: Display queues sizes
stash@{88} On Mesh_3-improve_images-GF: "Fix" C3t3_io_plugin to deal with INT_MIN
stash@{89} WIP on Polyhedron-clipping_snapping_new_snapping-GF-wip: 7787959 Re-test `modified_features` after a corner-snapping
stash@{90} On Mesh_3-experimental-GF: Experiments on Mesh-3
stash@{91} On master: Fix orient polygon soup with PMP, temp
stash@{92} On CGAL-Qt5_support-GF: Replace gluErrorString
stash@{93} On master: Mesh_3, for pipeNotWorking
stash@{94} On master: Mesh_3 for Medicim/Nobelbiocare
stash@{95} WIP on Mesh_3-experimental-GF: a1b342e Allow to open a binary CDT_3
stash@{96} WIP on master: 0df4095 Merge pull request #30 from afabri/Documentation-addHome-GF
stash@{97} WIP on CGAL-Qt5_support-GF: 0d2f838 Allow to find QGLViewer-qt5_
stash@{98} On master: LICENSE (Dijsktra), Memory_size.h (near)
stash@{99} On Triangulation_2-Fix_CDT_plus-GF: wip
stash@{100} On master: Pretty printers, et Sliver_perturber.h
stash@{101} On master: bench mesh_3
stash@{102} On Intersection_3-fix-do_intersect_Iso_cuboid_3_Segment_3-lrineau: Fix intersection(Iso_cuboid_3, Segment_3)
stash@{103} On master: Try to fix warnings for CMap

Recent commits
97123fc3c72 cgal/master Merge branch 'releases/CGAL-5.0-branch'
871c97273af Merge pull request #4496 from lrineau/CGAL-move_semantic_for_triangulations-GF
a828cb0d066 Merge pull request #4620 from janetournois/Tetrahedral_remeshing-new-jtournois
8db45039044 Merge pull request #4710 from danston/CGAL-clangmp_bug_fix-danston
c15030bf39b Merge pull request #4740 from afabri/T2-low_dimensional-GF
814689552b1 Merge pull request #4752 from lrineau/CGAL-fix_cpp20-mglisse_GF
863b1decf69 Merge pull request #4754 from maxGimeno/PMP-Fix_parallel_haussdorf_dist-maxGimeno
4354b2c87f0 releases/CGAL-5.0-branch cgal/releases/CGAL-5.0-branch Merge pull request #4710 from danston/CGAL-clangmp_bug_fix-danston
dc2ae1614c2 Merge remote-tracking branch 'cgal/releases/CGAL-4.14-branch' into releases/CGAL-5.0-branch
520fbf7c4b7 refs/pull/4754/head Add missing include
=======
  $(document).ready(function() {
      var motherNode=$("#back-nav ul")[0];
      var node = document.createElement("LI");
      var spanNode = document.createElement("SPAN");
      var titleNode =document.createTextNode("CGAL Version: ");
      var textNode = document.createTextNode("x.y");
      spanNode.setAttribute("class", "version_menu");
      spanNode.appendChild(textNode);
      node.appendChild(titleNode);
      node.appendChild(spanNode);
      motherNode.insertBefore(node, motherNode.firstChild);
      $("#back-nav").css("padding-top", "0").css("padding-bottom", "0");
      var match = url_re.exec(window.location.href);
      if (match) {
        var version = match[2];
        var select = build_select(version);
        spanNode.innerHTML=select;
        $('.version_menu select').bind('change', on_switch);
      }
      else {
        match = url_local.exec(window.location.href);
        if (match) {
          var version = current_version_local;
          var select = build_select(version);
          spanNode.innerHTML=select;
          $('.version_menu select').bind('change', on_switch);
        }
     }
  });
})();
>>>>>>> 821b909c
<|MERGE_RESOLUTION|>--- conflicted
+++ resolved
@@ -1,16 +1,28 @@
-Head:     master Merge branch 'releases/CGAL-5.0-branch'
-Merge:    cgal/master Merge branch 'releases/CGAL-5.0-branch'
-Push:     cgal/master Merge branch 'releases/CGAL-5.0-branch'
-Tag:      master_before_no_tws_nor_tabs (1749)
+(function() {
+  'use strict';
 
-Untracked files (1)
-Documentation/doc/resources/1.8.14/1.8.13
+  var url_re =  /(cgal\.geometryfactory\.com\/CGAL\/doc\/|doc\.cgal\.org\/)(master|latest|(\d\.\d+|\d\.\d+\.\d+))\//;
+  var url_local =  /.*\/doc_output\//;
+  var current_version_local = '5.1-beta1'
+  var all_versions = [
+      'master',
+      'latest',
+      '5.1-beta1',
+      '5.0.2',
+      '4.14.3',
+      '4.13.2',
+      '4.12.2',
+      '4.11.3',
+      '4.10.2',
+      '4.9.1',
+      '4.8.2',
+      '4.7',
+      '4.6.3',
+      '4.5.2',
+      '4.4',
+      '4.3'
+  ];
 
-<<<<<<< HEAD
-Unstaged changes (1)
-modified   Documentation/doc/resources/1.8.13/menu_version.js
-@@ -3,10 +3,11 @@
-=======
   function build_select(current_version) {
     if( current_version == 'master') {
       let top_elt = document.getElementById("top");
@@ -49,163 +61,16 @@
       return url.replace(url_local, 'https://doc.cgal.org/' + new_version + '/');
     }
   }
->>>>>>> 821b909c
 
-   var url_re =  /(cgal\.geometryfactory\.com\/CGAL\/doc\/|doc\.cgal\.org\/)(master|latest|(\d\.\d+|\d\.\d+\.\d+))\//;
-   var url_local =  /.*\/doc_output\//;
--  var current_version_local = '5.1-dev'
-+  var current_version_local = '5.1-beta1'
-   var all_versions = [
-       'master',
-       'latest',
-+      '5.1-beta1',
-       '5.0.2',
-       '4.14.3',
-       '4.13.2',
-@@ -44,7 +45,7 @@
-   }
+  function on_switch() {
+    var selected = $(this).children('option:selected').attr('value');
+    var url = window.location.href,
+        new_url = patch_url(url, selected);
+    if (new_url != url) {
+      window.location.href = new_url;
+    }
+  }
 
-<<<<<<< HEAD
-   function patch_url(url, new_version) {
--    if(url.includes("doc.cgal.org")||url.includes("cgal.geometryfactory.com")){
-+    if(url.includes("doc.cgal.org")||url.includes("cgal.geometryfactory.com")){
-       return url.replace(url_re, 'doc.cgal.org/' + new_version + '/');
-     }
-     else{
-@@ -65,7 +66,7 @@
-       var motherNode=$("#back-nav ul")[0];
-       var node = document.createElement("LI");
-       var spanNode = document.createElement("SPAN");
--      var titleNode =document.createTextNode("CGAL Version: ");
-+      var titleNode =document.createTextNode("CGAL Version: ");
-       var textNode = document.createTextNode("x.y");
-       spanNode.setAttribute("class", "version_menu");
-       spanNode.appendChild(textNode);
-@@ -90,4 +91,4 @@
-         }
-      }
-   });
--})();
-+})();
-
-Stashes (104)
-stash@{0} WIP on Mesh_3-fix_optimisers_parallel-jtournois-WIP: 46820eda8bf debugging perturber...
-stash@{1} WIP on CGAL-5.0-branch: dc12dea7766 Merge branch 'releases/CGAL-4.14-branch' into releases/CGAL-5.0-branch
-stash@{2} On Installation-add_CGALConfigVersion-GF: RELOCATABLE?
-stash@{3} On Tetrahedral_remeshing-new-jtournois: DEBUG code
-stash@{4} WIP on nurbs-viewer-mesher: 495bc2b6022 Fix the link
-stash@{5} On master: point_cloud_to_inr
-stash@{6} Patch ExxonMobile
-stash@{7} WIP on master: b6d5129364a Merge branch 'releases/CGAL-5.0-branch'
-stash@{8} Scene_surface_mesh_item::setAllPatchIds
-stash@{9} On master: Replaced by "Update warning macro usages #4474"
-stash@{10} On master: Cleanup CDT_plus_2
-stash@{11} On master: Fix issue "Warning in Triangulation_2" #4371
-stash@{12} On master: f0c82986576 updated crontab (automated commit)
-stash@{13} Surface_mesh: use override instead of virtual
-stash@{14} On T3_accelerate_insert_in_hole: TDS::reserve
-stash@{15} On T3_accelerate_insert_in_hole: Essai d'utilisation des time stamps
-stash@{16} On heads/Triangulation_segment_traverser_3-tvanlank__rewrote_history-GF: 7e0f93f4c9e Add a case (assertion)
-stash@{17} On master: cleanup Polyline_constraint_hierarchy_2.h
-stash@{18} On Sweep_2-bug_57-GF: 02bfdcf828a Better way to measure the recursion depth
-stash@{19} On master: 3d1450b71fb Merge branch 'releases/CGAL-4.14-branch'
-stash@{20} WIP on master: 3d1450b71fb Merge branch 'releases/CGAL-4.14-branch'
-stash@{21} On Polyhedron-demo__add_qtscript_support_to_Mesh_3_plugin-GF: e068363fbfa Add an API to replace QMessageBox static functions
-stash@{22} On CGAL-clang_tidy__nullptr_on_Mesh_2-GF: Mesh_3 plugin
-stash@{23} On integration: CORE MemoryPool DEBUG
-stash@{24} Try to fix check headers warnings about incorrect flags
-stash@{25} WIP on releases/CGAL-4.13-branch: a34c09084c6 Merge pull request #3855 from sgiraudot/Intersections_3-Fix_almost_collinear_segments_bug-GF
-stash@{26} WIP on releases/CGAL-4.14-branch: 490589b48f6 Merge branch 'releases/CGAL-4.13-branch' into releases/CGAL-4.14-branch
-stash@{27} On integration: 32f063f25f0 Merge pull request #3886 from lrineau/CGAL-Adapt_to_Boost_1.70-GF
-stash@{28} On integration: GMPXX by default
-stash@{29} On integration: Simplify Mesh_3, and MPZF
-stash@{30} On Number_types-intervals3-glisse: Include all header twice
-stash@{31} On Mesh_3-tricubic-GF: HACKS
-stash@{32} On Mesh_3-fix_polyhedral_complex_domain-GF: 9964b18243c Fix Polyhedral_complex_mesh_domain_3 when detect_features() is not called
-stash@{33} On Mesh_3-fix_Index-GF: Mesh_3 with union instead of boost::variant
-stash@{34} On Mesh_3-fix_Index-GF: Testsuite/test/parse-ctest-dashboard-xml.py with zlib
-stash@{35} On master: Tests with -funsafe-math-optimizations
-stash@{36} On Triangulation_2-Debug_CDT2-lrineau: Debug CDT_2
-stash@{37} On releases/CGAL-4.12-branch: Scene_polygon_soup_item: remove duplicated triangles
-stash@{38} On integration: Mesh_3: Ident nested #ifdef
-stash@{39} On Travis-Check_including_all_headers-GF: Try to improve "check_headers"
-stash@{40} On Polyhedron-demo_offset_plugin_Mesh_3_triangle_soup-GF: attempt of a traversal traits
-stash@{41} On Polyhedron-demo_offset_plugin_Mesh_3_triangle_soup-GF: Variable offset distance
-stash@{42} On master: Problems with SEP image
-stash@{43} WIP on master: 441170768df Prepare CGAL-4.12-beta1
-stash@{44} On integration: CSS!!
-stash@{45} WIP on Installation-improve_CGAL_DEV_MODE-lrineau: 4811fae85c2 Do not document the CGAL pure header-only mode
-stash@{46} Mesh_3: debug trick with CGAL_assertion_msg and a lambda
-stash@{47} On integration: CTest
-stash@{48} On (no branch): a8704de Merge branch 'releases/CGAL-4.10-branch'
-stash@{49} On Mesh_3-fix_NaN-lrineau: DEBUG Sliver_perturber
-stash@{50} On Mesh_2-restore_Qt3_demo-lrineau: Doxygen warnings
-stash@{51} On integration: Debug Mesh_2
-stash@{52} On Mesh_3-API_with_incidences-GF: e17da6445d1 Write the documentation
-stash@{53} On Mesh_3-test_polyhedral_complex_with_surface_mesh-GF: TESTS
-stash@{54} ?
-stash@{55} On Mesh_3-fix_bug_1944-GF: 4325f22 Merge pull request #2145 from gdamiand/patch-1
-stash@{56} On integration: a5ea993 Merge remote-tracking branch 'cgal/master' into integration
-stash@{57} On Polyhedron_demo-Use_sm_in_Deformation-GF: Selection plugin, pb ODR?
-stash@{58} On Polyhedron-clipping_snapping_new_snapping-GF-wip: 23e0762 fixup! Add a safety check
-stash@{59} On Polyhedron-clipping_snapping_new_snapping-GF-wip: cbfc043 Revert "wip"
-stash@{60} On Polyhedron-clipping_snapping_new_snapping-GF-wip: 720086f Add snap_corners_to_curves_when_possible
-stash@{61} On (no branch): Debug Mesh_3
-stash@{62} WIP on Polyhedron-clipping_snapping_new_snapping-GF-wip: 50d11a6 Move get_curve_id to Clipping_snapping_tool_details
-stash@{63} On Polyhedron-clipping_snapping_new_snapping-GF-wip: WIP on fix corner-to-curve
-stash@{64} WIP on Polyhedron-clipping_snapping_new_snapping-GF-wip: 26e2d29 Add missing `#include`
-stash@{65} On integration: c540a7e Merge pull request #1808 from MaelRL/Spatial_searching-Fix_fuzzy_query_item_border
-stash@{66} WIP on integration: c540a7e Merge pull request #1808 from MaelRL/Spatial_searching-Fix_fuzzy_query_item_border
-stash@{67} WIP on integration: c540a7e Merge pull request #1808 from MaelRL/Spatial_searching-Fix_fuzzy_query_item_border
-stash@{68} WIP on integration: c540a7e Merge pull request #1808 from MaelRL/Spatial_searching-Fix_fuzzy_query_item_border
-stash@{69} WIP on integration: c540a7e Merge pull request #1808 from MaelRL/Spatial_searching-Fix_fuzzy_query_item_border
-stash@{70} More assertion in multi-thread Handle.h
-stash@{71} CMake: if(NOT CMAKE_CROSSCOMPILING)
-stash@{72} Bug Mesh_3 TROU!
-stash@{73} WIP on Polyhedron-clipping_snapping_new_snapping-GF-wip: 4f429fa Merge remote-tracking branch 'cgal/master' into Polyhedron-clipping_snapping_new_snapping-GF-wip
-stash@{74} On master: convert an image from unsigned short to float
-stash@{75} On master: Mesh_3 Robust_weighted_circumcenter_filtered_traits_3 use certainly
-stash@{76} On CGAL-remove_support_for_LEDA_5_and_before-GF: 0c69001 Remove all usage of CGAL_LEDA_VERSION
-stash@{77} WIP on Mesh_3-new_facet_criterion_with_normals-lrineau: c4b81cf Fix a warning in Sizing_field_with_aabb_tree
-stash@{78} On CGAL-license_check-GF: 366976b fix header
-stash@{79} Polyhedron demo with keywords for plugins
-stash@{80} Mesh_3: save, load a C3t3 and refine it
-stash@{81} On master: 2153e65 Fix a typo in doc: remove extra "`"
-stash@{82} On Mesh_3-hybrid_mesh_domain-GF: Shifted_sphere_implicit_function
-stash@{83} On CGAL_headers_only_step1-gdamiand_cjamin: Fix an error in headers-only
-stash@{84} Bug Intel 2017
-stash@{85} WIP on Mesh_3-improve_polylines_to_protect-GF: ee0fb3b Fix the header guard macro, and copyright years
-stash@{86} On master: Restore CGAL_Qt3
-stash@{87} On Mesh_2-fix_issue_781-GF: Mesh_2: Display queues sizes
-stash@{88} On Mesh_3-improve_images-GF: "Fix" C3t3_io_plugin to deal with INT_MIN
-stash@{89} WIP on Polyhedron-clipping_snapping_new_snapping-GF-wip: 7787959 Re-test `modified_features` after a corner-snapping
-stash@{90} On Mesh_3-experimental-GF: Experiments on Mesh-3
-stash@{91} On master: Fix orient polygon soup with PMP, temp
-stash@{92} On CGAL-Qt5_support-GF: Replace gluErrorString
-stash@{93} On master: Mesh_3, for pipeNotWorking
-stash@{94} On master: Mesh_3 for Medicim/Nobelbiocare
-stash@{95} WIP on Mesh_3-experimental-GF: a1b342e Allow to open a binary CDT_3
-stash@{96} WIP on master: 0df4095 Merge pull request #30 from afabri/Documentation-addHome-GF
-stash@{97} WIP on CGAL-Qt5_support-GF: 0d2f838 Allow to find QGLViewer-qt5_
-stash@{98} On master: LICENSE (Dijsktra), Memory_size.h (near)
-stash@{99} On Triangulation_2-Fix_CDT_plus-GF: wip
-stash@{100} On master: Pretty printers, et Sliver_perturber.h
-stash@{101} On master: bench mesh_3
-stash@{102} On Intersection_3-fix-do_intersect_Iso_cuboid_3_Segment_3-lrineau: Fix intersection(Iso_cuboid_3, Segment_3)
-stash@{103} On master: Try to fix warnings for CMap
-
-Recent commits
-97123fc3c72 cgal/master Merge branch 'releases/CGAL-5.0-branch'
-871c97273af Merge pull request #4496 from lrineau/CGAL-move_semantic_for_triangulations-GF
-a828cb0d066 Merge pull request #4620 from janetournois/Tetrahedral_remeshing-new-jtournois
-8db45039044 Merge pull request #4710 from danston/CGAL-clangmp_bug_fix-danston
-c15030bf39b Merge pull request #4740 from afabri/T2-low_dimensional-GF
-814689552b1 Merge pull request #4752 from lrineau/CGAL-fix_cpp20-mglisse_GF
-863b1decf69 Merge pull request #4754 from maxGimeno/PMP-Fix_parallel_haussdorf_dist-maxGimeno
-4354b2c87f0 releases/CGAL-5.0-branch cgal/releases/CGAL-5.0-branch Merge pull request #4710 from danston/CGAL-clangmp_bug_fix-danston
-dc2ae1614c2 Merge remote-tracking branch 'cgal/releases/CGAL-4.14-branch' into releases/CGAL-5.0-branch
-520fbf7c4b7 refs/pull/4754/head Add missing include
-=======
   $(document).ready(function() {
       var motherNode=$("#back-nav ul")[0];
       var node = document.createElement("LI");
@@ -235,5 +100,4 @@
         }
      }
   });
-})();
->>>>>>> 821b909c
+})();