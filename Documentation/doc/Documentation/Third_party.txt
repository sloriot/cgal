/*!

\page thirdparty Essential and Optional Third Party Dependencies
\cgalAutoToc

\section seccompilers Supported Compilers

In order to build a program using \cgal, you need a \cpp compiler
supporting <a href="https://isocpp.org/wiki/faq/cpp14">C++14</a> or later.
\cgal \cgalReleaseNumber is supported (continuously tested) for the following compilers/operating systems:

| Operating System | Compiler |
<<<<<<< HEAD
| :------- | :--------------- |
| Linux | \gnu `g++` 6.3 or later\cgalFootnote{<A HREF="http://gcc.gnu.org/">`http://gcc.gnu.org/`</A>} |
|       | `Clang` \cgalFootnote{<A HREF="http://clang.llvm.org/">`http://clang.llvm.org/`</A>} compiler version 8.0.0 |
| \ms Windows | \gnu `g++` 6.3 or later\cgalFootnote{<A HREF="http://gcc.gnu.org/">`http://gcc.gnu.org/`</A>} |
|                 | \ms Visual `C++` 14.0, 15.9, 16.0 (\visualstudio 2015, 2017, and 2019)\cgalFootnote{<A HREF="https://visualstudio.microsoft.com/">`https://visualstudio.microsoft.com/`</A>} |
| MacOS X | \gnu `g++` 6.3 or later\cgalFootnote{<A HREF="http://gcc.gnu.org/">`http://gcc.gnu.org/`</A>} |
|         | Apple `Clang` compiler versions 7.0.2 and 10.0.1 |
=======
| :----------      | :--------------- |
| Linux            | \gnu `g++` 8.3 or later\cgalFootnote{<A HREF="http://gcc.gnu.org/">`http://gcc.gnu.org/`</A>} |
|                  | `Clang` \cgalFootnote{<A HREF="http://clang.llvm.org/">`http://clang.llvm.org/`</A>} compiler version 11.1.0 |
| \ms Windows      | \gnu `g++` 8.3 or later\cgalFootnote{<A HREF="http://gcc.gnu.org/">`http://gcc.gnu.org/`</A>} |
|                  | \ms Visual `C++` 14.0, 15.9, 16.10 (\visualstudio 2015, 2017, and 2019)\cgalFootnote{<A HREF="https://visualstudio.microsoft.com/">`https://visualstudio.microsoft.com/`</A>} |
| MacOS X          | \gnu `g++` 8.3 or later\cgalFootnote{<A HREF="http://gcc.gnu.org/">`http://gcc.gnu.org/`</A>} |
|                  | Apple `Clang` compiler versions 10.0.1 and 12.0.0 |
>>>>>>> 2891c22f

<!-- Windows supported version are also listed on windows.html (must change both) -->

Older versions of the above listed compilers might work, but no guarantee is provided.

\section seccmake CMake
<<<<<<< HEAD
<b>Version 3.12 or later</b>
=======
<b>Version 3.14 or later</b>
>>>>>>> 2891c22f

In order to configure and build the \cgal examples, demos, or libraries,
you need <a href="https://cmake.org/">CMake</a>, a cross-platform "makefile generator".

This manual explains only the features of CMake which are needed in order to build \cgal.
Please refer to the <a href="https://cmake.org/documentation/">CMake documentation</a>
for further details.

\attention Recent versions of CMake are needed for the most recent versions of MS Visual C++.
Please refer to CMake's documentation for further information, for example
<a href="https://cmake.org/cmake/help/latest/generator/Visual%20Studio%2016%202019.html">here</a>
for Visual Studio 16 2019.

\section secessential3rdpartysoftware Essential Third Party Libraries

The focus of \cgal is on geometry, and we rely on other
highly specialized libraries and software for non-geometric issues,
for instance for numeric solvers or visualization. We first list software
that is essential to most of \cgal, and must therefore be found during the configuration of \cgal.
The page \ref configurationvariables lists CMake and environment variables which can be used to specify
the location of third-party software during configuration.

\subsection thirdpartystl Standard Template Library (STL)

\cgal heavily uses the \stl, and in particular adopted many of its design ideas. You can find online
documentation for the \stl at various web sites, for instance,
<A HREF="https://en.cppreference.com/w/">`https://en.cppreference.com `</A>,
or <A HREF="https://msdn.microsoft.com/en-us/library/1fe2x6kt(v=vs.140).aspx">`https://msdn.microsoft.com`</A>.

The \stl comes with the compiler, and as such no installation is required.

\subsection thirdpartyBoost Boost
<b>Version 1.66 or later</b>

The \boost libraries are a set of portable C++ source libraries.
Most of \boost libraries are header-only, but a few of them need to be compiled or
installed as binaries.

\cgal only requires the headers of the \boost libraries, but some demos and examples
depend on the binary library `Boost.Program_options`.

In case the \boost libraries are not installed on your system already, you
can obtain them from <A HREF="https://www.boost.org">`https://www.boost.org/`</A>.
For Visual C++ you can download precompiled libraries
from <A HREF="https://sourceforge.net/projects/boost/files/boost-binaries/">`https://sourceforge.net/projects/boost/files/boost-binaries/`</A>.

As there is no canonical directory for where to find \boost on Windows,
we recommend that you define the environment variable
`BOOST_ROOT` and set it to where you have installed \boost, e.g., `C:\boost\boost_1_69_0`.

\subsection thirdpartyMPFR GNU Multiple Precision Arithmetic (GMP) and GNU Multiple Precision Floating-Point Reliably (MPFR) Libraries
<b>GMP Version 4.2 or later, MPFR Version 2.2.1 or later</b>

The components `libCGAL`, `libCGAL_Core`, and `libCGAL_Qt5` require
\gmp and \mpfr which are libraries for multi precision integers and rational numbers,
and for multi precision floating point numbers.

\cgal combines floating point arithmetic with exact arithmetic
in order to be efficient and reliable. \cgal has a built-in
number type for that, but \gmp and \mpfr provide a faster
solution, and we recommend to use them.

These libraries can be obtained from <A HREF="https://gmplib.org/">`https://gmplib.org/`</A>
and <A HREF="https://www.mpfr.org/">`https://www.mpfr.org/`</A>.
Since Visual \cpp is not properly supported by the \gmp and \mpfr projects,
we provide precompiled versions of \gmp and \mpfr, which can be downloaded with the installer
<a href="https://github.com/CGAL/cgal/releases">`CGAL-\cgalReleaseNumber``-Setup.exe`</a>.

\section secoptional3rdpartysoftware Optional Third Party Libraries

Optional 3rd party software can be used by \cgal for various reasons:
certain optional libraries might be required to build examples and
demos shipped with \cgal or to build your own project using \cgal;
another reason is to speed up basic tasks where specialized libraries can be faster than the default
version shipped with \cgal.
The page \ref configurationvariables lists CMake and environment variables which can be used to specify
the location of third-party software during configuration.

\subsection thirdpartyQt Qt5
<b>Version 5.9.0 or later</b>

Qt is a cross-platform application and UI framework.

The component libCGAL_Qt5 is essential to run the \cgal demos and basic viewers.
It requires \qt5 installed on your system.
In case \qt is not yet installed on your system, you can download
it from <A HREF="https://www.qt-project.org/">`https://www.qt-project.org/`</A>.

The exhaustive list of \qt5 components used in demos is:
`Core`, `Gui`, `Help`, `OpenGL`, `Script`, `ScriptTools`, `Svg`, `Widgets`,
`qcollectiongenerator` (with `sqlite` driver plugin), and `Xml`.

\subsection thirdpartyEigen Eigen
<b>Version 3.1 or later</b>

\eigen is a `C++` template library for linear algebra. \eigen supports all
matrix sizes, various matrix decomposition methods and sparse linear solvers.

In \cgal, \eigen is used in many packages such as \ref
PkgPoissonSurfaceReconstruction3 or \ref PkgJetFitting3, providing
sparse linear solvers and singular value decompositions.  A package
dependency over \eigen is marked on the <a
href="https://doc.cgal.org/latest/Manual/packages.html">Package
Overview</a> page. In order to use Eigen in \cgal programs, the
executables should be linked with the CMake imported target
`CGAL::Eigen3_support` provided in `CGAL_Eigen3_support.cmake`.

The \eigen web site is <A HREF="http://eigen.tuxfamily.org/index.php?title=Main_Page">`http://eigen.tuxfamily.org`</A>.

\subsection thirdpartyOpenGR OpenGR

\opengr is a set C++ libraries for 3D Global Registration released under the terms of the APACHE V2 licence.

\cgal provides wrappers for the Super4PCS algorithm of \opengr in the \ref PkgPointSetProcessing3Ref
packages. In order to use \opengr in \cgal programs, the executables should be linked with the CMake imported target `CGAL::OpenGR_support` provided in `CGAL_OpenGR_support.cmake`.

The \opengr web site is <A HREF="https://github.com/STORM-IRIT/OpenGR">`https://github.com/STORM-IRIT/OpenGR`</A>.

\subsection thirdpartylibpointmatcher PointMatcher

\libpointmatcher is a modular library implementing the Iterative Closest Point (ICP) algorithm for aligning point clouds, released under a permissive BSD license.

\cgal provides wrappers for the ICP algorithm of \libpointmatcher in the \ref PkgPointSetProcessing3Ref
packages. In order to use \libpointmatcher in \cgal programs, the
executables should be linked with the CMake imported target
`CGAL::pointmatcher_support` provided in
`CGAL_pointmatcher_support.cmake`.

The \libpointmatcher web site is <A
HREF="https://github.com/ethz-asl/libpointmatcher">`https://github.com/ethz-asl/libpointmatcher`</A>.
\attention On Windows, we only support version 1.3.1 of PointMatcher with version 3.3.7 of Eigen, with some changes to the recipe at
`https://github.com/ethz-asl/libpointmatcher/blob/master/doc/CompilationWindows.md`:`NABO_INCLUDE_DIR` becomes `libnabo_INCLUDE_DIRS`
and `NABO_LIBRARY` becomes `libnabo_LIBRARIES` in the "Build libpointmatcher" section.


\subsection thirdpartyLeda LEDA
<b>Version 6.2 or later</b>

\leda is a library of efficient data structures and
algorithms. Like \core, \leda offers a real number data type.

In \cgal this library is optional, and its number types can
be used as an alternative to \gmp, \mpfr, and \core.

Free and commercial editions of \leda are available from <A HREF="https://www.algorithmic-solutions.com">`https://www.algorithmic-solutions.com`</A>.

\subsection thirdpartyMPFI Multiple Precision Floating-point Interval (MPFI)
<b>Version 1.4 or later</b>

\mpfi provides arbitrary precision interval arithmetic with intervals
represented using \mpfr reliable floating-point numbers.
It is based on the libraries \gmp and \mpfr.
In the setting of \cgal, this library is
optional: it is used by some models of the
\ref PkgAlgebraicKernelD "Algebraic Kernel".

\mpfi can be downloaded from <A HREF="https://mpfi.gforge.inria.fr/">`https://mpfi.gforge.inria.fr/`</A>.

\subsection thirdpartyRS3 RS and RS3

\rs (Real Solutions) is devoted to the study of the real roots of
polynomial systems with a finite number of complex roots (including
univariate polynomials). In \cgal, \rs is used by one model of the
\ref PkgAlgebraicKernelD "Algebraic Kernel".

\rs is freely distributable for non-commercial use. You can download it
from <a href="http://vegas.loria.fr/rs/">`http://vegas.loria.fr/rs/`</a>. Actually, the \rs package also includes \rs3, the
successor of \rs, which is used in conjunction with it.

The libraries \rs and \rs3 need \mpfi, which can be downloaded from
<A HREF="https://mpfi.gforge.inria.fr/">`https://mpfi.gforge.inria.fr/`</A>.

\subsection thirdpartyNTL NTL
<b>Version 5.1 or later</b>

\ntl provides data structures and algorithms for signed, arbitrary
length integers, and for vectors, matrices, and polynomials over the
integers and over finite fields. The optional library \ntl is used by \cgal
to speed up operations of the Polynomial package, such as GCDs. It is recommended to install \ntl with support from \gmp.

\ntl can be downloaded from <A HREF="https://www.shoup.net/ntl/">`https://www.shoup.net/ntl/`</A>.

\subsection thirdpartyESBTL ESBTL

The \esbtl (Easy Structural Biology Template Library) is a library that allows
the handling of \pdb data.

In \cgal, the \esbtl is used in an example of the \ref PkgSkinSurface3 package.

It can be downloaded from <A HREF="http://esbtl.sourceforge.net/">`http://esbtl.sourceforge.net/`</A>.

\subsection thirdpartyTBB Intel TBB

\tbb (Threading Building Blocks) is a library developed by Intel Corporation for writing software
programs that take advantage of multi-core processors.

In \cgal, \tbb is used by the packages that offer parallel
code. In order to use \tbb in \cgal programs, the executables
should be linked with the CMake imported target `CGAL::TBB_support`
provided in `CGAL_TBB_support.cmake`.

The \tbb web site is <A HREF="https://www.threadingbuildingblocks.org">`https://www.threadingbuildingblocks.org`</A>.

\subsection thirdpartyLASlib LASlib

\laslib is a `C++` library for handling LIDAR data sets stored in
the LAS format (or the compressed LAZ format).

In \cgal, \laslib is used to provide input and output functions in
the \ref PkgPointSetProcessing3 package. In order to use \laslib
in \cgal programs, the executables should be linked with the CMake
imported target `CGAL::LASLIB_support` provided in
`CGAL_LASLIB_support.cmake`.

The \laslib web site is <a
href="https://rapidlasso.com/lastools/">`https://rapidlasso.com/lastools/`</a>. \laslib
is usually distributed along with LAStools: for simplicity, \cgal
provides <a href="https://github.com/CGAL/LAStools">a fork with a
CMake based install procedure</a>.

\subsection thirdpartyOpenCV OpenCV

\opencv (Open Computer Vision) is a library designed for computer
vision, computer graphics and machine learning.

In \cgal, \opencv is used by the \ref PkgClassification
package. In order to use \opencv in \cgal programs, the
executables should be linked with the CMake imported target
`CGAL::OpenCV_support` provided in `CGAL_OpenCV_support.cmake`.

The \opencv web site is <A HREF="https://opencv.org/">`https://opencv.org/`</A>.

\subsection thirdpartyMETIS METIS
<b>Version 5.1 or later</b>

\metis is a library developed by the <A HREF="http://glaros.dtc.umn.edu/gkhome/">Karypis Lab</A>
and designed to partition graphs and produce fill-reducing matrix orderings.

\cgal offers wrappers around some of the methods of the \metis library
to allow the partitioning of graphs that are models of the concepts of the
<A HREF="https://www.boost.org/libs/graph/doc/index.html">Boost Graph Library</A>,
and, by extension, of surface meshes (see Section \ref BGLPartitioning of the package \ref PkgBGL).

More information is available on the METIS library
at <A HREF="http://glaros.dtc.umn.edu/gkhome/metis/metis/overview">`http://glaros.dtc.umn.edu/gkhome/metis/metis/overview`</A>.

\subsection thirdpartyzlib zlib

\zlib is a data compression library, and is essential for the component libCGAL_ImageIO.

In \cgal, this library is used in the examples of the \ref PkgSurfaceMesher3 package.

If it is not already on your system,
for instance, on Windows, you can download it from <A HREF="https://www.zlib.net/">`https://www.zlib.net/`</A>.

\subsection thirdpartyCeres Ceres Solver

\ceres is an open source C++ library for modeling and solving large, complicated optimization problems.

In \cgal, \ceres is used by the \ref PkgPolygonMeshProcessingRef package for mesh smoothing, which
requires solving complex non-linear least squares problems.

Visit the official website of the library at <A HREF="http://ceres-solver.org/index.html">`ceres-solver.org`</A>
for more information.

\attention \ceres indicates that `glog` is a recommended dependency. `glog` has `libunwind` as a recommended dependency.
On some platforms, linking with `libunwind` was responsible for an increase of the runtime of the final application.
If you experience such an issue, we recommand to compile \ceres without `glog` support.

\subsection thirdpartyGLPK GLPK

\glpk (GNU Linear Programming Kit) is a library for solving linear programming (LP), mixed integer programming (MIP), and other related problems.

In \cgal, \glpk provides an optional linear integer program solver
in the \ref PkgPolygonalSurfaceReconstruction package. In order to use
\glpk in \cgal programs, the executables should be linked with the
CMake imported target `CGAL::GLPK_support` provided in
`CGAL_GLPK_support.cmake`.

The \glpk web site is <A HREF="https://www.gnu.org/software/glpk/">`https://www.gnu.org/software/glpk/`</A>.

\subsection thirdpartySCIP SCIP

\scip (Solving Constraint Integer Programs) is currently one of the fastest open source solvers for mixed integer programming (MIP) and mixed integer nonlinear programming (MINLP).

In \cgal, \scip provides an optional linear integer program solver
in the \ref PkgPolygonalSurfaceReconstruction package. In order to use
\scip in \cgal programs, the executables should be linked with the
CMake imported target `CGAL::SCIP_support` provided in
`CGAL_SCIP_support.cmake`.

The \scip web site is <A HREF="http://scip.zib.de/">`http://scip.zib.de/`</A>.

*/<|MERGE_RESOLUTION|>--- conflicted
+++ resolved
@@ -10,15 +10,6 @@
 \cgal \cgalReleaseNumber is supported (continuously tested) for the following compilers/operating systems:
 
 | Operating System | Compiler |
-<<<<<<< HEAD
-| :------- | :--------------- |
-| Linux | \gnu `g++` 6.3 or later\cgalFootnote{<A HREF="http://gcc.gnu.org/">`http://gcc.gnu.org/`</A>} |
-|       | `Clang` \cgalFootnote{<A HREF="http://clang.llvm.org/">`http://clang.llvm.org/`</A>} compiler version 8.0.0 |
-| \ms Windows | \gnu `g++` 6.3 or later\cgalFootnote{<A HREF="http://gcc.gnu.org/">`http://gcc.gnu.org/`</A>} |
-|                 | \ms Visual `C++` 14.0, 15.9, 16.0 (\visualstudio 2015, 2017, and 2019)\cgalFootnote{<A HREF="https://visualstudio.microsoft.com/">`https://visualstudio.microsoft.com/`</A>} |
-| MacOS X | \gnu `g++` 6.3 or later\cgalFootnote{<A HREF="http://gcc.gnu.org/">`http://gcc.gnu.org/`</A>} |
-|         | Apple `Clang` compiler versions 7.0.2 and 10.0.1 |
-=======
 | :----------      | :--------------- |
 | Linux            | \gnu `g++` 8.3 or later\cgalFootnote{<A HREF="http://gcc.gnu.org/">`http://gcc.gnu.org/`</A>} |
 |                  | `Clang` \cgalFootnote{<A HREF="http://clang.llvm.org/">`http://clang.llvm.org/`</A>} compiler version 11.1.0 |
@@ -26,18 +17,13 @@
 |                  | \ms Visual `C++` 14.0, 15.9, 16.10 (\visualstudio 2015, 2017, and 2019)\cgalFootnote{<A HREF="https://visualstudio.microsoft.com/">`https://visualstudio.microsoft.com/`</A>} |
 | MacOS X          | \gnu `g++` 8.3 or later\cgalFootnote{<A HREF="http://gcc.gnu.org/">`http://gcc.gnu.org/`</A>} |
 |                  | Apple `Clang` compiler versions 10.0.1 and 12.0.0 |
->>>>>>> 2891c22f
 
 <!-- Windows supported version are also listed on windows.html (must change both) -->
 
 Older versions of the above listed compilers might work, but no guarantee is provided.
 
 \section seccmake CMake
-<<<<<<< HEAD
-<b>Version 3.12 or later</b>
-=======
 <b>Version 3.14 or later</b>
->>>>>>> 2891c22f
 
 In order to configure and build the \cgal examples, demos, or libraries,
 you need <a href="https://cmake.org/">CMake</a>, a cross-platform "makefile generator".
