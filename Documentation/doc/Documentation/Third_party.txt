/*!

\page thirdparty Compilers and Third Party Dependencies
\cgalAutoToc

\section seccompilers Supported Compilers

In order to build a program using \cgal, you need a \cpp compiler
supporting <a href="https://isocpp.org/wiki/faq/cpp14">C++14</a> or later.
\cgal \cgalReleaseNumber is supported (continuously tested) for the following compilers/operating systems:

| Operating System | Compiler |
| :----------      | :--------------- |
<<<<<<< HEAD
| Linux            | \gnu `g++` 8.3 or later\cgalFootnote{<A HREF="http://gcc.gnu.org/">`http://gcc.gnu.org/`</A>} |
|                  | `Clang` \cgalFootnote{<A HREF="http://clang.llvm.org/">`http://clang.llvm.org/`</A>} compiler version 11.1.0 |
| \ms Windows      | \gnu `g++` 8.3 or later\cgalFootnote{<A HREF="http://gcc.gnu.org/">`http://gcc.gnu.org/`</A>} |
|                  | \ms Visual `C++` 14.0, 15.9, 16.10 (\visualstudio 2015, 2017, and 2019)\cgalFootnote{<A HREF="https://visualstudio.microsoft.com/">`https://visualstudio.microsoft.com/`</A>} |
| MacOS X          | \gnu `g++` 8.3 or later\cgalFootnote{<A HREF="http://gcc.gnu.org/">`http://gcc.gnu.org/`</A>} |
|                  | Apple `Clang` compiler versions 10.0.1 and 12.0.0 |
=======
| Linux            | \gnu `g++` 10.2.1 or later\cgalFootnote{<A HREF="http://gcc.gnu.org/">`http://gcc.gnu.org/`</A>} |
|                  | `Clang` \cgalFootnote{<A HREF="http://clang.llvm.org/">`http://clang.llvm.org/`</A>} compiler version 13.0.0 |
| \ms Windows      | \gnu `g++` 10.2.1 or later\cgalFootnote{<A HREF="http://gcc.gnu.org/">`http://gcc.gnu.org/`</A>} |
|                  | \ms Visual `C++` 14.0, 15.9, 16.10, 17.0 (\visualstudio 2015, 2017, 2019, and 2022)\cgalFootnote{<A HREF="https://visualstudio.microsoft.com/">`https://visualstudio.microsoft.com/`</A>} |
| MacOS X          | \gnu `g++` 10.2.1 or later\cgalFootnote{<A HREF="http://gcc.gnu.org/">`http://gcc.gnu.org/`</A>} |
|                  | Apple `Clang` compiler versions 10.0.1, 12.0.5, and 13.0.0 |
>>>>>>> ce463735

<!-- Windows supported version are also listed on windows.html (must change both) -->

Older versions of the above listed compilers might work, but no guarantee is provided.

\section seccmake CMake
<b>Version 3.14 or later</b>

In order to configure and build the \cgal examples, demos, or libraries,
you need <a href="https://cmake.org/">CMake</a>, a cross-platform "makefile generator".

This manual explains only the features of CMake which are needed in order to use \cgal.
Please refer to the <a href="https://cmake.org/documentation/">CMake documentation</a>
for further details.

\attention Recent versions of CMake are needed for the most recent versions of MS Visual C++.
Please refer to CMake's documentation for further information, for example
<a href="https://cmake.org/cmake/help/latest/generator/Visual%20Studio%2016%202019.html">here</a>
for Visual Studio 16 2019.

\section secessential3rdpartysoftware Essential Third Party Libraries

The focus of \cgal is on geometry, and we rely on other
highly specialized libraries and software for non-geometric issues,
for instance for numeric solvers or visualization. We first list software
that is essential to most of \cgal, and must therefore be found during the configuration of \cgal.
The page \ref configurationvariables lists CMake and environment variables which can be used to specify
the location of third-party software during configuration.

\subsection thirdpartystl Standard Template Library (STL)

\cgal heavily uses the \stl, and in particular adopted many of its design ideas. You can find online
documentation for the \stl at various web sites, for instance,
<A HREF="https://en.cppreference.com/w/">`https://en.cppreference.com `</A>,
or <A HREF="https://msdn.microsoft.com/en-us/library/1fe2x6kt(v=vs.140).aspx">`https://msdn.microsoft.com`</A>.

The \stl comes with the compiler, and as such no installation is required.

\subsection thirdpartyBoost Boost
<b>Version 1.66 or later</b>

The \boost libraries are a set of portable C++ source libraries.
Most of \boost libraries are header-only, but a few of them need to be compiled or
installed as binaries.

\cgal only requires the headers of the \boost libraries, but some demos and examples
depend on the binary library `Boost.Program_options`.

In case the \boost libraries are not installed on your system already, you
can obtain them from <A HREF="https://www.boost.org">`https://www.boost.org/`</A>.
For Visual C++ you can download precompiled libraries
from <A HREF="https://sourceforge.net/projects/boost/files/boost-binaries/">`https://sourceforge.net/projects/boost/files/boost-binaries/`</A>.

As there is no canonical directory for where to find \boost on Windows,
we recommend that you define the environment variable
`BOOST_ROOT` and set it to where you have installed \boost, e.g., `C:\boost\boost_1_69_0`.

\subsection thirdpartyMPFR GNU Multiple Precision Arithmetic (GMP) and GNU Multiple Precision Floating-Point Reliably (MPFR) Libraries
<b>GMP Version 4.2 or later, MPFR Version 2.2.1 or later</b>

The components `libCGAL`, `libCGAL_Core`, and `libCGAL_Qt5` require
\gmp and \mpfr which are libraries for multi precision integers and rational numbers,
and for multi precision floating point numbers.

\cgal combines floating point arithmetic with exact arithmetic
in order to be efficient and reliable. \cgal has a built-in
number type for that, but \gmp and \mpfr provide a faster
solution, and we recommend using them.

These libraries can be obtained from <A HREF="https://gmplib.org/">`https://gmplib.org/`</A>
and <A HREF="https://www.mpfr.org/">`https://www.mpfr.org/`</A>.
Since Visual \cpp is not properly supported by the \gmp and \mpfr projects,
we provide precompiled versions of \gmp and \mpfr, which can be downloaded
from the <a href="https://github.com/CGAL/cgal/releases">assets of a release</a>.

\section secoptional3rdpartysoftware Optional Third Party Libraries

Optional 3rd party software can be used by \cgal for various reasons:
certain optional libraries might be required to build examples and
demos shipped with \cgal or to build your own project using \cgal;
another reason is to speed up basic tasks where specialized libraries can be faster than the default
version shipped with \cgal.
The page \ref configurationvariables lists CMake and environment variables which can be used to specify
the location of third-party software during configuration.

\subsection thirdpartyQt Qt5
<b>Version 5.9.0 or later</b>

Qt is a cross-platform application and UI framework.

The component libCGAL_Qt5 is essential to run the \cgal demos and basic viewers.
It requires \qt5 installed on your system.
In case \qt is not yet installed on your system, you can download
it from <A HREF="https://www.qt-project.org/">`https://www.qt-project.org/`</A>.

The exhaustive list of \qt5 components used in demos is:
`Core`, `Gui`, `Help`, `OpenGL`, `Script`, `ScriptTools`, `Svg`, `Widgets`,
`qcollectiongenerator` (with `sqlite` driver plugin), and `Xml`.

\subsection thirdpartyEigen Eigen
<b>Version 3.1 or later</b>

\eigen is a `C++` template library for linear algebra. \eigen supports all
matrix sizes, various matrix decomposition methods and sparse linear solvers.

In \cgal, \eigen is used in many packages such as \ref
PkgPoissonSurfaceReconstruction3 or \ref PkgJetFitting3, providing
sparse linear solvers and singular value decompositions.  A package
dependency over \eigen is marked on the <a
href="https://doc.cgal.org/latest/Manual/packages.html">Package
Overview</a> page. In order to use Eigen in \cgal programs, the
executables should be linked with the CMake imported target
`CGAL::Eigen3_support` provided in `CGAL_Eigen3_support.cmake`.

The \eigen web site is <A HREF="http://eigen.tuxfamily.org/index.php?title=Main_Page">`http://eigen.tuxfamily.org`</A>.

\subsection thirdpartyOpenGR OpenGR

\opengr is a set C++ libraries for 3D Global Registration released under the terms of the APACHE V2 licence.

\cgal provides wrappers for the Super4PCS algorithm of \opengr in the \ref PkgPointSetProcessing3Ref
packages. In order to use \opengr in \cgal programs, the executables should be linked with the CMake imported target `CGAL::OpenGR_support` provided in `CGAL_OpenGR_support.cmake`.

The \opengr web site is <A HREF="https://github.com/STORM-IRIT/OpenGR">`https://github.com/STORM-IRIT/OpenGR`</A>.

\subsection thirdpartylibpointmatcher PointMatcher

\libpointmatcher is a modular library implementing the Iterative Closest Point (ICP) algorithm for aligning point clouds, released under a permissive BSD license.

\cgal provides wrappers for the ICP algorithm of \libpointmatcher in the \ref PkgPointSetProcessing3Ref
packages. In order to use \libpointmatcher in \cgal programs, the
executables should be linked with the CMake imported target
`CGAL::pointmatcher_support` provided in
`CGAL_pointmatcher_support.cmake`.

The \libpointmatcher web site is <A
HREF="https://github.com/ethz-asl/libpointmatcher">`https://github.com/ethz-asl/libpointmatcher`</A>.
\attention On Windows, we only support version 1.3.1 of PointMatcher with version 3.3.7 of Eigen, with some changes to the recipe at
`https://github.com/ethz-asl/libpointmatcher/blob/master/doc/CompilationWindows.md`:`NABO_INCLUDE_DIR` becomes `libnabo_INCLUDE_DIRS`
and `NABO_LIBRARY` becomes `libnabo_LIBRARIES` in the "Build libpointmatcher" section.


\subsection thirdpartyLeda LEDA
<b>Version 6.2 or later</b>

\leda is a library of efficient data structures and
algorithms. Like \core, \leda offers a real number data type.

In \cgal this library is optional, and its number types can
be used as an alternative to \gmp, \mpfr, and \core.

Free and commercial editions of \leda are available from <A HREF="https://www.algorithmic-solutions.com">`https://www.algorithmic-solutions.com`</A>.

\subsection thirdpartyMPFI Multiple Precision Floating-point Interval (MPFI)
<b>Version 1.4 or later</b>

\mpfi provides arbitrary precision interval arithmetic with intervals
represented using \mpfr reliable floating-point numbers.
It is based on the libraries \gmp and \mpfr.
In the setting of \cgal, this library is
optional: it is used by some models of the
\ref PkgAlgebraicKernelD "Algebraic Kernel".

\mpfi can be downloaded from <A HREF="https://mpfi.gforge.inria.fr/">`https://mpfi.gforge.inria.fr/`</A>.

\subsection thirdpartyRS3 RS and RS3

\rs (Real Solutions) is devoted to the study of the real roots of
polynomial systems with a finite number of complex roots (including
univariate polynomials). In \cgal, \rs is used by one model of the
\ref PkgAlgebraicKernelD "Algebraic Kernel".

\rs is freely distributable for non-commercial use. You can download it
from <a href="http://vegas.loria.fr/rs/">`http://vegas.loria.fr/rs/`</a>. Actually, the \rs package also includes \rs3, the
successor of \rs, which is used in conjunction with it.

The libraries \rs and \rs3 need \mpfi, which can be downloaded from
<A HREF="https://mpfi.gforge.inria.fr/">`https://mpfi.gforge.inria.fr/`</A>.

\subsection thirdpartyNTL NTL
<b>Version 5.1 or later</b>

\ntl provides data structures and algorithms for signed, arbitrary
length integers, and for vectors, matrices, and polynomials over the
integers and over finite fields. The optional library \ntl is used by \cgal
to speed up operations of the Polynomial package, such as GCDs. It is recommended to install \ntl with support from \gmp.

\ntl can be downloaded from <A HREF="https://libntl.org">`https://libntl.org`</A>.

\subsection thirdpartyESBTL ESBTL

The \esbtl (Easy Structural Biology Template Library) is a library that allows
the handling of \pdb data.

In \cgal, the \esbtl is used in an example of the \ref PkgSkinSurface3 package.

It can be downloaded from <A HREF="http://esbtl.sourceforge.net/">`http://esbtl.sourceforge.net/`</A>.

\subsection thirdpartyTBB Intel TBB

\tbb (Threading Building Blocks) is a library developed by Intel Corporation for writing software
programs that take advantage of multi-core processors.

In \cgal, \tbb is used by the packages that offer parallel
code. In order to use \tbb in \cgal programs, the executables
should be linked with the CMake imported target `CGAL::TBB_support`
provided in `CGAL_TBB_support.cmake`.

The \tbb web site is <A HREF="https://github.com/oneapi-src/oneTBB">`https://github.com/oneapi-src/oneTBB`</A>.

\subsection thirdpartyLASlib LASlib

\laslib is a `C++` library for handling LIDAR data sets stored in
the LAS format (or the compressed LAZ format).

In \cgal, \laslib is used to provide input and output functions in
the \ref PkgPointSetProcessing3 package. In order to use \laslib
in \cgal programs, the executables should be linked with the CMake
imported target `CGAL::LASLIB_support` provided in
`CGAL_LASLIB_support.cmake`.

The \laslib web site is <a
href="https://rapidlasso.com/lastools/">`https://rapidlasso.com/lastools/`</a>. \laslib
is usually distributed along with LAStools: for simplicity, \cgal
provides <a href="https://github.com/CGAL/LAStools">a fork with a
CMake based install procedure</a>.

\subsection thirdpartyOpenCV OpenCV

\opencv (Open Computer Vision) is a library designed for computer
vision, computer graphics and machine learning.

In \cgal, \opencv is used by the \ref PkgClassification
package. In order to use \opencv in \cgal programs, the
executables should be linked with the CMake imported target
`CGAL::OpenCV_support` provided in `CGAL_OpenCV_support.cmake`.

The \opencv web site is <A HREF="https://opencv.org/">`https://opencv.org/`</A>.

\subsection thirdpartyMETIS METIS
<b>Version 5.1 or later</b>

\metis is a library developed by the <A HREF="http://glaros.dtc.umn.edu/gkhome/">Karypis Lab</A>
and designed to partition graphs and produce fill-reducing matrix orderings.

\cgal offers wrappers around some of the methods of the \metis library
to allow the partitioning of graphs that are models of the concepts of the
<A HREF="https://www.boost.org/libs/graph/doc/index.html">Boost Graph Library</A>,
and, by extension, of surface meshes (see Section \ref BGLPartitioning of the package \ref PkgBGL).

More information is available on the METIS library
at <A HREF="http://glaros.dtc.umn.edu/gkhome/metis/metis/overview">`http://glaros.dtc.umn.edu/gkhome/metis/metis/overview`</A>.

\subsection thirdpartyzlib zlib

\zlib is a data compression library, and is essential for the component libCGAL_ImageIO.

In \cgal, this library is used in the examples of the \ref PkgSurfaceMesher3 package.

If it is not already on your system,
for instance, on Windows, you can download it from <A HREF="https://www.zlib.net/">`https://www.zlib.net/`</A>.

\subsection thirdpartyCeres Ceres Solver

\ceres is an open source C++ library for modeling and solving large, complicated optimization problems.

In \cgal, \ceres is used by the \ref PkgPolygonMeshProcessingRef package for mesh smoothing, which
requires solving complex non-linear least squares problems.

Visit the official website of the library at <A HREF="http://ceres-solver.org/index.html">`ceres-solver.org`</A>
for more information.

\attention \ceres indicates that `glog` is a recommended dependency. `glog` has `libunwind` as a recommended dependency.
On some platforms, linking with `libunwind` was responsible for an increase of the runtime of the final application.
If you experience such an issue, we recommand to compile \ceres without `glog` support.

\subsection thirdpartyGLPK GLPK

\glpk (GNU Linear Programming Kit) is a library for solving linear programming (LP), mixed integer programming (MIP), and other related problems.

In \cgal, \glpk provides an optional linear integer program solver in the \ref PkgPolygonalSurfaceReconstruction package.
In order to use \glpk in \cgal programs, the executables should be linked with the CMake imported target `CGAL::GLPK_support` provided in `CGAL_GLPK_support.cmake`.

The \glpk web site is <A HREF="https://www.gnu.org/software/glpk/">`https://www.gnu.org/software/glpk/`</A>.

\subsection thirdpartySCIP SCIP

\scip (Solving Constraint Integer Programs) is currently one of the fastest open source solvers for mixed integer programming (MIP) and mixed integer nonlinear programming (MINLP).

In \cgal, \scip provides an optional linear integer program solver in the \ref PkgPolygonalSurfaceReconstruction package.
In order to use \scip in \cgal programs, the executables should be linked with the CMake imported target `CGAL::SCIP_support` provided in `CGAL_SCIP_support.cmake`.

The \scip web site is <A HREF="http://scip.zib.de/">`http://scip.zib.de/`</A>.

\subsection thirdpartyOSQP OSQP

\osqp (Operator Splitting Quadratic Program) is currently one of the fastest open source solvers for convex Quadratic Programs (QP).

In \cgal, \osqp provides an optional solver for the QP problems often arising in various computational geometry algorithms.
In order to use \osqp in \cgal programs, the executables should be linked with the CMake imported target `CGAL::OSQP_support` provided in `CGAL_OSQP_support.cmake`.

The \osqp web site is <A HREF="https://osqp.org">`https://osqp.org`</A>.

*/<|MERGE_RESOLUTION|>--- conflicted
+++ resolved
@@ -11,21 +11,12 @@
 
 | Operating System | Compiler |
 | :----------      | :--------------- |
-<<<<<<< HEAD
-| Linux            | \gnu `g++` 8.3 or later\cgalFootnote{<A HREF="http://gcc.gnu.org/">`http://gcc.gnu.org/`</A>} |
-|                  | `Clang` \cgalFootnote{<A HREF="http://clang.llvm.org/">`http://clang.llvm.org/`</A>} compiler version 11.1.0 |
-| \ms Windows      | \gnu `g++` 8.3 or later\cgalFootnote{<A HREF="http://gcc.gnu.org/">`http://gcc.gnu.org/`</A>} |
-|                  | \ms Visual `C++` 14.0, 15.9, 16.10 (\visualstudio 2015, 2017, and 2019)\cgalFootnote{<A HREF="https://visualstudio.microsoft.com/">`https://visualstudio.microsoft.com/`</A>} |
-| MacOS X          | \gnu `g++` 8.3 or later\cgalFootnote{<A HREF="http://gcc.gnu.org/">`http://gcc.gnu.org/`</A>} |
-|                  | Apple `Clang` compiler versions 10.0.1 and 12.0.0 |
-=======
 | Linux            | \gnu `g++` 10.2.1 or later\cgalFootnote{<A HREF="http://gcc.gnu.org/">`http://gcc.gnu.org/`</A>} |
 |                  | `Clang` \cgalFootnote{<A HREF="http://clang.llvm.org/">`http://clang.llvm.org/`</A>} compiler version 13.0.0 |
 | \ms Windows      | \gnu `g++` 10.2.1 or later\cgalFootnote{<A HREF="http://gcc.gnu.org/">`http://gcc.gnu.org/`</A>} |
 |                  | \ms Visual `C++` 14.0, 15.9, 16.10, 17.0 (\visualstudio 2015, 2017, 2019, and 2022)\cgalFootnote{<A HREF="https://visualstudio.microsoft.com/">`https://visualstudio.microsoft.com/`</A>} |
 | MacOS X          | \gnu `g++` 10.2.1 or later\cgalFootnote{<A HREF="http://gcc.gnu.org/">`http://gcc.gnu.org/`</A>} |
 |                  | Apple `Clang` compiler versions 10.0.1, 12.0.5, and 13.0.0 |
->>>>>>> ce463735
 
 <!-- Windows supported version are also listed on windows.html (must change both) -->
 
