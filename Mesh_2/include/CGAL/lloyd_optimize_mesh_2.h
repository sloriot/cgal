// Copyright (c) 2014-2015 GeometryFactory (France).
// All rights reserved.
//
// This file is part of CGAL (www.cgal.org).
// You can redistribute it and/or modify it under the terms of the GNU
// General Public License as published by the Free Software Foundation,
// either version 3 of the License, or (at your option) any later version.
//
// Licensees holding a valid commercial license may use this file in
// accordance with the commercial license agreement provided with the software.
//
// This file is provided AS IS with NO WARRANTY OF ANY KIND, INCLUDING THE
// WARRANTY OF DESIGN, MERCHANTABILITY AND FITNESS FOR A PARTICULAR PURPOSE.
//
// $URL$
// $Id$
// SPDX-License-Identifier: GPL-3.0+
// 
// Author(s) : Jane Tournois
//

#ifndef CGAL_LLOYD_OPTIMIZE_MESH_2_H
#define CGAL_LLOYD_OPTIMIZE_MESH_2_H

#include <CGAL/license/Mesh_2.h>

#include <CGAL/disable_warnings.h>

#include <CGAL/Mesh_2/Mesh_global_optimizer_2.h>
#include <CGAL/Mesh_2/Lloyd_move_2.h>
#include <CGAL/Mesh_2/Mesh_sizing_field.h>
#include <CGAL/Mesh_optimization_return_code.h>
#include <CGAL/iterator.h>
#include <CGAL/boost/parameter.h>

#include <fstream>

<<<<<<< HEAD
#include <CGAL/Meshes/global_parameters.h>

#if ( defined( __clang__ ) || (BOOST_GCC >= 40600 ) ) && (BOOST_VERSION < 106000)
#pragma GCC diagnostic push
#pragma GCC diagnostic ignored "-Wunused-variable"
#pragma GCC diagnostic ignored "-Wunused-parameter"
#endif
=======
// see <CGAL/config.h>
CGAL_PRAGMA_DIAG_PUSH
// see <CGAL/boost/parameter.h>
CGAL_IGNORE_BOOST_PARAMETER_NAME_WARNINGS
>>>>>>> 1b36227d


namespace CGAL
{
<<<<<<< HEAD
namespace parameters
{
  

BOOST_PARAMETER_NAME( cdt )
BOOST_PARAMETER_NAME( (seeds_begin, tag) seeds_begin_)
BOOST_PARAMETER_NAME( (seeds_end, tag) seeds_end_)
BOOST_PARAMETER_NAME( (mark, tag) mark_)

}//end namespace parameters
}//end namespace CGAL


namespace CGAL
{
  using namespace parameters;
=======
>>>>>>> 1b36227d

#if defined(BOOST_MSVC)
#  pragma warning(push)
#  pragma warning(disable:4003) // not enough actual parameters for macro
#endif

  BOOST_PARAMETER_FUNCTION(
  (Mesh_optimization_return_code),
  lloyd_optimize_mesh_2,
  parameters::tag,
  (required (in_out(cdt),*))
  (optional
    (max_iteration_number_, *, 0 )
    (convergence_, *, 0.001 )
    (time_limit_, *, 0. )
    (freeze_bound_, *, 0.001 )
    (seeds_begin_, *, CGAL::Emptyset_iterator())//see comments below
    (seeds_end_, *, CGAL::Emptyset_iterator())//see comments below
    (mark_, *, false) //if "false", seeds indicate "outside" regions
  )
  )
  {
    return lloyd_optimize_mesh_2_impl(cdt,
                                      max_iteration_number_,
                                      convergence_,
                                      freeze_bound_,
                                      time_limit_,
                                      seeds_begin_,
                                      seeds_end_,
                                      mark_);
  }

#if defined(BOOST_MSVC)
#  pragma warning(pop)
#endif

  /**
  * this partial specialization is a workaround
  * to avoid compilation errors when seeds_begin and seeds_end are
  * not initialized. Indeed, there is no way to have a
  * "default empty iterator" for these named parameters.
  * Emptyset_iterator implements OutputIterator, 
  * but stands here for "any empty input iterator"
  * (and any other type could).
  */
  template<typename CDT>
  Mesh_optimization_return_code
  lloyd_optimize_mesh_2_impl(CDT& cdt,
                             const int max_iterations,
                             const double convergence_ratio,
                             const double freeze_bound,
                             const double time_limit,
                             CGAL::Emptyset_iterator,
                             CGAL::Emptyset_iterator,
                             const bool mark)
  {
    std::list<typename CDT::Point> seeds;
    return lloyd_optimize_mesh_2_impl(cdt, max_iterations, convergence_ratio,
      freeze_bound, time_limit, seeds.begin(), seeds.end(), mark);
  }

  template<typename CDT, typename InputIterator>
  Mesh_optimization_return_code
  lloyd_optimize_mesh_2_impl(CDT& cdt,
                             const int max_iterations,
                             const double convergence_ratio,
                             const double freeze_bound,
                             const double time_limit,
                             InputIterator seeds_begin,
                             InputIterator seeds_end,
                             const bool mark)
  {
    typedef Mesh_2::Mesh_sizing_field<CDT>           Sizing;
    typedef Mesh_2::Lloyd_move_2<CDT, Sizing>        Mv;
    typedef Mesh_2::Mesh_global_optimizer_2<CDT, Mv> Optimizer;

    Optimizer lloyd(cdt,
                    convergence_ratio,
                    freeze_bound);
    lloyd.set_time_limit(time_limit);
    lloyd.set_seeds(seeds_begin, seeds_end, mark);

#ifdef CGAL_MESH_2_OPTIMIZERS_DEBUG
    std::ofstream os("before_lloyd.angles.txt");
    lloyd.output_angles_histogram(os);
    os.close();
#endif

    // 1000 iteration max to avoid infinite loop
    int nb_iterations = (0 == max_iterations)
      ? 1000
      : max_iterations;

    //run optimization
    Mesh_optimization_return_code rc = lloyd(nb_iterations);

#ifdef CGAL_MESH_2_OPTIMIZERS_DEBUG
    std::ofstream os2("after_lloyd.angles.txt");
    lloyd.output_angles_histogram(os2);
    os2.close();
#endif

    return rc;
  }

} //end namespace CGAL

CGAL_PRAGMA_DIAG_POP

#include <CGAL/enable_warnings.h>

#endif<|MERGE_RESOLUTION|>--- conflicted
+++ resolved
@@ -32,46 +32,18 @@
 #include <CGAL/Mesh_optimization_return_code.h>
 #include <CGAL/iterator.h>
 #include <CGAL/boost/parameter.h>
+#include <boost/parameter/preprocessor.hpp>
 
 #include <fstream>
 
-<<<<<<< HEAD
-#include <CGAL/Meshes/global_parameters.h>
-
-#if ( defined( __clang__ ) || (BOOST_GCC >= 40600 ) ) && (BOOST_VERSION < 106000)
-#pragma GCC diagnostic push
-#pragma GCC diagnostic ignored "-Wunused-variable"
-#pragma GCC diagnostic ignored "-Wunused-parameter"
-#endif
-=======
 // see <CGAL/config.h>
 CGAL_PRAGMA_DIAG_PUSH
 // see <CGAL/boost/parameter.h>
 CGAL_IGNORE_BOOST_PARAMETER_NAME_WARNINGS
->>>>>>> 1b36227d
 
 
 namespace CGAL
 {
-<<<<<<< HEAD
-namespace parameters
-{
-  
-
-BOOST_PARAMETER_NAME( cdt )
-BOOST_PARAMETER_NAME( (seeds_begin, tag) seeds_begin_)
-BOOST_PARAMETER_NAME( (seeds_end, tag) seeds_end_)
-BOOST_PARAMETER_NAME( (mark, tag) mark_)
-
-}//end namespace parameters
-}//end namespace CGAL
-
-
-namespace CGAL
-{
-  using namespace parameters;
-=======
->>>>>>> 1b36227d
 
 #if defined(BOOST_MSVC)
 #  pragma warning(push)
