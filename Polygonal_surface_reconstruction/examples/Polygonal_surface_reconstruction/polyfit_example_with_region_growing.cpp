#include <CGAL/Exact_predicates_inexact_constructions_kernel.h>
#include <CGAL/IO/read_points.h>
#include <CGAL/property_map.h>
#include <CGAL/Surface_mesh.h>
#include <CGAL/Shape_detection/Region_growing/Region_growing.h>
#include <CGAL/Shape_detection/Region_growing/Region_growing_on_point_set.h>
#include <CGAL/Polygonal_surface_reconstruction.h>

#ifdef CGAL_USE_SCIP  // defined (or not) by CMake scripts, do not define by hand

#include <CGAL/SCIP_mixed_integer_program_traits.h>
typedef CGAL::SCIP_mixed_integer_program_traits<double> MIP_Solver;

#elif defined(CGAL_USE_GLPK)  // defined (or not) by CMake scripts, do not define by hand

#include <CGAL/GLPK_mixed_integer_program_traits.h>
typedef CGAL::GLPK_mixed_integer_program_traits<double>        MIP_Solver;

#endif

#if defined(CGAL_USE_GLPK) || defined(CGAL_USE_SCIP)

#include <fstream>
#include <CGAL/Timer.h>

typedef CGAL::Exact_predicates_inexact_constructions_kernel        Kernel;

typedef Kernel::FT       FT;
typedef Kernel::Point_3         Point;
typedef Kernel::Vector_3 Vector;

// Point with normal, and plane index.
typedef boost::tuple<Point, Vector, int> PNI;
typedef std::vector<PNI> Point_vector;

typedef CGAL::Nth_of_tuple_property_map<0, PNI>        Point_map;
typedef CGAL::Nth_of_tuple_property_map<1, PNI>        Normal_map;
typedef CGAL::Nth_of_tuple_property_map<2, PNI>        Plane_index_map;

typedef CGAL::Shape_detection::Point_set::
Sphere_neighbor_query<Kernel, Point_vector, Point_map> Neighbor_query;
typedef CGAL::Shape_detection::Point_set::
Least_squares_plane_fit_region<Kernel, Point_vector, Point_map, Normal_map> Region_type;
typedef CGAL::Shape_detection::
Region_growing<Point_vector, Neighbor_query, Region_type> Region_growing;

typedef CGAL::Surface_mesh<Point>        Surface_mesh;
typedef        CGAL::Polygonal_surface_reconstruction<Kernel> Polygonal_surface_reconstruction;

class Index_map {

public:
  using key_type = std::size_t;
  using value_type = int;
  using reference = value_type;
  using category = boost::readable_property_map_tag;

  Index_map() { }
  template<typename PointRange>
  Index_map(
    const PointRange& points,
    const std::vector< std::vector<std::size_t> >& regions) :
  m_indices(new std::vector<int>(points.size(), -1)) {

    for (std::size_t i = 0; i < regions.size(); ++i)
      for (const std::size_t idx : regions[i])
        (*m_indices)[idx] = static_cast<int>(i);
  }

  inline friend value_type get(
    const Index_map& index_map,
    const key_type key) {

    const auto& indices = *(index_map.m_indices);
    return indices[key];
  }

private:
  std::shared_ptr< std::vector<int> > m_indices;
};

/*
* This example first extracts planes from the input point cloud
* (using region growing) and then reconstructs
* the surface model from the planes.
*/

int main()
{
  Point_vector points;

  // Load point set from a file.
  const std::string input_file("data/cube.pwn");
    std::ifstream input_stream(input_file.c_str());
  if (input_stream.fail()) {
    std::cerr << "Failed open file \'" << input_file << "\'" << std::endl;
    return EXIT_FAILURE;
  }
  input_stream.close();
  std::cout << "Loading point cloud: " << input_file << "...";

  CGAL::Timer t;
  t.start();
<<<<<<< HEAD
  if (!CGAL::read_points(input_file.c_str(), std::back_inserter(points),
                         CGAL::parameters::point_map(Point_map()).normal_map(Normal_map()))) {
=======
  if (!CGAL::IO::read_points(input_file.c_str(), std::back_inserter(points),
                             CGAL::parameters::point_map(Point_map()).normal_map(Normal_map()))) {
>>>>>>> cf69d322

    std::cerr << "Error: cannot read file " << input_file << std::endl;
    return EXIT_FAILURE;
  }
  else
    std::cout << " Done. " << points.size() << " points. Time: "
    << t.time() << " sec." << std::endl;

  //////////////////////////////////////////////////////////////////////////

  // Shape detection.

  // Default parameter values for the data file cube.pwn.
  const FT          search_sphere_radius  = FT(2) / FT(100);
  const FT          max_distance_to_plane = FT(2) / FT(1000);
  const FT          max_accepted_angle    = FT(25);
  const std::size_t min_region_size       = 200;

  // Create instances of the classes Neighbor_query and Region_type.
  Neighbor_query neighbor_query(
    points,
    search_sphere_radius);

  Region_type region_type(
    points,
    max_distance_to_plane, max_accepted_angle, min_region_size);

  // Create an instance of the region growing class.
  Region_growing region_growing(
    points, neighbor_query, region_type);

  std::cout << "Extracting planes...";
  std::vector< std::vector<std::size_t> > regions;
  t.reset();
  region_growing.detect(std::back_inserter(regions));
  std::cout << " Done. " << regions.size() << " planes extracted. Time: "
  << t.time() << " sec." << std::endl;

  // Stores the plane index of each point as the third element of the tuple.
  Index_map index_map(points, regions);
  for (std::size_t i = 0; i < points.size(); ++i) {
    // Uses the get function from the property map that accesses the 3rd element of the tuple.
    const int plane_index = get(index_map, i);
    points[i].get<2>() = plane_index;
  }

  //////////////////////////////////////////////////////////////////////////

  // Reconstruction.

  std::cout << "Generating candidate faces...";
  t.reset();
  Polygonal_surface_reconstruction algo(
    points,
    Point_map(),
    Normal_map(),
    Plane_index_map()
  );
  std::cout << " Done. Time: " << t.time() << " sec." << std::endl;

  Surface_mesh model;
  std::cout << "Reconstructing...";
  t.reset();
  if (!algo.reconstruct<MIP_Solver>(model)) {
    std::cerr << "Failed: " << algo.error_message() << std::endl;
    return EXIT_FAILURE;
  }
  std::cout << " Done. Time: " << t.time() << " sec." << std::endl;

  std::cout << "Saving...";
  t.reset();
  const std::string& output_file("data/cube_result.off");
<<<<<<< HEAD
  if (CGAL::write_OFF(output_file, model))
=======
  if (CGAL::IO::write_OFF(output_file, model))
>>>>>>> cf69d322
    std::cout << " Done. Saved to " << output_file << ". Time: " << t.time() << " sec." << std::endl;
  else {
    std::cerr << " Failed saving file." << std::endl;
    return EXIT_FAILURE;
  }

  return EXIT_SUCCESS;
}

#else

int main(int, char**)
{
    std::cerr << "This test requires either GLPK or SCIP.\n";
    return EXIT_SUCCESS;
}

#endif  // defined(CGAL_USE_GLPK) || defined(CGAL_USE_SCIP)<|MERGE_RESOLUTION|>--- conflicted
+++ resolved
@@ -101,13 +101,8 @@
 
   CGAL::Timer t;
   t.start();
-<<<<<<< HEAD
-  if (!CGAL::read_points(input_file.c_str(), std::back_inserter(points),
-                         CGAL::parameters::point_map(Point_map()).normal_map(Normal_map()))) {
-=======
   if (!CGAL::IO::read_points(input_file.c_str(), std::back_inserter(points),
                              CGAL::parameters::point_map(Point_map()).normal_map(Normal_map()))) {
->>>>>>> cf69d322
 
     std::cerr << "Error: cannot read file " << input_file << std::endl;
     return EXIT_FAILURE;
@@ -180,11 +175,7 @@
   std::cout << "Saving...";
   t.reset();
   const std::string& output_file("data/cube_result.off");
-<<<<<<< HEAD
-  if (CGAL::write_OFF(output_file, model))
-=======
   if (CGAL::IO::write_OFF(output_file, model))
->>>>>>> cf69d322
     std::cout << " Done. Saved to " << output_file << ". Time: " << t.time() << " sec." << std::endl;
   else {
     std::cerr << " Failed saving file." << std::endl;
