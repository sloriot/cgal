/****************************************************************************
 * Core Library Version 1.7, August 2004
 * Copyright (c) 1995-2004 Exact Computation Project
 * All rights reserved.
 *
 * This file is part of CGAL (www.cgal.org).
 * You can redistribute it and/or modify it under the terms of the GNU
 * Lesser General Public License as published by the Free Software Foundation,
 * either version 3 of the License, or (at your option) any later version.
 *
 * Licensees holding a valid commercial license may use this file in
 * accordance with the commercial license agreement provided with the
 * software.
 *
 * This file is provided AS IS with NO WARRANTY OF ANY KIND, INCLUDING THE
 * WARRANTY OF DESIGN, MERCHANTABILITY AND FITNESS FOR A PARTICULAR PURPOSE.
 *
 *
 * File: BigInt.h
 * Synopsis: 
 * 		a wrapper class for mpz from GMP
 * 
 * Written by 
 *       Chee Yap <yap@cs.nyu.edu>
 *       Chen Li <chenli@cs.nyu.edu>
 *       Zilin Du <zilin@cs.nyu.edu>
 *
 * WWW URL: http://cs.nyu.edu/exact/
 * Email: exact@cs.nyu.edu
 *
 * $URL$
 * $Id$
 ***************************************************************************/
#ifndef _CORE_BIGINT_H_
#define _CORE_BIGINT_H_

#include <CGAL/CORE/Gmp.h>
#include <CGAL/CORE/RefCount.h>
#include <CGAL/CORE/MemoryPool.h>
#include <string>

namespace CORE { 


class BigIntRep : public RCRepImpl<BigIntRep> {
public:
  BigIntRep() {
    mpz_init(mp);
  }
  // Note : should the copy-ctor be alloed at all ? [Sylvain Pion]
  BigIntRep(const BigIntRep& z) : RCRepImpl<BigIntRep>() {
    mpz_init_set(mp, z.mp);
  }
  BigIntRep(signed char c) {
    mpz_init_set_si(mp, c);
  }
  BigIntRep(unsigned char c) {
    mpz_init_set_ui(mp, c);
  }
  BigIntRep(signed int i) {
    mpz_init_set_si(mp, i);
  }
  BigIntRep(unsigned int i) {
    mpz_init_set_ui(mp, i);
  }
  BigIntRep(signed short int s) {
    mpz_init_set_si(mp, s);
  }
  BigIntRep(unsigned short int s) {
    mpz_init_set_ui(mp, s);
  }
  BigIntRep(signed long int l) {
    mpz_init_set_si(mp, l);
  }
  BigIntRep(unsigned long int l) {
    mpz_init_set_ui(mp, l);
  }
  BigIntRep(float f) {
    mpz_init_set_d(mp, f);
  }
  BigIntRep(double d) {
    mpz_init_set_d(mp, d);
  }
  BigIntRep(const char* s, int base=0) {
    mpz_init_set_str(mp, s, base);
  }
  BigIntRep(const std::string& s, int base=0) {
    mpz_init_set_str(mp, s.c_str(), base);
  }
  explicit BigIntRep(mpz_srcptr z) {
    mpz_init_set(mp, z);
  }
  ~BigIntRep() {
    mpz_clear(mp);
  }

  CORE_MEMORY(BigIntRep)

  mpz_srcptr get_mp() const {
    return mp;
  }
  mpz_ptr get_mp() {
    return mp;
  }
private:
  mpz_t mp;
};

typedef RCImpl<BigIntRep> RCBigInt;
class CGAL_CORE_EXPORT BigInt : public RCBigInt {
public:
  /// \name Constructors
  //@{
  /// default constructor
  BigInt() : RCBigInt(new BigIntRep()) {}
  /// constructor for <tt>signed char</tt>
  BigInt(signed char x) : RCBigInt(new BigIntRep(x)) {}
  /// constructor for <tt>unsigned char</tt>
  BigInt(unsigned char x) : RCBigInt(new BigIntRep(x)) {}
  /// constructor for <tt>signed short int</tt>
  BigInt(signed short int x) : RCBigInt(new BigIntRep(x)) {}
  /// constructor for <tt>unsigned short int</tt>
  BigInt(unsigned short int x) : RCBigInt(new BigIntRep(x)) {}
  /// constructor for <tt>signed int</tt>
  BigInt(signed int x) : RCBigInt(new BigIntRep(x)) {}
  /// constructor for <tt>unsigned int</tt>
  BigInt(unsigned int x) : RCBigInt(new BigIntRep(x)) {}
  /// constructor for <tt>signed long int</tt>
  BigInt(signed long int x) : RCBigInt(new BigIntRep(x)) {}
  /// constructor for <tt>unsigned long int</tt>
  BigInt(unsigned long int x) : RCBigInt(new BigIntRep(x)) {}
  /// constructor for <tt>float</tt>
  BigInt(float x) : RCBigInt(new BigIntRep(x)) {}
  /// constructor for <tt>double</tt>
  BigInt(double x) : RCBigInt(new BigIntRep(x)) {}
  /// constructor for <tt>const char*</tt> with base
  BigInt(const char* s, int base=0) : RCBigInt(new BigIntRep(s, base)) {}
  /// constructor for <tt>std::string</tt> with base
  BigInt(const std::string& s, int base=0) : RCBigInt(new BigIntRep(s, base)) {}
  /// constructor for <tt>mpz_srcptr</tt>
  explicit BigInt(mpz_srcptr z) : RCBigInt(new BigIntRep(z)) {}
  //@}

  /// \name Copy-Assignment-Destructor
  //@{
  /// copy constructor
  BigInt(const BigInt& rhs) : RCBigInt(rhs) {
    rep->incRef();
  }
  /// assignment operator
  BigInt& operator=(const BigInt& rhs) {
    if (this != &rhs) {
      rep->decRef();
      rep = rhs.rep;
      rep->incRef();
    }
    return *this;
  }
  /// destructor
  ~BigInt() {
    rep->decRef();
  }
  //@}

  /// \name Overloaded operators
  //@{
  BigInt& operator +=(const BigInt& rhs) {
    makeCopy();
    mpz_add(get_mp(), get_mp(), rhs.get_mp());
    return *this;
  }
  BigInt& operator -=(const BigInt& rhs) {
    makeCopy();
    mpz_sub(get_mp(), get_mp(), rhs.get_mp());
    return *this;
  }
  BigInt& operator *=(const BigInt& rhs) {
    makeCopy();
    mpz_mul(get_mp(), get_mp(), rhs.get_mp());
    return *this;
  }
  BigInt& operator /=(const BigInt& rhs) {
    makeCopy();
    mpz_tdiv_q(get_mp(), get_mp(), rhs.get_mp());
    return *this;
  }
  BigInt& operator %=(const BigInt& rhs) {
    makeCopy();
    mpz_tdiv_r(get_mp(), get_mp(), rhs.get_mp());
    return *this;
  }
  BigInt& operator &=(const BigInt& rhs) {
    makeCopy();
    mpz_and(get_mp(), get_mp(), rhs.get_mp());
    return *this;
  }
  BigInt& operator |=(const BigInt& rhs) {
    makeCopy();
    mpz_ior(get_mp(), get_mp(), rhs.get_mp());
    return *this;
  }
  BigInt& operator ^=(const BigInt& rhs) {
    makeCopy();
    mpz_xor(get_mp(), get_mp(), rhs.get_mp());
    return *this;
  }
  BigInt& operator <<=(unsigned long ul) {
    makeCopy();
    mpz_mul_2exp(get_mp(), get_mp(), ul);
    return *this;
  }
  BigInt& operator >>=(unsigned long ul) {
    makeCopy();
    mpz_tdiv_q_2exp(get_mp(), get_mp(), ul);
    return *this;
  }
  //@}

  /// \name unary, increment, decrement operators
  //@{
  BigInt operator+() const {
    return BigInt(*this);
  }
  BigInt operator-() const {
    BigInt r;
    mpz_neg(r.get_mp(), get_mp());
    return r;
  }
  BigInt& operator++() {
    makeCopy();
    mpz_add_ui(get_mp(), get_mp(), 1);
    return *this;
  }
  BigInt& operator--() {
    makeCopy();
    mpz_sub_ui(get_mp(), get_mp(), 1);
    return *this;
  }
  BigInt operator++(int) {
    BigInt r(*this);
    ++(*this);
    return r;
  }
  BigInt operator--(int) {
    BigInt r(*this);
    --(*this);
    return r;
  }
  //@}

  /// \name Helper Functions
  //@{
  /// Has Exact Division
  static bool hasExactDivision() {
    return false;
  }
  /// get mpz pointer (const)
  mpz_srcptr get_mp() const {
    return rep->get_mp();
  }
  /// get mpz pointer
  mpz_ptr get_mp() {
    return rep->get_mp();
  }
  //@}

  /// \name String Conversion Functions
  //@{
  /// set value from <tt>const char*</tt>
  int set_str(const char* s, int base = 0) {
    makeCopy();
    return mpz_set_str(get_mp(), s, base);
  }
  /// convert to <tt>std::string</tt>
  std::string get_str(int base = 10) const {
    int n = mpz_sizeinbase (get_mp(), base) + 2;
    char *buffer = new char[n];
    mpz_get_str(buffer, base, get_mp());
    std::string result(buffer);
    delete [] buffer;
    return result;
  }
  //@}

  /// \name Conversion Functions
  //@{
  /// intValue
  int intValue() const {
    return static_cast<int>(mpz_get_si(get_mp()));
  }
  /// longValue
  long longValue() const {
    return mpz_get_si(get_mp());
  }
  /// ulongValue
  unsigned long ulongValue() const {
    return mpz_get_ui(get_mp());
  }
  /// doubleValue
  double doubleValue() const {
    return mpz_get_d(get_mp());
  }
  //@}
};

inline BigInt operator+(const BigInt& a, const BigInt& b) {
  BigInt r;
  mpz_add(r.get_mp(), a.get_mp(), b.get_mp());
  return r;
}
inline BigInt operator-(const BigInt& a, const BigInt& b) {
  BigInt r;
  mpz_sub(r.get_mp(), a.get_mp(), b.get_mp());
  return r;
}
inline BigInt operator*(const BigInt& a, const BigInt& b) {
  BigInt r;
  mpz_mul(r.get_mp(), a.get_mp(), b.get_mp());
  return r;
}
inline BigInt operator/(const BigInt& a, const BigInt& b) {
  BigInt r;
  mpz_tdiv_q(r.get_mp(), a.get_mp(), b.get_mp());
  return r;
}
inline BigInt operator%(const BigInt& a, const BigInt& b) {
  BigInt r;
  mpz_tdiv_r(r.get_mp(), a.get_mp(), b.get_mp());
  return r;
}
inline BigInt operator&(const BigInt& a, const BigInt& b) {
  BigInt r;
  mpz_and(r.get_mp(), a.get_mp(), b.get_mp());
  return r;
}
inline BigInt operator|(const BigInt& a, const BigInt& b) {
  BigInt r;
  mpz_ior(r.get_mp(), a.get_mp(), b.get_mp());
  return r;
}
inline BigInt operator^(const BigInt& a, const BigInt& b) {
  BigInt r;
  mpz_xor(r.get_mp(), a.get_mp(), b.get_mp());
  return r;
}
inline BigInt operator<<(const BigInt& a, unsigned long ul) {
  BigInt r;
  mpz_mul_2exp(r.get_mp(), a.get_mp(), ul);
  return r;
}
inline BigInt operator>>(const BigInt& a, unsigned long ul) {
  BigInt r;
  mpz_tdiv_q_2exp(r.get_mp(), a.get_mp(), ul);
  return r;
}

inline int cmp(const BigInt& x, const BigInt& y) {
  return mpz_cmp(x.get_mp(), y.get_mp());
}
inline bool operator==(const BigInt& a, const BigInt& b) {
  return cmp(a, b) == 0;
}
inline bool operator!=(const BigInt& a, const BigInt& b) {
  return cmp(a, b) != 0;
}
inline bool operator>=(const BigInt& a, const BigInt& b) {
  return cmp(a, b) >= 0;
}
inline bool operator>(const BigInt& a, const BigInt& b) {
  return cmp(a, b) > 0;
}
inline bool operator<=(const BigInt& a, const BigInt& b) {
  return cmp(a, b) <= 0;
}
inline bool operator<(const BigInt& a, const BigInt& b) {
  return cmp(a, b) < 0;
}

inline std::ostream& operator<<(std::ostream& o, const BigInt& x) {
  //return CORE::operator<<(o, x.get_mp());
  return CORE::io_write(o, x.get_mp());
}
inline std::istream& operator>>(std::istream& i, BigInt& x) {
  x.makeCopy();
  //return CORE::operator>>(i, x.get_mp());
  return CORE::io_read(i, x.get_mp());
}

/// sign
inline int sign(const BigInt& a) {
  return mpz_sgn(a.get_mp());
}
/// abs
inline BigInt abs(const BigInt& a) {
  BigInt r;
  mpz_abs(r.get_mp(), a.get_mp());
  return r;
}
/// neg
inline BigInt neg(const BigInt& a) {
  BigInt r;
  mpz_neg(r.get_mp(), a.get_mp());
  return r;
}
/// negate
inline void negate(BigInt& a) {
  a.makeCopy();
  mpz_neg(a.get_mp(), a.get_mp());
}
/// cmpabs
inline int cmpabs(const BigInt& a, const BigInt& b) {
  return mpz_cmpabs(a.get_mp(), b.get_mp());
}

/// \name Conversion Functions
//@{
/// longValue
inline long longValue(const BigInt& a) {
  return a.longValue();
}
/// ulongValue
inline unsigned long ulongValue(const BigInt& a) {
  return a.ulongValue();
}
/// doubleValue
inline double doubleValue(const BigInt& a) {
  return a.doubleValue();
}
//@}

/// \name File I/O Functions
//@{
/// read from file
void readFromFile(BigInt& z, std::istream& in, long maxLength = 0);
/// write to file
void writeToFile(const BigInt& z, std::ostream& in, int base=10, int charsPerLine=80);
//@}

/// \name Misc Functions
//@{
/// isEven
inline bool isEven(const BigInt& z) {
  return mpz_even_p(z.get_mp());
}
/// isOdd
inline bool isOdd(const BigInt& z) {
  return mpz_odd_p(z.get_mp());
}

/// get exponent of power 2
inline unsigned long getBinExpo(const BigInt& z) {
  return mpz_scan1(z.get_mp(), 0);
}
/// get exponent of power k
inline void getKaryExpo(const BigInt& z, BigInt& m, int& e, unsigned long k) {
  mpz_t f;
  mpz_init_set_ui(f, k);
  m.makeCopy();
  e = mpz_remove(m.get_mp(), z.get_mp(), f);
  mpz_clear(f);
}

/// divisible(x,y) = "x | y"
inline bool isDivisible(const BigInt& x, const BigInt& y) {
  return mpz_divisible_p(x.get_mp(), y.get_mp()) != 0;
}
inline bool isDivisible(int x, int y) {
  return x % y == 0;
}
inline bool isDivisible(long x, long y) {
  return x % y == 0;
}
/// exact div
inline void divexact(BigInt& z, const BigInt& x, const BigInt& y) {
  z.makeCopy();
  mpz_divexact(z.get_mp(), x.get_mp(), y.get_mp());
}
// Chee (1/12/2004)   The definition of div_exact(x,y) next
//   ensure that in Polynomials<NT> works with both NT=BigInt and NT=int:
inline BigInt div_exact(const BigInt& x, const BigInt& y) {
  BigInt z;	     // precodition: isDivisible(x,y)
  divexact(z, x, y); // z is set to x/y;
  return z;
}
inline int div_exact(int x, int y) {
  return x/y;  // precondition: isDivisible(x,y)
}
inline long div_exact(long x, long y) {
  return x/y;  // precondition: isDivisible(x,y)
}


/// gcd
inline BigInt gcd(const BigInt& a, const BigInt& b) {
  BigInt r;
  mpz_gcd(r.get_mp(), a.get_mp(), b.get_mp());
  return r;
}
/// div_rem
inline void div_rem(BigInt& q, BigInt& r, const BigInt& a, const BigInt& b) {
  q.makeCopy();
  r.makeCopy();
  mpz_tdiv_qr(q.get_mp(), r.get_mp(), a.get_mp(), b.get_mp());
}
/// power
inline void power(BigInt& c, const BigInt& a, unsigned long ul) {
  c.makeCopy();
  mpz_pow_ui(c.get_mp(), a.get_mp(), ul);
}

// pow
inline BigInt pow(const BigInt& a, unsigned long ui) {
  BigInt r;
  power(r, a, ui);
  return r;
}

// bit length
inline int bitLength(const BigInt& a) {
  return mpz_sizeinbase(a.get_mp(), 2);
}
/// floorLg -- floor of log_2(a)
/** Convention: a=0, floorLg(a) returns -1. 
 *  This makes sense for integer a.
 */
inline long floorLg(const BigInt& a) {
  return (sign(a) == 0) ? (-1) : (bitLength(a)-1);
}
/// ceilLg -- ceiling of log_2(a) where a=BigInt, int or long
/** Convention: a=0, ceilLg(a) returns -1. 
 *  This makes sense for integer a.
 */
inline long ceilLg(const BigInt& a) {
  if (sign(a) == 0)
    return -1;
  unsigned long len = bitLength(a);
  return (mpz_scan1(a.get_mp(), 0) == len-1) ? (len-1) : len;
}
inline long ceilLg(long a) { // need this for Polynomial<long>
  return ceilLg(BigInt(a));
}
inline long ceilLg(int a) { // need this for Polynomial<int>
  return ceilLg(BigInt(a));
}


// return a gmp_randstate_t structure
extern gmp_randstate_t* getRandstate();
/// seed function
inline void seed(const BigInt& a) {
  gmp_randseed(*getRandstate(), a.get_mp());
}
/// randomize function
inline BigInt randomize(const BigInt& a) {
  BigInt r;
  mpz_urandomm(r.get_mp(), *getRandstate(), a.get_mp());
  return r;
}
//@}

} //namespace CORE

<<<<<<< HEAD
#ifdef CGAL_HEADER_ONLY
//#include <CGAL/CORE/CoreIO_impl.h>
#endif // CGAL_HEADER_ONLY

=======
>>>>>>> 4bbe2a82
#endif // _CORE_BIGINT_H_<|MERGE_RESOLUTION|>--- conflicted
+++ resolved
@@ -560,11 +560,4 @@
 
 } //namespace CORE
 
-<<<<<<< HEAD
-#ifdef CGAL_HEADER_ONLY
-//#include <CGAL/CORE/CoreIO_impl.h>
-#endif // CGAL_HEADER_ONLY
-
-=======
->>>>>>> 4bbe2a82
 #endif // _CORE_BIGINT_H_