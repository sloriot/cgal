--- conflicted
+++ resolved
@@ -43,19 +43,11 @@
   {
     using Mesh_original              = Mesh_;
     using Generic_map                = CGAL::Generalized_map<2, Items_>;
-<<<<<<< HEAD
-    using Dart_const_handle_original = typename Mesh_original::Dart_const_handle;
-    using Copy_to_origin_map         = std::unordered_map<typename Generic_map::Dart_handle,
-                                                            Dart_const_handle_original>;
-    using Origin_to_copy_map         = std::unordered_map<Dart_const_handle_original,
-                                                            typename Generic_map::Dart_handle>;
-=======
     using Dart_const_descriptor_original = typename Mesh_original::Dart_const_descriptor;
     using Copy_to_origin_map         = std::unordered_map<typename Generic_map::Dart_descriptor,
                                                             Dart_const_descriptor_original>;
     using Origin_to_copy_map         = std::unordered_map<Dart_const_descriptor_original,
                                                             typename Generic_map::Dart_descriptor>;
->>>>>>> 01f8f1bc
 
     static void copy(Generic_map& target, const Mesh_original& source,
                      Origin_to_copy_map& origin_to_copy,
@@ -71,19 +63,11 @@
   {
     using Mesh_original              = Mesh_;
     using Generic_map                = CGAL::Combinatorial_map<2, Items_>;
-<<<<<<< HEAD
-    using Dart_const_handle_original = typename Mesh_original::Dart_const_handle;
-    using Copy_to_origin_map         = std::unordered_map<typename Generic_map::Dart_handle,
-                                                            Dart_const_handle_original>;
-    using Origin_to_copy_map         = std::unordered_map<Dart_const_handle_original,
-                                                            typename Generic_map::Dart_handle>;
-=======
     using Dart_const_descriptor_original = typename Mesh_original::Dart_const_descriptor;
     using Copy_to_origin_map         = std::unordered_map<typename Generic_map::Dart_descriptor,
                                                             Dart_const_descriptor_original>;
     using Origin_to_copy_map         = std::unordered_map<Dart_const_descriptor_original,
                                                             typename Generic_map::Dart_descriptor>;
->>>>>>> 01f8f1bc
 
     static void copy(Generic_map& target, const Mesh_original& source,
                      Origin_to_copy_map& origin_to_copy, Copy_to_origin_map& copy_to_origin,
@@ -98,19 +82,11 @@
   {
     using Mesh_original              = Mesh_;
     using Generic_map                = CGAL::Combinatorial_map<2, Items_>;
-<<<<<<< HEAD
-    using Dart_const_handle_original = typename boost::graph_traits<Mesh_original>::halfedge_descriptor;
-    using Copy_to_origin_map         = std::unordered_map<typename Generic_map::Dart_handle,
-                                                            Dart_const_handle_original>;
-    using Origin_to_copy_map         = std::unordered_map<Dart_const_handle_original,
-                                                            typename Generic_map::Dart_handle>;
-=======
     using Dart_const_descriptor_original = typename boost::graph_traits<Mesh_original>::halfedge_descriptor;
     using Copy_to_origin_map         = std::unordered_map<typename Generic_map::Dart_descriptor,
                                                             Dart_const_descriptor_original>;
     using Origin_to_copy_map         = std::unordered_map<Dart_const_descriptor_original,
                                                             typename Generic_map::Dart_descriptor>;
->>>>>>> 01f8f1bc
 
     static void copy(Generic_map& target, const Mesh_original& source,
                      Origin_to_copy_map& origin_to_copy, Copy_to_origin_map& copy_to_origin,
