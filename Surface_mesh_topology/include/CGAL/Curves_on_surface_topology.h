--- conflicted
+++ resolved
@@ -28,32 +28,26 @@
 class Curves_on_surface_topology
 {
 public:
-<<<<<<< HEAD
-
-  using CMap_for_minimal_quadrangulation = typename internal::CMap_for_minimal_quadrangulation;
+  typedef internal::Minimal_quadrangulation<Mesh> Minimal_quadrangulation;
+  typedef typename Minimal_quadrangulation::Original_map Original_map;
+  typedef typename Minimal_quadrangulation::Reduced_map Reduced_map;
+  //using Minimal_quadrangulation = internal::Minimal_quadrangulation<Mesh>;
+  //using Original_map = typename Minimal_quadrangulation::Original_map;
+  //using Reduced_map = typename Minimal_quadrangulation::Reduced_map;
   using Shortest_noncontractible_cycle   = typename internal::Shortest_noncontractible_cycle<Mesh>;
   using Facewidth                        = typename internal::Facewidth<Mesh>; 
-  using Gmap_wrapper                     = internal::Generic_map_selector<Mesh>;
-  using Gmap                             = typename Gmap_wrapper::Generic_map;
-  using Dart_handle                      = typename Gmap_wrapper::Dart_handle_original;
+  // BUG using Dart_handle                      = typename internal::Generic_map_selector<Mesh>::Dart_handle_original;
 
-  
-  Curves_on_surface_topology(Mesh& amap, bool /* display_time */=false) :
-    m_original_map(amap),
+  Curves_on_surface_topology(const Mesh& amesh, bool /* display_time */=false) :
+    m_original_mesh(amesh),
     m_minimal_quadrangulation(nullptr),
     m_shortest_noncontractible_cycle(nullptr),
     m_facewidth(nullptr)
-=======
-  typedef internal::Minimal_quadrangulation<Mesh> Minimal_quadrangulation;
-  typedef typename Minimal_quadrangulation::Original_map Original_map;
-  typedef typename Minimal_quadrangulation::Reduced_map Reduced_map;
-
-  Curves_on_surface_topology(const Mesh& amesh, bool /* display_time */=false) :
-    m_original_mesh(amesh),
-    m_minimal_quadrangulation(nullptr)
->>>>>>> 29f973a6
   {}
 
+//================================================================================
+// Homotopy test
+  
   /// @return true iff the minimal quadrangulation is computed.
   bool is_minimal_quadrangulation_computed() const
   { return m_minimal_quadrangulation!=nullptr; }
@@ -63,8 +57,8 @@
   {
     if (m_minimal_quadrangulation==nullptr)
     {
-      m_minimal_quadrangulation.reset
-          (new Minimal_quadrangulation(m_original_mesh, display_time));
+      m_minimal_quadrangulation=std::make_unique<Minimal_quadrangulation>
+        (m_original_mesh, display_time);
     }
   }
 
@@ -108,81 +102,69 @@
                                                                display_time);
   }
 
-<<<<<<< HEAD
-  bool is_minimal_quadrangulation_computed() const
-  { return m_minimal_quadrangulation!=nullptr; }
+//================================================================================
+// Shortest noncontractible cycle; edge and face width
+
+  bool is_shortest_noncontractible_cycle_representation_computed() const
+  { return m_shortest_noncontractible_cycle!=nullptr; }
   
-  const CMap_for_minimal_quadrangulation& get_minimal_quadrangulation() const
+  void compute_shortest_noncontractible_cycle_representation(bool display_time=false) const
   {
-    CGAL_assertion(is_minimal_quadrangulation_computed());
-    return m_minimal_quadrangulation->get_map();
+    if (m_shortest_noncontractible_cycle==nullptr)
+    {
+      m_shortest_noncontractible_cycle=std::make_unique
+        <Shortest_noncontractible_cycle>(m_original_mesh, display_time);
+    }
   }
 
   template <class WeightFunctor>
-  Path_on_surface<Mesh> compute_edgewidth(const WeightFunctor& wf) const
+  Path_on_surface<Mesh> compute_shortest_noncontractible_cycle_with_basepoint
+  (Dart_handle dh, const WeightFunctor& wf, bool display_time=false) const
   {
-    if (m_shortest_noncontractible_cycle==nullptr) 
-    { update_shortest_noncontractible_cycle_pointer(); }
-
-    return m_shortest_noncontractible_cycle->compute_edgewidth(NULL, wf);
+    compute_shortest_noncontractible_cycle_representation(display_time);
+    return m_shortest_noncontractible_cycle->compute_cycle(dh, NULL, wf, display_time);
   }
 
-  Path_on_surface<Mesh> compute_edgewidth() const
+  Path_on_surface<Mesh> compute_shortest_noncontractible_cycle_with_basepoint
+  (Dart_handle dh, bool display_time=false) const
   {
-    if (m_shortest_noncontractible_cycle==nullptr) 
-    { update_shortest_noncontractible_cycle_pointer(); }
+    compute_shortest_noncontractible_cycle_representation(display_time);
+    return m_shortest_noncontractible_cycle->compute_cycle(dh, display_time);
+  }
 
-    return m_shortest_noncontractible_cycle->compute_edgewidth();
+  bool is_facewidth_representation_computed() const
+  { return m_facewidth!=nullptr; }
+  
+  void compute_facewidth_representation(bool display_time=false) const
+  {
+    if (m_facewidth==nullptr)
+    { m_facewidth=std::make_unique<Facewidth>(m_original_mesh, display_time); }
   }
 
   template <class WeightFunctor>
-  Path_on_surface<Mesh> compute_shortest_noncontractible_cycle_with_basepoint(Dart_handle dh, const WeightFunctor& wf) const
+  Path_on_surface<Mesh> compute_edgewidth(const WeightFunctor& wf, bool display_time=false) const
   {
-    if (m_shortest_noncontractible_cycle==nullptr) 
-    { update_shortest_noncontractible_cycle_pointer(); }
-
-    return m_shortest_noncontractible_cycle->compute_cycle(dh, NULL, wf);
+    compute_shortest_noncontractible_cycle_representation(display_time);
+    return m_shortest_noncontractible_cycle->compute_edgewidth(NULL, wf, display_time);
   }
 
-  Path_on_surface<Mesh> compute_shortest_noncontractible_cycle_with_basepoint(Dart_handle dh) const
+  Path_on_surface<Mesh> compute_edgewidth(bool display_time=false) const
   {
-    if (m_shortest_noncontractible_cycle==nullptr) 
-    { update_shortest_noncontractible_cycle_pointer(); }
-
-    return m_shortest_noncontractible_cycle->compute_cycle(dh);
+    compute_shortest_noncontractible_cycle_representation(display_time);
+    return m_shortest_noncontractible_cycle->compute_edgewidth(display_time);
   }
 
-  std::vector<Dart_handle> compute_facewidth() const
+  std::vector<Dart_handle> compute_facewidth(bool display_time=false) const
   {
-    if (m_facewidth==nullptr) 
-    { update_facewidth_pointer(); }
-
-    return m_facewidth->compute_facewidth();
-  }
-
-  void update_shortest_noncontractible_cycle_pointer() const
-  {
-    m_shortest_noncontractible_cycle = std::make_unique<Shortest_noncontractible_cycle>(m_original_map);
-  }
-
-  void update_facewidth_pointer() const
-  {
-    m_facewidth = std::make_unique<Facewidth>(m_original_map);
+    compute_facewidth_representation(display_time);
+    return m_facewidth->compute_facewidth(display_time);
   }
 
 protected:
-  Mesh& m_original_map;
-  mutable Gmap m_radial_map;
-  mutable internal::Minimal_quadrangulation<Mesh>* m_minimal_quadrangulation;
+  const Mesh&                                             m_original_mesh;
+  mutable std::unique_ptr<Minimal_quadrangulation>        m_minimal_quadrangulation;
   mutable std::unique_ptr<Shortest_noncontractible_cycle> m_shortest_noncontractible_cycle;
-  mutable std::unique_ptr<Facewidth> m_facewidth;
-  typename Gmap_wrapper::Origin_to_copy_map m_origin_to_copy;
-  typename Gmap_wrapper::Copy_to_origin_map m_copy_to_origin;
-=======
-protected:
-  const Mesh& m_original_mesh;
-  mutable std::unique_ptr<Minimal_quadrangulation> m_minimal_quadrangulation;
->>>>>>> 29f973a6
+  mutable std::unique_ptr<Facewidth>                      m_facewidth;
 };
 
 } // namespace Surface_mesh_topology
