# This is the CMake script for compiling this folder.

cmake_minimum_required(VERSION 3.1...3.15)
project( Poisson_surface_reconstruction_3_Tests )


# Find CGAL
find_package(CGAL QUIET)

if ( CGAL_FOUND )

  # VisualC++ optimization for applications dealing with large data
  if (MSVC)
    # Allow Windows 32bit applications to use up to 3GB of RAM
    SET (CMAKE_EXE_LINKER_FLAGS "${CMAKE_EXE_LINKER_FLAGS} /LARGEADDRESSAWARE")

    # Prints new compilation options
    message( STATUS "USING DEBUG CXXFLAGS   = '${CMAKE_CXX_FLAGS} ${CMAKE_CXX_FLAGS_DEBUG}'" )
    message( STATUS "USING DEBUG EXEFLAGS   = '${CMAKE_EXE_LINKER_FLAGS} ${CMAKE_EXE_LINKER_FLAGS_DEBUG}'" )
    message( STATUS "USING RELEASE CXXFLAGS = '${CMAKE_CXX_FLAGS} ${CMAKE_CXX_FLAGS_RELEASE}'" )
    message( STATUS "USING RELEASE EXEFLAGS = '${CMAKE_EXE_LINKER_FLAGS} ${CMAKE_EXE_LINKER_FLAGS_RELEASE}'" )
  endif()

  # Temporary debugging stuff

  find_package(Eigen3 3.1.0) #(requires 3.1.0 or greater)
  include(CGAL_Eigen_support)
  if(TARGET CGAL::Eigen_support)
    # Executables that require Eigen 3.1
    create_single_source_cgal_program( "poisson_reconstruction_test.cpp" )
<<<<<<< HEAD
    target_link_libraries(poisson_reconstruction_test PUBLIC CGAL::Eigen_support)
=======

    find_package(TBB)
    if (TBB_FOUND)
      create_single_source_cgal_program( "poisson_and_parallel_mesh_3.cpp" )
      CGAL_target_use_TBB(poisson_and_parallel_mesh_3)
    else()
      message(STATUS "NOTICE: test with parallel Mesh_3 needs TBB and will not be compiled.")
    endif()
>>>>>>> 37d2002b
  else()

    message(STATUS "NOTICE: Some of the executables in this directory need Eigen 3.1 (or greater) and will not be compiled.")

  endif()

else()

    message(STATUS "NOTICE: This program requires the CGAL library, and will not be compiled.")

endif()<|MERGE_RESOLUTION|>--- conflicted
+++ resolved
@@ -28,18 +28,16 @@
   if(TARGET CGAL::Eigen_support)
     # Executables that require Eigen 3.1
     create_single_source_cgal_program( "poisson_reconstruction_test.cpp" )
-<<<<<<< HEAD
     target_link_libraries(poisson_reconstruction_test PUBLIC CGAL::Eigen_support)
-=======
 
     find_package(TBB)
+    include(CGAL_TBB_support)
     if (TBB_FOUND)
       create_single_source_cgal_program( "poisson_and_parallel_mesh_3.cpp" )
-      CGAL_target_use_TBB(poisson_and_parallel_mesh_3)
+      target_link_libraries(poisson_and_parallel_mesh_3 PUBLIC CGAL::Eigen_support CGAL::TBB_support)
     else()
       message(STATUS "NOTICE: test with parallel Mesh_3 needs TBB and will not be compiled.")
     endif()
->>>>>>> 37d2002b
   else()
 
     message(STATUS "NOTICE: Some of the executables in this directory need Eigen 3.1 (or greater) and will not be compiled.")
