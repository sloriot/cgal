// poisson_reconstruction_test.cpp

//----------------------------------------------------------
// Test the Poisson Delaunay Reconstruction method:
// For each input point set or mesh's set of vertices, reconstruct a surface.
// No output.
//----------------------------------------------------------
// poisson_reconstruction_test mesh1.off point_set2.xyz...

// CGAL
#include <CGAL/Exact_predicates_inexact_constructions_kernel.h>
#include <CGAL/Timer.h>
#include <CGAL/Memory_sizer.h>
#include <CGAL/Polyhedron_3.h>
#include <CGAL/Surface_mesh_default_triangulation_3.h>
#include <CGAL/make_surface_mesh.h>
#include <CGAL/Implicit_surface_3.h>
#include <CGAL/IO/facets_in_complex_2_to_triangle_mesh.h>
#include <CGAL/Poisson_reconstruction_function.h>
#include <CGAL/Point_with_normal_3.h>
#include <CGAL/property_map.h>
#include <CGAL/IO/read_points.h>
#include <CGAL/compute_average_spacing.h>
#include <CGAL/Polygon_mesh_processing/compute_normal.h>

#include <deque>
#include <cstdlib>
#include <fstream>
#include <math.h>


#include <CGAL/disable_warnings.h>

// ----------------------------------------------------------------------------
// Types
// ----------------------------------------------------------------------------

// kernel
typedef CGAL::Exact_predicates_inexact_constructions_kernel Kernel;

// Simple geometric types
typedef Kernel::FT FT;
typedef Kernel::Point_3 Point;
typedef Kernel::Vector_3 Vector;
typedef CGAL::Point_with_normal_3<Kernel> Point_with_normal;
typedef Kernel::Sphere_3 Sphere;
typedef std::deque<Point_with_normal> PointList;

// polyhedron
typedef CGAL::Polyhedron_3<Kernel> Polyhedron;

// Poisson implicit function
typedef CGAL::Poisson_reconstruction_function<Kernel> Poisson_reconstruction_function;

// Surface mesher
typedef CGAL::Surface_mesh_default_triangulation_3 STr;
typedef CGAL::Surface_mesh_complex_2_in_triangulation_3<STr> C2t3;
typedef CGAL::Implicit_surface_3<Kernel, Poisson_reconstruction_function> Surface_3;


// ----------------------------------------------------------------------------
// main()
// ----------------------------------------------------------------------------

int main(int argc, char * argv[])
{
  std::cerr << "Test the Poisson Delaunay Reconstruction method" << std::endl;

  //***************************************
  // decode parameters
  //***************************************

  // usage
  if (argc-1 == 0)
  {
      std::cerr << "For each input point set or mesh's set of vertices, reconstruct a surface.\n";
      std::cerr << "\n";
      std::cerr << "Usage: " << argv[0] << " mesh1.off point_set2.xyz..." << std::endl;
      std::cerr << "Input file formats are .off (mesh) and .xyz or .pwn (point set).\n";
      std::cerr << "No output" << std::endl;
      return EXIT_FAILURE;
  }

  // Poisson options
  FT sm_angle = 20.0; // Min triangle angle (degrees).
  FT sm_radius = 100; // Max triangle size w.r.t. point set average spacing.
  FT sm_distance = 0.5; // Approximation error w.r.t. point set average spacing.

  // Accumulated errors
  int accumulated_fatal_err = EXIT_SUCCESS;

  // Process each input file
  for (int i = 1; i <= argc-1; i++)
  {
    CGAL::Timer task_timer; task_timer.start();

    std::cerr << std::endl;

    //***************************************
    // Loads mesh/point set
    //***************************************

    // File name is:
    std::string input_filename  = argv[i];

    PointList points;

    // If OFF file format
    std::cerr << "Open " << input_filename << " for reading..." << std::endl;
    std::string extension = input_filename.substr(input_filename.find_last_of('.'));
    if (extension == ".off" || extension == ".OFF")
    {
      // Reads the mesh file in a polyhedron
      std::ifstream stream(input_filename.c_str());
      Polyhedron input_mesh;
      CGAL::scan_OFF(stream, input_mesh, true /* verbose */);
      if(!stream || !input_mesh.is_valid() || input_mesh.empty())
      {
        std::cerr << "Error: cannot read file " << input_filename << std::endl;
        accumulated_fatal_err = EXIT_FAILURE;
        continue;
      }

      // Converts Polyhedron vertices to point set.
      // Computes vertices normal from connectivity.
      for(boost::graph_traits<Polyhedron>::vertex_descriptor v :
                    vertices(input_mesh)){
        const Point& p = v->point();
        Vector n = CGAL::Polygon_mesh_processing::compute_vertex_normal(v,input_mesh);
        points.push_back(Point_with_normal(p,n));
      }
    }
    // If XYZ file format
    else if (extension == ".xyz" || extension == ".XYZ" ||
             extension == ".pwn" || extension == ".PWN")
    {
      // Reads the point set file in points[].
      // Note: read_points() requires an iterator over points
      // + property maps to access each point's position and normal.
      // The position property map can be omitted here as we use iterators over Point_3 elements.
<<<<<<< HEAD
      if (!CGAL::read_points(
=======
      if (!CGAL::IO::read_points(
>>>>>>> cf69d322
            input_filename.c_str(),
            std::back_inserter(points),
            CGAL::parameters::normal_map
            (CGAL::make_normal_of_point_with_normal_map(PointList::value_type()))
            ))
      {
        std::cerr << "Error: cannot read file " << input_filename << std::endl;
        accumulated_fatal_err = EXIT_FAILURE;
        continue;
      }
    }
    else
    {
      std::cerr << "Error: cannot read file " << input_filename << std::endl;
      accumulated_fatal_err = EXIT_FAILURE;
      continue;
    }

    // Prints status
    std::size_t memory = CGAL::Memory_sizer().virtual_size();
    std::size_t nb_points = points.size();
    std::cerr << "Reads file " << input_filename << ": " << nb_points << " points, "
                                                        << task_timer.time() << " seconds, "
                                                        << (memory>>20) << " Mb allocated"
                                                        << std::endl;
    task_timer.reset();

    //***************************************
    // Checks requirements
    //***************************************

    if (nb_points == 0)
    {
      std::cerr << "Error: empty point set" << std::endl;
      accumulated_fatal_err = EXIT_FAILURE;
      continue;
    }

    bool points_have_normals = (points.begin()->normal() != CGAL::NULL_VECTOR);
    if ( ! points_have_normals )
    {
      std::cerr << "Input point set not supported: this reconstruction method requires oriented normals" << std::endl;
      // this is not a bug => do not set accumulated_fatal_err
      continue;
    }

    CGAL::Timer reconstruction_timer; reconstruction_timer.start();

    //***************************************
    // Computes implicit function
    //***************************************

    std::cerr << "Computes Poisson implicit function...\n";

    // Creates implicit function from the read points.
    // Note: this method requires an iterator over points
    // + property maps to access each point's position and normal.
    // The position property map can be omitted here as we use iterators over Point_3 elements.
    Poisson_reconstruction_function function(
                              points.begin(), points.end(),
                              CGAL::make_normal_of_point_with_normal_map(PointList::value_type())
                              );

    // Computes the Poisson indicator function f()
    // at each vertex of the triangulation.
    if ( ! function.compute_implicit_function() )
    {
      std::cerr << "Error: cannot compute implicit function" << std::endl;
      accumulated_fatal_err = EXIT_FAILURE;
      continue;
    }

    // Prints status
    std::cerr << "Total implicit function (triangulation+refinement+solver): " << task_timer.time() << " seconds\n";
    task_timer.reset();

    //***************************************
    // Surface mesh generation
    //***************************************

    std::cerr << "Surface meshing...\n";

    // Computes average spacing
    FT average_spacing = CGAL::compute_average_spacing<CGAL::Sequential_tag>(points, 6 /* knn = 1 ring */);

    // Gets one point inside the implicit surface
    Point inner_point = function.get_inner_point();
    FT inner_point_value = function(inner_point);
    if(inner_point_value >= 0.0)
    {
      std::cerr << "Error: unable to seed (" << inner_point_value << " at inner_point)" << std::endl;
      accumulated_fatal_err = EXIT_FAILURE;
      continue;
    }

    // Gets implicit function's radius
    Sphere bsphere = function.bounding_sphere();
    FT radius = std::sqrt(bsphere.squared_radius());

    // Defines the implicit surface: requires defining a
          // conservative bounding sphere centered at inner point.
    FT sm_sphere_radius = 5.0 * radius;
    FT sm_dichotomy_error = sm_distance*average_spacing/1000.0; // Dichotomy error must be << sm_distance
    Surface_3 surface(function,
                      Sphere(inner_point,sm_sphere_radius*sm_sphere_radius),
                      sm_dichotomy_error/sm_sphere_radius);

    // Defines surface mesh generation criteria
    CGAL::Surface_mesh_default_criteria_3<STr> criteria(sm_angle,  // Min triangle angle (degrees)
                                                        sm_radius*average_spacing,  // Max triangle size
                                                        sm_distance*average_spacing); // Approximation error

    std::cerr         << "  make_surface_mesh(sphere center=("<<inner_point << "),\n"
                      << "                    sphere radius="<<sm_sphere_radius<<",\n"
                      << "                    angle="<<sm_angle << " degrees,\n"
                      << "                    triangle size="<<sm_radius<<" * average spacing="<<sm_radius*average_spacing<<",\n"
                      << "                    distance="<<sm_distance<<" * average spacing="<<sm_distance*average_spacing<<",\n"
                      << "                    dichotomy = distance/"<<sm_distance*average_spacing/sm_dichotomy_error<<",\n"
                      << "                    Manifold_with_boundary_tag)\n";

    // Generates surface mesh with manifold option
    STr tr; // 3D Delaunay triangulation for surface mesh generation
    C2t3 c2t3(tr); // 2D complex in 3D Delaunay triangulation
    CGAL::make_surface_mesh(c2t3,                                 // reconstructed mesh
                            surface,                              // implicit surface
                            criteria,                             // meshing criteria
                            CGAL::Manifold_with_boundary_tag());  // require manifold mesh

    // Prints status
    /*long*/ memory = CGAL::Memory_sizer().virtual_size();
    std::cerr << "Surface meshing: " << task_timer.time() << " seconds, "
                                     << tr.number_of_vertices() << " output vertices, "
                                     << (memory>>20) << " Mb allocated"
                                     << std::endl;
    task_timer.reset();

    if(tr.number_of_vertices() == 0) {
      accumulated_fatal_err = EXIT_FAILURE;
      continue;
    }

    // Converts to polyhedron
    Polyhedron output_mesh;
    CGAL::facets_in_complex_2_to_triangle_mesh(c2t3, output_mesh);

    // Prints total reconstruction duration
    std::cerr << "Total reconstruction (implicit function + meshing): " << reconstruction_timer.time() << " seconds\n";

  } // for each input file

  std::cerr << std::endl;

  // Returns accumulated fatal error
  std::cerr << "Tool returned " << accumulated_fatal_err << std::endl;
  return accumulated_fatal_err;
}<|MERGE_RESOLUTION|>--- conflicted
+++ resolved
@@ -138,11 +138,7 @@
       // Note: read_points() requires an iterator over points
       // + property maps to access each point's position and normal.
       // The position property map can be omitted here as we use iterators over Point_3 elements.
-<<<<<<< HEAD
-      if (!CGAL::read_points(
-=======
       if (!CGAL::IO::read_points(
->>>>>>> cf69d322
             input_filename.c_str(),
             std::back_inserter(points),
             CGAL::parameters::normal_map
