// Copyright (c) 2010-2012 GeometryFactory (France).
// All rights reserved.
//
// This file is part of CGAL (www.cgal.org).
// You can redistribute it and/or modify it under the terms of the GNU
// General Public License as published by the Free Software Foundation,
// either version 3 of the License, or (at your option) any later version.
//
// Licensees holding a valid commercial license may use this file in
// accordance with the commercial license agreement provided with the software.
//
// This file is provided AS IS with NO WARRANTY OF ANY KIND, INCLUDING THE
// WARRANTY OF DESIGN, MERCHANTABILITY AND FITNESS FOR A PARTICULAR PURPOSE.
//
// $URL$
// $Id$
//
//
// Author(s)     : Sebastien Loriot

#ifndef CGAL_INTERSECTION_OF_POLYHEDRA_3_H
#define CGAL_INTERSECTION_OF_POLYHEDRA_3_H

#define CGAL_CMAP_DEPRECATED 1

#include <CGAL/Exact_predicates_exact_constructions_kernel.h>
#include <CGAL/Cartesian_converter.h>
#include <CGAL/box_intersection_d.h>
#include <CGAL/Bbox_3.h>
#include <CGAL/intersections.h>

#include <boost/next_prior.hpp>
#include <set>
#include <vector>
#include <list>
#include <algorithm>
#include <CGAL/tuple.h>
#include <CGAL/iterator.h>
#include <CGAL/property_map.h>

#include <CGAL/Modifier_base.h>
#include <CGAL/internal/corefinement/Polyhedron_constness_types.h>
#include <CGAL/internal/corefinement/intersection_triangle_segment_3.h>
#include <CGAL/internal/corefinement/intersection_coplanar_triangles_3.h>
#include <CGAL/use.h>
#include <CGAL/Default.h>

#include <boost/type_traits/is_base_of.hpp>
#include <boost/type_traits/is_floating_point.hpp>

#include <boost/foreach.hpp>
#include <CGAL/Polygon_mesh_processing/self_intersections.h>

#ifdef CGAL_COREFINEMENT_DEBUG
#warning look at CGAL/Mesh_3/Robust_intersection_traits.h and the statically filtered decision tree
#endif

namespace CGAL{

//This functor computes the pairwise intersection of polyhedral surfaces.
//Intersection are given as a set of polylines
//The algorithm works as follow:
//From each polyhedral surface we can get it as a set of segments or as a set of triangles.
//We first use Box_intersection_d to filter intersection between all polyhedral
//surface segments and polyhedral triangles.
//From this filtered set, for each pair (segment,triangle), we look at the
//intersection type. If not empty, we can have three different cases
//  1)the segment intersect the interior of the triangle:
//        We compute the intersection point and for each triangle incident
//        to the segment, we write the fact that the point belong to the intersection
//        of these two triangles.
//  2)the segment intersect the triangle on an edge
//        We do the same thing as described above but
//        for all triangle incident to the edge intersected
//  3)the segment intersect the triangle at a vertex
//        for each edge incident to the vertex, we do
//        the same operations as in 2)
//
//In case the segment intersect the triangle at one of the segment endpoint,  
//we repeat the same procedure for each segment incident to this
//endpoint.
//
//Note that given a pair (segment,triangle)=(S,T), if S belongs 
//to the plane of T, we have nothing to do in the following cases:
//  -- no triangle T' contains S such that T and T' are coplanar
//  -- at least one triangle contains S
// Indeed, the intersection points of S and T will be found using segments
// of T or segments adjacent to S.
//
// -- Sebastien Loriot, 2010/04/07

template <class Polyhedron>
struct Default_polyhedron_ppmap{
  typedef typename Polyhedron::Point_3 value_type;
  typedef const value_type& reference;
  typedef typename Polyhedron::Vertex_handle key_type;
  typedef boost::read_write_property_map_tag category;

  friend reference get(Default_polyhedron_ppmap, key_type vh) {return vh->point();}
  friend reference get(Default_polyhedron_ppmap, typename Polyhedron::Vertex_const_handle vh) {return vh->point();}
  friend void put(Default_polyhedron_ppmap,key_type vh, const value_type& v) {vh->point()=v;}
};


namespace internal_IOP {
  //an enum do decide which kind of intersection points are needed
  struct No_predicates_on_constructions{};
  struct Predicates_on_constructions{};
} // namespace internal_IOP

template<class Polyhedron>
struct Empty_node_visitor{
  typedef typename Polyhedron::Halfedge_const_handle Halfedge_handle;
  void new_node_added(int,internal_IOP::Intersection_type,Halfedge_handle,Halfedge_handle,bool,bool){}
  template<class Iterator>
  void annotate_graph(Iterator,Iterator){}
  void update_terminal_nodes(std::vector<bool>&){}
  void set_number_of_intersection_points_from_coplanar_facets(int){};
  void add_filtered_intersection(Halfedge_handle,Halfedge_handle,const Polyhedron&,const Polyhedron&){}
  void start_new_polyline(int,int){}
  void add_node_to_polyline(int){}
  void new_input_polyhedron(const Polyhedron&){}
  template<class T>
  void finalize(T&){}
  typedef internal_IOP::No_predicates_on_constructions Node_storage_type;
  typedef Tag_true Is_polyhedron_const;
  static const bool do_need_vertex_graph = false;
};

namespace internal_IOP{
  
template <class Polyhedron,class Is_const>
struct Compare_handles{
  typedef typename Polyhedron_types<Polyhedron,Is_const>::Halfedge_handle   Halfedge_handle;
  typedef typename Polyhedron_types<Polyhedron,Is_const>::Halfedge          Halfedge;
  typedef typename Polyhedron_types<Polyhedron,Is_const>::Vertex            Vertex;
  typedef typename Polyhedron_types<Polyhedron,Is_const>::Facet             Facet;
  typedef typename Polyhedron_types<Polyhedron,Is_const>::Facet_handle      Facet_handle;
  typedef std::pair<const Vertex*,const Vertex*>                            Vertex_handle_pair;
  
  static inline Vertex_handle_pair 
  make_sorted_pair_of_vertices(Halfedge_handle h) {
    const Vertex* v1=&(* h->vertex() );
    const Vertex* v2=&(* h->opposite()->vertex() );
    if ( v1 < v2 )
      return Vertex_handle_pair(v1,v2);
    return Vertex_handle_pair(v2,v1);
  }
  
  bool operator()(Halfedge_handle h1,Halfedge_handle h2) const {
    Vertex_handle_pair p1=make_sorted_pair_of_vertices(h1);
    Vertex_handle_pair p2=make_sorted_pair_of_vertices(h2);
    return  p1 < p2; 
  }
  
  bool operator()(Facet_handle f1,Facet_handle f2) const {
    return &(*f1) < &(*f2);
  }
  
  bool operator()(const std::pair<Halfedge_handle,Polyhedron*>& p1, const std::pair<Halfedge_handle,Polyhedron*>& p2) const{
    Halfedge* h1= (std::min) ( &(*(p1.first)), &(*(p1.first->opposite())) );
    Halfedge* h2= (std::min) ( &(*(p2.first)), &(*(p2.first->opposite())) );
    return h1<h2;
  }
};

//could not put it in the above struct (gcc complains about an ambiguous call)
template <class Polyhedron,class Is_const>
struct Compare_handle_pairs{
  typedef typename Polyhedron_types<Polyhedron,Is_const>::Facet             Facet;
  typedef typename Polyhedron_types<Polyhedron,Is_const>::Facet_handle      Facet_handle;  
  typedef std::pair<Facet_handle,Facet_handle>                              Facet_pair;
  typedef std::pair<Facet_pair,int>                                         Facet_pair_and_int;
  
  bool operator()(const Facet_pair& p1, const Facet_pair& p2) const{
    Facet* f1=&(*p1.first);
    Facet* f2=&(*p2.first);
    if (f1==f2){
      f1=&(*p1.second);
      f2=&(*p2.second);
    }
    return f1<f2;
  }

  bool operator()(const Facet_pair_and_int& p1, const Facet_pair_and_int& p2) const{
    Facet* f1=&(*p1.first.first);
    Facet* f2=&(*p2.first.first);
    if (f1==f2){
      f1=&(*p1.first.second);
      f2=&(*p2.first.second);
    }
    if (f1<f2) return true;
    if (f1>f2) return false;
    return p1.second<p2.second;
  }
};

template<class Polyhedron,class PolyhedronPointPMap, class Nodes_vector,class Is_const>
struct Order_along_a_halfedge{
  typedef typename Polyhedron_types<Polyhedron,Is_const>::Halfedge_handle Halfedge_handle;
  const Nodes_vector& nodes;
  Halfedge_handle hedge;
  PolyhedronPointPMap ppmap;
  
  Order_along_a_halfedge(Halfedge_handle hedge_,const Nodes_vector& nodes_, PolyhedronPointPMap ppmap):nodes(nodes_),hedge(hedge_), ppmap(ppmap){}
  bool operator()(int i,int j) const {
    //returns true, iff q lies strictly between p and r.
    typename Nodes_vector::Protector p;
    try{
      CGAL::internal::use(p);

      return CGAL::collinear_are_strictly_ordered_along_line(nodes.to_interval(get(ppmap, hedge->vertex())),
                                                             nodes.interval_node(j),
                                                             nodes.interval_node(i));
    }
    catch(CGAL::Uncertain_conversion_exception&){
      return CGAL::collinear_are_strictly_ordered_along_line(nodes.to_exact(get(ppmap, hedge->vertex())),
                                                             nodes.exact_node(j),
                                                             nodes.exact_node(i));      
    }
  }
};


template <class HDS>
class Split_halfedge : public CGAL::Modifier_base<HDS> {
  typedef typename HDS::Halfedge_handle Halfedge_handle;
  typedef typename HDS::Vertex_handle   Vertex_handle;
  typedef typename HDS::Vertex          Vertex;
  Halfedge_handle hedge;

  typename HDS::Halfedge::Base*
  unlock_halfedge(Halfedge_handle h){
    return static_cast<typename HDS::Halfedge::Base*>(&(*h));
  }
  
public:
  
  Split_halfedge(Halfedge_handle h) : hedge(h){}

  //   new_hedge    hedge
  //  ----------->   ----------->
  //               v
  //  <-----------   <-----------
  //   new_opposite     opposite 
  //  
  void operator()( HDS& hds) {
    
    Vertex_handle v=hds.vertices_push_back(Vertex());

    Halfedge_handle opposite=hedge->opposite();
    
    Halfedge_handle new_hedge=hds.edges_push_back(*hedge);
    Halfedge_handle new_opposite=new_hedge->opposite();
    
    //update next relations
    unlock_halfedge(new_hedge)->set_next(hedge);
    unlock_halfedge(new_hedge->prev())->set_next(new_hedge);
    unlock_halfedge(hedge)->set_prev(new_hedge);

    unlock_halfedge(opposite)->set_next(new_opposite);
    unlock_halfedge(new_opposite)->set_prev(opposite);    
    unlock_halfedge(new_opposite->next())->set_prev(new_opposite);

    unlock_halfedge(opposite)->set_vertex(v);
    unlock_halfedge(new_hedge)->set_vertex(v);

    v->set_halfedge(new_hedge);
    new_opposite->vertex()->set_halfedge(new_opposite);
  }
};



} //namespace internal_IOP



//WARNING THIS IS DONE ONLY FOR POLYHEDRON
// Warning this will split only existing edges, newly created edge intersected
// by the intersection polyline won't be split
template<class Polyhedron,class Halfedge_predicate,
         class Set_vertex_corner, 
         class PolyhedronPointPMap=Default_polyhedron_ppmap<Polyhedron>,
         class Kernel=typename Kernel_traits< typename boost::property_traits<PolyhedronPointPMap>::value_type>::Kernel >
class Node_visitor_for_polyline_split{
//typedefs  
  typedef typename Polyhedron::Halfedge_handle                         Halfedge_handle;
  typedef typename Polyhedron::Halfedge                                Halfedge;
  typedef typename Polyhedron::Vertex_handle                           Vertex_handle;
  //Info stores information about a particular intersection on an
  //edge or a vertex of a polyhedron. The two first elements in 
  //the template describe the intersected simplex of the considered 
  //polyhedron; the two last elements describe the element of the 
  //second polyhedron (can be either a vertex, an edge of a facet)
  //involved in the intersection
  typedef CGAL::cpp11::tuple<internal_IOP::Intersection_type,
                             Halfedge_handle,
                             internal_IOP::Intersection_type,
                             Halfedge_handle>                          Info;
  typedef std::map<Halfedge*,Polyhedron*>                              Hedge_to_polyhedron_map;
  typedef std::vector<Info>                                            Infos;
  typedef std::map<int,Infos >                                         Node_to_infos_map;
//data members
  Node_to_infos_map   node_infos;
  Hedge_to_polyhedron_map hedge_to_polyhedron;
  Halfedge_predicate is_on_polyline;
  Set_vertex_corner set_as_corner;
  PolyhedronPointPMap ppmap;
//functions  
  void handle_principal_edge(int node_id,
                             internal_IOP::Intersection_type type,
                             Halfedge_handle principal_edge,
                             Halfedge_handle additional_edge,
                             bool is_vertex_coplanar,
                             bool is_vertex_opposite_coplanar)
  {
    bool coplanar_v=false;
    if (is_vertex_coplanar) coplanar_v=true;
    else if (is_vertex_opposite_coplanar){
      principal_edge=principal_edge->opposite();
      coplanar_v=true;
    }
    
    if (coplanar_v)
      handle_on_vertex(node_id,principal_edge,type,additional_edge);
    else{
      if ( is_on_polyline(principal_edge) ){
        typename Node_to_infos_map::iterator it_res=
          node_infos.insert(std::make_pair(node_id,Infos())).first; 
          it_res->second.push_back( Info(internal_IOP::EDGE,principal_edge,type,additional_edge) );
      }
    }
  }
  
  void handle_on_vertex(int node_id,Halfedge_handle edge,internal_IOP::Intersection_type type,Halfedge_handle additional_edge){
    Halfedge_handle current=edge;
    do{
      if (is_on_polyline(current)){
        typename Node_to_infos_map::iterator it_res=
          node_infos.insert(std::make_pair(node_id,Infos())).first; 
          it_res->second.push_back( Info(internal_IOP::VERTEX,current,type,additional_edge) );        
        break;
      }
      current=current->next()->opposite();
    }
    while(current!=edge);    
  }
  
  Halfedge* make_unique_key(Halfedge_handle h){
    if (&(*h) < &(*h->opposite()))
      return &(*h);
    else
      return &(*h->opposite());
  }
  
  //   new_hedge    hedge
  //  ----------->   ----------->
  //               v
  //  <-----------   <-----------
  //   new_opposite     opposite 
  //  
  void split_edge_and_retriangulate(Halfedge_handle hedge,const typename Kernel::Point_3& point,Polyhedron& P){
    internal_IOP::Split_halfedge<typename Polyhedron::HalfedgeDS> delegated(hedge);
    P.delegate( delegated );

    Vertex_handle vh=boost::prior(P.vertices_end());
    put(ppmap, vh, point);
    CGAL_assertion(get(ppmap,vh)==point);

    CGAL_assertion(P.is_valid());
    //triangulate the two adjacent facets
    if (!hedge->is_border())
      P.split_facet(hedge->prev(),hedge->next());
    if (!hedge->opposite()->is_border())
      P.split_facet(hedge->opposite(),hedge->opposite()->next()->next());
    CGAL_assertion(P.is_valid());
  }

  //sort node ids so that we can split the hedge
  //consecutively
  template <class Nodes_vector>
  void sort_vertices_along_hedge(std::vector<int>& node_ids,Halfedge_handle hedge,const Nodes_vector& nodes)
  {
    std::sort(node_ids.begin(),
              node_ids.end(),
              internal_IOP::Order_along_a_halfedge<Polyhedron,PolyhedronPointPMap,Nodes_vector,Is_polyhedron_const>(hedge,nodes,ppmap)
    );
  }
  
public:
  static const bool do_need_vertex_graph = false;
  typedef internal_IOP::Predicates_on_constructions  Node_storage_type;  
  typedef Tag_false Is_polyhedron_const;

  Node_visitor_for_polyline_split(){}
  Node_visitor_for_polyline_split(const Halfedge_predicate& getting,
                                  const Set_vertex_corner& setting,
                                  PolyhedronPointPMap ppmap)
    :is_on_polyline(getting),set_as_corner(setting),ppmap(ppmap){}

  void new_node_added(int node_id,
                      internal_IOP::Intersection_type type,
                      Halfedge_handle principal_edge,
                      Halfedge_handle additional_edge,
                      bool is_vertex_coplanar,
                      bool is_vertex_opposite_coplanar)
  {
    switch(type)
    {
      case internal_IOP::FACET: //Facet intersected by an edge
        handle_principal_edge(node_id,type,principal_edge,additional_edge,is_vertex_coplanar,is_vertex_opposite_coplanar);
        break;
      case internal_IOP::EDGE: //Edge intersected by an edge
        handle_principal_edge(node_id,type,principal_edge,additional_edge,is_vertex_coplanar,is_vertex_opposite_coplanar);
        if ( is_on_polyline(additional_edge) ){
          typename Node_to_infos_map::iterator it_res=
            node_infos.insert(std::make_pair(node_id,Infos())).first; 
            it_res->second.push_back( Info(type,additional_edge,
                                           ( is_vertex_coplanar||is_vertex_opposite_coplanar ) ? internal_IOP::VERTEX:internal_IOP::EDGE,
                                           is_vertex_opposite_coplanar?principal_edge->opposite():principal_edge) );
        }
        break;
      case internal_IOP::VERTEX://Vertex intersected by an edge
        handle_principal_edge(node_id,type,principal_edge,additional_edge,is_vertex_coplanar,is_vertex_opposite_coplanar);
        handle_on_vertex( node_id,additional_edge,
                          ( is_vertex_coplanar||is_vertex_opposite_coplanar ) ? internal_IOP::VERTEX:internal_IOP::EDGE,
                          is_vertex_opposite_coplanar?principal_edge->opposite():principal_edge);
        break;
      default:
        break;
    }
  }
  
  template<class Iterator>
  void annotate_graph(Iterator begin,Iterator end){
    for(Iterator it=begin;it!=end;++it){
      typename Node_to_infos_map::iterator it_res=node_infos.find(it->first);
      if (it_res!=node_infos.end())
        it->second.make_terminal();
    }
  }
  
  void update_terminal_nodes(std::vector<bool>& terminal_bools){
    for (typename Node_to_infos_map::iterator it=node_infos.begin();it!=node_infos.end();++it){
      terminal_bools[it->first]=true;
    }
  }
  
  void new_input_polyhedron(const Polyhedron&){}
  void start_new_polyline(int,int){}
  void add_node_to_polyline(int){}
  void set_number_of_intersection_points_from_coplanar_facets(int){}
  
  void add_filtered_intersection(Halfedge_handle eh,Halfedge_handle fh,Polyhedron& Pe,Polyhedron& Pf){
    hedge_to_polyhedron.insert(std::make_pair(make_unique_key(eh),&Pe));
    hedge_to_polyhedron.insert(std::make_pair(make_unique_key(fh),&Pf));
    hedge_to_polyhedron.insert(std::make_pair(make_unique_key(fh->next()),&Pf));
    hedge_to_polyhedron.insert(std::make_pair(make_unique_key(fh->next()->next()),&Pf));
  }
    
  //split_halfedges
  template <class Nodes_vector>
  void finalize(const Nodes_vector& nodes){
    typedef std::map<std::pair<Halfedge_handle,Polyhedron*>,
                     std::vector<int>,internal_IOP::Compare_handles<Polyhedron,Is_polyhedron_const> >  Halfedges_to_split;
    
    Halfedges_to_split halfedges_to_split;
    
    for (typename Node_to_infos_map::iterator it=node_infos.begin();it!=node_infos.end();++it){
      int node_id=it->first;
      const Infos& infos=it->second;
      std::map<Polyhedron*,std::vector<Halfedge_handle> > hedges_to_split;
      
      //collect information about halfedge to split
      typename Infos::const_iterator it_info=infos.begin();
      for (;it_info!=infos.end();++it_info)
      {
        typename Hedge_to_polyhedron_map::iterator  it_poly=
          hedge_to_polyhedron.find(make_unique_key(CGAL::cpp11::get<1>(*it_info)));
        CGAL_assertion(it_poly!=hedge_to_polyhedron.end());
        //associate information to an intersection point:
        //we give which simplex of the other polyhedron intersect the simplex considered
        set_as_corner.add_info_to_node(node_id,it_poly->second,*it_info);
        switch(CGAL::cpp11::get<0>(*it_info))
        {
          case internal_IOP::EDGE:
          {
            halfedges_to_split.insert(
              std::make_pair( std::make_pair(CGAL::cpp11::get<1>(*it_info),&(*(it_poly->second))),std::vector<int>() )
            ).first->second.push_back(node_id);
          break;
          }
          case internal_IOP::VERTEX:
            set_as_corner(CGAL::cpp11::get<1>(*it_info)->vertex(),node_id,it_poly->second);
          break;
          default:
            CGAL_assertion(false);
            //should never be here
        }
      }
    }
    
    
    //do the split
    for(typename Halfedges_to_split::iterator it=halfedges_to_split.begin();it!=halfedges_to_split.end();++it){
      Halfedge_handle hedge=it->first.first;
      Polyhedron* P=it->first.second;
      std::vector<int>& node_ids=it->second;
      
      sort_vertices_along_hedge(node_ids,hedge,nodes);
      for (std::vector<int>::iterator it_id=node_ids.begin();it_id!=node_ids.end();++it_id){
        split_edge_and_retriangulate(hedge,nodes[*it_id],*P);
        set_as_corner(hedge->opposite()->vertex(),*it_id,(Polyhedron*)(0));
      }
    }
  }
};


namespace internal_IOP{
  
  template <class Polyhedron, class In_kernel,class Exact_kernel, class PolyhedronPointPMap>
  typename Exact_kernel::Point_3
  compute_triangle_segment_intersection_point(
    typename Polyhedron::Vertex_const_handle vh1,typename Polyhedron::Vertex_const_handle vh2,
    typename Polyhedron::Vertex_const_handle vf1,typename Polyhedron::Vertex_const_handle vf2,typename Polyhedron::Vertex_const_handle vf3,
    const Exact_kernel& ek,
    PolyhedronPointPMap ppmap)
  {
    CGAL::Cartesian_converter<In_kernel,Exact_kernel> to_exact;
    typename Exact_kernel::Triangle_3 t(to_exact( get(ppmap, vf1) ),
                                        to_exact( get(ppmap, vf2) ),
                                        to_exact( get(ppmap, vf3) )
    );
    
    typename Exact_kernel::Segment_3 s (to_exact( get(ppmap, vh1) ),
                                        to_exact( get(ppmap, vh2) )
    );
    
    typename Exact_kernel::Intersect_3 exact_intersect=ek.intersect_3_object();
    CGAL::Object inter=exact_intersect(t,s);
    CGAL_assertion(CGAL::do_intersect(t,s));
    const typename Exact_kernel::Point_3* e_pt=CGAL::object_cast<typename Exact_kernel::Point_3>(&inter);
    CGAL_assertion(e_pt!=NULL);
    return *e_pt;
  }
  
  template <class Polyhedron, class In_kernel,class Exact_kernel, class PolyhedronPointPMap>
  typename Exact_kernel::Point_3
  compute_triangle_segment_intersection_point(
    typename Polyhedron::Halfedge_const_handle edge,
    typename Polyhedron::Facet_const_handle facet,
    const Exact_kernel& ek,
    PolyhedronPointPMap pmap) 
  {
    return compute_triangle_segment_intersection_point<Polyhedron,In_kernel>(
            edge->vertex(),edge->opposite()->vertex(),
            facet->halfedge()->vertex(),facet->halfedge()->next()->vertex(),facet->halfedge()->opposite()->vertex(),
            ek,
            pmap);
            
  }    
    
  
  //A class containing a vector of the intersection points.
  //The third template parameter indicates whether an
  //exact representation is required
  template <class Polyhedron, class PolyhedronPointPMap, class Kernel,class Node_storage,bool Has_exact_constructions=!boost::is_floating_point<typename Kernel::FT>::value>
  class Triangle_segment_intersection_points;
  
  
  //Store only the double version of the intersection points.
  template <class Polyhedron, class PolyhedronPointPMap, class Kernel>
  class Triangle_segment_intersection_points<Polyhedron,PolyhedronPointPMap,Kernel,No_predicates_on_constructions,false>
  {
  //typedefs
    typedef std::vector <typename Kernel::Point_3>             Nodes_vector;
    typedef typename Polyhedron::Halfedge_const_handle         Halfedge_handle;
    typedef typename Polyhedron::Facet_const_handle            Facet_handle;
    typedef CGAL::Exact_predicates_exact_constructions_kernel  Exact_kernel;
    typedef CGAL::Cartesian_converter<Exact_kernel,Kernel>     Exact_to_double;    
  //members
    Nodes_vector nodes;
    Exact_kernel ek;
    Exact_to_double exact_to_double;
    PolyhedronPointPMap ppmap;
  public:

    Triangle_segment_intersection_points(PolyhedronPointPMap ppmap):
      ppmap(ppmap){}

    typedef CGAL::Interval_nt<true>::Protector                 Protector;
  
    const typename Kernel::Point_3&
    operator[](int i) const {
      return nodes[i];
    }
    
    const typename Kernel::Point_3& exact_node(int i) const {return nodes[i];}
    const typename Kernel::Point_3& interval_node(int i) const {return nodes[i];}
    const typename Kernel::Point_3& to_exact(const typename Kernel::Point_3& p) const {return p;}
    const typename Kernel::Point_3& to_interval(const typename Kernel::Point_3& p) const {return p;}
    
    size_t size() const {return nodes.size();}
    
    void add_new_node(const typename Exact_kernel::Point_3& p)
    {
      nodes.push_back(  exact_to_double(p) );
    }

    //add a new node in the final graph.
    //it is the intersection of the triangle with the segment
    void add_new_node(Halfedge_handle edge,Facet_handle facet)
    {
<<<<<<< HEAD
      add_new_node(
        compute_triangle_segment_intersection_point<Polyhedron,Kernel>(edge,facet,ek)
      );
=======
      nodes.push_back (  exact_to_double(
        compute_triangle_segment_intersection_point<Polyhedron, Kernel>(edge,facet,ek, ppmap)
      ));
>>>>>>> 76e9b429
    }


    void add_new_node(const typename Kernel::Point_3& p)
    {
      nodes.push_back(p);
    }    
  }; // end specialization
     // Triangle_segment_intersection_points<Polyhedron,Kernel,No_predicates_on_constructions,false>


  //second specializations: store an exact copy of the points so that we can answer exactly predicates
  //FYI, it used to have two specializations (one in the case the polyhedron
  //can be edited and on if it cannot) building exact representation on demand.
  //In the former case, we were using facet and halfedge while in the latter
  //triple of vertex_handle and pair of vertex_handle
  template <class Polyhedron, class PolyhedronPointPMap, class Kernel>
  class Triangle_segment_intersection_points<Polyhedron,PolyhedronPointPMap,Kernel,Predicates_on_constructions,false>
  {
  //typedefs
  public: 
    typedef CGAL::Simple_cartesian<CGAL::Interval_nt<false> >  Ikernel;
    typedef CGAL::Exact_predicates_exact_constructions_kernel  Exact_kernel;
  private:
    typedef CGAL::Cartesian_converter<Ikernel,Kernel>          Interval_to_double;
    typedef CGAL::Cartesian_converter<Kernel,Ikernel>          Double_to_interval;
    typedef CGAL::Cartesian_converter<Exact_kernel,Ikernel>    Exact_to_interval;
    typedef CGAL::Cartesian_converter<Kernel,Exact_kernel>     Double_to_exact;
  
    typedef typename Polyhedron::Vertex_const_handle           Vertex_handle;
    typedef typename Polyhedron::Halfedge_const_handle         Halfedge_handle;
    typedef typename Polyhedron::Facet_const_handle            Facet_handle; 
    
    typedef std::vector <Ikernel::Point_3>      Interval_nodes;
    typedef std::vector <Exact_kernel::Point_3> Exact_nodes;
 
        
  //members
    Interval_nodes  inodes;
    Exact_nodes enodes;
  
    Interval_to_double  interval_to_double;
    Exact_to_interval   exact_to_interval;
    Double_to_interval  double_to_interval;
    Double_to_exact double_to_exact;
    Exact_kernel        ek;
    PolyhedronPointPMap ppmap;
    
  public:

    Triangle_segment_intersection_points(PolyhedronPointPMap ppmap):
      ppmap(ppmap){}

    typedef CGAL::Interval_nt<false>::Protector                 Protector;  
  
    typename Kernel::Point_3
    operator[](int i) const {
      return interval_to_double(inodes[i]);
    }
    
    const typename Ikernel::Point_3&
    interval_node(int i) const {
      return inodes[i];
    }
    
    typename Ikernel::Point_3
    to_interval(const typename Kernel::Point_3& p) const {
      return double_to_interval(p);
    }
    
    const Exact_kernel::Point_3
    exact_node(int i) const {
      return enodes[i];
    }

    typename Exact_kernel::Point_3
    to_exact(const typename Kernel::Point_3& p) const {
      return double_to_exact(p);
    }    
    
    
    size_t size() const {return enodes.size();}

<<<<<<< HEAD
=======
    void add_new_node(Halfedge_handle edge,Facet_handle facet)
    {
      enodes.push_back(compute_triangle_segment_intersection_point<Polyhedron,Kernel>(edge,facet,ek, ppmap) );
      inodes.push_back( exact_to_interval(enodes.back()) );
    }

>>>>>>> 76e9b429
    void add_new_node(const Exact_kernel::Point_3& p){
      const Ikernel::Point_3& p_approx=p.approx();
      if ( !has_smaller_relative_precision(p_approx.x(),Lazy_exact_nt<typename Exact_kernel::FT>::get_relative_precision_of_to_double()) ||
           !has_smaller_relative_precision(p_approx.y(),Lazy_exact_nt<typename Exact_kernel::FT>::get_relative_precision_of_to_double()) ||
           !has_smaller_relative_precision(p_approx.z(),Lazy_exact_nt<typename Exact_kernel::FT>::get_relative_precision_of_to_double()) ) p.exact();
      enodes.push_back(p);
      inodes.push_back( exact_to_interval(p) );
    }

    void add_new_node(Halfedge_handle edge,Facet_handle facet)
    {
      add_new_node(compute_triangle_segment_intersection_point<Polyhedron,Kernel>(edge,facet,ek) );
    }

    //the point is an input
    void add_new_node(const typename Kernel::Point_3& p){
      enodes.push_back(to_exact(p));
      inodes.push_back( double_to_interval(p) );
    }
  }; // end specialization
     // Triangle_segment_intersection_points<Polyhedron,Kernel,Predicates_on_constructions,false>
  
  //Third specialization: The kernel already has exact constructions.
  template <class Polyhedron,class PolyhedronPointPMap,class Kernel,class Node_storage>
  class Triangle_segment_intersection_points<Polyhedron,PolyhedronPointPMap,Kernel,Node_storage,true>
  {
  //typedefs
    typedef std::vector <typename Kernel::Point_3>             Nodes_vector;
    typedef typename Polyhedron::Halfedge_const_handle         Halfedge_handle;
    typedef typename Polyhedron::Facet_const_handle            Facet_handle;
  //members
    Nodes_vector nodes;
    Kernel k;
    PolyhedronPointPMap ppmap;
  public:
    typedef Kernel Ikernel;
    typedef Kernel Exact_kernel;
    typedef void* Protector;

    Triangle_segment_intersection_points(PolyhedronPointPMap ppmap):
      ppmap(ppmap){}

    const typename Kernel::Point_3&
    operator[](int i) const {
      return nodes[i];
    }
   
    size_t size() const {return nodes.size();}
    const typename Kernel::Point_3& exact_node(int i) const {return nodes[i];}
    const typename Kernel::Point_3& interval_node(int i) const {return nodes[i];}
    
    //add a new node in the final graph.
    //it is the intersection of the triangle with the segment
    void add_new_node(Halfedge_handle edge,Facet_handle facet)
    {
      nodes.push_back (  
        compute_triangle_segment_intersection_point<Polyhedron,Kernel>(edge,facet,k,ppmap)
      );
    }

    void add_new_node(const typename Kernel::Point_3& p)
    {
      nodes.push_back(p);
    }
    
    const typename Kernel::Point_3& to_interval(const typename Kernel::Point_3& p) const { return p; }
    const typename Kernel::Point_3& to_exact(const typename Kernel::Point_3& p) const { return p; }

  }; // end specialization
     // Triangle_segment_intersection_points<Polyhedron,Kernel,Node_storage,true>
  
}

#ifdef CGAL_COREFINEMENT_DO_REPORT_SELF_INTERSECTIONS
struct Intersection_of_Polyhedra_3_self_intersection_exception
  : public std::logic_error
  {
    Intersection_of_Polyhedra_3_self_intersection_exception()
      : std::logic_error("Self-intersection found in the facets involved in the intersection")
    {}
  };
#endif

//TODO an important requirement is that the Polyhedron should be based on a list-based
//HDS. We use a lot of maps that use the address of Facet,Halfedge and a reallocation would
//be dramatic.

template< class Polyhedron,
          class Kernel_=Default,
          class Node_visitor_=Default,
          class Node_storage_type_=Default,
          class Use_const_polyhedron_=Default,
          class PolyhedronPointPMap_=Default
         >
class Intersection_of_Polyhedra_3{
//Default template parameters
  typedef typename Default::Get<Node_visitor_, Empty_node_visitor<Polyhedron> >::type Node_visitor;
  typedef typename Default::Get<Node_storage_type_, typename Node_visitor::Node_storage_type >::type Node_storage_type;
  typedef typename Default::Get<PolyhedronPointPMap_, Default_polyhedron_ppmap<Polyhedron> > ::type PolyhedronPointPMap;
  typedef typename Default::Get<Use_const_polyhedron_, typename Node_visitor::Is_polyhedron_const >::type Use_const_polyhedron;
  typedef typename Default::Get<Kernel_, typename Kernel_traits< typename boost::property_traits<PolyhedronPointPMap>::value_type >::Kernel >::type Kernel;

//typedefs  
  typedef typename Kernel::Triangle_3                        Triangle;
  typedef typename Kernel::Segment_3                         Segment;
  typedef internal_IOP::
    Polyhedron_types<Polyhedron,Use_const_polyhedron>        Polyhedron_types;
  
  typedef typename Polyhedron_types::Polyhedron_ref          Polyhedron_ref;
  typedef typename Polyhedron_types::Halfedge_handle         Halfedge_handle;
  typedef typename Polyhedron_types::Halfedge_iterator       Halfedge_iterator;
  typedef typename Polyhedron_types::Facet_iterator          Facet_iterator;
  typedef typename Polyhedron_types::Facet_handle            Facet_handle;
  typedef typename Polyhedron_types::Vertex_handle           Vertex_handle;
  typedef typename Polyhedron_types::Vertex                  Vertex;
  typedef typename Polyhedron_types::Facet                   Facet;
  typedef CGAL::Box_intersection_d::Box_with_handle_d<
            double, 3, Halfedge_handle>                      Box;
  typedef std::pair<Facet_handle,Facet_handle>               Facet_pair;
  typedef std::pair<Facet_pair,int>                          Facet_pair_and_int;
  
  typedef internal_IOP::
            Compare_handles<Polyhedron,Use_const_polyhedron> Compare_handles;

  typedef internal_IOP::
       Compare_handle_pairs<Polyhedron,Use_const_polyhedron> Compare_handle_pairs;
  

  typedef std::map<Facet_pair_and_int,                                           //we use Facet_pair_and_int and not Facet_pair to handle coplanar case.
                   std::set<int>,Compare_handle_pairs>       Facets_to_nodes_map;//Indeed the boundary of the intersection of two coplanar triangles may contain several segments.
  typedef std::set<Facet_pair,Compare_handle_pairs>          Coplanar_facets_set;//any insertion should be done with make_sorted_pair_of_facets
  typedef typename Kernel::Point_3                           Node;
  typedef internal_IOP::Triangle_segment_intersection_points
            <Polyhedron,PolyhedronPointPMap,Kernel,Node_storage_type>            Nodes_vector;

  typedef typename internal_IOP::
    Intersection_types<Polyhedron,Use_const_polyhedron>
      ::Intersection_result                                  Intersection_result;

  typedef std::set<Facet_handle,Compare_handles>             Facet_set;

  typedef std::map
            <Halfedge_handle,Facet_set,Compare_handles>      Edge_to_intersected_facets;
  #ifdef USE_DETECTION_MULTIPLE_DEFINED_EDGES
  typedef std::set<Facet_pair,Compare_handle_pairs>          Coplanar_duplicated_intersection_set;
  #endif
//member data
  PolyhedronPointPMap ppmap;
//helper functions
  static inline Facet_pair 
  make_sorted_pair_of_facets(Facet_handle fh1,Facet_handle fh2) {
    const Facet* f1=&(*fh1);
    const Facet* f2=&(*fh2);
    if (f1 < f2)
      return Facet_pair(fh1,fh2);
    return Facet_pair(fh2,fh1);
  }

  static inline Facet_pair_and_int
  make_sorted_pair_of_facets_with_int(Facet_handle fh1,Facet_handle fh2,int i) {
    return std::make_pair(make_sorted_pair_of_facets(fh1,fh2),i);
  }

  static inline std::pair<void*,void*> make_sorted_void_pair(void* v1,void* v2){
    if (v1<v2) return std::make_pair(v1,v2);
    return std::make_pair(v2,v1);
  }

  static inline Halfedge_handle smaller_handle(Halfedge_handle h){
    if ( &(*h)<&(*h->opposite()) ) return h;
    return h->opposite();
  }
  
//member variables
  Edge_to_intersected_facets  edge_to_sfacet; //Associate a segment to a filtered set of facets that may be intersected
  Facets_to_nodes_map         f_to_node;      //Associate a pair of triangle to their intersection points
  Coplanar_facets_set         coplanar_facets;//Contains all pairs of triangular facets intersecting that are coplanar
  Nodes_vector                nodes;          //Contains intersection points of polyhedra
  Node_visitor*               visitor;
  bool                        is_default_visitor; //indicates whether the visitor need to be deleted
  #ifdef USE_DETECTION_MULTIPLE_DEFINED_EDGES
  //this does not occur only when one extremity of an edge is inside a face.
  // The problem occur every time an edge or a part of an edge with two incident triangles
  // is on the intersection polyline, I choose to direcly filter the output by removing duplicated edges
  Coplanar_duplicated_intersection_set coplanar_duplicated_intersection;//Set containing edges that are duplicated because of edges (partially) included in a triangle
  #endif
  
//functions that should come from a traits class
  bool has_at_least_two_incident_faces(Halfedge_handle edge)
  {
    return !edge->is_border_edge();
  }
  
  template <class Output_iterator>
  void get_incident_facets(Halfedge_handle edge,Output_iterator out){
    if (!edge->is_border()) *out++=edge->facet();
    if (!edge->opposite()->is_border()) *out++=edge->opposite()->facet();
  }

  template <class Output_iterator>
  void get_incident_edges_to_vertex(Halfedge_handle edge,Output_iterator out){
    Halfedge_handle current=edge;
    do{
      *out++=current;
      current=current->next()->opposite();
    }
    while(current!=edge);
  }

//internal functions
  
  class Map_edge_facet_bbox_intersection {
    Edge_to_intersected_facets& edge_to_sfacet;
    Polyhedron_ref polyhedron_triangle;
    Polyhedron_ref polyhedron_edge;
    Node_visitor& visitor;
  public:
    Map_edge_facet_bbox_intersection(Edge_to_intersected_facets& map_,
                                     Polyhedron_ref  P,
                                     Polyhedron_ref Q,
                                     Node_visitor& visitor_)
      :edge_to_sfacet(map_),polyhedron_triangle(P),polyhedron_edge(Q),visitor(visitor_){}

    void operator()( const Box* fb, const Box* eb) const {
      Halfedge_handle fh = fb->handle();
      Halfedge_handle eh = eb->handle();

      // The following call to map::insert() attempts an insertion of a pair
      // into 'edge_to_sfacet'. If 'eh' is already inserted in the map,
      // then the result 'res' is the current entry in the map for 'eh'.
      typename Edge_to_intersected_facets::iterator res=
        edge_to_sfacet.insert(std::make_pair(eh,Facet_set())).first;

      res->second.insert(fh->facet());
      // That could have been shortened to:
      //
      //       edge_to_sfacet[eh].insert(fh->facet())
      //
      // -- Laurent Rineau, 2012/11/01

      visitor.add_filtered_intersection(eh,fh,polyhedron_edge,polyhedron_triangle);
    }
  };

  class Map_edge_facet_bbox_intersection_extract_coplanar {
    Edge_to_intersected_facets& edge_to_sfacet;
    Coplanar_facets_set& coplanar_facets;
    Polyhedron_ref polyhedron_triangle;
    Polyhedron_ref polyhedron_edge;
    Node_visitor& visitor;
    PolyhedronPointPMap ppmap;
  public:
    Map_edge_facet_bbox_intersection_extract_coplanar(
      Edge_to_intersected_facets& map_,
      Coplanar_facets_set& coplanar_facets_,
      Polyhedron_ref  P,
      Polyhedron_ref Q,
      Node_visitor& visitor_,
      PolyhedronPointPMap ppmap)
      :edge_to_sfacet(map_),coplanar_facets(coplanar_facets_),polyhedron_triangle(P),polyhedron_edge(Q),visitor(visitor_),ppmap(ppmap)
    {}

    void operator()( const Box* fb, const Box* eb) const {
      Halfedge_handle fh = fb->handle(); //handle for the face
      Halfedge_handle eh = eb->handle(); //handle for the edge
      if(eh->is_border()) eh = eh->opposite();
      CGAL_assertion(!eh->is_border());
      
      //check if the segment intersects the plane of the facet or if it is included in the plane
      const typename Kernel::Point_3 & a = get(ppmap, fh->vertex());
      const typename Kernel::Point_3 & b = get(ppmap, fh->next()->vertex());
      const typename Kernel::Point_3 & c = get(ppmap, fh->next()->next()->vertex());
      const Orientation abcp = orientation(a,b,c, get(ppmap, eh->vertex()));
      const Orientation abcq = orientation(a,b,c, get(ppmap, eh->opposite()->vertex()));
      if (abcp==abcq){
        if (abcp!=COPLANAR){
//          std::cout << "rejected " << &(*fh->facet()) << "{" << &(*eh->facet()) << " " <<&(*eh->opposite()->facet()) << " "<< get(ppmap, eh->vertex()) << " " << get(eh->opposite()->vertex()) << "}" <<std::endl;
          return; //no intersection
        }
        //WARNING THIS IS DONE ONLY FOR POLYHEDRON (MAX TWO INCIDENT FACETS TO EDGE)
        if (/* !eh->is_border() && */ orientation(a,b,c,get(ppmap, eh->next()->vertex()))==COPLANAR){
          coplanar_facets.insert(make_sorted_pair_of_facets(eh->facet(),fh->facet()));
        }
        if (!eh->opposite()->is_border() && orientation(a,b,c,get(ppmap, eh->opposite()->next()->vertex()))==COPLANAR){
          coplanar_facets.insert(make_sorted_pair_of_facets(eh->opposite()->facet(),fh->facet()));
        }
        visitor.add_filtered_intersection(eh,fh,polyhedron_edge,polyhedron_triangle);
        //in case only the edge is coplanar, the intersection points will be detected using an incident facet 
        //(see remark at the beginning of the file)
        return; 
      }
      
      typename Edge_to_intersected_facets::iterator res=
        edge_to_sfacet.insert(std::make_pair(eh,Facet_set())).first;
      res->second.insert(fh->facet());
      visitor.add_filtered_intersection(eh,fh,polyhedron_edge,polyhedron_triangle);
    }
  };

  class Map_edge_facet_bbox_intersection_extract_coplanar_filter_self_intersections {
    Polyhedron_ref polyhedron_triangle;
    Polyhedron_ref polyhedron_edge;

    std::set<Facet_handle>& m_reported_facets;
    std::vector<std::pair<const Box*,const Box*> >& m_intersecting_bboxes;
  public:
    Map_edge_facet_bbox_intersection_extract_coplanar_filter_self_intersections(
      Polyhedron_ref  P,
      Polyhedron_ref Q,
      std::set<Facet_handle>& reported_facets,
      std::vector<std::pair<const Box*,const Box*> >& intersecting_bboxes
    )
      : polyhedron_triangle(P)
      , polyhedron_edge(Q)
      , m_reported_facets(reported_facets)
      , m_intersecting_bboxes(intersecting_bboxes)
    {}

    void operator()( const Box* fb, const Box* eb) {
      m_reported_facets.insert( fb->handle()->facet() );
      m_intersecting_bboxes.push_back( std::make_pair(fb, eb) );
    }

    bool self_intersections_found()
    {
      try{
        typedef typename CGAL::Box_intersection_d::Box_with_info_d<double, 3, Facet_handle> Box;

        // make one box per facet
        std::vector<Box> boxes;
        boxes.reserve(m_reported_facets.size());

        BOOST_FOREACH(Facet_handle fh, m_reported_facets)
        {
          boxes.push_back( Box( fh->halfedge()->vertex()->point().bbox() +
                                fh->halfedge()->next()->vertex()->point().bbox() +
                                fh->halfedge()->opposite()->vertex()->point().bbox(), fh )
          );
        }

        // generate box pointers
        std::vector<const Box*> box_ptr;
        box_ptr.reserve(boxes.size());
        typename std::vector<Box>::iterator b;
        for(b = boxes.begin();
          b != boxes.end();
          b++)
          box_ptr.push_back(&*b);

        // compute self-intersections filtered out by boxes
        typedef boost::function_output_iterator<internal::Throw_at_output> OutputIterator;
        OutputIterator out;
        internal::Intersect_facets<Polyhedron,Kernel,
                                   Box,OutputIterator,
                                   typename boost::property_map<Polyhedron,boost::vertex_point_t>::type>
          intersect_facets(polyhedron_triangle, out, get(boost::vertex_point, polyhedron_triangle), Kernel());
        std::ptrdiff_t cutoff = 2000;
        CGAL::box_self_intersection_d(box_ptr.begin(), box_ptr.end(),intersect_facets,cutoff);
        return false;
      }
      catch( internal::Throw_at_output::Throw_at_output_exception& )
      {
        return true;
      }
    }
  };
  
  // This function tests the intersection of the faces of P with the edges of Q
  void filter_intersections( Polyhedron_ref P, Polyhedron_ref Q) {
    std::vector<Box> facet_boxes, edge_boxes;
    facet_boxes.reserve( P.size_of_facets());
    for ( Facet_iterator i = P.facets_begin(); i != P.facets_end(); ++i){
        facet_boxes.push_back(
            Box( get(ppmap, i->halfedge()->vertex()).bbox()
               + get(ppmap, i->halfedge()->next()->vertex()).bbox()
               + get(ppmap, i->halfedge()->next()->next()->vertex()).bbox(),
                 i->halfedge()));
    }
    std::vector<const Box*> facet_box_ptr;
    facet_box_ptr.reserve( P.size_of_facets());
    for ( typename std::vector<Box>::iterator j = facet_boxes.begin(); j != facet_boxes.end(); ++j){
        facet_box_ptr.push_back( &*j);
    }
      
    for ( Halfedge_iterator i = Q.halfedges_begin(); i != Q.halfedges_end(); ++i){
      if(&*i < &*(i->opposite())){
        edge_boxes.push_back(
            Box( get(ppmap, i->vertex()).bbox()
                 + get(ppmap, i->opposite()->vertex()).bbox(),
                 i));
      }
   }
   
    std::vector<const Box*> edge_box_ptr;
    edge_box_ptr.reserve( Q.size_of_halfedges()/2);
    for ( typename std::vector<Box>::iterator j = edge_boxes.begin(); j != edge_boxes.end(); ++j){
        edge_box_ptr.push_back( &*j);
    }

  #ifdef CGAL_COREFINEMENT_DO_REPORT_SELF_INTERSECTIONS
    // this version first collect faces involved in the intersection and first
    // check if they are involved in a self-intersection.
    std::set<Facet_handle> reported_facets;
    std::vector<std::pair<const Box*,const Box*> > intersecting_bboxes;
    Map_edge_facet_bbox_intersection_extract_coplanar_filter_self_intersections
      inter_functor4selfi(P, Q, reported_facets, intersecting_bboxes);
    CGAL::box_intersection_d( facet_box_ptr.begin(), facet_box_ptr.end(),
                              edge_box_ptr.begin(), edge_box_ptr.end(),
                              inter_functor4selfi, std::ptrdiff_t(2000) );

    if (inter_functor4selfi.self_intersections_found()) throw Intersection_of_Polyhedra_3_self_intersection_exception();

    #ifdef DO_NOT_HANDLE_COPLANAR_FACETS
    Map_edge_facet_bbox_intersection inter_functor(edge_to_sfacet,P,Q,*visitor);
    #else // not DO_NOT_HANDLE_COPLANAR_FACETS
    Map_edge_facet_bbox_intersection_extract_coplanar inter_functor(edge_to_sfacet,coplanar_facets,P,Q,*visitor);
    #endif // not DO_NOT_HANDLE_COPLANAR_FACETS

    typedef std::pair<const Box*,const Box*> Type_pair;
    BOOST_FOREACH(const Type_pair& p, intersecting_bboxes)
      inter_functor(p.first, p.second);
  #else
    CGAL::box_intersection_d( facet_box_ptr.begin(), facet_box_ptr.end(),
                              edge_box_ptr.begin(), edge_box_ptr.end(),
    #ifdef DO_NOT_HANDLE_COPLANAR_FACETS
                              // Note that 'edge_to_sfacet' is passed by
                              // non-const reference, here, to be filled.
                              Map_edge_facet_bbox_intersection(edge_to_sfacet,P,Q,*visitor),
    #else // not DO_NOT_HANDLE_COPLANAR_FACETS
                              Map_edge_facet_bbox_intersection_extract_coplanar(edge_to_sfacet,coplanar_facets,P,Q,*visitor,ppmap),
    #endif // not DO_NOT_HANDLE_COPLANAR_FACETS
                              std::ptrdiff_t(2000)
    );
  #endif
  }


  void add_intersection_point_to_facet_and_all_edge_incident_facets(Facet_handle facet,
                                                                    Halfedge_handle edge,
                                                                    int node_id)
  {
    std::vector<Facet_handle> incident_facets;
    get_incident_facets(edge,std::back_inserter(incident_facets));
    for (typename std::vector<Facet_handle>::iterator it=incident_facets.begin();
         it!=incident_facets.end();++it)
    {
      CGAL_assertion(cgal_do_intersect_debug(facet,*it));
      
      Facet_pair facet_pair = make_sorted_pair_of_facets(facet,*it);
      if ( !coplanar_facets.empty() && coplanar_facets.find(facet_pair)!=coplanar_facets.end() ) continue;
      typename Facets_to_nodes_map::iterator it_list=
        f_to_node.insert( std::make_pair( Facet_pair_and_int(facet_pair,0),std::set<int>()) ).first;
      it_list->second.insert(node_id);
    }
  }

  void cip_handle_case_edge(int node_id,
                            Facet_set* fset,
                            Halfedge_handle edge,
                            Halfedge_handle edge_intersected)
  {
    //associate the intersection point to all facets incident to the intersected edge using edge
    std::vector<Facet_handle> incident_facets;
    get_incident_facets(edge_intersected,std::back_inserter(incident_facets));
    for (typename std::vector<Facet_handle>::iterator it=incident_facets.begin();
         it!=incident_facets.end();++it)
    {
      add_intersection_point_to_facet_and_all_edge_incident_facets(*it,edge,node_id);
      if (fset!=NULL) fset->erase(*it);
    }
    incident_facets.clear();

    //associate the intersection point to all facets incident to edge using the intersected edge
    //at least one pair of facets is already handle above
    
    typename Edge_to_intersected_facets::iterator it_fset=edge_to_sfacet.find(edge_intersected);
    if (it_fset==edge_to_sfacet.end()) return;
    Facet_set& fset_bis=it_fset->second;
    get_incident_facets(edge,std::back_inserter(incident_facets));
    for (typename std::vector<Facet_handle>::iterator it=incident_facets.begin();
         it!=incident_facets.end();++it)
    {
//      add_intersection_point_to_facet_and_all_edge_incident_facets(*it,edge_intersected,node_id); //this call is not needed, already done in the first loop
      fset_bis.erase(*it);
    }
  }

  void cip_handle_case_vertex(int node_id,
                              Facet_set* fset,
                              Halfedge_handle edge,
                              Halfedge_handle vertex_intersected)
  {
    std::vector<Halfedge_handle> incident_halfedges;
    get_incident_edges_to_vertex(vertex_intersected,std::back_inserter(incident_halfedges));
    for (typename std::vector<Halfedge_handle>::iterator 
      it=incident_halfedges.begin();it!=incident_halfedges.end();++it)
    {
      cip_handle_case_edge(node_id,fset,edge,*it);
    }
  }

  //add a new node in the final graph.
  //it is the intersection of the triangle with the segment
  void add_new_node(Halfedge_handle edge,
                    Facet_handle facet,
                    const Intersection_result& inter_res,
                    Nodes_vector& nodes)
  {
    bool is_vertex_coplanar = CGAL::cpp11::get<2>(inter_res);
    if (is_vertex_coplanar)
      nodes.add_new_node(get(ppmap, edge->vertex()));
    else{
      bool is_opposite_vertex_coplanar = CGAL::cpp11::get<3>(inter_res);
      if (is_opposite_vertex_coplanar)
        nodes.add_new_node(get(ppmap, edge->opposite()->vertex()));
      else
        nodes.add_new_node(edge,facet);
    }
  }

  //either the exact or input point can be used to create a node
  //with this function
  template<class Point>
  void add_new_node(const Point& pt)
  {
    nodes.add_new_node(pt);
  }

  
  #ifdef USE_DETECTION_MULTIPLE_DEFINED_EDGES
  void check_coplanar_edge(Halfedge_handle hedge,Facet_handle facet)
  {
    const typename Kernel::Point_3& p0=get(ppmap, facet->halfedge()->vertex());
    const typename Kernel::Point_3& p1=get(ppmap, facet->halfedge()->next()->vertex());
    const typename Kernel::Point_3& p2=get(ppmap, facet->halfedge()->opposite()->vertex());
    CGAL_precondition( orientation( p0,p1,p2,get(ppmap, hedge->vertex()) ) == COPLANAR );

    if ( has_at_least_two_incident_faces(hedge) &&  orientation( p0,p1,p2,get(ppmap, hedge->opposite()->vertex()) ) == COPLANAR )
    {
      //In case two facets are incident along such this edge, the intersection
      //will be reported twice. We keep track of this so that at the end, we can remove one intersecting edge out of the two
      //choose the smaller of the two faces (only one need to de deleted)
      Facet_handle smaller=make_sorted_pair_of_facets(hedge->face(),hedge->opposite()->face()).first;
      coplanar_duplicated_intersection.insert(make_sorted_pair_of_facets(smaller,facet));
    }    
  }
  
  bool are_incident_facets_coplanar(Halfedge_handle hedge){
    const typename Kernel::Point_3& p0=get(ppmap, hedge->vertex());
    const typename Kernel::Point_3& p1=get(ppmap, hedge->next()->vertex());
    const typename Kernel::Point_3& p2=get(ppmap, hedge->opposite()->vertex());
    const typename Kernel::Point_3& p3=get(ppmap, hedge->opposite()->next()->vertex());
    return orientation( p0,p1,p2,p3 ) == COPLANAR;
  }

  void check_coplanar_edge(Halfedge_handle hedge,Halfedge_handle additional_edge,internal_IOP::Intersection_type type)
  {
    switch(type){
      case internal_IOP::FACET:
        check_coplanar_edge(hedge,additional_edge->face());
      break;
      
      case internal_IOP::EDGE:
        if ( !additional_edge->is_border() ){
          check_coplanar_edge(hedge,additional_edge->face());
        }
        if (!additional_edge->opposite()->is_border())
          check_coplanar_edge(hedge,additional_edge->opposite()->face());
      break;        
      case internal_IOP::VERTEX:
      {
        //consider  all incident faces
        Halfedge_handle current=additional_edge;
        do{
          if( !current->is_border() )
          check_coplanar_edge(hedge,current->face());
          current=current->next()->opposite();
        }
        while(current!=additional_edge);
      }
      break;
      
      default:
        CGAL_assertion(type==internal_IOP::COPLNR);
      break;
    }    
  }
  
  void check_coplanar_edge_old(Halfedge_handle hedge,Halfedge_handle additional_edge,internal_IOP::Intersection_type type)
  {
    switch(type){
      case internal_IOP::FACET:
        check_coplanar_edge(hedge,additional_edge->face());
      break;
      
      case internal_IOP::EDGE:
      {
        if ( !additional_edge->is_border() ){
          if (!additional_edge->opposite()->is_border()){
            if ( are_incident_facets_coplanar(additional_edge) )
            {
              Facet_handle facet=additional_edge->face();
              const typename Kernel::Point_3& p0=get(ppmap, facet->halfedge()->vertex());
              const typename Kernel::Point_3& p1=get(ppmap, facet->halfedge()->next()->vertex());
              const typename Kernel::Point_3& p2=get(ppmap, facet->halfedge()->opposite()->vertex());
              CGAL_precondition( orientation( p0,p1,p2, get(ppmap, hedge->vertex()) ) == COPLANAR );

              if ( has_at_least_two_incident_faces(hedge) &&  orientation( p0,p1,p2, get(ppmap, hedge->opposite()->vertex()) ) == COPLANAR )
              {
                //In case two facets are incident along a common edge of two coplanar triangles.
                //We need to remove three out of the four reported pair
                Facet_handle smaller=make_sorted_pair_of_facets(hedge->face(),hedge->opposite()->face()).first;
                coplanar_duplicated_intersection.insert(make_sorted_pair_of_facets(hedge->face(),facet));
                coplanar_duplicated_intersection.insert(make_sorted_pair_of_facets(hedge->opposite()->face(),facet));
                coplanar_duplicated_intersection.insert(make_sorted_pair_of_facets(hedge->opposite()->face(),additional_edge->opposite()->face()));
              }              
            }
            else
            {
              check_coplanar_edge(hedge,additional_edge->face());
              check_coplanar_edge(hedge,additional_edge->opposite()->face());
            }
          }
          else
            check_coplanar_edge(hedge,additional_edge->face());
        }
        else{
          CGAL_assertion(!additional_edge->opposite()->is_border());
          check_coplanar_edge(hedge,additional_edge->opposite()->face());
        }
      }
      break;        
      case internal_IOP::VERTEX:
        
      break;
      
      default:
        CGAL_assertion(type==internal_IOP::COPLNR);
      break;
    }    
  }
  
  template <class Hedge_iterator>
  void check_coplanar_edges(Hedge_iterator begin,Hedge_iterator end,Halfedge_handle additional_edge,internal_IOP::Intersection_type type)
  {
    for (Hedge_iterator it=begin;it!=end;++it)
      check_coplanar_edge(*it,additional_edge,type);
  }
  #endif // USE_DETECTION_MULTIPLE_DEFINED_EDGES
  
  void print_type_debug(internal_IOP::Intersection_type type,bool cpl,bool opp_cpl)
  {
    switch(type){
      case internal_IOP::COPLNR:
        std::cout << "COPLNR " << cpl << " " <<  opp_cpl << std::endl;
      break;
      case internal_IOP::EMPTY:
        std::cout << "EMPTY " << cpl << " " <<  opp_cpl << std::endl;
      break;
      
      case internal_IOP::FACET:
        std::cout << "FACET " << cpl << " " <<  opp_cpl << std::endl;
      break;
      
      case internal_IOP::EDGE:
        std::cout << "EDGE " << cpl << " " <<  opp_cpl << std::endl;
      break;        
      case internal_IOP::VERTEX:
        std::cout << "VERTEX " << cpl << " " <<  opp_cpl << std::endl;
      break;
    }
  }
  

  void handle_coplanar_case_VERTEX_FACET(Halfedge_handle vertex,Halfedge_handle facet,int node_id){
    visitor->new_node_added(node_id,internal_IOP::FACET,vertex,facet,true,false);
    std::vector<Halfedge_handle> all_edges;
    get_incident_edges_to_vertex(vertex,std::back_inserter(all_edges));
    typename std::vector<Halfedge_handle>::iterator it_edge=all_edges.begin();
    for (;it_edge!=all_edges.end();++it_edge){
      add_intersection_point_to_facet_and_all_edge_incident_facets(facet->facet(),*it_edge,node_id);
      typename Edge_to_intersected_facets::iterator it_ets=edge_to_sfacet.find(*it_edge);
      if (it_ets!=edge_to_sfacet.end()) it_ets->second.erase(facet->facet());
    }
  }
  
  void handle_coplanar_case_VERTEX_EDGE(Halfedge_handle vertex,Halfedge_handle edge,int node_id){
    visitor->new_node_added(node_id,internal_IOP::VERTEX,edge,vertex,false,false);
    std::vector<Halfedge_handle> all_edges;
    get_incident_edges_to_vertex(vertex,std::back_inserter(all_edges));
    typename std::vector<Halfedge_handle>::iterator it_edge=all_edges.begin();
    for (;it_edge!=all_edges.end();++it_edge){
      typename Edge_to_intersected_facets::iterator it_ets=edge_to_sfacet.find(*it_edge);
      Facet_set* fset = (it_ets!=edge_to_sfacet.end())?&(it_ets->second):NULL;
      cip_handle_case_edge(node_id,fset,*it_edge,edge);
    }
  }

  void handle_coplanar_case_VERTEX_VERTEX(Halfedge_handle vertex1,Halfedge_handle vertex2,int node_id){
    visitor->new_node_added(node_id,internal_IOP::VERTEX,vertex2,vertex1,true,false);
    std::vector<Halfedge_handle> all_edges;
    get_incident_edges_to_vertex(vertex1,std::back_inserter(all_edges));
    typename std::vector<Halfedge_handle>::iterator it_edge=all_edges.begin();          
    for (;it_edge!=all_edges.end();++it_edge){
      typename Edge_to_intersected_facets::iterator it_ets=edge_to_sfacet.find(*it_edge);
      Facet_set* fset = (it_ets!=edge_to_sfacet.end())?&(it_ets->second):NULL;
      cip_handle_case_vertex(node_id,fset,*it_edge,vertex2);
    }
  }
  
  
  template<class Cpl_inter_pt,class Coplanar_node_map>
  int get_or_create_node(Cpl_inter_pt& ipt,int& current_node,Coplanar_node_map& coplanar_node_map){
    void *v1, *v2;
    switch(ipt.type_1){
      case internal_IOP::VERTEX: v1=(void*)( &(*(ipt.info_1->vertex()))     );  break;
      case internal_IOP::EDGE  : v1=(void*)( &(*smaller_handle(ipt.info_1)) );  break;
      case internal_IOP::FACET : v1=(void*)( &(*(ipt.info_1->facet()))      );  break;
      default: CGAL_error_msg("Should not get there!");
    }

    switch(ipt.type_2){
      case internal_IOP::VERTEX: v2=(void*)( &(*(ipt.info_2->vertex()))     );  break;
      case internal_IOP::EDGE  : v2=(void*)( &(*smaller_handle(ipt.info_2)) );  break;
      case internal_IOP::FACET : v2=(void*)( &(*(ipt.info_2->facet()))      );  break;
      default: CGAL_error_msg("Should not get there!");
    }

    std::pair<void*,void*> key=make_sorted_void_pair(v1,v2);

    std::pair<typename Coplanar_node_map::iterator,bool> res=coplanar_node_map.insert(std::make_pair(key,current_node+1));
    if (res.second){ //insert a new node
      
      if (ipt.type_1==internal_IOP::VERTEX)
        add_new_node(get(ppmap, ipt.info_1->vertex()));
      else{
        if(ipt.type_2==internal_IOP::VERTEX)
          add_new_node(get(ppmap, ipt.info_2->vertex()));
        else
          add_new_node(ipt.point);
      }
      return ++current_node;
    }
    return res.first->second;
  }
  
  void compute_intersection_of_coplanar_facets(int& current_node){
    typedef std::map<std::pair<void*,void*>,int> Coplanar_node_map;
    Coplanar_node_map coplanar_node_map;
    
    for (typename Coplanar_facets_set::iterator it=coplanar_facets.begin();it!=coplanar_facets.end();++it){
      Facet_handle f1=it->first;
      Facet_handle f2=it->second;
      typedef internal_IOP::Intersection_point_with_info<Kernel,Halfedge_handle,PolyhedronPointPMap> Cpl_inter_pt;
      std::list<Cpl_inter_pt> inter_pts;
      internal_IOP::intersection_coplanar_facets<Kernel>(f1->halfedge(),f2->halfedge(),ppmap,inter_pts);
//      std::cout << "found " << inter_pts.size() << " inter pts: "; 
      std::size_t nb_pts=inter_pts.size();
      std::vector<int> cpln_nodes; cpln_nodes.reserve(nb_pts);
      for (typename std::list<Cpl_inter_pt>::iterator iti=inter_pts.begin();iti!=inter_pts.end();++iti){
        #ifdef CGAL_COREFINEMENT_DEBUG
        //iti->print_debug();
        #endif
        CGAL_assertion(iti->is_valid());
        int node_id=get_or_create_node(*iti,current_node,coplanar_node_map);
        cpln_nodes.push_back(node_id);

        switch(iti->type_1){
          case internal_IOP::VERTEX:
          {
            switch(iti->type_2){
              case internal_IOP::VERTEX: handle_coplanar_case_VERTEX_VERTEX(iti->info_1,iti->info_2,node_id); break;
              case internal_IOP::EDGE  : handle_coplanar_case_VERTEX_EDGE(iti->info_1,iti->info_2,node_id);   break;
              case internal_IOP::FACET : handle_coplanar_case_VERTEX_FACET(iti->info_1,iti->info_2,node_id);  break;
              default: CGAL_error_msg("Should not get there!");
            }
          }
          break;
          case internal_IOP::EDGE:{
            switch(iti->type_2){
              case internal_IOP::VERTEX:handle_coplanar_case_VERTEX_EDGE(iti->info_2,iti->info_1,node_id);break;
              case internal_IOP::EDGE:
              {
                visitor->new_node_added(node_id,internal_IOP::EDGE,iti->info_1,iti->info_2,false,false);
                typename Edge_to_intersected_facets::iterator it_ets=edge_to_sfacet.find(iti->info_1);
                Facet_set* fset = (it_ets!=edge_to_sfacet.end())?&(it_ets->second):NULL;
                cip_handle_case_edge(node_id,fset,iti->info_1,iti->info_2);                
              }
              break;
              default: CGAL_error_msg("Should not get there!");
            }
          }            
          break;
          
          case internal_IOP::FACET:
          {
            CGAL_assertion(iti->type_2==internal_IOP::VERTEX);
            handle_coplanar_case_VERTEX_FACET(iti->info_2,iti->info_1,node_id);
          }
          break;
          
          default: CGAL_error_msg("Should not get there!");
        }
      }
      switch (nb_pts){
        case 0: break;
        case 1:
        {
          typename Facets_to_nodes_map::iterator it_list=  
            f_to_node.insert( std::make_pair( Facet_pair_and_int(*it,1),std::set<int>()) ).first;
          it_list->second.insert(cpln_nodes[0]);
        }
        break;
        default:
        {
          int i=0;
          std::size_t stop=nb_pts + (nb_pts<3?-1:0);
          for (std::size_t k=0;k<stop;++k){
            typename Facets_to_nodes_map::iterator it_list=
              f_to_node.insert( std::make_pair( Facet_pair_and_int(*it,++i),std::set<int>()) ).first;
            it_list->second.insert( cpln_nodes[k] );
            it_list->second.insert( cpln_nodes[(k+1)%nb_pts] );
          }
        }
      }
//      std::cout << std::endl;
    }
  }
  
  void compute_intersection_points(int& current_node){
    for(typename Edge_to_intersected_facets::iterator it=edge_to_sfacet.begin();it!=edge_to_sfacet.end();++it){
      Halfedge_handle edge=it->first;
      Facet_set& fset=it->second;
      while (!fset.empty()){
        Facet_handle facet=*fset.begin();

        Intersection_result res=internal_IOP::do_intersect<Polyhedron,Kernel,Use_const_polyhedron>(edge,facet,ppmap);
        internal_IOP::Intersection_type type=CGAL::cpp11::get<0>(res);
        
        //handle degenerate case: one extremity of edge below to facet
        std::vector<Halfedge_handle> all_edges;
        if ( CGAL::cpp11::get<2>(res) )
          get_incident_edges_to_vertex(edge,std::back_inserter(all_edges));
        else{
          if ( CGAL::cpp11::get<3>(res) )
            get_incident_edges_to_vertex(edge->opposite(),std::back_inserter(all_edges));
          else
            all_edges.push_back(edge);
        }
        
        CGAL_precondition(*all_edges.begin()==edge || *all_edges.begin()==edge->opposite());
//        print_type_debug(type,CGAL::cpp11::get<2>(res),CGAL::cpp11::get<3>(res));
       
        #ifdef USE_DETECTION_MULTIPLE_DEFINED_EDGES
        check_coplanar_edges(boost::next(all_edges.begin()),all_edges.end(),CGAL::cpp11::get<1>(res),type);
        #endif
        
        typename std::vector<Halfedge_handle>::iterator it_edge=all_edges.begin();
        switch(type){
          case internal_IOP::COPLNR:
            #ifndef DO_NOT_HANDLE_COPLANAR_FACETS
            assert(!"COPLNR : this point should never be reached!");
            #else
            //nothing need to be done, cf. comments at the beginning of the file
            #endif
          break;
          case internal_IOP::EMPTY:
            fset.erase(fset.begin());
            CGAL_assertion(!cgal_do_intersect_debug(edge,facet));
          break;

          // Case when the edge pierces the facet in its interior.
          case internal_IOP::FACET:
          {
            CGAL_assertion(cgal_do_intersect_debug(edge,facet));
            CGAL_assertion(facet==CGAL::cpp11::get<1>(res)->face());

            int node_id=++current_node;
            add_new_node(edge,facet,res,nodes);
            visitor->new_node_added(node_id,internal_IOP::FACET,edge,facet->halfedge(),CGAL::cpp11::get<2>(res),CGAL::cpp11::get<3>(res));
            for (;it_edge!=all_edges.end();++it_edge){
              add_intersection_point_to_facet_and_all_edge_incident_facets(facet,*it_edge,node_id);
              //erase facet from the list to test intersection with it_edge
              if ( it_edge==all_edges.begin() )
                fset.erase(fset.begin());
              else
              {
                typename Edge_to_intersected_facets::iterator it_ets=edge_to_sfacet.find(*it_edge);
                if(it_ets!=edge_to_sfacet.end()) it_ets->second.erase(facet);
              }
            }
          } // end case FACET
          break;

          // Case when the edge intersect one edge of the facet.
          case internal_IOP::EDGE:
          {
            CGAL_assertion(cgal_do_intersect_debug(edge,facet));
            int node_id=++current_node;
            add_new_node(edge,facet,res,nodes);
            Halfedge_handle edge_intersected=CGAL::cpp11::get<1>(res);
            visitor->new_node_added(node_id,internal_IOP::EDGE,edge,edge_intersected,CGAL::cpp11::get<2>(res),CGAL::cpp11::get<3>(res));
            for (;it_edge!=all_edges.end();++it_edge){
              if ( it_edge!=all_edges.begin() ){
                typename Edge_to_intersected_facets::iterator it_ets=edge_to_sfacet.find(*it_edge);
                Facet_set* fset_bis = (it_ets!=edge_to_sfacet.end())?&(it_ets->second):NULL;
                cip_handle_case_edge(node_id,fset_bis,*it_edge,edge_intersected);
              }
              else
                cip_handle_case_edge(node_id,&fset,*it_edge,edge_intersected);
            }
          } // end case EDGE
          break;

          case internal_IOP::VERTEX:
          {
            CGAL_assertion(cgal_do_intersect_debug(edge,facet));
            int node_id=++current_node;
            Halfedge_handle vertex_intersected=CGAL::cpp11::get<1>(res);
            add_new_node(get(ppmap, vertex_intersected->vertex())); //we use the original vertex to create the node
            //before it was internal_IOP::FACET but do not remember why, probably a bug...
            visitor->new_node_added(node_id,internal_IOP::VERTEX,edge,vertex_intersected,CGAL::cpp11::get<2>(res),CGAL::cpp11::get<3>(res));
            for (;it_edge!=all_edges.end();++it_edge){
              if ( it_edge!=all_edges.begin() ){
                typename Edge_to_intersected_facets::iterator it_ets=edge_to_sfacet.find(*it_edge);
                Facet_set* fset_bis = (it_ets!=edge_to_sfacet.end())?&(it_ets->second):NULL;                
                cip_handle_case_vertex(node_id,fset_bis,*it_edge,vertex_intersected);
              }
              else
                cip_handle_case_vertex(node_id,&fset,*it_edge,vertex_intersected);
            }
          } // end case VERTEX
          break;

        } // end switch on the type of the intersection
      } // end loop on all facets that intersect the edge
    } // end loop on all entries (edges) in 'edge_to_sfacet'
    CGAL_assertion(nodes.size()==unsigned(current_node+1));
  }
  
  #ifdef USE_DETECTION_MULTIPLE_DEFINED_EDGES
  void remove_duplicated_intersecting_edges()
  {
    for (typename Coplanar_duplicated_intersection_set::iterator 
        it=coplanar_duplicated_intersection.begin();
        it!=coplanar_duplicated_intersection.end();
        ++it)
    {
      typename Facets_to_nodes_map::iterator res=f_to_node.find(*it);
      //CGAL_assertion(res!=f_to_node.end());
      //we cannot use a precondition here: in some cases the coplanarity test is not sufficient.
      //if on surface1 we have to coplanar triangle incident along edge e. Then in surface2, take a triangle
      //with one edge inside one triangle of surface1 such that one vertex in on e. Then the collinearity test
      //return true for both faces but only one implies a duplicated edge
      if(res!=f_to_node.end())
        f_to_node.erase(res);
    }
  }
  #else // not USE_DETECTION_MULTIPLE_DEFINED_EDGES
  void remove_duplicated_intersecting_edges()
  {
    std::set< std::pair<int,int> > already_seen;
    std::list<typename Facets_to_nodes_map::iterator> to_erase;
    for (typename Facets_to_nodes_map::iterator 
          it=f_to_node.begin();
          it!=f_to_node.end();
          ++it
    )
    {
      if (it->second.size()==1) continue;
      CGAL_precondition(it->second.size()==2);
      //it->second is a set so int are already sorted
      bool is_new=already_seen.insert(  std::make_pair(
                                       *(it->second.begin()),
                                       *boost::next(it->second.begin()) )
      ).second;
      
      if (!is_new)
        to_erase.push_back(it);
    }
    
    for ( typename std::list<typename Facets_to_nodes_map::iterator>::iterator
          it=to_erase.begin();it!=to_erase.end();++it
    )
      f_to_node.erase(*it);
  }
  #endif // not USE_DETECTION_MULTIPLE_DEFINED_EDGES


  struct Graph_node{
    std::set<int> neighbors;
    unsigned size;
    
    Graph_node():size(0){}
    
    void insert(int i){
      ++size;
      CGAL_assertion(neighbors.find(i)==neighbors.end());
      neighbors.insert(i);
    }
    
    void erase(int i){
      CGAL_assertion(neighbors.find(i)!=neighbors.end());
      neighbors.erase(i);
    }
    void make_terminal() {size=45;}
    bool is_terminal()const {return size!=2;}
    bool empty() const {return neighbors.empty();}
    int top() const {return *neighbors.begin();}
    void pop() {
      CGAL_assertion(!neighbors.empty());
      neighbors.erase(neighbors.begin());
    }
  };


  template <class Output_iterator>
  void construct_polylines(Nodes_vector& nodes,Output_iterator out){
    typedef std::map<int,Graph_node> Graph;
    Graph graph;
    
    //counts the number of time each node has been seen
    std::size_t nb_nodes=nodes.size();
    std::vector<int> node_mult(nb_nodes,0);
    bool isolated_point_seen=false;
    for (typename Facets_to_nodes_map::iterator it=f_to_node.begin();it!=f_to_node.end();++it){
      const std::set<int>& segment=it->second;
      CGAL_assertion(segment.size()==2 || segment.size()==1);
      if (segment.size()==2){
        int i=*segment.begin();
        int j=*boost::next(segment.begin());
        typename Graph::iterator ins_res=graph.insert(std::make_pair(i,Graph_node())).first;
        ins_res->second.insert(j);
        ins_res=graph.insert(std::make_pair(j,Graph_node())).first;
        ins_res->second.insert(i);
        ++(node_mult[i]);
        ++(node_mult[j]);
      }
      else{
        CGAL_assertion(segment.size()==1);
        isolated_point_seen=true;
      }
    }
    
    //add isolated points
    if (isolated_point_seen){
      for (unsigned index=0;index<nb_nodes;++index)
        if (node_mult[index]==0){
          *out++=std::vector<typename Kernel::Point_3>(1,nodes[index]);
          visitor->start_new_polyline(index,index);
        }
    }
    
    //visitor call
    visitor->annotate_graph(graph.begin(),graph.end());
    
    bool only_cycle=false;
    while (!graph.empty()){
      typename Graph::iterator it=graph.begin();
      for (;!only_cycle && it!=graph.end();++it){
        if (it->second.is_terminal()) break;
      }
      
      std::vector<typename Kernel::Point_3> polyline;
      
      if(!only_cycle && it!=graph.end()){
        //this is a polyline
        int i=it->first;
        int j=it->second.top();
        visitor->start_new_polyline(i,j);
        CGAL_assertion(i!=j);
        it->second.pop();
        if (it->second.empty())
          graph.erase(it);
        polyline.push_back(nodes[i]);
        visitor->add_node_to_polyline(i);
        while(true){
          it=graph.find(j);
          CGAL_assertion(it!=graph.end());
          it->second.erase(i);
          i=j;
          polyline.push_back(nodes[i]);
          visitor->add_node_to_polyline(i);
          if (it->second.empty()){
            graph.erase(it);
            break;
          }
          if (it->second.is_terminal()) break;
          j=it->second.top();
          it->second.pop();
          if (it->second.empty())
            graph.erase(it);
        }
        *out++=polyline;
      }
      else{
        //it remains only cycles
        only_cycle=true;
        it=graph.begin();
        int i=it->first;
        int j=it->second.top();
        visitor->start_new_polyline(i,j);
        graph.erase(it);
        polyline.push_back(nodes[i]);
        visitor->add_node_to_polyline(i);
        int first=i;
        do{
          it=graph.find(j);
          it->second.erase(i);
          i=j;
          polyline.push_back(nodes[i]);
          visitor->add_node_to_polyline(i);
          j=it->second.top();
          graph.erase(it);
        }while(j!=first);
        polyline.push_back(nodes[j]);// we duplicate first point for cycles
        visitor->add_node_to_polyline(j);
        *out++=polyline;      
      }
    }
  }
  
  int get_other_int(const std::set<int>& s,int i) const {
    if (*s.begin()!=i) return *s.begin();
    return *boost::next(s.begin());
  }
  
  template <class T,class Dispatch_out_it>
  bool is_grabbed(const Dispatch_out_it&) const{
    return CGAL::Is_in_tuple<T,typename Dispatch_out_it::Value_type_tuple>::value;
  }
  
  
  template <class OutputIterator>
  struct Is_dispatch_based_ouput_iterator{
    typedef  boost::false_type type;
  };

  template <template<class V_,class O_> class Dispatch_based_output_it,class V,class O>
  struct Is_dispatch_based_ouput_iterator<Dispatch_based_output_it<V,O> >{
    typedef typename boost::is_base_of< Dispatch_output_iterator<V,O>,
                                        Dispatch_based_output_it<V,O>  >::type type;
  };
  
  template <class Output_iterator>
  inline void construct_polylines_with_info(Nodes_vector& nodes,Output_iterator out){
    return construct_polylines_with_info(nodes,out,typename Is_dispatch_based_ouput_iterator<Output_iterator>::type());
  }
    
  template <class Output_iterator>
  void construct_polylines_with_info(Nodes_vector& nodes,Output_iterator out,boost::false_type){
    construct_polylines_with_info(nodes,
                                  dispatch_or_drop_output<std::vector<typename Kernel::Point_3> >(out),boost::true_type());
  }
  
  template <template<class V_,class O_> class Dispatch_based_output_it,class V,class O>
  void construct_polylines_with_info(Nodes_vector& nodes,
                                     Dispatch_based_output_it<V,O> out,boost::true_type)
  {
    typedef typename Facets_to_nodes_map::value_type Edge;
    typedef std::list<Facet_pair> Polyline_info;
    
    
    std::size_t nb_nodes=nodes.size();
    std::vector<int> node_mult(nb_nodes,0);
    std::vector<bool> terminal_bools(nb_nodes,false);
    std::vector< std::set<Edge*> > connections(nb_nodes);
    // --counts the number of time each node has been seen
    // --associate to each node its incident edges. An edge = a pair of Facet_handle+2 indices of intersection points
    for (typename Facets_to_nodes_map::iterator it=f_to_node.begin();it!=f_to_node.end();++it){
      const std::set<int>& segment=it->second;
      CGAL_assertion(segment.size()==2 || segment.size()==1);
      if (segment.size()==2){
        int i=*segment.begin();
        int j=*boost::next(segment.begin());
        connections[i].insert(&(*it));
        connections[j].insert(&(*it));
        ++(node_mult[i]);
        ++(node_mult[j]);
      }
    }

    //detect terminal nodes and isolated nodes
    for (unsigned k=0;k<nb_nodes;++k){
      if (node_mult[k]!=2) terminal_bools[k]=true;
      if (node_mult[k]==0){
        *out++=std::vector<typename Kernel::Point_3>(1,nodes[k]);
        if ( is_grabbed<std::vector<Facet_pair> >(out))
          *out++=std::vector<Facet_pair>();
      }
    }
   
    //visitor call
    visitor->update_terminal_nodes(terminal_bools);
    
    //We start from a node N and recursively walk one edge to find other
    // node. If this is a cycle we stop when we are back at the node N;
    //otherwise we stop at a terminal node and restart a walk from N
    //following another edge (if N is not terminal) until finding a terminal
    //node. With this we can associate to each edge the pair of facet_handle
    //intersecting that define this edge.
    unsigned current_node=0;
    while (current_node!=nb_nodes){
      if (connections[current_node].empty()){
        ++current_node;
        continue;
      }
      
      Edge* edge=*connections[current_node].begin();
      connections[current_node].erase(connections[current_node].begin());
      
      Polyline_info polyline_info;
      std::list<typename Kernel::Point_3> polyline_embedding;
      
      if ( is_grabbed<std::vector<Facet_pair> >(out))
        polyline_info.push_back(edge->first.first);
      polyline_embedding.push_back(nodes[current_node]);
      
      unsigned i=current_node;
      unsigned start_node=current_node;
      bool reverse=false;
      while (true){
        i=get_other_int(edge->second,i);
        connections[i].erase(edge);
        
        if (reverse) polyline_embedding.push_front(nodes[i]);
        else         polyline_embedding.push_back(nodes[i]);
        
        if (i==start_node) break;
        if (terminal_bools[i]){
          if (reverse || terminal_bools[current_node]) break;
          reverse=true;
          i=current_node;
          if ( connections[i].empty() ) break;
        }
        
        edge=*connections[i].begin();
        connections[i].erase(connections[i].begin());
        
        if ( is_grabbed<std::vector<Facet_pair> >(out)){
          if (reverse) polyline_info.push_front(edge->first.first);
          else         polyline_info.push_back(edge->first.first);
        }
          
      }
      
      *out++=std::vector<typename Kernel::Point_3>(polyline_embedding.begin(),polyline_embedding.end());
      if ( is_grabbed<std::vector<Facet_pair> >(out)){
        CGAL_assertion(polyline_embedding.size()==polyline_info.size()+1);
        *out++=std::vector<Facet_pair>(polyline_info.begin(),polyline_info.end());
      }
    }
  }
  
//debug functions
  
  bool cgal_do_intersect_debug(Halfedge_handle eh,Facet_handle fh){
    Triangle t( get(ppmap, fh->halfedge()->vertex()),
                get(ppmap, fh->halfedge()->next()->vertex()),
                get(ppmap, fh->halfedge()->next()->next()->vertex()));

    Segment s( get(ppmap, eh->vertex()),
               get(ppmap, eh->opposite()->vertex()));

    return CGAL::do_intersect( s, t);
  }

  bool cgal_do_intersect_debug(Facet_handle fh1,Facet_handle fh2){
    Triangle t1( get(ppmap, fh1->halfedge()->vertex()),
                 get(ppmap, fh1->halfedge()->next()->vertex()),
                 get(ppmap, fh1->halfedge()->next()->next()->vertex()));
    Triangle t2( get(ppmap, fh2->halfedge()->vertex()),
                 get(ppmap, fh2->halfedge()->next()->vertex()),
                 get(ppmap, fh2->halfedge()->next()->next()->vertex()));


    return CGAL::do_intersect( t1, t2);
  }
  
  void print_f_to_node_debug(){
    std::cout << "print_f_to_node_debug " << &f_to_node << std::endl;
    for (typename Facets_to_nodes_map::iterator it=f_to_node.begin();it!=f_to_node.end();++it){
      std::cout << &(*(it->first.first.first)) << " " << &(*(it->first.first.second)) << " " << it->first.second << " -> {";
      std::copy(it->second.begin(),it->second.end(),std::ostream_iterator<int>(std::cout,","));
      std::cout << "}" <<std::endl;
    }
  }
  
  void print_graph_debug(const std::map<int,Graph_node>& graph){
    for (typename std::map<int,Graph_node>::const_iterator it=graph.begin();it!=graph.end();++it){
      std::cout << it->first << " -> {";
      std::copy(it->second.neighbors.begin(),it->second.neighbors.end(),std::ostream_iterator<int>(std::cout,","));
      std::cout << "}" <<std::endl;      
    }
  }
  
  void print_edge_to_sfacet_debug(){
    std::cout << "Potential intersection "<< edge_to_sfacet.size() << std::endl;
    for(typename Edge_to_intersected_facets::iterator it=edge_to_sfacet.begin();it!=edge_to_sfacet.end();++it){
      Facet_set& fset=it->second;
      std::cout << &fset << " fset size " << fset.size() << std::endl;
    }
  }
  
  
  template <class OutputIterator>
  OutputIterator main_run(OutputIterator out,bool build_polylines=true){
    // std::cout << edge_to_sfacet.size() << std::endl;
    int current_node=-1;
    
    //print_edge_to_sfacet_debug();
    #ifndef DO_NOT_HANDLE_COPLANAR_FACETS
    //first handle coplanar triangles
    compute_intersection_of_coplanar_facets(current_node);
    visitor->set_number_of_intersection_points_from_coplanar_facets(current_node+1);
    #endif // not DO_NOT_HANDLE_COPLANAR_FACETS
    //print_edge_to_sfacet_debug();
    //compute intersection points of segments and triangles.
    //build node of the graph
    //build connectivity info
    compute_intersection_points(current_node); // 'current_node' is passed by
                                               // non-const reference
    
    if (!build_polylines){
      visitor->finalize(nodes);
      return out;
    }
    //remove duplicated intersecting edges:      
    //  In case two facets are incident along such an edge coplanar in a facet of another polyhedron (and one extremity inside the facet), the intersection
    //  will be reported twice. We kept track (check_coplanar_edge(s)) of this so that, we can remove one intersecting edge out of the two
    //print_f_to_node_debug();
    remove_duplicated_intersecting_edges();
    
    //std::cout << "f_to_node "<< f_to_node.size() << std::endl;
    //print_f_to_node_debug();
    //collect connectivity infos and create polylines
    if ( Node_visitor::do_need_vertex_graph )
      construct_polylines(nodes,out); //using the graph approach (at some point we know all connections between intersection points)
    else
      construct_polylines_with_info(nodes,out); //direct construction by propagation
    
    visitor->finalize(nodes);    
    
    return out;
  }
  
public:
  Intersection_of_Polyhedra_3(PolyhedronPointPMap ppmap=PolyhedronPointPMap())
    :ppmap(ppmap),nodes(ppmap),
     visitor(new Node_visitor()),
     is_default_visitor(true){}
  Intersection_of_Polyhedra_3(Node_visitor& v,
                              PolyhedronPointPMap ppmap=PolyhedronPointPMap())
    :ppmap(ppmap),nodes(ppmap),visitor(&v),is_default_visitor(false){}
  ~Intersection_of_Polyhedra_3(){if (is_default_visitor) delete visitor;}
  //pairwise intersection between all elements in the range
  template <class InputIterator, class OutputIterator>
  OutputIterator
  operator()(InputIterator begin, InputIterator end, OutputIterator out) {
    for(InputIterator it1=begin;it1!=end;++it1){
      CGAL_precondition( it1->is_pure_triangle() );
      Polyhedron_ref P=*it1;
      visitor->new_input_polyhedron(P);
      for(InputIterator it2=boost::next(it1);it2!=end;++it2){  
        CGAL_precondition( it2->is_pure_triangle() );
        Polyhedron_ref Q=*it2;
        filter_intersections(P, Q);
        filter_intersections(Q, P);
      }
    }
    
    return main_run(out);
  }
  
  //pairwise intersection between all elements in the range
  //(pointers version)
  template <class InputIterator, class OutputIterator>
  OutputIterator
  operator()(InputIterator begin, InputIterator end, OutputIterator out, int) {
    for(InputIterator it1=begin;it1!=end;++it1){
      CGAL_precondition( (*it1)->is_pure_triangle() );
      Polyhedron_ref P=**it1;
      visitor->new_input_polyhedron(P);
      for(InputIterator it2=boost::next(it1);it2!=end;++it2){  
        CGAL_precondition( (*it2)->is_pure_triangle() );
        Polyhedron_ref Q=**it2;
        filter_intersections(P, Q);
        filter_intersections(Q, P);
      }
    }
    
    return main_run(out);
  }
  
  //intersection between P and each element in the range
  template <class InputIterator, class OutputIterator>
  OutputIterator
  operator()( Polyhedron_ref P, InputIterator begin, InputIterator end, OutputIterator out) {
    CGAL_precondition( P.is_pure_triangle() );
    visitor->new_input_polyhedron(P);
    for(InputIterator it=begin;it!=end;++it){
      CGAL_precondition( it->is_pure_triangle() );
      Polyhedron_ref Q=*it;
      visitor->new_input_polyhedron(Q);
      filter_intersections(P, Q);
      filter_intersections(Q, P);
    }
    return main_run(out);
  }
  
  //intersection between P and each element in the range
  //(pointers version)
  template <class InputIterator, class OutputIterator>
  OutputIterator
  operator()(Polyhedron_ref P, InputIterator begin, InputIterator end, OutputIterator out, int) {
    CGAL_precondition( P.is_pure_triangle() );
    visitor->new_input_polyhedron(P);
    for(InputIterator it=begin;it!=end;++it){
      CGAL_precondition( (*it)->is_pure_triangle() );
      Polyhedron_ref Q=**it;
      visitor->new_input_polyhedron(Q);
      filter_intersections(P, Q);
      filter_intersections(Q, P);
    }
    return main_run(out);
  }
  
  //intersection between P and Q
  template <class OutputIterator>
  OutputIterator
  operator()(Polyhedron_ref P, Polyhedron_ref Q, OutputIterator out) {
    visitor->new_input_polyhedron(P);
    visitor->new_input_polyhedron(Q);
    filter_intersections(P, Q);
    filter_intersections(Q, P);
    return main_run(out);
  }

  //intersection between P and Q, only visitor called not polyline is constructed
  void operator()(Polyhedron_ref P, Polyhedron_ref Q) {
    visitor->new_input_polyhedron(P);
    visitor->new_input_polyhedron(Q);
    filter_intersections(P, Q);
    filter_intersections(Q, P);
    main_run(Emptyset_iterator(),false);
  }
};

template <typename Polyhedron, typename OutputIterator>
OutputIterator
intersection_Polyhedron_3_Polyhedron_3(const Polyhedron& P, const Polyhedron& Q, OutputIterator out)
{
  return Intersection_of_Polyhedra_3<Polyhedron>()(P,Q,out);
}

}// namespace CGAL

#endif //CGAL_INTERSECTION_OF_POLYHEDRA_3_H

/*
  // Local variables for Emacs:
  //   - set special indentation of case labels, compared to usual C/C++
  //     indentation styles.
  Local Variables:
  c-file-offsets:((case-label . +))
  End:
*/<|MERGE_RESOLUTION|>--- conflicted
+++ resolved
@@ -613,17 +613,10 @@
     //it is the intersection of the triangle with the segment
     void add_new_node(Halfedge_handle edge,Facet_handle facet)
     {
-<<<<<<< HEAD
       add_new_node(
-        compute_triangle_segment_intersection_point<Polyhedron,Kernel>(edge,facet,ek)
+        compute_triangle_segment_intersection_point<Polyhedron, Kernel>(edge,facet,ek, ppmap)
       );
-=======
-      nodes.push_back (  exact_to_double(
-        compute_triangle_segment_intersection_point<Polyhedron, Kernel>(edge,facet,ek, ppmap)
-      ));
->>>>>>> 76e9b429
-    }
-
+    }
 
     void add_new_node(const typename Kernel::Point_3& p)
     {
@@ -705,15 +698,6 @@
     
     size_t size() const {return enodes.size();}
 
-<<<<<<< HEAD
-=======
-    void add_new_node(Halfedge_handle edge,Facet_handle facet)
-    {
-      enodes.push_back(compute_triangle_segment_intersection_point<Polyhedron,Kernel>(edge,facet,ek, ppmap) );
-      inodes.push_back( exact_to_interval(enodes.back()) );
-    }
-
->>>>>>> 76e9b429
     void add_new_node(const Exact_kernel::Point_3& p){
       const Ikernel::Point_3& p_approx=p.approx();
       if ( !has_smaller_relative_precision(p_approx.x(),Lazy_exact_nt<typename Exact_kernel::FT>::get_relative_precision_of_to_double()) ||
@@ -725,7 +709,7 @@
 
     void add_new_node(Halfedge_handle edge,Facet_handle facet)
     {
-      add_new_node(compute_triangle_segment_intersection_point<Polyhedron,Kernel>(edge,facet,ek) );
+      add_new_node( compute_triangle_segment_intersection_point<Polyhedron,Kernel>(edge,facet,ek,ppmap) );
     }
 
     //the point is an input
