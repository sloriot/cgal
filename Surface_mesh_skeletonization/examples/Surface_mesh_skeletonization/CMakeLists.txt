--- conflicted
+++ resolved
@@ -2,15 +2,14 @@
 # This is the CMake script for compiling a CGAL application.
 
 cmake_minimum_required(VERSION 3.1...3.15)
-<<<<<<< HEAD
 project(Surface_mesh_skeletonization_Examples)
 
 find_package(CGAL REQUIRED)
 
 find_package(Eigen3 3.2.0) #(requires 3.2.0 or greater)
-include(CGAL_Eigen_support)
+include(CGAL_Eigen3_support)
 
-if(TARGET CGAL::Eigen_support)
+if(TARGET CGAL::Eigen3_support)
   create_single_source_cgal_program("simple_mcfskel_example.cpp")
   create_single_source_cgal_program("simple_mcfskel_sm_example.cpp")
   create_single_source_cgal_program("simple_mcfskel_LCC_example.cpp")
@@ -27,43 +26,8 @@
     MCF_Skeleton_sm_example
     MCF_Skeleton_LCC_example
     segmentation_example)
-    target_link_libraries(${target} PUBLIC CGAL::Eigen_support)
+    target_link_libraries(${target} PUBLIC CGAL::Eigen3_support)
   endforeach()
-=======
-project( Surface_mesh_skeletonization_Examples )
-
-
-
-find_package(CGAL QUIET)
-
-if ( CGAL_FOUND )
-
-  find_package(Eigen3 3.2.0) #(requires 3.2.0 or greater)
-  include(CGAL_Eigen3_support)
-
-  if(TARGET CGAL::Eigen3_support)
-    create_single_source_cgal_program( "simple_mcfskel_example.cpp" )
-    create_single_source_cgal_program( "simple_mcfskel_sm_example.cpp" )
-    create_single_source_cgal_program( "simple_mcfskel_LCC_example.cpp" )
-    create_single_source_cgal_program( "MCF_Skeleton_example.cpp" )
-    create_single_source_cgal_program( "MCF_Skeleton_sm_example.cpp" )
-    create_single_source_cgal_program( "MCF_Skeleton_LCC_example.cpp" )
-    create_single_source_cgal_program( "segmentation_example.cpp" )
-    foreach(target
-        simple_mcfskel_example
-        simple_mcfskel_sm_example
-        simple_mcfskel_LCC_example
-        MCF_Skeleton_example
-        MCF_Skeleton_sm_example
-        MCF_Skeleton_LCC_example
-        segmentation_example)
-      target_link_libraries(${target} PUBLIC CGAL::Eigen3_support)
-    endforeach()
-  else()
-    message(STATUS "These programs require the Eigen library (3.2 or greater), and will not be compiled.")
-  endif()
-
->>>>>>> eecb0053
 else()
   message(
     STATUS
