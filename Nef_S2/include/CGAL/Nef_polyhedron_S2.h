// Copyright (c) 1997-2000  Max-Planck-Institute Saarbruecken (Germany).
// All rights reserved.
//
// This file is part of CGAL (www.cgal.org).
//
// $URL$
// $Id$
// SPDX-License-Identifier: GPL-3.0-or-later OR LicenseRef-Commercial
//
//
// Author(s)     : Michael Seel       <seel@mpi-sb.mpg.de>
//                 Peter Hachenberger <hachenberger@mpi-sb.mpg.de>

#ifndef CGAL_NEF_POLYHEDRON_S2_H
#define CGAL_NEF_POLYHEDRON_S2_H

#include <CGAL/license/Nef_S2.h>

#include <CGAL/disable_warnings.h>

#include <CGAL/basic.h>
#include <CGAL/Handle_for.h>
#include <CGAL/Nef_S2/SM_items.h>
#include <CGAL/Nef_S2/Sphere_map.h>
#include <CGAL/Nef_S2/SM_decorator.h>
#include <CGAL/Nef_S2/SM_io_parser.h>
#include <CGAL/Nef_S2/SM_point_locator.h>
#include <CGAL/Nef_S2/SM_overlayer.h>
#include <CGAL/Modifier_base.h>

#include <vector>
#include <list>

#include <boost/random/linear_congruential.hpp>
#include <boost/random/uniform_real.hpp>
#include <boost/random/variate_generator.hpp>

#undef CGAL_NEF_DEBUG
#define CGAL_NEF_DEBUG 53
#include <CGAL/Nef_2/debug.h>

namespace CGAL {

template <typename K, typename I, typename Mk, typename M> class Nef_polyhedron_S2;
template <typename K, typename I, typename Mk, typename M> class Nef_polyhedron_S2_rep;
template <typename K, typename I, typename Mk> class Nef_polyhedron_3;
class SNC_items;

template <typename K, typename I, typename Mk, typename M>
std::ostream& operator<<(std::ostream&, const Nef_polyhedron_S2<K,I,Mk,M>&);
template <typename K, typename I, typename Mk, typename M>
std::istream& operator>>(std::istream&, Nef_polyhedron_S2<K,I,Mk,M>&);


template <typename K, typename I, typename Mk, typename M>
class Nef_polyhedron_S2_rep {

  typedef Nef_polyhedron_S2_rep<K,I,Mk,M>        Self;
  friend class Nef_polyhedron_S2<K,I,Mk,M>;

 public:
  typedef CGAL::Sphere_geometry<K>                     Sphere_kernel;
  typedef Mk                                           Mark;
  typedef M                                            Sphere_map;
  typedef CGAL::SM_const_decorator<Sphere_map>         Const_decorator;
  typedef CGAL::SM_decorator<Sphere_map>               Decorator;
  typedef CGAL::SM_overlayer<Decorator>                Overlayer;
  typedef CGAL::SM_point_locator<Const_decorator>      Locator;

 private:
  Sphere_map sm_;

public:
  Nef_polyhedron_S2_rep() : sm_() {}
  Nef_polyhedron_S2_rep(const Self&) : sm_() {}
<<<<<<< HEAD
  ~Nef_polyhedron_S2_rep() CGAL_NOEXCEPT(CGAL_NO_ASSERTIONS_BOOL)
=======
  ~Nef_polyhedron_S2_rep() noexcept(!CGAL_ASSERTIONS_ENABLED)
>>>>>>> 523b54e4
  {
    CGAL_destructor_assertion_catch(
      sm_.clear();
    );
  }
};

/*{\Moptions print_title=yes }*/
/*{\Manpage {Nef_polyhedron_S2}{K}
{Nef Polyhedra in the sphere surface}{N}}*/

/*{\Mdefinition An instance of data type |\Mname| is a subset of $S_2$
that is the result of forming complements and intersections starting
from a finite set |H| of half-spaces. |\Mtype| is closed under all
binary set operations |intersection|, |union|, |difference|,
|complement| and under the topological operations |boundary|,
|closure|, and |interior|.

The template parameter |Kernel| is specified via a kernel concept.
|Kernel| must be a model of the concept |NefSphereKernelTraits_2|.
}*/

template <typename Kernel_, typename Items_ = SM_items, typename Mark_ = bool,
          typename Map_ = Sphere_map<Sphere_geometry<Kernel_>,Items_, Mark_> >
class Nef_polyhedron_S2 : public Handle_for< Nef_polyhedron_S2_rep<Kernel_,Items_,Mark_,Map_> >,
                          public Nef_polyhedron_S2_rep<Kernel_,Items_,Mark_,Map_>::Const_decorator {

  using Nef_polyhedron_S2_rep<Kernel_,Items_,Mark_,Map_>::Const_decorator::set_sm;

public:
  /*{\Mtypes 7}*/
  typedef Items_                                              Items;
  typedef Kernel_                                             Kernel;
  typedef Map_                                                Sphere_map;
  typedef Mark_                                               Mark;
  typedef Nef_polyhedron_S2<Kernel,Items,Mark,Sphere_map>     Self;
  typedef Nef_polyhedron_S2_rep<Kernel,Items,Mark,Sphere_map> Rep;
  typedef Handle_for< Nef_polyhedron_S2_rep<Kernel,Items,Mark,Sphere_map> >  Base;
  typedef typename Rep::Sphere_kernel                         Sphere_kernel;
//  typedef typename Rep::Sphere_map                            Sphere_map;

  typedef typename Sphere_kernel::Sphere_point   Sphere_point;
  /*{\Mtypemember points in the sphere surface.}*/

  typedef typename Sphere_kernel::Sphere_segment Sphere_segment;
  /*{\Mtypemember segments in the sphere surface.}*/

  typedef typename Sphere_kernel::Sphere_circle  Sphere_circle;
  /*{\Mtypemember oriented great circles modeling spherical half-spaces}*/

  typedef typename Sphere_kernel::Sphere_direction Sphere_direction;


//  typedef typename Rep::Mark Mark;
  /*{\Xtypemember marking set membership or exclusion.}*/

  enum Boundary { EXCLUDED=0, INCLUDED=1 };
  /*{\Menum construction selection.}*/

  enum Content { EMPTY=0, COMPLETE=1 };
  /*{\Menum construction selection}*/

  const Sphere_map& sphere_map() const { return this->ptr()->sm_; }
protected:
  Sphere_map& sphere_map() { return this->ptr()->sm_; }

  struct AND { bool operator()(const Mark& b1, const Mark& b2)  const { return b1&&b2; }  };
  struct OR { bool operator()(const Mark& b1, const Mark& b2)   const { return b1||b2; }  };
  struct DIFF { bool operator()(const Mark& b1, const Mark& b2) const { return b1&&!b2; } };
  struct XOR { bool operator()(const Mark& b1, const Mark& b2)  const
               { return (b1&&!b2)||(!b1&&b2); } };

  typedef Nef_polyhedron_S2_rep<Kernel,Items,Mark,Sphere_map>  Nef_rep;
  typedef typename Nef_rep::Decorator                     Decorator;
public:
  typedef typename Nef_rep::Const_decorator               Const_decorator;
protected:
  typedef typename Nef_rep::Overlayer                     Overlayer;
  typedef typename Nef_rep::Locator                       Locator;

  friend std::ostream& operator<< <>
      (std::ostream& os, const Self& NP);
  friend std::istream& operator>> <>
      (std::istream& is, Self& NP);

public:
  typedef typename Decorator::SVertex_handle         SVertex_handle;
  typedef typename Decorator::SHalfedge_handle       SHalfedge_handle;
  typedef typename Decorator::SHalfloop_handle       SHalfloop_handle;
  typedef typename Decorator::SFace_handle           SFace_handle;

  typedef typename Sphere_map::SVertex_base          SVertex;
  typedef typename Sphere_map::SHalfedge_base        SHalfedge;
  typedef typename Sphere_map::SHalfloop             SHalfloop;
  typedef typename Sphere_map::SFace_base            SFace;

  typedef typename Decorator::SVertex_const_handle   SVertex_const_handle;
  typedef typename Decorator::SHalfedge_const_handle SHalfedge_const_handle;
  typedef typename Decorator::SHalfloop_const_handle SHalfloop_const_handle;
  typedef typename Decorator::SFace_const_handle     SFace_const_handle;

  typedef typename Decorator::SVertex_iterator       SVertex_iterator;
  typedef typename Decorator::SHalfedge_iterator     SHalfedge_iterator;
  typedef typename Decorator::SHalfloop_iterator     SHalfloop_iterator;
  typedef typename Decorator::SFace_iterator         SFace_iterator;

  typedef typename Const_decorator::SVertex_const_iterator
                                                    SVertex_const_iterator;
  typedef typename Const_decorator::SHalfedge_const_iterator
                                                    SHalfedge_const_iterator;
  typedef typename Const_decorator::SHalfloop_const_iterator
                                                    SHalfloop_const_iterator;
  typedef typename Const_decorator::SFace_const_iterator
                                                    SFace_const_iterator;
  typedef typename Const_decorator::Size_type Size_type;
  typedef Size_type size_type;

  typedef std::list<Sphere_segment>  SS_list;
  typedef typename SS_list::const_iterator SS_iterator;

  friend class Nef_polyhedron_3<Kernel, SNC_items, Mark>;

public:
  /*{\Mcreation 3}*/

  Nef_polyhedron_S2(Content sphere = EMPTY) : Base(Nef_rep())
  /*{\Mcreate creates an instance |\Mvar| of type |\Mname|
  and initializes it to the empty set if |sphere == EMPTY|
  and to the whole sphere if |sphere == COMPLETE|.}*/
  {
    set_sm(&sphere_map());
    Decorator D(&sphere_map());
    SFace_handle sf=D.new_sface();
    sf->mark() = bool(sphere);
  }


  Nef_polyhedron_S2(const Sphere_circle& c,
                    Boundary circle = INCLUDED) : Base(Nef_rep()) {
  /*{\Mcreate creates a Nef polyhedron |\Mvar| containing the half-sphere
  left of |c| including |c| if |circle==INCLUDED|, excluding |c| if
  |circle==EXCLUDED|.}*/

    set_sm(&sphere_map());
    CGAL_NEF_TRACEN("Nef_polyhedron_S2(): construction from circle "<<c);
    Decorator D(&sphere_map());
    Overlayer O(&sphere_map());
    O.create(c);
    SHalfloop_handle h = D.shalfloop();
    if ( h->circle() != c ) h = h->twin();
    h->incident_sface()->mark() = true;
    h->mark() = h->twin()->mark() = bool(circle);
  }


  template <class Forward_iterator>
  Nef_polyhedron_S2(Forward_iterator first, Forward_iterator beyond,
    Boundary b = INCLUDED) : Base(Nef_rep())
  /*{\Mcreate creates a Nef polyhedron |\Mvar| from the set of sphere
    segments in the iterator range |[first,beyond)|. If the set of sphere
    segments is a simple polygon that separates the sphere surface
    into two regions, then the polygonal region that is left of the
    segment |*first| is selected. The polygonal region includes its
    boundary if |b = INCLUDED| and excludes the boundary
    otherwise. |Forward_iterator| has to be an iterator with value
    type |Sphere_segment|.}*/
  { CGAL_NEF_TRACEN("Nef_polyhedron_S2(): creation from segment range");
    CGAL_assertion(first!=beyond);
    set_sm(&sphere_map());
    Overlayer D(&sphere_map());
    Sphere_segment s = *first;
    D.create_from_segments(first,beyond);
    SHalfedge_iterator e;
    CGAL_forall_shalfedges(e,D) {
      Sphere_circle c(e->circle());
      if ( c == s.sphere_circle() ) break;
    }
    if ( e != SHalfedge_iterator() ) {
      if ( e->circle() != s.sphere_circle() ) e = e->twin();
      CGAL_assertion( e->circle() == s.sphere_circle() );
      D.set_marks_in_face_cycle(e,bool(b));
      if ( D.number_of_sfaces() > 2 ) e->incident_sface()->mark() = true;
      else                            e->incident_sface()->mark() = !bool(b);
      return;
    }
    D.simplify();
  }

  Nef_polyhedron_S2(const Self& N1) : Base(N1), Const_decorator() {
    set_sm(&sphere_map());
  }
  Nef_polyhedron_S2& operator=(const Self& N1)
  { Base::operator=(N1); set_sm(&sphere_map()); return (*this); }
  ~Nef_polyhedron_S2() {}

  template <class Forward_iterator>
  Nef_polyhedron_S2(Forward_iterator first, Forward_iterator beyond,
    double p) : Base(Nef_rep())
  /*{\Xcreate creates a random Nef polyhedron from the arrangement of
  the set of circles |S = set[first,beyond)|. The cells of the arrangement
  are selected uniformly at random with probability $p$. \precond $0 < p
  < 1$.}*/
  { CGAL_assertion(0<=p && p<=1);
    CGAL_assertion(first!=beyond);
    set_sm(&sphere_map());
    Overlayer D(&sphere_map());
    D.create_from_circles(first, beyond); D.simplify();

    boost::rand48 rng;
    boost::uniform_real<> dist(0,1);
    boost::variate_generator<boost::rand48&, boost::uniform_real<> > get_double(rng,dist);

    SVertex_iterator v; SHalfedge_iterator e; SFace_iterator f;
    CGAL_forall_svertices(v,D)
      v->mark() = ( get_double() < p ? true : false );
    CGAL_forall_shalfedges(e,D)
      e->mark() = ( get_double() < p ? true : false );
    CGAL_forall_sfaces(f,D)
      f->mark() = ( get_double() < p ? true : false );
    D.simplify();
  }

 void delegate( Modifier_base<Sphere_map>& modifier) {
   // calls the `operator()' of the `modifier'. Precondition: The
   // `modifier' returns a consistent representation.
   modifier(sphere_map());
   //   CGAL_expensive_postcondition( is_valid());
 }

//protected:
  Nef_polyhedron_S2(const Sphere_map& H, bool clone=true) : Base(Nef_rep())
  /*{\Xcreate makes |\Mvar| a new object.  If |clone==true| then the
  underlying structure of |H| is copied into |\Mvar|.}*/
{
    if(clone)
      this->ptr()->sm_ = H;
    set_sm(&sphere_map());
  }

  void clone_rep() { *this = Self(sphere_map()); }

  /*{\Moperations 4 3 }*/
  public:

  void clear(Content plane = EMPTY)
  { *this = Nef_polyhedron_S2(plane); }
  /*{\Mop makes |\Mvar| the empty set if |plane == EMPTY| and the
  full plane if |plane == COMPLETE|.}*/

  bool is_empty() const
  /*{\Mop returns true if |\Mvar| is empty, false otherwise.}*/
  { Const_decorator D(&sphere_map());
    CGAL_NEF_TRACEN("is_empty()"<<*this);
    SFace_const_iterator f = D.sfaces_begin();
    return (D.number_of_svertices()==0 &&
            D.number_of_sedges()==0 &&
            D.number_of_sloops()==0 &&
            D.number_of_sfaces()==1 &&
            f->mark() == false);
  }

  bool is_plane() const
  /*{\Mop returns true if |\Mvar| is the whole plane, false otherwise.}*/
  { Const_decorator D(&sphere_map());
    SFace_const_iterator f = D.sfaces_begin();
    return (D.number_of_svertices()==0 &&
            D.number_of_sedges()==0 &&
            D.number_of_sloops()==0 &&
            D.number_of_sfaces()==1 &&
            f->mark() == true);
  }

  bool is_sphere() const
  {
    return is_plane();
  }

  void extract_complement()
  { CGAL_NEF_TRACEN("extract complement");
    if ( this->is_shared() ) clone_rep();
    Overlayer D(&sphere_map());
    SVertex_iterator v;
    SHalfedge_iterator e;
    SFace_iterator f;
    CGAL_forall_svertices(v,D) v->mark() = !v->mark();
    CGAL_forall_sedges(e,D) e->mark() = !e->mark();
    CGAL_forall_sfaces(f,D) f->mark() = !f->mark();

    if ( D.has_shalfloop() )
      D.shalfloop()->mark() =
        D.shalfloop()->twin()->mark() =
        !D.shalfloop()->mark();
  }

  void extract_interior()
  { CGAL_NEF_TRACEN("extract interior");
    if ( this->is_shared() ) clone_rep();
    Overlayer D(&sphere_map());
    SVertex_iterator v;
    SHalfedge_iterator e;
    CGAL_forall_svertices(v,D) v->mark() = false;
    CGAL_forall_sedges(e,D) e->mark() = false;
    if ( D.has_shalfloop() ) D.shalfloop()->mark() = false;
    D.simplify();
  }


  void extract_boundary()
  { CGAL_NEF_TRACEN("extract boundary");
    if ( this->is_shared() ) clone_rep();
    Overlayer D(&sphere_map());
    SVertex_iterator v;
    SHalfedge_iterator e;
    SFace_iterator f;
    CGAL_forall_svertices(v,D) v->mark() = true;
    CGAL_forall_sedges(e,D)    e->mark() = true;
    CGAL_forall_sfaces(f,D)    f->mark() = false;
    if ( D.has_shalfloop() )       D.shalfloop()->mark() = D.shalfoop()->twin()->mark() = true;
    D.simplify();
  }

  void extract_closure()
  /*{\Xop converts |\Mvar| to its closure. }*/
  { CGAL_NEF_TRACEN("extract closure");
    extract_complement();
    extract_interior();
    extract_complement();
  }

  void extract_regularization()
  /*{\Xop converts |\Mvar| to its regularization. }*/
  { CGAL_NEF_TRACEN("extract regularization");
    extract_interior();
    extract_closure();
  }

  /*{\Mtext \headerline{Constructive Operations}}*/

  Self complement() const
  /*{\Mop returns the complement of |\Mvar| in the plane.}*/
  { Self res = *this;
    res.extract_complement();
    return res;
  }


  Self interior() const
  /*{\Mop returns the interior of |\Mvar|.}*/
  { Self res = *this;
    res.extract_interior();
    return res;
  }

  Self closure() const
  /*{\Mop returns the closure of |\Mvar|.}*/
  { Self res = *this;
    res.extract_closure();
    return res;
  }

  Self boundary() const
  /*{\Mop returns the boundary of |\Mvar|.}*/
  { Self res = *this;
    res.extract_boundary();
    return res;
  }

  Self regularization() const
  /*{\Mop returns the regularized polyhedron (closure of interior).}*/
  { Self res = *this;
    res.extract_regularization();
    return res;
  }


  Self intersection(const Self& N1) const
  /*{\Mop returns |\Mvar| $\cap$ |N1|. }*/
  { Self res(sphere_map(),false); // empty
    Overlayer D(&res.sphere_map());
    D.subdivide(&sphere_map(),&N1.sphere_map());
    AND _and; D.select(_and); D.simplify();
    return res;
  }


  Self join(const Self& N1) const
  /*{\Mop returns |\Mvar| $\cup$ |N1|. }*/
  { Self res(sphere_map(),false); // empty
    Overlayer D(&res.sphere_map());
    D.subdivide(&sphere_map(),&N1.sphere_map());
    OR _or; D.select(_or); D.simplify();
    return res;
  }

  Self difference(const Self& N1) const
  /*{\Mop returns |\Mvar| $-$ |N1|. }*/
  { Self res(sphere_map(),false); // empty
    Overlayer D(&res.sphere_map());
    D.subdivide(&sphere_map(),&N1.sphere_map());
    DIFF _diff; D.select(_diff); D.simplify();
    return res;
  }

  Self symmetric_difference(
    const Self& N1) const
  /*{\Mop returns the symmectric difference |\Mvar - T| $\cup$
          |T - \Mvar|. }*/
  { Self res(sphere_map(),false); // empty
    Overlayer D(&res.sphere_map());
    D.subdivide(&sphere_map(),&N1.sphere_map());
    XOR _xor; D.select(_xor); D.simplify();
    return res;
  }

  /*{\Mtext Additionally there are operators |*,+,-,^,!| which
  implement the binary operations \emph{intersection}, \emph{union},
  \emph{difference}, \emph{symmetric difference}, and the unary
  operation \emph{complement} respectively. There are also the
  corresponding modification operations |*=,+=,-=,^=|.}*/

  Self  operator*(const Self& N1) const
  { return intersection(N1); }

  Self  operator+(const Self& N1) const
  { return join(N1); }

  Self  operator-(const Self& N1) const
  { return difference(N1); }

  Self  operator^(const Self& N1) const
  { return symmetric_difference(N1); }

  Self  operator!() const
  { return complement(); }

  Self& operator*=(const Self& N1)
  { *this = intersection(N1); return *this; }

  Self& operator+=(const Self& N1)
  { *this = join(N1); return *this; }

  Self& operator-=(const Self& N1)
  { *this = difference(N1); return *this; }

  Self& operator^=(const Self& N1)
  { *this = symmetric_difference(N1); return *this; }

  /*{\Mtext There are also comparison operations like |<,<=,>,>=,==,!=|
  which implement the relations subset, subset or equal, superset, superset
  or equal, equality, inequality, respectively.}*/

  bool operator==(const Self& N1) const
  { return symmetric_difference(N1).is_empty(); }

  bool operator!=(const Self& N1) const
  { return !operator==(N1); }

  bool operator<=(const Self& N1) const
  { return difference(N1).is_empty(); }

  bool operator<(const Self& N1) const
  { return difference(N1).is_empty() && !N1.difference(*this).is_empty(); }

  bool operator>=(const Self& N1) const
  { return N1.difference(*this).is_empty(); }

  bool operator>(const Self& N1) const
  { return N1.difference(*this).is_empty() && !difference(N1).is_empty(); }


  /*{\Mtext \headerline{Exploration - Point location - Ray shooting}
  As Nef polyhedra are the result of forming complements
  and intersections starting from a set |H| of half-spaces that are
  defined by oriented lines in the plane, they can be represented by
  an attributed plane map $M = (V,E,F)$. For topological queries
  within |M| the following types and operations allow exploration
  access to this structure.}*/

  /*{\Mtypes 3}*/
  typedef Const_decorator Topological_explorer;

  typedef Const_decorator Explorer;
  /*{\Mtypemember a decorator to examine the underlying plane map.
  See the manual page of |Explorer|.}*/

  typedef typename Locator::Object_handle Object_handle;
  /*{\Mtypemember a generic handle to an object of the underlying
  plane map. The kind of object |(vertex, halfedge, face)| can
  be determined and the object can be assigned to a corresponding
  handle by the three functions:\\
  |bool assign(SVertex_const_handle& h, Object_handle)|\\
  |bool assign(SHalfedge_const_handle& h, Object_handle)|\\
  |bool assign(SFace_const_handle& h, Object_handle)|\\
  where each function returns |true| iff the assignment to
  |h| was done.}*/


  /*{\Moperations 3 1 }*/

  bool contains(Object_handle h) const
  /*{\Mop  returns true iff the object |h| is contained in the set
  represented by |\Mvar|.}*/
  { Locator PL(&sphere_map()); return PL.mark(h); }

  bool contained_in_boundary(Object_handle h) const
  /*{\Mop  returns true iff the object |h| is contained in the $1$-skeleton
  of |\Mvar|.}*/
  { SVertex_const_handle v;
    SHalfedge_const_handle e;
    return  ( CGAL::assign(v,h) || CGAL::assign(e,h) );
  }


  Object_handle locate(const Sphere_point& p) const
  /*{\Mop  returns a generic handle |h| to an object (face, halfedge, vertex)
  of the underlying plane map that contains the point |p| in its relative
  interior. The point |p| is contained in the set represented by |\Mvar| if
  |\Mvar.contains(h)| is true. The location mode flag |m| allows one to choose
  between different point location strategies.}*/
  {
    Locator PL(&sphere_map());
    return PL.locate(p);
  }

  struct INSET {
    const Const_decorator& D;
    INSET(const Const_decorator& Di) : D(Di) {}
    bool operator()(SVertex_const_handle v) const { return v->mark(); }
    bool operator()(SHalfedge_const_handle e) const { return e->mark(); }
    bool operator()(SHalfloop_const_handle l) const { return l->mark(); }
    bool operator()(SFace_const_handle f) const { return f->mark(); }
  };

  Object_handle ray_shoot(const Sphere_point& p,
                          const Sphere_direction& d) const
  /*{\Mop returns a handle |h| with |\Mvar.contains(h)| that can be
  converted to a |SVertex_/SHalfedge_/SFace_const_handle| as described
  above. The object returned is intersected by the ray starting in |p|
  with direction |d| and has minimal distance to |p|.  The operation
  returns the null handle |nullptr| if the ray shoot along |d| does not hit
  any object |h| of |\Mvar| with |\Mvar.contains(h)|.}*/
  {
    Locator PL(&sphere_map());
    return PL.ray_shoot(p,d,INSET(PL));
  }

  struct INSKEL {
    bool operator()(SVertex_const_handle) const { return true; }
    bool operator()(SHalfedge_const_handle) const { return true; }
    bool operator()(SHalfloop_const_handle) const { return true; }
    bool operator()(SFace_const_handle) const { return false; }
  };

  Object_handle ray_shoot_to_boundary(const Sphere_point& p,
                                      const Sphere_direction& d) const
  /*{\Mop returns a handle |h| that can be converted to a
  |SVertex_/SHalfedge_const_handle| as described above. The object
  returned is part of the $1$-skeleton of |\Mvar|, intersected by the
  ray starting in |p| with direction |d| and has minimal distance to
  |p|.  The operation returns the null handle |nullptr| if the ray shoot
  along |d| does not hit any $1$-skeleton object |h| of |\Mvar|. The
  location mode flag |m| allows one to choose between different point
  location strategies.}*/
  {
    Locator PL(&sphere_map());
    return PL.ray_shoot(p,d,INSKEL());
  }


  //  Explorer explorer() const
  /*{\Mop returns a decorator object which allows read-only access of
  the underlying plane map. See the manual page |Explorer| for its
  usage.}*/
  //  { return Explorer(const_cast<Sphere_map*>(&sphere_map())); }

  /*{\Mtext\headerline{Input and Output}
  A Nef polyhedron |\Mvar| can be visualized in an open GL window. The
  output operator is defined in the file
  |CGAL/IO/Nef_\-poly\-hedron_2_\-Win\-dow_\-stream.h|.
  }*/

  /*{\Mimplementation Nef polyhedra are implemented on top of a halfedge
  data structure and use linear space in the number of vertices, edges
  and facets.  Operations like |empty| take constant time. The
  operations |clear|, |complement|, |interior|, |closure|, |boundary|,
  |regularization|, input and output take linear time. All binary set
  operations and comparison operations take time $O(n \log n)$ where $n$
  is the size of the output plus the size of the input.

  The point location and ray shooting operations are implemented in
  the naive way. The operations run in linear query time without
  any preprocessing.}*/

  /*{\Mexample Nef polyhedra are parameterized by a standard CGAL
  kernel.

  \begin{Mverb}
  #include <CGAL/Homogeneous.h>
  #include <CGAL/leda_integer.h>
  #include <CGAL/Nef_polyhedron_S2.h>

  using namespace CGAL;
  typedef  Homogeneous<leda_integer>   Kernel;
  typedef  SM_items<Kernel, bool>      SM_items;
  typedef  Nef_polyhedron_S2<SM_items> Nef_polyhedron;
  typedef  Nef_polyhedron::Sphere_circle Sphere_circle;

  int main()
  {
    Nef_polyhedron N1(Sphere_circle(1,0,0));
    Nef_polyhedron N2(Sphere_circle(0,1,0), Nef_polyhedron::EXCLUDED);
    Nef_polyhedron N3 = N1 * N2; // line (*)
    return 0;
  }
  \end{Mverb}
  After line (*) |N3| is the intersection of |N1| and |N2|.}*/


}; // end of Nef_polyhedron_S2

template <typename Kernel,typename Items,typename Mark, typename Sphere_map>
std::ostream& operator<<
 (std::ostream& os, const Nef_polyhedron_S2<Kernel,Items,Mark,Sphere_map>& NP)
{
  os << "Nef_polyhedron_S2\n";
  typedef typename Nef_polyhedron_S2<Kernel,Items,Mark,Sphere_map>::Explorer Decorator;
  CGAL::SM_io_parser<Decorator> O(os, Decorator(&NP.sphere_map()));
  O.print();
  return os;
}

template <typename Kernel,typename Items, typename Mark, typename Sphere_map>
std::istream& operator>>
  (std::istream& is, Nef_polyhedron_S2<Kernel,Items,Mark,Sphere_map>& NP)
{
  typedef typename Nef_polyhedron_S2<Kernel,Items,Mark,Sphere_map>::Decorator Decorator;
  CGAL::SM_io_parser<Decorator> I(is, Decorator(&NP.sphere_map()));
  //  if ( I.check_sep("Nef_polyhedron_S2") )
  I.read();
  /*
  else {
    std::cerr << "Nef_polyhedron_S2 input corrupted." << std::endl;
    NP = Nef_polyhedron_S2<Kernel,Items,Mark,Sphere_map>();
  }
  */
  /*
  typename Nef_polyhedron_S2<Kernel,Items,Mark,Sphere_map>::Topological_explorer D(NP.explorer());
  D.check_integrity_and_topological_planarity();
  */
  return is;
}

} //namespace CGAL

#include <CGAL/enable_warnings.h>

#endif //CGAL_NEF_POLYHEDRON_S2_H<|MERGE_RESOLUTION|>--- conflicted
+++ resolved
@@ -73,11 +73,7 @@
 public:
   Nef_polyhedron_S2_rep() : sm_() {}
   Nef_polyhedron_S2_rep(const Self&) : sm_() {}
-<<<<<<< HEAD
-  ~Nef_polyhedron_S2_rep() CGAL_NOEXCEPT(CGAL_NO_ASSERTIONS_BOOL)
-=======
   ~Nef_polyhedron_S2_rep() noexcept(!CGAL_ASSERTIONS_ENABLED)
->>>>>>> 523b54e4
   {
     CGAL_destructor_assertion_catch(
       sm_.clear();
