﻿namespace CGAL {
/*!

\mainpage User Manual
\anchor Chapter_CGAL_and_Solvers
\anchor chapterSolvers
\cgalAutoToc
\authors Simon Giraudot, Pierre Alliez, Frédéric Cazals, Gaël Guennebaud, Bruno Lévy, Marc Pouget, Laurent Saboret, and Liangliang Nan

Several \cgal packages have to solve linear systems with dense or sparse matrices,
linear integer programs, and quadratic programs. This package provides concepts and
models for that purpose.

For linear systems, we generally provide models using the
\ref thirdpartyEigen library. Wrappers for the Eigen classes
`Eigen_matrix` and `Eigen_vector` are also provided when needed.
It is straightforward to develop equivalent models for
other solvers, for example those found in the <a
href="https://software.intel.com/en-us/mkl">Intel Math Kernel
Library (MKL)</a>.

For mixed integer programs (either constrained or unconstrained),
<<<<<<< HEAD
we provide models using the \ref thirdpartySCIP and \ref thirdpartyGLPK
libraries.
=======
we provide models using \ref thirdpartySCIP and \ref thirdpartyGLPK
libraries. It is also possible to derive new models from other
high performance libraries, e.g.,
<a href = "https://projects.coin-or.org/Cbc"> CBC </a>,
<a href = "https://www.gurobi.com/"> Gurobi </a>.
>>>>>>> 3613a946

For linear and quadratic programs, we provide a model using the built-in
\ref PkgQPSolver "CGAL Linear and Quadratic Programming Solver" and a model using
the external \ref thirdpartyOSQP library.


\section SectionSolverDiagonalize Matrix Diagonalization

The concept `DiagonalizeTraits<T, dim>` defines an interface for the
diagonalization and computation of eigenvectors and eigenvalues of a
symmetric matrix. `T` is the number type and `dim` is the dimension of
the matrices and vector (set to 3 by default). We provide the model
`Eigen_diagonalize_traits<T, dim>` that uses the \ref thirdpartyEigen library.

This is an example of an eigen decomposition of a matrix using this class:

\cgalExample{Solver_interface/diagonalize_matrix.cpp}


\section SectionSolverSVD Singular Value Decomposition

The concept `SvdTraits` defines an interface for solving in the least
square sense a linear system with a singular value decomposition. The
field type is `double`. We provide the model `Eigen_svd` that uses the
\ref thirdpartyEigen library.

Here is a simple example that shows how to handle matrices, vectors,
and this solver:

\cgalExample{Solver_interface/singular_value_decomposition.cpp}


\section SectionSolverSparse Sparse Solvers

We define 3 concepts for sparse linear algebra:

- `SparseLinearAlgebraTraits_d`
- `SparseLinearAlgebraWithFactorTraits_d`
- `NormalEquationSparseLinearAlgebraTraits_d`

An interface to the sparse solvers from the \ref thirdpartyEigen
library is provided as a model for these 3 concepts through the class
`Eigen_solver_traits<T>`. This solver traits class can be used for an
iterative or a direct, symmetric or general sparse solvers. The
specific solver to be used must be given as template parameter.

Each \cgal package using a sparse solver specifies which type of matrix
and solver is required:

\code{.cpp}

typedef CGAL::Eigen_sparse_matrix<double>::EigenType EigenMatrix;

// iterative general solver
typedef CGAL::Eigen_solver_traits< Eigen::BiCGSTAB<EigenMatrix> > Iterative_general_solver;

// iterative symmetric solver
typedef CGAL::Eigen_solver_traits< Eigen::ConjugateGradient<EigenMatrix> > Iterative_symmetric_solver;

// direct symmetric solver
typedef CGAL::Eigen_solver_traits< Eigen::SimplicialCholesky<EigenMatrix> > Direct_symmetric_solver;

\endcode

Here is an example that shows how to fill the sparse matrix and call the solver:

\cgalExample{Solver_interface/sparse_solvers.cpp}


\section SectionMIPSolver Mixed Integer Program Solvers

The concept `MixedIntegerProgramTraits` defines an interface for
formulating and solving (constrained or unconstrained) mixed integer
programs. It can also be used for general linear programs.

The field type is `double`. We provide two models of this concept:
`CGAL::GLPK_mixed_integer_program_traits` using \ref thirdpartyGLPK and
`CGAL::SCIP_mixed_integer_program_traits` using \ref thirdpartySCIP.

Here is an example that shows how to formulate and solve a simple
mixed integer program using this solver:

\cgalExample{Solver_interface/mixed_integer_program.cpp}


\section SectionQPSolver Quadratic Program Solvers

The concept `QuadraticProgramTraits` defines an interface for quadratic programs (QP)
whereas a similar concept `LinearProgramTraits` gives an interface for linear programs (LP).
The model `CGAL::OSQP_quadratic_program_traits` provides a way to solve convex quadratic programs
with the dense or sparse interface.

Here is an example that shows how to formulate and solve a simple convex quadratic
program using the latter solver:

\cgalExample{Solver_interface/osqp_quadratic_program.cpp}


\section SolversHistory Implementation History
This package is the result of the increasing needs for linear solvers
in \cgal.  The first packages that introduced the solver concepts were
\ref PkgSurfaceMeshParameterization, \ref PkgPoissonSurfaceReconstruction3
and \ref PkgJetFitting3.  At that time, these packages were relying
on \taucs, \lapack, \blas and \opennl. Gaël Guennebaud
then introduced new models using the \ref thirdpartyEigen library that
became the only supported models by \cgal.  Later on the packages \ref
PkgSurfaceMeshSkeletonization and \ref PkgSurfaceMeshDeformation
extended the existing concepts. Liangliang Nan introduced the concept
`MixedIntegerProgramTraits` and two models for solving mixed integer
programs when implementing the \ref PkgPolygonalSurfaceReconstruction
package. The concepts and models for solving linear and quadratic programs
were later introduced by Dmitry Anisimov and Mael Rouxel-Labbé.

Simon Giraudot was responsible for gathering all concepts and classes,
and also wrote this user manual with the help of Andreas Fabri.

*/
} /* namespace CGAL */<|MERGE_RESOLUTION|>--- conflicted
+++ resolved
@@ -20,20 +20,12 @@
 Library (MKL)</a>.
 
 For mixed integer programs (either constrained or unconstrained),
-<<<<<<< HEAD
 we provide models using the \ref thirdpartySCIP and \ref thirdpartyGLPK
 libraries.
-=======
-we provide models using \ref thirdpartySCIP and \ref thirdpartyGLPK
-libraries. It is also possible to derive new models from other
-high performance libraries, e.g.,
-<a href = "https://projects.coin-or.org/Cbc"> CBC </a>,
-<a href = "https://www.gurobi.com/"> Gurobi </a>.
->>>>>>> 3613a946
 
-For linear and quadratic programs, we provide a model using the built-in
-\ref PkgQPSolver "CGAL Linear and Quadratic Programming Solver" and a model using
-the external \ref thirdpartyOSQP library.
+For linear and quadratic programs, CGAl has the built-in
+\ref PkgQPSolver "CGAL Linear and Quadratic Programming Solver" and we also provide 
+a model using the external \ref thirdpartyOSQP library.
 
 
 \section SectionSolverDiagonalize Matrix Diagonalization
