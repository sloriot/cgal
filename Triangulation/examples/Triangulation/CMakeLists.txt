# Created by the script cgal_create_cmake_script
# This is the CMake script for compiling a CGAL application.

cmake_minimum_required(VERSION 3.1...3.15)
project(Triangulation_Examples)

if(CMAKE_COMPILER_IS_GNUCCX AND CMAKE_CXX_COMPILER_VERSION VERSION_LESS 4.4)
  message(
    STATUS
      "NOTICE: this directory requires a version of gcc >= 4.4, and will not be compiled."
  )
  return()
endif()

<<<<<<< HEAD
find_package(CGAL REQUIRED)

find_package(Eigen3 3.1.0)
include(CGAL_Eigen_support)
if(TARGET CGAL::Eigen_support)
  create_single_source_cgal_program("barycentric_subdivision.cpp")
  create_single_source_cgal_program("delaunay_triangulation.cpp")
  create_single_source_cgal_program("convex_hull.cpp")
  create_single_source_cgal_program("regular_triangulation.cpp")
  create_single_source_cgal_program("triangulation.cpp")
  create_single_source_cgal_program("triangulation_data_structure_dynamic.cpp")
  create_single_source_cgal_program("triangulation_data_structure_static.cpp")

  foreach(
    target
    barycentric_subdivision
    delaunay_triangulation
    convex_hull
    regular_triangulation
    triangulation
    triangulation_data_structure_dynamic
    triangulation_data_structure_static)
    target_link_libraries(${target} PUBLIC CGAL::Eigen_support)
  endforeach()
=======

find_package(CGAL QUIET)

if ( CGAL_FOUND )

  find_package(Eigen3 3.1.0)
  include(CGAL_Eigen3_support)
  if (TARGET CGAL::Eigen3_support)
    create_single_source_cgal_program( "barycentric_subdivision.cpp" )
    create_single_source_cgal_program( "delaunay_triangulation.cpp" )
    create_single_source_cgal_program( "convex_hull.cpp" )
    create_single_source_cgal_program( "regular_triangulation.cpp" )
    create_single_source_cgal_program( "triangulation.cpp" )
    create_single_source_cgal_program( "triangulation_data_structure_dynamic.cpp" )
    create_single_source_cgal_program( "triangulation_data_structure_static.cpp" )

    foreach(target
        barycentric_subdivision
        delaunay_triangulation
        convex_hull
        regular_triangulation
        triangulation
        triangulation_data_structure_dynamic
        triangulation_data_structure_static)
      target_link_libraries(${target} PUBLIC CGAL::Eigen3_support)
    endforeach()
  else()
    message(STATUS "NOTICE: Some of the executables in this directory need Eigen 3.1 (or greater) and will not be compiled.")
  endif()

>>>>>>> eecb0053
else()
  message(
    STATUS
      "NOTICE: Some of the executables in this directory need Eigen 3.1 (or greater) and will not be compiled."
  )
endif()<|MERGE_RESOLUTION|>--- conflicted
+++ resolved
@@ -12,12 +12,11 @@
   return()
 endif()
 
-<<<<<<< HEAD
 find_package(CGAL REQUIRED)
 
 find_package(Eigen3 3.1.0)
-include(CGAL_Eigen_support)
-if(TARGET CGAL::Eigen_support)
+include(CGAL_Eigen3_support)
+if(TARGET CGAL::Eigen3_support)
   create_single_source_cgal_program("barycentric_subdivision.cpp")
   create_single_source_cgal_program("delaunay_triangulation.cpp")
   create_single_source_cgal_program("convex_hull.cpp")
@@ -35,40 +34,8 @@
     triangulation
     triangulation_data_structure_dynamic
     triangulation_data_structure_static)
-    target_link_libraries(${target} PUBLIC CGAL::Eigen_support)
+    target_link_libraries(${target} PUBLIC CGAL::Eigen3_support)
   endforeach()
-=======
-
-find_package(CGAL QUIET)
-
-if ( CGAL_FOUND )
-
-  find_package(Eigen3 3.1.0)
-  include(CGAL_Eigen3_support)
-  if (TARGET CGAL::Eigen3_support)
-    create_single_source_cgal_program( "barycentric_subdivision.cpp" )
-    create_single_source_cgal_program( "delaunay_triangulation.cpp" )
-    create_single_source_cgal_program( "convex_hull.cpp" )
-    create_single_source_cgal_program( "regular_triangulation.cpp" )
-    create_single_source_cgal_program( "triangulation.cpp" )
-    create_single_source_cgal_program( "triangulation_data_structure_dynamic.cpp" )
-    create_single_source_cgal_program( "triangulation_data_structure_static.cpp" )
-
-    foreach(target
-        barycentric_subdivision
-        delaunay_triangulation
-        convex_hull
-        regular_triangulation
-        triangulation
-        triangulation_data_structure_dynamic
-        triangulation_data_structure_static)
-      target_link_libraries(${target} PUBLIC CGAL::Eigen3_support)
-    endforeach()
-  else()
-    message(STATUS "NOTICE: Some of the executables in this directory need Eigen 3.1 (or greater) and will not be compiled.")
-  endif()
-
->>>>>>> eecb0053
 else()
   message(
     STATUS
