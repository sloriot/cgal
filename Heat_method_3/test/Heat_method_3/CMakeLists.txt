# Created by the script cgal_create_CMakeLists
# This is the CMake script for compiling a set of CGAL applications.

cmake_minimum_required(VERSION 3.1...3.15)
project(Heat_method_3_Tests)

# CGAL and its components
find_package(CGAL REQUIRED)

# include helper file
include(${CGAL_USE_FILE})

# Boost and its components
find_package(Boost REQUIRED)

if(NOT Boost_FOUND)

  message(
    STATUS "This project requires the Boost library, and will not be compiled.")

  return()

endif()

find_package(Eigen3 3.3.0)
include(CGAL_Eigen3_support)

if(NOT TARGET CGAL::Eigen3_support)
  message(
    STATUS
      "This project requires the  Eigen library (3.3 or greater), and will not be compiled."
  )
  return()
endif()

# include for local directory
include_directories(BEFORE include)

# Creating entries for all C++ files with "main" routine
# ##########################################################

include(CGAL_CreateSingleSourceCGALProgram)

create_single_source_cgal_program("heat_method_concept.cpp")
target_link_libraries(heat_method_concept PUBLIC CGAL::Eigen3_support)
create_single_source_cgal_program("heat_method_surface_mesh_test.cpp")
target_link_libraries(heat_method_surface_mesh_test PUBLIC CGAL::Eigen3_support)
create_single_source_cgal_program("heat_method_surface_mesh_direct_test.cpp")
target_link_libraries(heat_method_surface_mesh_direct_test
<<<<<<< HEAD
                      PUBLIC CGAL::Eigen_support)
create_single_source_cgal_program("heat_method_surface_mesh_intrinsic_test.cpp")
target_link_libraries(heat_method_surface_mesh_intrinsic_test
                      PUBLIC CGAL::Eigen_support)
=======
                      PUBLIC CGAL::Eigen3_support)
>>>>>>> b774672d
<|MERGE_RESOLUTION|>--- conflicted
+++ resolved
@@ -47,11 +47,7 @@
 target_link_libraries(heat_method_surface_mesh_test PUBLIC CGAL::Eigen3_support)
 create_single_source_cgal_program("heat_method_surface_mesh_direct_test.cpp")
 target_link_libraries(heat_method_surface_mesh_direct_test
-<<<<<<< HEAD
-                      PUBLIC CGAL::Eigen_support)
+                      PUBLIC CGAL::Eigen3_support)
 create_single_source_cgal_program("heat_method_surface_mesh_intrinsic_test.cpp")
 target_link_libraries(heat_method_surface_mesh_intrinsic_test
-                      PUBLIC CGAL::Eigen_support)
-=======
-                      PUBLIC CGAL::Eigen3_support)
->>>>>>> b774672d
+                      PUBLIC CGAL::Eigen3_support)