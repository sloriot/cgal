// Copyright (c) 2010-2018  INRIA Sophia Antipolis, INRIA Nancy (France).
// All rights reserved.
//
// This file is part of CGAL (www.cgal.org).
//
// $URL$
// $Id$
// SPDX-License-Identifier: GPL-3.0-or-later OR LicenseRef-Commercial
//
// Author(s)     : Mikhail Bogdanov
//                 Monique Teillaud <Monique.Teillaud@inria.fr>

#ifndef CGAL_HYPERBOLIC_DELAUNAY_TRIANGULATION_2_H
#define CGAL_HYPERBOLIC_DELAUNAY_TRIANGULATION_2_H

#include <CGAL/license/Hyperbolic_triangulation_2.h>

#include <CGAL/Hyperbolic_triangulation_face_base_2.h>
#include <CGAL/Delaunay_triangulation_2.h>

#include <algorithm>
#include <stack>
#include <set>
#include <vector>

namespace CGAL {

template < class Gt,
           class Tds = Triangulation_data_structure_2 <
                         Triangulation_vertex_base_2<Gt>,
                         Hyperbolic_triangulation_face_base_2<Gt> > >
class Hyperbolic_Delaunay_triangulation_2
  : private Delaunay_triangulation_2<Gt,Tds>
{
public:
  typedef Hyperbolic_Delaunay_triangulation_2<Gt, Tds>          Self;
  typedef Delaunay_triangulation_2<Gt,Tds>                      Base;

  typedef typename Tds::size_type                               size_type;
  typedef typename Tds::Vertex_handle                           Vertex_handle;
  typedef typename Tds::Face_handle                             Face_handle;
  typedef typename Tds::Edge                                    Edge;

  typedef Gt                                                    Geom_traits;
  typedef typename Geom_traits::FT                              FT;
  typedef typename Geom_traits::Hyperbolic_point_2              Point;
  typedef typename Geom_traits::Hyperbolic_Voronoi_point_2      Hyperbolic_Voronoi_point;
  typedef typename Geom_traits::Hyperbolic_segment_2            Hyperbolic_segment;
  typedef typename Geom_traits::Hyperbolic_triangle_2           Hyperbolic_triangle;

  // Tag to distinguish regular triangulations from others
  typedef Tag_false                                             Weighted_tag;

  // Tag to distinguish periodic triangulations from others
  typedef Tag_false                                             Periodic_tag;

#ifndef CGAL_CFG_USING_BASE_MEMBER_BUG_2
  using Base::cw;
  using Base::ccw;
  using Base::geom_traits;
#endif

  enum Locate_type {
    VERTEX = 0,
    EDGE,
    FACE,
    OUTSIDE_CONVEX_HULL,
    OUTSIDE_AFFINE_HULL
  };

  typedef typename Geom_traits::Side_of_oriented_hyperbolic_segment_2 Side_of_oriented_hyperbolic_segment;
  typedef typename Geom_traits::Is_Delaunay_hyperbolic                Is_Delaunay_hyperbolic;

  Hyperbolic_Delaunay_triangulation_2(const Geom_traits& gt = Geom_traits())
    : Delaunay_triangulation_2<Gt,Tds>(gt), _gt(gt)
  {
  }

  Hyperbolic_Delaunay_triangulation_2(const Hyperbolic_Delaunay_triangulation_2<Gt,Tds> &tr)
    : Delaunay_triangulation_2<Gt,Tds>(tr), _gt()
  {
    CGAL_postcondition(this->is_valid());
  }

  template<class InputIterator>
  Hyperbolic_Delaunay_triangulation_2(InputIterator first, InputIterator last,
                                      const Geom_traits& gt = Geom_traits())
    : Delaunay_triangulation_2<Gt,Tds>(gt), _gt(gt)
  {
    insert(first, last);
  }

  /*************************************
      Circulators and iterators
  *************************************/
private:
  // This class is used to generate the iterators.
  class Non_hyperbolic_tester
  {
    const Self *t;

  public:
    Non_hyperbolic_tester() {} // needs a default constructor for Filter_iterator
    Non_hyperbolic_tester(const Self *tr) : t(tr) {}

    bool operator()(const typename Base::All_vertices_iterator & vit) const { return Base::is_infinite(vit); }
    bool operator()(const typename Base::All_faces_iterator & fit) const { return !t->is_Delaunay_hyperbolic(fit); }
    bool operator()(const typename Base::All_edges_iterator & eit) const
    {
      return !t->is_Delaunay_hyperbolic(eit->first, eit->second);
    }
  };

  Non_hyperbolic_tester non_hyperbolic_tester() const { return Non_hyperbolic_tester(this); }

public:
  class Hyperbolic_faces_iterator
    : public Filter_iterator<typename Base::All_faces_iterator, Non_hyperbolic_tester>
  {
    typedef Filter_iterator<typename Base::All_faces_iterator, Non_hyperbolic_tester> PBase;
    typedef Hyperbolic_faces_iterator                                                 Self;

  public:
    Hyperbolic_faces_iterator() : PBase() {}
    Hyperbolic_faces_iterator(const PBase &b) : PBase(b) {}
    Self & operator++() { PBase::operator++(); return *this; }
    Self & operator--() { PBase::operator--(); return *this; }
    Self operator++(int) { Self tmp(*this); ++(*this); return tmp; }
    Self operator--(int) { Self tmp(*this); --(*this); return tmp; }
    operator const Face_handle() const { return PBase::base(); }
  };

  Hyperbolic_faces_iterator hyperbolic_faces_begin() const
  {
    if(dimension() < 2)
      return hyperbolic_faces_end();

    return CGAL::filter_iterator(Base::all_faces_end(),
                                 Non_hyperbolic_tester(this),
                                 Base::all_faces_begin());
  }

  Hyperbolic_faces_iterator hyperbolic_faces_end() const
  {
    return CGAL::filter_iterator(Base::all_faces_end(), Non_hyperbolic_tester(this));
  }

  typedef Filter_iterator<typename Base::All_edges_iterator, Non_hyperbolic_tester> Hyperbolic_edges_iterator;

  Hyperbolic_edges_iterator hyperbolic_edges_begin() const
  {
    if(dimension() < 1)
      return hyperbolic_edges_end();

    return CGAL::filter_iterator(Base::all_edges_end(),
                                 Non_hyperbolic_tester(this),
                                 Base::all_edges_begin());
  }

  Hyperbolic_edges_iterator hyperbolic_edges_end() const
  {
    return CGAL::filter_iterator(Base::all_edges_end(), Non_hyperbolic_tester(this));
  }


  template <typename HTriangulation>
  class Hyperbolic_adjacent_vertex_circulator
    : Base::Vertex_circulator
  {
    typedef typename Base::Vertex_circulator        VBase;
    typedef Hyperbolic_adjacent_vertex_circulator   Self;
    typedef typename Tds::Vertex                    Vertex;

    Vertex_handle _v;
    Face_handle   pos;
    int _ri;
    int _iv;

  public:
    Hyperbolic_adjacent_vertex_circulator(const HTriangulation& tri) : VBase(), _v(Vertex_handle()), pos(Face_handle()), _ri(0), _tri(tri) {}

    Hyperbolic_adjacent_vertex_circulator(Vertex_handle v, const HTriangulation& tri, Face_handle fh = Face_handle())
      : VBase(v, fh), _tri(tri)
    {
      _v = v;
      if (fh == Face_handle())
        pos = _v->face();
      else
        pos = fh;
      _iv = pos->index(_v);

      bool ok = false;
      do
      {
        _ri = cw(_iv);
        if (!_tri.is_Delaunay_hyperbolic(pos, ccw(_iv)))
        {
          _ri = ccw(_iv);
          if (!_tri.is_Delaunay_hyperbolic(pos, cw(_iv)))
          {
            pos = pos->neighbor(cw(_iv));
            _iv = pos->index(_v);
          }
          else
          {
            ok = true;
          }
        }
        else {
          ok = true;
        }
      } while (!ok);

    }

    Self& operator++()
    {
      pos = pos->neighbor(cw(_iv));
      _iv = pos->index(_v);

      bool ok = false;
      do
      {
        _ri = cw(_iv);
        if (!_tri.is_Delaunay_hyperbolic(pos, ccw(_iv)))
        {
          _ri = ccw(_iv);
          if (!_tri.is_Delaunay_hyperbolic(pos, cw(_iv)))
          {
            pos = pos->neighbor(cw(_iv));
            _iv = pos->index(_v);
          }
          else
          {
            ok = true;
          }
        }
        else {
          ok = true;
        }
      } while (!ok);

      return *this;
    }


    Self& operator--()
    {
      pos = pos->neighbor(ccw(_iv));
      _iv = pos->index(_v);

      bool ok = false;
      do
      {
        _ri = ccw(_iv);
        if (!_tri.is_Delaunay_hyperbolic(pos, cw(_iv)))
        {
          _ri = cw(_iv);
          if (!_tri.is_Delaunay_hyperbolic(pos, ccw(_iv)))
          {
            pos = pos->neighbor(ccw(_iv));
            _iv = pos->index(_v);
          }
          else
          {
            ok = true;
          }
        }
        else {
          ok = true;
        }
      } while (!ok);

      return *this;
    }

    bool operator==(const Self &vc) const
    {
      return (this->_v == vc->_v &&
              this->pos == vc->pos &&
              this->_ri == vc->_ri &&
              this->_iv == vc->_iv);
    }

    bool operator!=(const Self &vc) const { return !this->operator==(vc); }
    bool operator==(const Vertex_handle &vh) const { return (this->pos->vertex(_ri) == vh); }
    bool operator!=(const Vertex_handle &vh) const { return !this->operator==(vh); }

    bool is_empty() const { return (this->pos == Face_handle() && this->_v == Vertex_handle()); }

    Vertex& operator*() const
    {
      CGAL_precondition(pos != Face_handle() && _v != Vertex_handle());
      return *(pos->vertex(_ri));
    }

    Vertex* operator->() const
    {
      CGAL_precondition(pos != Face_handle() && _v != Vertex_handle());
      return &*(pos->vertex(_ri));
    }

    Vertex_handle base() const { return pos->vertex(_ri); }
    operator Vertex_handle() const { return pos->vertex(_ri); }

  private:
    const HTriangulation& _tri;
  };

private:
  Geom_traits _gt;

public:
  Tds& tds()
  {
    return Base::tds();
  }

  const Tds& tds() const
  {
    return Base::tds();
  }

  Geom_traits& geom_traits()
  {
    return _gt;
  }

  const Geom_traits& geom_traits() const
  {
    return _gt;
  }

  void swap (Self&  tr)
  {
    Base::swap(tr);

    Geom_traits t = _gt;
    _gt = tr._gt;
    tr._gt = t;

    this->mark_finite_non_hyperbolic_faces();
    tr.mark_finite_non_hyperbolic_faces();
  }

  Self& operator=(const Self &tr)
  {
    Self newone = Self(tr);
    this->swap(newone);

    return *this;
  }

  bool operator==(const Self& tr )
  {
    if (tr.number_of_vertices() != this->number_of_vertices())
      return false;

    if (tr.number_of_hyperbolic_faces() != this->number_of_hyperbolic_faces())
      return false;

    if (tr.number_of_vertices() == 0)
      return true; // as in Periodic_2_triangulation_2

    return Base::operator==(tr);

  }


  typedef Hyperbolic_adjacent_vertex_circulator<Self> Vertex_circulator;
  typedef typename Tds::Edge_circulator         Edge_circulator;
  typedef typename Tds::Face_circulator         Face_circulator;

  typedef Hyperbolic_faces_iterator             All_faces_iterator;
  All_faces_iterator all_faces_begin() const { return hyperbolic_faces_begin(); }
  All_faces_iterator all_faces_end() const { return hyperbolic_faces_end(); }

  typedef Hyperbolic_edges_iterator             All_edges_iterator;
  All_edges_iterator all_edges_begin() const { return hyperbolic_edges_begin(); }
  All_edges_iterator all_edges_end() const { return hyperbolic_edges_end(); }

  typedef typename Base::Finite_vertices_iterator All_vertices_iterator;
  All_vertices_iterator all_vertices_begin() const { return Base::finite_vertices_begin(); }
  All_vertices_iterator all_vertices_end() const { return Base::finite_vertices_end(); }

  // The declarations below are required by apply_to_range: do not document!
  typedef All_vertices_iterator Finite_vertices_iterator;
  Finite_vertices_iterator finite_vertices_begin() const { return all_vertices_begin(); }
  Finite_vertices_iterator finite_vertices_end() const { return all_vertices_end(); }
  typedef All_faces_iterator Finite_faces_iterator;
  Finite_faces_iterator finite_faces_begin() const { return all_faces_begin(); }
  Finite_faces_iterator finite_faces_end() const { return all_faces_end(); }

  // Algebraic_kernel_for_circles_2 needs this for some reason
  typedef typename Base::Line_face_circulator     Line_face_circulator;

  void clear() { Base::clear(); }

  template<class OutputItFaces>
  OutputItFaces find_conflicts(const Point& p, OutputItFaces fit, Face_handle start = Face_handle()) const
  {
    return Base::get_conflicts(p, fit, start);
  }

  Vertex_handle insert(const Point& p,
                       Face_handle start = Face_handle())
  {
    Vertex_handle v = Base::insert(p, start);
    mark_star_faces(v);
    ensure_hyperbolic_face_handle(v);

    return v;
  }

  // Note that this is _Base::Locate_type_ and not Locate_type.
  // Do _not_ use this function with the result of a call to HDT2::locate(), which is a locate
  // on the hyperbolic triangulation, and not the underlying Delaunay triangulation (in which
  // new points are inserted, and thus it needs to be DT2::locate_type).
  Vertex_handle insert(const Point& p,
                       typename Base::Locate_type lt,
                       Face_handle loc, int li)
  {
    Vertex_handle v = Base::insert(p, lt, loc, li);
    mark_star_faces(v);
    ensure_hyperbolic_face_handle(v);

    return v;
  }

#ifndef CGAL_TRIANGULATION_2_DONT_INSERT_RANGE_OF_POINTS_WITH_INFO
  template < class InputIterator >
  std::ptrdiff_t insert(InputIterator first, InputIterator last,
                        std::enable_if_t<
                          boost::is_base_of<Point, typename std::iterator_traits<InputIterator>::value_type>::value
                        >* = nullptr)
#else
  template < class InputIterator >
  std::ptrdiff_t insert(InputIterator first, InputIterator last)
#endif //CGAL_TRIANGULATION_2_DONT_INSERT_RANGE_OF_POINTS_WITH_INFO
  {
    size_type n = Base::insert(first, last);

    mark_finite_non_hyperbolic_faces();
    for(All_vertices_iterator vit = all_vertices_begin(); vit != all_vertices_end(); ++vit)
      ensure_hyperbolic_face_handle(vit);

    return n;
  }

  void remove(Vertex_handle v)
  {
    CGAL_precondition(tds().is_vertex(v));
    std::vector<Vertex_handle> nbr;
    bool dim_was_2 = false;
    if (this->dimension() == 2)
    {
      dim_was_2 = true;
      typename Base::Vertex_circulator nbv = Base::incident_vertices(v), done(nbv);
      do
      {
        nbr.push_back(nbv);
      } while (++nbv != done);
    }

    Base::remove(v);

    if (dim_was_2)
    {
      for (unsigned int i = 0; i < nbr.size(); ++i)
      {
        mark_star_faces(nbr[i]);
        ensure_hyperbolic_face_handle(nbr[i]);
      }
    }
  }

  template <class VertexRemoveIterator>
  void remove(VertexRemoveIterator first, VertexRemoveIterator last)
  {
    for (VertexRemoveIterator vit = first; vit != last; ++vit)
    {
      remove(*vit);
    }
  }

  template <typename T>
  bool is_infinite(T v) const { return Base::is_infinite(v); }
  bool is_infinite(Face_handle f, int i) const { return Base::is_infinite(f, i); }

  bool is_Delaunay_hyperbolic(Face_handle f) const
  {
    if(dimension() <= 1)
      return false;

    return f->hyperbolic_data().is_Delaunay_hyperbolic();
  }

  bool is_Delaunay_hyperbolic(Face_handle f, int i) const
  {
    if(dimension() <= 1)
      return false;

    if(is_infinite(f, i))
      return false;

    if(f->hyperbolic_data().is_Delaunay_non_hyperbolic(i))
      return false;

    // another incident face and corresponding index
    Face_handle f2 = f->neighbor(i);
    int i2 = f2->index(f);

    if(f2->hyperbolic_data().is_Delaunay_non_hyperbolic(i2))
      return false;

    return true;
  }

  bool is_Delaunay_hyperbolic(const Edge& e) const
  {
    return is_Delaunay_hyperbolic(e.first, e.second);
  }

  bool is_Delaunay_hyperbolic(const Edge_circulator& ec) const
  {
    return is_Delaunay_hyperbolic(*ec);
  }

  bool is_Delaunay_hyperbolic(const All_edges_iterator& ei) const
  {
    return is_Delaunay_hyperbolic(*ei);
  }

private:
<<<<<<< HEAD
  class Face_data
  {
  private:
    // a finite face is non_hyperbolic if its circumscribing circle intersects the circle at infinity
    bool _is_Delaunay_hyperbolic;

    // defined only if the face is finite and non_hyperbolic
    unsigned int _non_hyperbolic_edge;

  public:
    Face_data() : _is_Delaunay_hyperbolic(true), _non_hyperbolic_edge(UCHAR_MAX) {}

    unsigned int get_non_hyperbolic_edge() const
    {
      CGAL_precondition(!_is_Delaunay_hyperbolic);
      CGAL_precondition(_non_hyperbolic_edge <= 2);

      return _non_hyperbolic_edge;
    }

    void set_non_hyperbolic_edge(unsigned int uschar)
    {
      CGAL_precondition(!_is_Delaunay_hyperbolic);
      CGAL_precondition(uschar <= 2);

      _non_hyperbolic_edge = uschar;
    }

    bool get_is_Delaunay_hyperbolic() const { return _is_Delaunay_hyperbolic; }
    void set_is_Delaunay_hyperbolic(bool flag) { _is_Delaunay_hyperbolic = flag; }
  };

=======
>>>>>>> efcbc672
  /*
    During the insertion of a new point in the triangulation, the added vertex points to a face.
    This function ensures that the face to which the vertex points is hyperbolic (if there exists one).
  */
  void ensure_hyperbolic_face_handle(Vertex_handle v)
  {
    if(dimension() <= 1)
      return;

    Face_circulator fc = this->incident_faces(v), done(fc);
    if(fc != 0)
    {
      do
      {
        if(is_Delaunay_hyperbolic(fc))
        {
          v->set_face(fc);
          break;
        }
      }
<<<<<<< HEAD
      CGAL_postcondition(is_Delaunay_hyperbolic(v->face()));
=======
      while(++fc != done);
>>>>>>> efcbc672
    }
  }

  Oriented_side side_of_hyperbolic_triangle(const Point& p, const Point& q, const Point& r,
                                            const Point& query, Locate_type &lt, int& li) const
  {
<<<<<<< HEAD
    // The triangle (p,q,r) must be Delaunay hyperbolic
    CGAL_precondition(geom_traits().is_Delaunay_hyperbolic_2_object()(p, q, r));
=======
    CGAL_precondition(geom_traits().is_Delaunay_hyperbolic_2_object()(p, q, r));
    CGAL_precondition(query != p && query != q && query != r);
>>>>>>> efcbc672

    // Point p is assumed to be at index 0, q at index 1 and r at index 2 in the face.
    li = -1;

    if(query == p)
    {
      lt = VERTEX;
      li = 0;
      return ON_ORIENTED_BOUNDARY;
    }

    if(query == q)
    {
      lt = VERTEX;
      li = 1;
      return ON_ORIENTED_BOUNDARY;
    }

    if(query == r)
    {
      lt = VERTEX;
      li = 2;
      return ON_ORIENTED_BOUNDARY;
    }

    Oriented_side cp1 = geom_traits().side_of_oriented_hyperbolic_segment_2_object()(p, q, query);
    if(cp1 == ON_ORIENTED_BOUNDARY)
    {
      lt = EDGE;
      li = 2;
      return ON_ORIENTED_BOUNDARY;
    }

    Oriented_side cp2 = geom_traits().side_of_oriented_hyperbolic_segment_2_object()(q, r, query);
    if(cp2 == ON_ORIENTED_BOUNDARY)
    {
      lt = EDGE;
      li = 0;
      return ON_ORIENTED_BOUNDARY;
    }

    Oriented_side cp3 = geom_traits().side_of_oriented_hyperbolic_segment_2_object()(r, p, query);
    if(cp3 == ON_ORIENTED_BOUNDARY)
    {
      lt = EDGE;
      li = 1;
      return ON_ORIENTED_BOUNDARY;
    }

    Oriented_side cs1 = geom_traits().side_of_oriented_hyperbolic_segment_2_object()(p, q, r);
    Oriented_side cs2 = geom_traits().side_of_oriented_hyperbolic_segment_2_object()(q, r, p);
    Oriented_side cs3 = geom_traits().side_of_oriented_hyperbolic_segment_2_object()(r, p, q);

    // Cannot be on the boundary here.
    lt = FACE;
    li = 4;

    if(cs1 != cp1 || cs2 != cp2 || cs3 != cp3)
      return ON_NEGATIVE_SIDE;
    else
      return ON_POSITIVE_SIDE;
  }

<<<<<<< HEAD
  int get_finite_non_hyperbolic_edge(Face_handle f) const
  {
    CGAL_precondition(is_finite_non_hyperbolic(f));
    Face_data fd = object_cast<Face_data>(f->tds_data());
    return fd.get_non_hyperbolic_edge();
  }

  bool is_finite_non_hyperbolic(Face_handle f) const
  {
    if(const Face_data* td = object_cast<Face_data>(&f->tds_data()))
    {
      return !td->get_is_Delaunay_hyperbolic();
    }
    else
    {
      return false;
    }
  }

  bool is_finite_non_hyperbolic(Face_handle f, int i) const
  {
    if(dimension() <= 1)
      return false;

    if(is_finite_non_hyperbolic(f) && get_finite_non_hyperbolic_edge(f) == i)
      return true;

    // another incident face and corresponding index
    Face_handle f2 = f->neighbor(i);
    int i2 = f2->index(f);

    if(is_finite_non_hyperbolic(f2) && get_finite_non_hyperbolic_edge(f2) == i2)
      return true;

    return false;
  }

  bool is_finite_non_hyperbolic(const Edge& e) const
  {
    return is_finite_non_hyperbolic(e.first, e.second);
  }

  // Depth-first search (dfs) and marking the finite non_hyperbolic faces.
=======
>>>>>>> efcbc672
  void mark_finite_non_hyperbolic_faces() const
  {
    if(dimension() <= 1)
      return;

    for(auto fit = Base::all_faces_begin(); fit != Base::all_faces_end(); ++fit)
      fit->hyperbolic_data().set_Delaunay_hyperbolic(); // finite & hyperbolic

    Face_handle ifh = Base::infinite_face();
    ifh->hyperbolic_data().set_infinite();

    std::stack<Face_handle> to_visit;
    to_visit.push(ifh);

    std::set<Face_handle> visited_faces; // @todo squat tds_data()

    while(!to_visit.empty())
    {
      Face_handle fh = to_visit.top();
      to_visit.pop();

      if(!visited_faces.insert(fh).second) // already visited previously
        continue;

      for(int i = 0; i<3; ++i)
      {
        Face_handle nfh = fh->neighbor(i);
        mark_face(nfh);

        if(is_Delaunay_hyperbolic(nfh))
          continue;

        to_visit.push(nfh);
      }
    }
  }

  void mark_star_faces(Vertex_handle v) const
  {
    if(dimension() <= 1)
      return;

    Face_handle f = v->face();
    Face_handle start(f);
    do
    {
      mark_face(f);

      int i = f->index(v);
      f = f->neighbor(ccw(i));
    }
    while(f != start);
  }

  void mark_face(const Face_handle f) const
  {
    if(is_infinite(f))
    {
      f->hyperbolic_data().set_infinite();
    }
    else
    {
      int idx;
      bool flag = geom_traits().is_Delaunay_hyperbolic_2_object()(point(f,0),
                                                                  point(f,1),
                                                                  point(f,2),
                                                                  idx);

      if(flag)
        f->hyperbolic_data().set_Delaunay_hyperbolic(); // finite & hyperbolic
      else
        f->hyperbolic_data().set_Delaunay_non_hyperbolic(idx); // finite but not hyperbolic
    }
  }

public:
  Line_face_circulator line_walk(const Point& p, const Point& q, Face_handle f = Face_handle()) const
  {
    return Base::line_walk(p, q, f);
  }

  Hyperbolic_triangle hyperbolic_triangle(const Face_handle f) const
  {
    CGAL_precondition(!is_infinite(f));
    return Base::triangle(f);
  }

  // needed by DT_2: do not document!
  Hyperbolic_triangle triangle(const Face_handle f) const
  {
    CGAL_precondition(!is_infinite(f));
    return hyperbolic_triangle(f);
  }

  Hyperbolic_segment hyperbolic_segment(const Face_handle f, const int i) const
  {
    return geom_traits().construct_hyperbolic_segment_2_object()(point(f,cw(i)),
                                                                 point(f,ccw(i)));
  }

  Hyperbolic_segment hyperbolic_segment(const Edge& e) const
  {
    Face_handle f = e.first;
    int i = e.second;
    return hyperbolic_segment(f, i);
  }

  Hyperbolic_segment hyperbolic_segment(const Edge_circulator& e) const { return hyperbolic_segment(*e); }

  // needed by DT_2: do not document!
  Hyperbolic_segment segment(const Face_handle f, const int i) const { return hyperbolic_segment(f,i); }
  Hyperbolic_segment segment(const Edge& e) const { return hyperbolic_segment(e); }
  Hyperbolic_segment segment(const Edge_circulator& e) const { return hyperbolic_segment(e); }

  size_type number_of_vertices() const { return Base::number_of_vertices(); }
  Vertex_circulator adjacent_vertices(Vertex_handle v) const { return Vertex_circulator(v, *this); }

  size_type number_of_hyperbolic_faces() const
  {
    return std::distance(hyperbolic_faces_begin(), hyperbolic_faces_end());
  }

  size_type number_of_hyperbolic_edges() const
  {
    return std::distance(hyperbolic_edges_begin(), hyperbolic_edges_end());
  }

  int dimension() const { return Base::dimension(); }

  Hyperbolic_Voronoi_point dual(Face_handle f) const
  {
    CGAL_precondition(is_Delaunay_hyperbolic(f));
    return geom_traits().construct_hyperbolic_circumcenter_2_object()(point(f,0),
                                                                      point(f,1),
                                                                      point(f,2));
  }

  Hyperbolic_segment dual(const Edge& e) const { return dual(e.first, e.second); }

  Hyperbolic_segment dual(Face_handle f, int i) const
  {
    CGAL_precondition(is_Delaunay_hyperbolic(f, i));

    if(dimension() == 1)
    {
      const Point& p = point(f,cw(i));
      const Point& q = point(f,ccw(i));

      // hyperbolic line
      Hyperbolic_segment line = geom_traits().construct_hyperbolic_bisector_2_object()(p, q);
      return line;
    }

    Face_handle n = f->neighbor(i);
    int in = n->index(f);

    bool fhyp = is_Delaunay_hyperbolic(f);
    bool nhyp = is_Delaunay_hyperbolic(n);

    // both faces are non_hyperbolic, but the common edge is hyperbolic
    if(!fhyp && !nhyp)
    {
      const Point& p = point(f,ccw(i));
      const Point& q = point(f,cw(i));

      // hyperbolic line
      Hyperbolic_segment line = geom_traits().construct_hyperbolic_bisector_2_object()(p, q);
      return line;
    }

    // both faces are hyperbolic
    if(fhyp && nhyp)
    {
      const Point& p = point(f,ccw(i));
      const Point& q = point(f,cw(i));

      Hyperbolic_segment s = geom_traits().construct_hyperbolic_bisector_2_object()(
                               p, q, point(f,i), point(n,in));
      return s;
    }

    // one of the incident faces is non_hyperbolic
    Face_handle hyp_face = f;

    if(!fhyp)
    {
      hyp_face = n;
      i = in;
    }

    const Point& p = point(hyp_face,ccw(i));
    const Point& q = point(hyp_face,cw(i));

    Hyperbolic_segment ray = geom_traits().construct_hyperbolic_bisector_2_object()(
                               p, q, point(hyp_face,i));
    return ray;
  }

public:
  const Point& point(const Vertex_handle vh) const
  {
    CGAL_precondition(!is_infinite(vh));
    return vh->point();
  }

  const Point& point(const Face_handle fh, const int i) const
  {
<<<<<<< HEAD
    CGAL_precondition(0 <= i);
    CGAL_precondition(i <= 2);
=======
    CGAL_precondition(!is_infinite(fh->vertex(i)));
    CGAL_precondition(0 <= i && i <= 2);
>>>>>>> efcbc672
    return fh->vertex(i)->point();
  }

  Point& point(const Vertex_handle vh)
  {
    CGAL_precondition(!is_infinite(vh));
    return vh->point();
  }

  Point& point(const Face_handle fh, const int i)
  {
<<<<<<< HEAD
    CGAL_precondition(0 <= i);
    CGAL_precondition(i <= 2);
=======
    CGAL_precondition(!is_infinite(fh->vertex(i)));
    CGAL_precondition(0 <= i && i <= 2);
>>>>>>> efcbc672
    return fh->vertex(i)->point();
  }

  bool is_valid()
  {
    if (!Base::is_valid())
      return false;

    for (Hyperbolic_faces_iterator fit = hyperbolic_faces_begin(); fit != hyperbolic_faces_end(); fit++)
    {
      if (!is_Delaunay_hyperbolic(fit))
        return false;
    }

    for (Hyperbolic_edges_iterator eit = hyperbolic_edges_begin(); eit != hyperbolic_edges_end(); eit++)
    {
      if (!is_Delaunay_hyperbolic(eit))
        return false;
    }

    return true;
  }

  Face_handle locate(const Point& p, const Face_handle hint = Face_handle()) const
  {
    Locate_type lt;
    int li;
    return locate(p, lt, li, hint);
  }

  Face_handle locate(const Point& query, Locate_type& lt, int &li, Face_handle hint = Face_handle()) const
  {
    // Perform an Euclidean location first and get close to the hyperbolic face containing the query point
    typename Base::Locate_type blt;
    Face_handle fh = Base::locate(query, blt, li, hint);

    switch(blt)
    {
      case Base::VERTEX: lt = VERTEX; break;
      case Base::EDGE: lt = EDGE; break;
      case Base::FACE: lt = FACE; break;
      case Base::OUTSIDE_CONVEX_HULL: lt = OUTSIDE_CONVEX_HULL; break;
      case Base::OUTSIDE_AFFINE_HULL: lt = OUTSIDE_AFFINE_HULL; break;
    }

    if(lt == VERTEX)
      return fh;

    if(lt == OUTSIDE_CONVEX_HULL || lt == OUTSIDE_AFFINE_HULL)
      return Face_handle();

    CGAL_assertion(!is_infinite(fh));

    // This case corresponds to when the point is located on an Euclidean edge.
    if(lt == EDGE)
    {
      // Here because the call to `side_of_hyperbolic_triangle` might change `li`
      Face_handle mfh = fh->neighbor(li);

      if(is_Delaunay_hyperbolic(fh))
      {
        const Point& p = point(fh, 0);
        const Point& q = point(fh, 1);
        const Point& r = point(fh, 2);

        Oriented_side side = side_of_hyperbolic_triangle(p, q, r, query, lt, li);
        if(side != ON_NEGATIVE_SIDE)
          return fh;
      }

      if(is_Delaunay_hyperbolic(mfh))
      {
        const Point& p = point(mfh, 0);
        const Point& q = point(mfh, 1);
        const Point& r = point(mfh, 2);
        Oriented_side side = side_of_hyperbolic_triangle(p, q, r, query, lt, li);

        if(side != ON_NEGATIVE_SIDE) {
          return fh;
        } else {
          lt = OUTSIDE_CONVEX_HULL;
          return Face_handle();
        }
      }
      else
      {
        lt = OUTSIDE_CONVEX_HULL;
        return Face_handle();
      }
    }

    // Here, the face has been located in the Euclidean face fh
    const Point& p = point(fh, 0);
    const Point& q = point(fh, 1);
    const Point& r = point(fh, 2);

    if(!is_Delaunay_hyperbolic(fh))
    {
      // Need to check if the point lies on one of the sides of the face
      // Note that at least one side is Delaunay hyperbolic!
      if(geom_traits().side_of_oriented_hyperbolic_segment_2_object()(p,q,query) == ON_ORIENTED_BOUNDARY)
      {
        lt = EDGE;
        li = 2;
        return fh;
      }
      else if(geom_traits().side_of_oriented_hyperbolic_segment_2_object()(q,r,query) == ON_ORIENTED_BOUNDARY)
      {
        lt = EDGE;
        li = 0;
        return fh;
      }
      else if(geom_traits().side_of_oriented_hyperbolic_segment_2_object()(r,p,query) == ON_ORIENTED_BOUNDARY)
      {
        lt = EDGE;
        li = 1;
        return fh;
      }

      lt = OUTSIDE_CONVEX_HULL;
      return Face_handle();
    }

    Oriented_side side = side_of_hyperbolic_triangle(p, q, r, query, lt, li);
    if(side != ON_NEGATIVE_SIDE) {
      return fh;
    } else {
      // Here, the point lies in a face that is a neighbor to fh
      for(int i = 0; i < 3; ++i) {
        Face_handle nfh = fh->neighbor(i);
        if(is_Delaunay_hyperbolic(nfh))
        {
          Oriented_side nside = side_of_hyperbolic_triangle(point(nfh,0),
                                                            point(nfh,1),
                                                            point(nfh,2),
                                                            query, lt, li);
          if(nside != ON_NEGATIVE_SIDE)
            return nfh;
        }
      }

      // At this point, the point lies outside of the convex hull of the triangulation,
      // since it has not been found in any of the hyperbolic faces adjacent to fh.
      lt = OUTSIDE_CONVEX_HULL;
      return Face_handle();
    }

    // We never reach this point, but we have to make the compiler happy
    lt = OUTSIDE_CONVEX_HULL;
    return Face_handle();
  }
};


} // end namespace CGAL

#endif // CGAL_HYPERBOLIC_DELAUNAY_TRIANGULATION_2_H<|MERGE_RESOLUTION|>--- conflicted
+++ resolved
@@ -532,41 +532,6 @@
   }
 
 private:
-<<<<<<< HEAD
-  class Face_data
-  {
-  private:
-    // a finite face is non_hyperbolic if its circumscribing circle intersects the circle at infinity
-    bool _is_Delaunay_hyperbolic;
-
-    // defined only if the face is finite and non_hyperbolic
-    unsigned int _non_hyperbolic_edge;
-
-  public:
-    Face_data() : _is_Delaunay_hyperbolic(true), _non_hyperbolic_edge(UCHAR_MAX) {}
-
-    unsigned int get_non_hyperbolic_edge() const
-    {
-      CGAL_precondition(!_is_Delaunay_hyperbolic);
-      CGAL_precondition(_non_hyperbolic_edge <= 2);
-
-      return _non_hyperbolic_edge;
-    }
-
-    void set_non_hyperbolic_edge(unsigned int uschar)
-    {
-      CGAL_precondition(!_is_Delaunay_hyperbolic);
-      CGAL_precondition(uschar <= 2);
-
-      _non_hyperbolic_edge = uschar;
-    }
-
-    bool get_is_Delaunay_hyperbolic() const { return _is_Delaunay_hyperbolic; }
-    void set_is_Delaunay_hyperbolic(bool flag) { _is_Delaunay_hyperbolic = flag; }
-  };
-
-=======
->>>>>>> efcbc672
   /*
     During the insertion of a new point in the triangulation, the added vertex points to a face.
     This function ensures that the face to which the vertex points is hyperbolic (if there exists one).
@@ -587,24 +552,17 @@
           break;
         }
       }
-<<<<<<< HEAD
-      CGAL_postcondition(is_Delaunay_hyperbolic(v->face()));
-=======
       while(++fc != done);
->>>>>>> efcbc672
     }
   }
 
   Oriented_side side_of_hyperbolic_triangle(const Point& p, const Point& q, const Point& r,
                                             const Point& query, Locate_type &lt, int& li) const
   {
-<<<<<<< HEAD
+
     // The triangle (p,q,r) must be Delaunay hyperbolic
     CGAL_precondition(geom_traits().is_Delaunay_hyperbolic_2_object()(p, q, r));
-=======
-    CGAL_precondition(geom_traits().is_Delaunay_hyperbolic_2_object()(p, q, r));
     CGAL_precondition(query != p && query != q && query != r);
->>>>>>> efcbc672
 
     // Point p is assumed to be at index 0, q at index 1 and r at index 2 in the face.
     li = -1;
@@ -668,52 +626,6 @@
       return ON_POSITIVE_SIDE;
   }
 
-<<<<<<< HEAD
-  int get_finite_non_hyperbolic_edge(Face_handle f) const
-  {
-    CGAL_precondition(is_finite_non_hyperbolic(f));
-    Face_data fd = object_cast<Face_data>(f->tds_data());
-    return fd.get_non_hyperbolic_edge();
-  }
-
-  bool is_finite_non_hyperbolic(Face_handle f) const
-  {
-    if(const Face_data* td = object_cast<Face_data>(&f->tds_data()))
-    {
-      return !td->get_is_Delaunay_hyperbolic();
-    }
-    else
-    {
-      return false;
-    }
-  }
-
-  bool is_finite_non_hyperbolic(Face_handle f, int i) const
-  {
-    if(dimension() <= 1)
-      return false;
-
-    if(is_finite_non_hyperbolic(f) && get_finite_non_hyperbolic_edge(f) == i)
-      return true;
-
-    // another incident face and corresponding index
-    Face_handle f2 = f->neighbor(i);
-    int i2 = f2->index(f);
-
-    if(is_finite_non_hyperbolic(f2) && get_finite_non_hyperbolic_edge(f2) == i2)
-      return true;
-
-    return false;
-  }
-
-  bool is_finite_non_hyperbolic(const Edge& e) const
-  {
-    return is_finite_non_hyperbolic(e.first, e.second);
-  }
-
-  // Depth-first search (dfs) and marking the finite non_hyperbolic faces.
-=======
->>>>>>> efcbc672
   void mark_finite_non_hyperbolic_faces() const
   {
     if(dimension() <= 1)
@@ -921,13 +833,8 @@
 
   const Point& point(const Face_handle fh, const int i) const
   {
-<<<<<<< HEAD
-    CGAL_precondition(0 <= i);
-    CGAL_precondition(i <= 2);
-=======
     CGAL_precondition(!is_infinite(fh->vertex(i)));
     CGAL_precondition(0 <= i && i <= 2);
->>>>>>> efcbc672
     return fh->vertex(i)->point();
   }
 
@@ -939,13 +846,8 @@
 
   Point& point(const Face_handle fh, const int i)
   {
-<<<<<<< HEAD
-    CGAL_precondition(0 <= i);
-    CGAL_precondition(i <= 2);
-=======
     CGAL_precondition(!is_infinite(fh->vertex(i)));
     CGAL_precondition(0 <= i && i <= 2);
->>>>>>> efcbc672
     return fh->vertex(i)->point();
   }
 
