cmake_minimum_required(VERSION 3.1...3.15)
project(Hyperbolic_triangulation_2_Demo)

# Find includes in corresponding build directories
set(CMAKE_INCLUDE_CURRENT_DIR ON)

# Instruct CMake to run moc automatically when needed.
set(CMAKE_AUTOMOC ON)

if(POLICY CMP0071)
  cmake_policy(SET CMP0071 NEW)
endif()

find_package(CGAL REQUIRED QUIET OPTIONAL_COMPONENTS Core Qt5)
find_package(LEDA QUIET)

# Find Qt5 itself
find_package(Qt5 QUIET COMPONENTS OpenGL Gui)


if(CGAL_Qt5_FOUND
   AND Qt5_FOUND
   AND (CGAL_Core_FOUND OR LEDA_FOUND))
  # ui files, created with Qt Designer
  qt5_wrap_ui(UIS HDT2.ui)

  qt5_add_resources(RESOURCE_FILES resources/Delaunay_triangulation_2.qrc)

  # cpp files
<<<<<<< HEAD
  add_executable ( HDT2 HDT2.cpp ${CGAL_Qt5_RESOURCE_FILES} ${RESOURCE_FILES} ${UIS})
  target_include_directories(HDT2 PRIVATE ./ ./include)
  add_to_cached_list( CGAL_EXECUTABLE_TARGETS HDT2 )
  target_link_libraries ( HDT2 CGAL::CGAL CGAL::CGAL_Qt5 CGAL::CGAL_Core Qt5::Widgets)
=======
  add_executable(HDT2 HDT2.cpp ${CGAL_Qt5_RESOURCE_FILES} ${RESOURCE_FILES}
                      ${UIS})
  add_to_cached_list(CGAL_EXECUTABLE_TARGETS HDT2)
  target_link_libraries(HDT2 CGAL::CGAL CGAL::CGAL_Qt5
                        Qt5::Widgets)
                        if(CGAL_Core_FOUND)
    target_link_libraries ( HDT2 CGAL::CGAL_Core)
  else()
    target_link_libraries ( HDT2 ${LEDA_LIBRARIES})
  endif()
>>>>>>> b4de3518
else()
  message(
    STATUS
      "NOTICE: This demo requires CGAL, CGAL_Core (or LEDA), and Qt5 and will not be compiled."
  )
endif()<|MERGE_RESOLUTION|>--- conflicted
+++ resolved
@@ -27,23 +27,15 @@
   qt5_add_resources(RESOURCE_FILES resources/Delaunay_triangulation_2.qrc)
 
   # cpp files
-<<<<<<< HEAD
   add_executable ( HDT2 HDT2.cpp ${CGAL_Qt5_RESOURCE_FILES} ${RESOURCE_FILES} ${UIS})
   target_include_directories(HDT2 PRIVATE ./ ./include)
   add_to_cached_list( CGAL_EXECUTABLE_TARGETS HDT2 )
-  target_link_libraries ( HDT2 CGAL::CGAL CGAL::CGAL_Qt5 CGAL::CGAL_Core Qt5::Widgets)
-=======
-  add_executable(HDT2 HDT2.cpp ${CGAL_Qt5_RESOURCE_FILES} ${RESOURCE_FILES}
-                      ${UIS})
-  add_to_cached_list(CGAL_EXECUTABLE_TARGETS HDT2)
-  target_link_libraries(HDT2 CGAL::CGAL CGAL::CGAL_Qt5
-                        Qt5::Widgets)
-                        if(CGAL_Core_FOUND)
+  target_link_libraries ( HDT2 CGAL::CGAL CGAL::CGAL_Qt5 Qt5::Widgets)
+  if(CGAL_Core_FOUND)
     target_link_libraries ( HDT2 CGAL::CGAL_Core)
   else()
     target_link_libraries ( HDT2 ${LEDA_LIBRARIES})
   endif()
->>>>>>> b4de3518
 else()
   message(
     STATUS
