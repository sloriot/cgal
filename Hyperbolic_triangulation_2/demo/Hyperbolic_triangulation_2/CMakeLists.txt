--- conflicted
+++ resolved
@@ -14,13 +14,8 @@
 find_package(CGAL REQUIRED OPTIONAL_COMPONENTS Core Qt6)
 find_package(LEDA QUIET)
 
-<<<<<<< HEAD
 # Find Qt6 itself
-find_package(Qt6 QUIET COMPONENTS OpenGLWidgets Gui)
-=======
-# Find Qt5 itself
-find_package(Qt5 QUIET COMPONENTS Widgets)
->>>>>>> fe5a36c0
+find_package(Qt6 QUIET COMPONENTS Widgets OpenGLWidgets)
 
 if(CGAL_Qt6_FOUND
    AND Qt6_FOUND
