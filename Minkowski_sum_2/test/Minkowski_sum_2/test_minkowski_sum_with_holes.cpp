--- conflicted
+++ resolved
@@ -49,11 +49,7 @@
   switch (strategy) {
    case REDUCED_CONVOLUTION:
     {
-<<<<<<< HEAD
-     return minkowski_sum_by_reduced_convolution_2(p, q);
-=======
-     return CGAL::minkowski_sum_reduced_convolution_2(p, q);
->>>>>>> 0fd8018f
+     return CGAL::minkowski_sum_by_reduced_convolution_2(p, q);
     }
    case VERTICAL_DECOMPOSITION:
     {
