#include "Scene.h"
#include "config.h"
#include "Scene_triangulation_3_item.h"
#include "Scene_surface_mesh_item.h"
#include "Scene_spheres_item.h"
#include "Plugins/PCA/Scene_edit_box_item.h"

#include <QVector>
#include <QColor>
#include <QPixmap>
#include <QApplication>
#include <QPainter>
#include <QtCore/qglobal.h>
#include <QGuiApplication>
#include <QSlider>
#include <QWidgetAction>
#include <QKeyEvent>
#include <QMouseEvent>

#include <map>
#include <vector>
#include <unordered_map>
#include <bitset>

#include <CGAL/Three/Scene_item.h>
#include <CGAL/Three/Scene_interface.h>
#include <CGAL/Three/Triangle_container.h>
#include <CGAL/Three/Edge_container.h>
#include <CGAL/Three/Point_container.h>
#include <CGAL/Three/Three.h>

#include <CGAL/Real_timer.h>

#include <CGAL/Qt/manipulatedFrame.h>
#include <CGAL/Qt/qglviewer.h>

#include <boost/iterator/function_output_iterator.hpp>
#include <boost/dynamic_bitset.hpp>

#include <CGAL/AABB_tree.h>
#include <CGAL/AABB_traits.h>
#include <CGAL/AABB_triangulation_3_cell_primitive.h>
#include <CGAL/facets_in_complex_3_to_triangle_mesh.h>
#include <CGAL/IO/Color.h>

#include "Scene_polygon_soup_item.h"


typedef CGAL::AABB_triangulation_3_cell_primitive<EPICK,
                                                  Tr> Primitive;
typedef CGAL::AABB_traits<EPICK, Primitive> Traits;
typedef CGAL::AABB_tree<Traits> Tree;
typedef Tree::Point_and_primitive_id Point_and_primitive_id;
using namespace CGAL::Three;
typedef Triangle_container Tc;
typedef Edge_container Ec;
typedef Point_container Pc;
typedef Viewer_interface Vi;

QVector4D cgal_plane_to_vector4d(EPICK::Plane_3 plane) {
  return {
    static_cast<float>(-plane.a()),
    static_cast<float>(-plane.b()),
    static_cast<float>(-plane.c()),
    static_cast<float>(-plane.d()) };
}


class Scene_intersection_item : public CGAL::Three::Scene_item_rendering_helper
{
  Q_OBJECT
public :
  Scene_intersection_item(Scene_triangulation_3_item* parent)
  :is_fast(false)
  {
    setParent(parent);
    alphaSlider = NULL;
    m_alpha = 1.0f;
    setTriangleContainer(0, new Tc(Vi::PROGRAM_C3T3, false));
    setEdgeContainer(0, new Ec(Vi::PROGRAM_NO_SELECTION, false));
  }
  bool isFinite() const Q_DECL_OVERRIDE{ return false; }
  ~Scene_intersection_item()
  {
    if(alphaSlider)
         delete alphaSlider;
  }
  void compute_bbox() const Q_DECL_OVERRIDE{}

  void gl_initialization(Vi* viewer)
  {
    if(!isInit(viewer))
      initGL(viewer);
    computeElements();
    initializeBuffers(viewer);
  }
  void init_vectors(
      std::vector<float> *p_vertices,
      std::vector<float> *p_normals,
      std::vector<float> *p_edges,
      std::vector<float> *p_colors,
      std::vector<float> *p_bary,
      std::vector<float> *p_subdomain_ids)
  {
    vertices = p_vertices;
    normals = p_normals;
    edges = p_edges;
    colors = p_colors;
    barycenters = p_bary;
    subdomain_ids = p_subdomain_ids;
  }
  void setColor(QColor c) Q_DECL_OVERRIDE
  {
    qobject_cast<Scene_triangulation_3_item*>(this->parent())->setColor(c);
    Scene_item::setColor(c);
  }
  // Indicates if rendering mode is supported
  bool supportsRenderingMode(RenderingMode m) const Q_DECL_OVERRIDE{
    return (m != Gouraud && m != PointsPlusNormals && m != Points && m != ShadedPoints);
  }
  void computeElements() const Q_DECL_OVERRIDE
  {
    getTriangleContainer(0)->reset_vbos(ALL);
    getEdgeContainer(0)->reset_vbos(ALL);

    getTriangleContainer(0)->allocate(Tc::Flat_vertices,
          vertices->data(), static_cast<int>(vertices->size()*sizeof(float)));
    getTriangleContainer(0)->allocate(Tc::Flat_normals, normals->data(),
                              static_cast<int>(normals->size()*sizeof(float)));
    getTriangleContainer(0)->allocate(Tc::FColors, colors->data(),
                             static_cast<int>(colors->size()*sizeof(float)));
    getTriangleContainer(0)->allocate(Tc::Facet_centers, barycenters->data(),
                                  static_cast<int>(barycenters->size()*sizeof(float)));
    getTriangleContainer(0)->allocate(Tc::Subdomain_indices, subdomain_ids->data(),
                                      static_cast<int>(subdomain_ids->size()*sizeof(float)));
    getEdgeContainer(0)->allocate(Ec::Vertices, edges->data(),
                            static_cast<int>(edges->size()*sizeof(float)));
    setBuffersFilled(true);
  }
  void initializeBuffers(CGAL::Three::Viewer_interface *viewer)const Q_DECL_OVERRIDE
  {
    //vao containing the data for the facets
    {
      getTriangleContainer(0)->initializeBuffers(viewer);
      getTriangleContainer(0)->setFlatDataSize(vertices->size());
    }
    //vao containing the data for the lines
    {
      getEdgeContainer(0)->initializeBuffers(viewer);
      getEdgeContainer(0)->setFlatDataSize(edges->size());
    }
  }

  //Displays the item
  void draw(CGAL::Three::Viewer_interface* viewer) const Q_DECL_OVERRIDE
  {
    if(is_fast)
      return;

    if(!alphaSlider)
    {
      alphaSlider = new QSlider(::Qt::Horizontal);
      alphaSlider->setMinimum(0);
      alphaSlider->setMaximum(255);
      alphaSlider->setValue(255);
    }
    const EPICK::Plane_3& plane = qobject_cast<Scene_triangulation_3_item*>(this->parent())->plane();
    float shrink_factor = qobject_cast<Scene_triangulation_3_item*>(this->parent())->getShrinkFactor();
    QVector4D cp = cgal_plane_to_vector4d(plane);
    getTriangleContainer(0)->setPlane(-cp);
    getTriangleContainer(0)->setShrinkFactor(shrink_factor);
    // positions_poly is also used for the faces in the cut plane
    // and changes when the cut plane is moved
    getTriangleContainer(0)->setAlpha(alpha());
    getTriangleContainer(0)->draw(viewer, false);
  }
  void drawEdges(CGAL::Three::Viewer_interface* viewer) const Q_DECL_OVERRIDE
  {
    if(is_fast)
      return;
    const EPICK::Plane_3& plane = qobject_cast<Scene_triangulation_3_item*>(this->parent())->plane();
    QVector4D cp = cgal_plane_to_vector4d(plane);
    getEdgeContainer(0)->setPlane(cp);
    getEdgeContainer(0)->setColor(QColor(Qt::black));
    if (!cut_edges) {
      bool clipping = getEdgeContainer(0)->getClipping();
      getEdgeContainer(0)->setClipping(false);
      getEdgeContainer(0)->draw(viewer, true);
      getEdgeContainer(0)->setClipping(clipping);
    }
    else {
      getEdgeContainer(0)->draw(viewer, true);
    }

  }

  void setFast(bool b)
  {
    is_fast = b;
  }

  void addTriangle(const Tr::Bare_point& pa, const Tr::Bare_point& pb,
                   const Tr::Bare_point& pc, const CGAL::IO::Color color)
  {
    const CGAL::qglviewer::Vec offset = Three::mainViewer()->offset();
    Geom_traits::Vector_3 n = cross_product(pb - pa, pc - pa);
    n = n / CGAL::sqrt(n*n);

    auto push_normal = [this](auto n) {
      normals->push_back(static_cast<float>(n.x()));
      normals->push_back(static_cast<float>(n.y()));
      normals->push_back(static_cast<float>(n.z()));
    };

    auto push_vertex = [this, &offset](const auto& p) {
      this->vertices->push_back(static_cast<float>(p.x()+offset.x));
      this->vertices->push_back(static_cast<float>(p.y()+offset.y));
      this->vertices->push_back(static_cast<float>(p.z()+offset.z));
    };

    auto push_edge = [this, &offset](const auto& pa, const auto& pb) {
      this->edges->push_back(static_cast<float>(pa.x()+offset.x));
      this->edges->push_back(static_cast<float>(pa.y()+offset.y));
      this->edges->push_back(static_cast<float>(pa.z()+offset.z));
      this->edges->push_back(static_cast<float>(pb.x()+offset.x));
      this->edges->push_back(static_cast<float>(pb.y()+offset.y));
      this->edges->push_back(static_cast<float>(pb.z()+offset.z));
    };

    for (int i = 0; i<3; i++)
    {
      push_normal(n);
    }
    push_vertex(pa);
    push_vertex(pb);
    push_vertex(pc);

    push_edge(pa, pb);
    push_edge(pb, pc);
    push_edge(pc, pa);

    for(int i=0; i<3; i++)
    {
      colors->push_back((float)color.red()/255);
      colors->push_back((float)color.green()/255);
      colors->push_back((float)color.blue()/255);

      barycenters->push_back(static_cast<float>((pa[0]+pb[0]+pc[0])/3.0 + offset.x));
      barycenters->push_back(static_cast<float>((pa[1]+pb[1]+pc[1])/3.0 + offset.y));
      barycenters->push_back(static_cast<float>((pa[2]+pb[2]+pc[2])/3.0 + offset.z));
    }
  }

  Scene_item* clone() const Q_DECL_OVERRIDE{return 0;}
  QString toolTip() const Q_DECL_OVERRIDE{return QString();}
  QMenu* contextMenu() Q_DECL_OVERRIDE
  {
    QMenu* menu = Scene_item::contextMenu();

    const char* prop_name = "Menu modified by Scene_surface_mesh_item.";
    bool menuChanged = menu->property(prop_name).toBool();

    if(!menuChanged) {
      menu->addSeparator();
      QMenu *container = new QMenu(tr("Alpha value"));
      container->menuAction()->setProperty("is_groupable", true);
      QWidgetAction *sliderAction = new QWidgetAction(0);
      sliderAction->setDefaultWidget(alphaSlider);
      connect(alphaSlider, &QSlider::valueChanged,
              [this](){
        setAlpha(alphaSlider->value());
        redraw();
      });
      container->addAction(sliderAction);
      menu->addMenu(container);
      setProperty("menu_changed", true);
      menu->setProperty(prop_name, true);

    }
    return menu;
  }
  float alpha() const Q_DECL_OVERRIDE
  {
    return m_alpha ;
  }

  void setAlpha(int a) Q_DECL_OVERRIDE
  {
    m_alpha = a / 255.0f;
    redraw();
  }
  void setCutEdges(bool b)
  {
    cut_edges = b;
  }
private:

  //contains the data
  mutable std::vector<float> *vertices;
  mutable std::vector<float> *normals;
  mutable std::vector<float> *edges;
  mutable std::vector<float> *colors;
  mutable std::vector<float> *barycenters;
  mutable std::vector<float> *subdomain_ids;
  mutable bool is_fast;
  mutable QSlider* alphaSlider;
  mutable float m_alpha ;

  bool cut_edges;
}; //end of class Scene_triangle_item


struct Scene_triangulation_3_item_priv {
  typedef CGAL::qglviewer::ManipulatedFrame ManipulatedFrame;
  Scene_triangulation_3_item_priv(Scene_triangulation_3_item* item)
    : item(item), triangulation()
    , frame(new ManipulatedFrame())
    , data_item_(NULL)
    , histogram_()
    , surface_patch_indices_()
    , subdomain_indices_()
  {
    init_default_values();
    tet_Slider = new QSlider(Qt::Horizontal);
    tet_Slider->setMinimum(0);
    tet_Slider->setMaximum(100);
    tet_Slider->setValue(100);
    invalidate_stats();
  }
  Scene_triangulation_3_item_priv(const T3& triangulation_, Scene_triangulation_3_item* item)
    : item(item), triangulation(triangulation_)
    , frame(new ManipulatedFrame())
    , data_item_(NULL)
    , histogram_()
    , surface_patch_indices_()
    , subdomain_indices_()
  {
    init_default_values();
    tet_Slider = new QSlider(Qt::Horizontal);
    tet_Slider->setMinimum(0);
    tet_Slider->setMaximum(100);
    tet_Slider->setValue(100);
    invalidate_stats();
  }
  ~Scene_triangulation_3_item_priv()
  {
    if(alphaSlider)
      delete alphaSlider;
    item->triangulation().clear();
    tree.clear();
    if(frame)
    {
      delete frame;
      frame = NULL;
      delete tet_Slider;
    }
  }

  void init_default_values() {
    positions_lines.resize(0);
    positions_poly.resize(0);
    normals.resize(0);
    s_vertex.resize(0);
    s_normals.resize(0);
    ws_vertex.resize(0);
    need_changed = false;
    spheres = NULL;
    intersection = NULL;
    spheres_are_shown = false;
    is_aabb_tree_built = false;
    alphaSlider = NULL;
    is_filterable = true;
    visible_bitset.fill(0xFFFFFFFF);
  }
  void computeIntersection(const Primitive& facet);
  void fill_aabb_tree() {
    if(item->isEmpty()) return;
    QGuiApplication::setOverrideCursor(Qt::WaitCursor);
    CGAL::Real_timer timer;
    timer.start();
    tree.clear();
    for (Tr::Finite_cells_iterator
           cit = item->triangulation().finite_cells_begin(),
           end = item->triangulation().finite_cells_end();
         cit != end; ++cit)
    {
      if(!item->do_take_cell(cit)) continue;
      tree.insert(Primitive(cit));
    }
    tree.build();
    is_aabb_tree_built = true;
    QGuiApplication::restoreOverrideCursor();
  }
  void reset_cut_plane();
  void draw_triangle(const Tr::Bare_point& pa,
                     const Tr::Bare_point& pb,
                     const Tr::Bare_point& pc) const;
  void draw_triangle_edges(const Tr::Bare_point& pa,
                           const Tr::Bare_point& pb,
                           const Tr::Bare_point& pc) const;
  double complex_diag() const;
  void compute_color_map(const QColor& c);
  void initializeBuffers(CGAL::Three::Viewer_interface *viewer);
  void initialize_intersection_buffers(CGAL::Three::Viewer_interface *viewer);
  void computeSpheres();
  void computeElements();
  void computeIntersections(CGAL::Three::Viewer_interface* viewer);
  void invalidate_stats()
  {
    min_edges_length = (std::numeric_limits<float>::max)();
    max_edges_length = 0;
    mean_edges_length = 0;
    min_dihedral_angle = (std::numeric_limits<float>::max)();
    max_dihedral_angle = 0;
    mean_dihedral_angle = 0;
    nb_subdomains = 0;
    nb_spheres = 0;
    nb_vertices = 0;
    nb_tets = 0;
    spheres_are_shown = false;
    smallest_radius_radius = (std::numeric_limits<float>::max)();
    smallest_edge_radius = (std::numeric_limits<float>::max)();
    biggest_v_sma_cube = 0;
    computed_stats = false;
  }

  enum STATS {
    MIN_EDGES_LENGTH = 0,
    MAX_EDGES_LENGTH,
    MEAN_EDGES_LENGTH,
    MIN_DIHEDRAL_ANGLE,
    MAX_DIHEDRAL_ANGLE,
    MEAN_DIHEDRAL_ANGLE,
    NB_SPHERES,
    NB_VERTICES,
    NB_TETS,
    SMALLEST_RAD_RAD,
    SMALLEST_EDGE_RAD,
    BIGGEST_VL3_CUBE,
    NB_SUBDOMAINS
  };
  Scene_triangulation_3_item* item;
  T3 triangulation;
  bool is_grid_shown;
  CGAL::qglviewer::ManipulatedFrame* frame;
  bool need_changed;
  mutable std::map<CGAL::Three::Viewer_interface*, bool> are_intersection_buffers_filled;
  bool areInterBufFilled(CGAL::Three::Viewer_interface* viewer)
  {
    if(are_intersection_buffers_filled.find(viewer) != are_intersection_buffers_filled.end())
      return are_intersection_buffers_filled[viewer];
    return false;
  }
  Scene_spheres_item *spheres;
  std::vector<Tr::Vertex> tr_vertices;
  Scene_intersection_item *intersection;
  void set_intersection_enabled(bool b)
  {
    if (intersection)
      intersection->setVisible(b);
    cut_plane_enabled = b;
  }
  bool is_intersection_enabled()
  {
    return cut_plane_enabled;
  }
  bool is_item_clip_box(int id)
  {
    if(dynamic_cast<Scene_edit_box_item*>(CGAL::Three::Three::scene()->item(id)))
      return true;
    else
      return false;
  }
  bool spheres_are_shown;
  const Scene_item* data_item_;
  QPixmap histogram_;
  typedef std::set<int> Indices;
  Indices surface_patch_indices_;
  Indices subdomain_indices_;
  std::unordered_map<int, int> visible_surface_patch_to_subdomain;
  std::unordered_map<int, int> id_to_compact;
  QSlider* tet_Slider;
  bool is_filterable;

  //!Allows OpenGL 2.0 context to get access to glDrawArraysInstanced.
  typedef void (APIENTRYP PFNGLDRAWARRAYSINSTANCEDARBPROC) (GLenum mode, GLint first, GLsizei count, GLsizei primcount);
  //!Allows OpenGL 2.0 context to get access to glVertexAttribDivisor.
  typedef void (APIENTRYP PFNGLVERTEXATTRIBDIVISORARBPROC) (GLuint index, GLuint divisor);
  //!Allows OpenGL 2.0 context to get access to gkFrameBufferTexture2D.
  PFNGLDRAWARRAYSINSTANCEDARBPROC glDrawArraysInstanced;
  //!Allows OpenGL 2.0 context to get access to glVertexAttribDivisor.
  PFNGLVERTEXATTRIBDIVISORARBPROC glVertexAttribDivisor;

  mutable std::size_t positions_poly_size;
  mutable std::size_t positions_lines_size;
  mutable std::vector<float> positions_lines;
  mutable std::vector<float> positions_grid;
  mutable std::vector<float> positions_poly;
  mutable std::vector<float> positions_barycenter;
  mutable std::vector<float> inter_subdomain_ids;

  mutable std::vector<float> normals;
  mutable std::vector<float> f_colors;
  mutable std::vector<float> s_normals;
  mutable std::vector<float> s_colors;
  mutable std::vector<float> s_vertex;
  mutable std::vector<float> ws_vertex;
  mutable std::vector<float> s_radius;
  mutable std::vector<float> s_center;
  mutable std::vector<float> subdomain_ids;
  mutable bool computed_stats;
  mutable float max_edges_length;
  mutable float min_edges_length;
  mutable float mean_edges_length;
  mutable float min_dihedral_angle;
  mutable float max_dihedral_angle;
  mutable float mean_dihedral_angle;
  mutable std::size_t nb_spheres;
  mutable std::size_t nb_subdomains;
  mutable std::size_t nb_vertices;
  mutable std::size_t nb_tets;
  mutable float smallest_radius_radius;
  mutable float smallest_edge_radius;
  mutable float biggest_v_sma_cube;
  QSlider* alphaSlider;

  Tree tree;
  QVector<QColor> colors;
  QVector<QColor> colors_subdomains;
  boost::dynamic_bitset<> visible_subdomain;
<<<<<<< HEAD
  std::array<std::bitset<32>, Scene_triangulation_3_item::number_of_bitset> visible_bitset;
=======
  bool use_subdomain_colors = false;
  std::bitset<24> bs[4] = {16777215, 16777215, 16777215, 16777215};
>>>>>>> b4188a50
  bool show_tetrahedra;
  bool cut_plane_enabled;
  bool is_aabb_tree_built;
  bool last_intersection;
  bool cut_edges;

  void push_normal(std::vector<float>& normals, const EPICK::Vector_3& n) const
  {
    normals.push_back(static_cast<float>(n.x()));
    normals.push_back(static_cast<float>(n.y()));
    normals.push_back(static_cast<float>(n.z()));
  }
  void push_point(std::vector<float>& points, const EPICK::Point_3& p,
                  const CGAL::qglviewer::Vec& offset) const
  {
    points.push_back(static_cast<float>(p.x()+offset.x));
    points.push_back(static_cast<float>(p.y()+offset.y));
    points.push_back(static_cast<float>(p.z()+offset.z));
  }
  void push_edge(std::vector<float>& edges,
                 const EPICK::Point_3& pa,
                 const EPICK::Point_3& pb,
                 const CGAL::qglviewer::Vec& offset) const
  {
    push_point(edges, pa, offset);
    push_point(edges, pb, offset);
  }
};

struct Set_show_tetrahedra {
  Scene_triangulation_3_item_priv* priv;
  Set_show_tetrahedra(Scene_triangulation_3_item_priv* priv) : priv(priv) {}
  void operator()(bool b) {
    priv->show_tetrahedra = b;
    priv->item->show_intersection(b);
  }
};

void Scene_triangulation_3_item::common_constructor(bool display_elements)
{
  d->frame = new CGAL::qglviewer::ManipulatedFrame();
  connect(d->frame, SIGNAL(modified()), this, SLOT(changed()));
  triangulation_changed();
  setRenderingMode(FlatPlusEdges);
  create_flat_and_wire_sphere(1.0f,d->s_vertex,d->s_normals, d->ws_vertex);

  d->is_grid_shown = display_elements;
  d->show_tetrahedra = display_elements;
  d->cut_plane_enabled = display_elements;
  d->last_intersection = !d->show_tetrahedra;

  setTriangleContainer(T3_faces, new Tc(Vi::PROGRAM_C3T3, false));

  setEdgeContainer(Grid_edges, new Ec(Vi::PROGRAM_NO_SELECTION, false));
  setEdgeContainer(T3_edges, new Ec(Vi::PROGRAM_C3T3_EDGES, false));
  for(auto v : CGAL::QGLViewer::QGLViewerPool())
  {
    v->installEventFilter(this);
  }
  for(int i = 0, end = scene->numberOfEntries();
       i < end; ++i)
  {
    if (d->is_item_clip_box(i))
      d->set_intersection_enabled(false);
  }
  connect(static_cast<Scene*>(CGAL::Three::Three::scene()), SIGNAL(newItem(int)), this, SLOT(check_new_item(int)));
  connect(static_cast<Scene*>(CGAL::Three::Three::scene()), SIGNAL(indexErased(Scene_interface::Item_id)), this, SLOT(check_deleted_item(Scene_interface::Item_id)));
}
Scene_triangulation_3_item::Scene_triangulation_3_item(bool display_elements)
  : Scene_group_item("unnamed")
  , d(new Scene_triangulation_3_item_priv(this))
{
  common_constructor(display_elements);
}

Scene_triangulation_3_item::Scene_triangulation_3_item(const T3 triangulation, bool display_elements)
  : Scene_group_item("unnamed")
  , d(new Scene_triangulation_3_item_priv(triangulation, this))
{
  common_constructor(display_elements);
  d->reset_cut_plane();
  triangulation_changed();
  changed();
}

Scene_triangulation_3_item::~Scene_triangulation_3_item()
{
  if(d)
  {
    delete d;
    d = NULL;
  }
}



const Scene_item*
Scene_triangulation_3_item::data_item() const
{
  return d->data_item_;
}

void
Scene_triangulation_3_item::set_data_item(const Scene_item* data_item)
{
  d->data_item_ = data_item;
  if (NULL != data_item)
  {
    connect(d->data_item_, SIGNAL(aboutToBeDestroyed()),
      this, SLOT(data_item_destroyed()));
  }
}

void
Scene_triangulation_3_item::data_item_destroyed()
{
  set_data_item(NULL);
}

void
Scene_triangulation_3_item::check_new_item(int id)
{
  if (d->is_item_clip_box(id))
    d->set_intersection_enabled(false);
}

void
Scene_triangulation_3_item::check_deleted_item(Scene_interface::Item_id id)
{
  if (d->is_item_clip_box(id))
    d->set_intersection_enabled(true);
}

const T3&
Scene_triangulation_3_item::triangulation() const {
  return d->triangulation;
}

T3&
Scene_triangulation_3_item::triangulation()
{
  return d->triangulation;
}

void
Scene_triangulation_3_item::changed()
{
  if(!d)
    return;
  d->need_changed = true;
  QTimer::singleShot(0,this, SLOT(updateCutPlane()));
}

void Scene_triangulation_3_item::updateCutPlane()
{
  // just handle deformation - paint like selection is handled in eventFilter()
  if(!d)
    return;
  if(d->need_changed) {
    for(auto v : CGAL::QGLViewer::QGLViewerPool())
    {
      CGAL::Three::Viewer_interface* viewer = static_cast<CGAL::Three::Viewer_interface*>(v);
      d->are_intersection_buffers_filled[viewer] = false;
    }
    d->need_changed = false;
  }
}

void
Scene_triangulation_3_item::triangulation_changed()
{
  // Update colors
  // Fill indices map and get max subdomain value
  d->surface_patch_indices_.clear();
  d->subdomain_indices_.clear();
  d->visible_surface_patch_to_subdomain.clear();
  d->visible_subdomain.clear();
  d->id_to_compact.clear();

  int max = 0;
  int compact = 0;
  for (Tr::Finite_cells_iterator cit = triangulation().finite_cells_begin(),
       end = triangulation().finite_cells_end(); cit != end; ++cit)
  {
    max = (std::max)(max, cit->subdomain_index());
    if(d->subdomain_indices_.insert(cit->subdomain_index()).second)
        {
          d->id_to_compact[cit->subdomain_index()] = compact++;
        }
  }
  const int max_subdomain_index = max;
  d->visible_subdomain.resize(max_subdomain_index+1, true);
  d->is_filterable &=( d->subdomain_indices_.size() < 32*number_of_bitset-1);
  for (Tr::Finite_facets_iterator fit = triangulation().finite_facets_begin(),
       end = triangulation().finite_facets_end(); fit != end; ++fit)
  {
    max = (std::max)(max, fit->first->surface_patch_index(fit->second));
    int index = fit->first->surface_patch_index(fit->second);
    d->surface_patch_indices_.insert(index);
    int dom0 = fit->first->subdomain_index();
    int dom1 = fit->first->neighbor(fit->second)->subdomain_index();
    if (dom0 == 0) // if cell is not in complex
    {
        d->visible_surface_patch_to_subdomain[index] = dom1;
    }
    else if (dom1 == 0)  // if opposite cell is not in complex
    {
        d->visible_surface_patch_to_subdomain[index] = dom0;
    }
  }

  d->colors.resize(max + 1);
  d->colors_subdomains.resize(max_subdomain_index + 1);
  d->compute_color_map(color_);
  // Rebuild histogram
  build_histogram();

  d->tree.clear();
  d->is_aabb_tree_built = false;
}

QPixmap
Scene_triangulation_3_item::graphicalToolTip() const
{
  if (!d->histogram_.isNull())
  {
    return d->histogram_;
  }
  const_cast<Scene_triangulation_3_item&>(*this).build_histogram();
  return d->histogram_;
}

std::vector<int>
create_histogram(const T3& triangulation, double& min_value, double& max_value)
{

  Geom_traits::Compute_approximate_dihedral_angle_3 approx_dihedral_angle
    = triangulation.geom_traits().compute_approximate_dihedral_angle_3_object();
  Geom_traits::Construct_point_3 wp2p
    = triangulation.geom_traits().construct_point_3_object();

  std::vector<int> histo(181, 0);

  min_value = 180.;
  max_value = 0.;
  for (T3::Finite_cells_iterator cit = triangulation.finite_cells_begin();
    cit != triangulation.finite_cells_end();
    ++cit)
  {
    if(cit->subdomain_index() == 0)
      continue;

#ifdef CGAL_MESH_3_DEMO_DONT_COUNT_TETS_ADJACENT_TO_SHARP_FEATURES_FOR_HISTOGRAM
    if (triangulation.in_dimension(cit->vertex(0)) <= 1
      || triangulation.in_dimension(cit->vertex(1)) <= 1
      || triangulation.in_dimension(cit->vertex(2)) <= 1
      || triangulation.in_dimension(cit->vertex(3)) <= 1)
      continue;
#endif //CGAL_MESH_3_DEMO_DONT_COUNT_TETS_ADJACENT_TO_SHARP_FEATURES_FOR_HISTOGRAM

    const Tr::Bare_point& p0 = wp2p(cit->vertex(0)->point());
    const Tr::Bare_point& p1 = wp2p(cit->vertex(1)->point());
    const Tr::Bare_point& p2 = wp2p(cit->vertex(2)->point());
    const Tr::Bare_point& p3 = wp2p(cit->vertex(3)->point());

    double a = CGAL::to_double(CGAL::abs(approx_dihedral_angle(p0, p1, p2, p3)));
    histo[static_cast<int>(std::floor(a))] += 1;
    min_value = (std::min)(min_value, a);
    max_value = (std::max)(max_value, a);

    a = CGAL::to_double(CGAL::abs(approx_dihedral_angle(p0, p2, p1, p3)));
    histo[static_cast<int>(std::floor(a))] += 1;
    min_value = (std::min)(min_value, a);
    max_value = (std::max)(max_value, a);

    a = CGAL::to_double(CGAL::abs(approx_dihedral_angle(p0, p3, p1, p2)));
    histo[static_cast<int>(std::floor(a))] += 1;
    min_value = (std::min)(min_value, a);
    max_value = (std::max)(max_value, a);

    a = CGAL::to_double(CGAL::abs(approx_dihedral_angle(p1, p2, p0, p3)));
    histo[static_cast<int>(std::floor(a))] += 1;
    min_value = (std::min)(min_value, a);
    max_value = (std::max)(max_value, a);

    a = CGAL::to_double(CGAL::abs(approx_dihedral_angle(p1, p3, p0, p2)));
    histo[static_cast<int>(std::floor(a))] += 1;
    min_value = (std::min)(min_value, a);
    max_value = (std::max)(max_value, a);

    a = CGAL::to_double(CGAL::abs(approx_dihedral_angle(p2, p3, p0, p1)));
    histo[static_cast<int>(std::floor(a))] += 1;
    min_value = (std::min)(min_value, a);
    max_value = (std::max)(max_value, a);

  }
  return histo;
}

void
Scene_triangulation_3_item::build_histogram()
{
#ifdef CGAL_MESH_3_DEMO_BIGGER_HISTOGRAM_WITH_WHITE_BACKGROUNG
  // Create an histogram_ and display it
  const int height = 280;
  const int top_margin = 5;
  const int left_margin = 20;
  const int drawing_height = height - top_margin * 2;
  const int width = 804;
  const int cell_width = 4;
  const int text_margin = 3;
  const int text_height = 34;

  d->histogram_ = QPixmap(width, height + text_height);
  d->histogram_.fill(QColor(255, 255, 255));
#else
  // Create an histogram_ and display it
  const int height = 140;
  const int top_margin = 5;
  const int left_margin = 20;
  const int drawing_height = height - top_margin * 2;
  const int width = 402;
  const int cell_width = 2;
  const int text_margin = 3;
  const int text_height = 20;

  d->histogram_ = QPixmap(width, height + text_height);
  d->histogram_.fill(QColor(192, 192, 192));
#endif

  QPainter painter(&d->histogram_);
  painter.setPen(Qt::black);
  painter.setBrush(QColor(128, 128, 128));
  //painter.setFont(QFont("Arial", 30));

  // Build histogram_ data
  double min_value, max_value;
  std::vector<int> histo_data = create_histogram(triangulation(), min_value, max_value);

  // Get maximum value (to normalize)
  int max_size = 0;
  for (std::vector<int>::iterator it = histo_data.begin(), end = histo_data.end();
    it != end; ++it)
  {
    max_size = (std::max)(max_size, *it);
  }
  if(max_size == 0)
    return;

  // colored histogram
  int j = 0;

  // draw
  int i = left_margin;
  for (std::vector<int>::iterator it = histo_data.begin(), end = histo_data.end();
    it != end; ++it, i += cell_width)
  {
    int line_height = static_cast<int>(std::ceil(static_cast<double>(drawing_height)*
      static_cast<double>(*it) / static_cast<double>(max_size)) + .5);

    painter.fillRect(i,
      drawing_height + top_margin - line_height,
      cell_width,
      line_height,
      get_histogram_color(j++));
  }

  // draw bottom horizontal line
  painter.setPen(Qt::blue);

  painter.drawLine(QPoint(left_margin, drawing_height + top_margin),
    QPoint(left_margin + static_cast<int>(histo_data.size())*cell_width,
    drawing_height + top_margin));


  // draw min value and max value
  const int min_tr_width =
    static_cast<int>(2 * (std::floor(min_value)*cell_width + left_margin));
  const int max_tr_width =
    static_cast<int>(2 * ((double(histo_data.size()) -
                           std::floor(max_value))*cell_width + left_margin));
  const int tr_y = drawing_height + top_margin + text_margin;

  painter.setPen(get_histogram_color(min_value));
  QRect min_text_rect(0, tr_y, min_tr_width, text_height);
  painter.drawText(min_text_rect, Qt::AlignCenter, tr("%1").arg(min_value, 0, 'f', 1));

  painter.setPen(get_histogram_color(max_value));
  QRect max_text_rect(width - max_tr_width, tr_y, max_tr_width, text_height);
  painter.drawText(max_text_rect, Qt::AlignCenter, tr("%1").arg(max_value, 0, 'f', 1));
}

QColor
Scene_triangulation_3_item::get_histogram_color(const double v) const
{
  if (v < 5)            { return Qt::red; }
  else if (v < 10)      { return QColor(215, 108, 0); }
  else if (v < 15)      { return QColor(138, 139, 0); }
  else if (v < 165)     { return QColor(60, 136, 64); }
  else if (v < 170)     { return QColor(138, 139, 1); }
  else if (v < 175)     { return QColor(215, 108, 0); }
  else /* 175<v<=180 */   { return Qt::red; }
}

void
Scene_triangulation_3_item::update_histogram()
{
  build_histogram();
}

void
Scene_triangulation_3_item_priv::compute_color_map(const QColor& c)
{
  typedef Indices::size_type size_type;

  const size_type nb_patch_indices = surface_patch_indices_.size();
  double i = -1;
  double patch_hsv_value = use_subdomain_colors ? fmod(c.valueF() + .5, 1.) : c.valueF();
  for (Indices::iterator it = surface_patch_indices_.begin(),
       end = surface_patch_indices_.end(); it != end; ++it, i += 1.)
  {
    double hue = c.hueF() + 1. / double(nb_patch_indices) * i;
    if (hue > 1) { hue -= 1.; }
    colors[*it] = QColor::fromHsvF(hue, c.saturationF(), patch_hsv_value);
  }

  const size_type nb_domains = subdomain_indices_.size();
  i = -1;
  for (Indices::iterator it = subdomain_indices_.begin(),
         end = subdomain_indices_.end(); it != end; ++it, i += 1.)
  {
    double hue = c.hueF() + 1. / double(nb_domains) * i;
    if (hue > 1) { hue -= 1.; }
    colors_subdomains[*it] = QColor::fromHsvF(hue, c.saturationF(), c.valueF());
  }

  if (use_subdomain_colors)
  {
    for (std::unordered_map<int, int>::iterator it = visible_surface_patch_to_subdomain.begin(),
         end = visible_surface_patch_to_subdomain.end(); it != end; ++it)
    {
      colors[it->first] = colors_subdomains[it->second];
    }
  }
}

Geom_traits::Plane_3 Scene_triangulation_3_item::plane(CGAL::qglviewer::Vec offset) const
{
  if (!d->is_intersection_enabled())
    return Geom_traits::Plane_3(1.0, 0.0, 0.0, std::numeric_limits<float>::max());
  const CGAL::qglviewer::Vec& pos = d->frame->position() - offset;
  const CGAL::qglviewer::Vec& n =
    d->frame->inverseTransformOf(CGAL::qglviewer::Vec(0.f, 0.f, 1.f));
  return Geom_traits::Plane_3(n[0], n[1], n[2], -n * pos);
}

void Scene_triangulation_3_item::compute_bbox() const {
  if (isEmpty())
    _bbox = Bbox();
  else {
    bool bbox_init = false;
    CGAL::Bbox_3 result;
    for (Tr::Finite_vertices_iterator
           vit = triangulation().finite_vertices_begin(),
           end = triangulation().finite_vertices_end();
         vit != end; ++vit)
    {
      //if(!do_take_vertex(vit)) continue;
      if (bbox_init)
        result = result + vit->point().bbox();
      else
      {
        result = vit->point().bbox();
        bbox_init = true;
      }
    }
    _bbox = Bbox(result.xmin(), result.ymin(), result.zmin(),
                 result.xmax(), result.ymax(), result.zmax());
  }
}

QString Scene_triangulation_3_item::toolTip() const {
  return tr("<p><b>3D triangulation</b></p>"
    "<p>Number of vertices: %1<br />"
    "Number of finite facets: %2<br />"
    "Number of finite cells: %3</p>%4")
    .arg(triangulation().number_of_vertices())
    .arg(triangulation().number_of_finite_facets())
    .arg(triangulation().number_of_finite_cells())
    .arg(property("toolTip").toString());
}

void Scene_triangulation_3_item::draw(CGAL::Three::Viewer_interface* viewer) const {
  if(!viewer->isOpenGL_4_3())
   {
     d->is_filterable = false;
   }
  if(!visible())
    return;
  Scene_triangulation_3_item* ncthis = const_cast<Scene_triangulation_3_item*>(this);
  if(!isInit(viewer))
    initGL(viewer);

  if ( getBuffersFilled() &&
       ! getBuffersInit(viewer))
  {
    initializeBuffers(viewer);
    setBuffersInit(viewer, true);
  }
  if(!getBuffersFilled())
  {
    computeElements();
    initializeBuffers(viewer);
  }
  if(renderingMode() == Flat ||
     renderingMode() == FlatPlusEdges)
  {
    QVector4D cp = cgal_plane_to_vector4d(this->plane());
    getTriangleContainer(T3_faces)->setPlane(cp);
    float shrink_factor = getShrinkFactor();
    getTriangleContainer(T3_faces)->setShrinkFactor(shrink_factor);
    // positions_poly_size is the number of total facets in the C3T3
    // it is only computed once and positions_poly is emptied at the end
    getTriangleContainer(T3_faces)->setAlpha(alpha());
    getTriangleContainer(T3_faces)->setIsSurface(is_surface());
    QOpenGLShaderProgram* program = viewer->getShaderProgram(getTriangleContainer(T3_faces)->getProgram());
    program->bind();
    if(d->is_filterable)
    {
      std::array<GLuint, number_of_bitset> visible_bitset_ulong;
      std::transform(d->visible_bitset.cbegin(), d->visible_bitset.cend(), visible_bitset_ulong.begin(),
                     [](const std::bitset<32>& bitset) { return bitset.to_ulong(); }
                     );
      program->setUniformValueArray("is_visible_bitset", visible_bitset_ulong.data(), number_of_bitset);
    }
    program->setUniformValue("is_filterable", d->is_filterable);
    program->release();
    getTriangleContainer(T3_faces)->draw(viewer, false);
    if(d->show_tetrahedra){
      ncthis->show_intersection(true);
      if(!d->frame->isManipulated())
        d->intersection->setFast(false);
      else
        d->intersection->setFast(true);

      if(!d->frame->isManipulated() && !d->areInterBufFilled(viewer))
      {
        //initGL
        ncthis->d->computeIntersections(viewer);
        d->are_intersection_buffers_filled[viewer] = true;
        ncthis->show_intersection(true);
      }
    }
    if(d->spheres_are_shown)
    {
      d->spheres->setPlane(this->plane());
    }
  }
  if(d->is_grid_shown && d->is_intersection_enabled())
  {

    getEdgeContainer(Grid_edges)->setColor(QColor(Qt::black));
    QMatrix4x4 f_mat;
    for (int i = 0; i<16; i++)
      f_mat.data()[i] = static_cast<float>(d->frame->matrix()[i]);
    getEdgeContainer(Grid_edges)->setFrameMatrix(f_mat);
    // always draw plane (disable clipping)
    bool clipping = getEdgeContainer(Grid_edges)->getClipping();
    getEdgeContainer(Grid_edges)->setClipping(false);
    getEdgeContainer(Grid_edges)->draw(viewer, true);
    getEdgeContainer(Grid_edges)->setClipping(clipping);
  }
}

void Scene_triangulation_3_item::drawEdges(CGAL::Three::Viewer_interface* viewer) const {
  if(!visible())
    return;
  if(renderingMode() == Wireframe ||
     renderingMode() == FlatPlusEdges )
  {
    if(renderingMode() == FlatPlusEdges)
    {
      GLint renderMode;
      viewer->glGetIntegerv(GL_RENDER_MODE, &renderMode);
      if(renderMode == GL_SELECT) return;
    }
    Scene_triangulation_3_item* ncthis = const_cast<Scene_triangulation_3_item*>(this);
    if(!isInit(viewer))
      initGL(viewer);
    if ( getBuffersFilled() &&
         ! getBuffersInit(viewer))
    {
      initializeBuffers(viewer);
      setBuffersInit(viewer, true);
    }
    if(!getBuffersFilled())
    {
      computeElements();
      initializeBuffers(viewer);
    }
    if(renderingMode() == Wireframe && d->is_grid_shown && d->is_intersection_enabled())
    {
     getEdgeContainer(Grid_edges)->setColor(QColor(Qt::black));
      QMatrix4x4 f_mat;
      for (int i = 0; i<16; i++)
        f_mat.data()[i] = static_cast<float>(d->frame->matrix()[i]);
      getEdgeContainer(Grid_edges)->setFrameMatrix(f_mat);
      // always draw plane (disable clipping)
      bool clipping = getEdgeContainer(Grid_edges)->getClipping();
      getEdgeContainer(Grid_edges)->setClipping(false);
      getEdgeContainer(Grid_edges)->draw(viewer, true);
      getEdgeContainer(Grid_edges)->setClipping(clipping);
    }

    QVector4D cp = cgal_plane_to_vector4d(this->plane());
    QOpenGLShaderProgram* program = viewer->getShaderProgram(getEdgeContainer(T3_edges)->getProgram());
        program->bind();
        if(d->is_filterable)
        {
          std::array<GLuint, number_of_bitset> visible_bitset_ulong;
          std::transform(d->visible_bitset.cbegin(), d->visible_bitset.cend(), visible_bitset_ulong.begin(),
                         [](const std::bitset<32>& bitset) { return bitset.to_ulong(); }
                         );
          program->setUniformValueArray("is_visible_bitset", visible_bitset_ulong.data(), number_of_bitset);
        }
        program->setUniformValue("is_filterable", d->is_filterable);
        program->release();
    getEdgeContainer(T3_edges)->setPlane(cp);
    getEdgeContainer(T3_edges)->setIsSurface(is_surface());
    getEdgeContainer(T3_edges)->setColor(QColor(Qt::black));
    if (!d->cut_edges) {
      bool clipping = getEdgeContainer(T3_edges)->getClipping();
      getEdgeContainer(T3_edges)->setClipping(false);
      getEdgeContainer(T3_edges)->draw(viewer, true);
      getEdgeContainer(T3_edges)->setClipping(clipping);
    }
    else {
      getEdgeContainer(T3_edges)->draw(viewer, true);
    }

    if(d->show_tetrahedra){
      if(!d->frame->isManipulated())
        d->intersection->setFast(false);
      else
        d->intersection->setFast(true);
      if(!d->frame->isManipulated() && !d->areInterBufFilled(viewer))
      {
        ncthis->d->computeIntersections(viewer);
        d->are_intersection_buffers_filled[viewer]=true;
      }
    }
    if(d->spheres_are_shown)
    {
      d->spheres->setPlane(this->plane());
    }
  }
}

void Scene_triangulation_3_item::drawPoints(CGAL::Three::Viewer_interface *) const
{

}

void Scene_triangulation_3_item_priv::draw_triangle(const Tr::Bare_point& pa,
                                         const Tr::Bare_point& pb,
                                         const Tr::Bare_point& pc) const
{
  Geom_traits::Vector_3 n = cross_product(pb - pa, pc - pa);
  n = n / CGAL::sqrt(n*n);
  const CGAL::qglviewer::Vec offset = Three::mainViewer()->offset();

  for (int i = 0; i<3; i++)
  {
    push_normal(normals, n);
  }
  push_point(positions_poly, pa, offset);
  push_point(positions_poly, pb, offset);
  push_point(positions_poly, pc, offset);

  for(int i=0; i<3; ++i)
  {
    push_point(positions_barycenter, CGAL::centroid(pa, pb, pc), offset);
  }
}

void Scene_triangulation_3_item_priv::draw_triangle_edges(const Tr::Bare_point& pa,
                                               const Tr::Bare_point& pb,
                                               const Tr::Bare_point& pc) const
{
  const CGAL::qglviewer::Vec offset = Three::mainViewer()->offset();
  push_edge(positions_lines, pa, pb, offset);
  push_edge(positions_lines, pb, pc, offset);
  push_edge(positions_lines, pc, pa, offset);
}

double Scene_triangulation_3_item_priv::complex_diag() const {
  const CGAL::Three::Scene_item::Bbox& bbox = item->bbox();
  const double& xdelta = bbox.xmax() - bbox.xmin();
  const double& ydelta = bbox.ymax() - bbox.ymin();
  const double& zdelta = bbox.zmax() - bbox.zmin();
  const double diag = std::sqrt(xdelta*xdelta +
    ydelta*ydelta +
    zdelta*zdelta);
  return diag * 0.7;
}

QMenu* Scene_triangulation_3_item::contextMenu()
{
  const char* prop_name = "Menu modified by Scene_triangulation_3_item.";

  QMenu* menu = Scene_item::contextMenu();

  // Use dynamic properties:
  // https://doc.qt.io/qt-5/qobject.html#property
  bool menuChanged = menu->property(prop_name).toBool();

  if (!menuChanged) {

    QMenu *container = new QMenu(tr("Alpha value"));
    container->menuAction()->setProperty("is_groupable", true);
    QWidgetAction *sliderAction = new QWidgetAction(0);
    sliderAction->setDefaultWidget(alphaSlider());
    connect(d->alphaSlider, &QSlider::valueChanged,
            [this]()
    {
      if(d->intersection)
        d->intersection->setAlpha(d->alphaSlider->value());
      redraw();
    }
    );
    container->addAction(sliderAction);
    menu->addMenu(container);

    container = new QMenu(tr("Tetrahedra's Shrink Factor"));
    sliderAction = new QWidgetAction(0);
    connect(d->tet_Slider, &QSlider::valueChanged, this, &Scene_triangulation_3_item::itemChanged);
    sliderAction->setDefaultWidget(d->tet_Slider);
    container->addAction(sliderAction);
    menu->addMenu(container);

    QAction* actionShowTets =
      menu->addAction(tr("Show &tetrahedra"));
    actionShowTets->setCheckable(true);
    actionShowTets->setObjectName("actionShowTets");
    connect(actionShowTets, &QAction::toggled, Set_show_tetrahedra(this->d));

    QAction* actionShowGrid=
      menu->addAction(tr("Show &grid"));
    actionShowGrid->setCheckable(true);
    actionShowGrid->setChecked(true);
    actionShowGrid->setObjectName("actionShowGrid");
    connect(actionShowGrid, SIGNAL(toggled(bool)),
            this, SLOT(show_grid(bool)));

    bool should_show_spheres = false;
    for(Tr::Finite_vertices_iterator
        vit = triangulation().finite_vertices_begin(),
        end =  triangulation().finite_vertices_end();
        vit != end; ++vit)
    {
      if(vit->point().weight()!=0)
      {
        should_show_spheres = true;
        break;
      }
    }
    if(should_show_spheres)
    {
      QAction* actionShowSpheres =
          menu->addAction(tr("Show protecting &spheres"));
      actionShowSpheres->setCheckable(true);
      actionShowSpheres->setObjectName("actionShowSpheres");
      connect(actionShowSpheres, SIGNAL(toggled(bool)),
              this, SLOT(show_spheres(bool)));
    }

    QAction* actionToggleCutEdges =
        menu->addAction(tr("Cut &edges"));
    actionToggleCutEdges->setCheckable(true);
    actionToggleCutEdges->setChecked(true);
    actionToggleCutEdges->setObjectName("actionToggleCutEdges");
    connect(actionToggleCutEdges, SIGNAL(toggled(bool)),
            this, SLOT(set_cut_edge(bool)));

    menu->setProperty(prop_name, true);
  }
  return menu;
}


void Scene_triangulation_3_item_priv::initializeBuffers(CGAL::Three::Viewer_interface *viewer)
{
  //vao containing the data for the facets
  {
    item->getTriangleContainer(Scene_triangulation_3_item::T3_faces)->initializeBuffers(viewer);
    item->getTriangleContainer(Scene_triangulation_3_item::T3_faces)->setFlatDataSize(
          positions_poly_size);


    positions_poly.clear();
    positions_poly.shrink_to_fit();
    normals.clear();
    normals.shrink_to_fit();
    f_colors.clear();
    f_colors.shrink_to_fit();
    positions_barycenter.clear();
    positions_barycenter.shrink_to_fit();
  }

  //vao containing the data for the lines
  {
    item->getEdgeContainer(Scene_triangulation_3_item::T3_edges)->initializeBuffers(viewer);
    item->getEdgeContainer(Scene_triangulation_3_item::T3_edges)->setFlatDataSize(
          positions_lines_size);
    positions_lines.clear();
    positions_lines.shrink_to_fit();
  }

  //vao containing the data for the grid
  {
    item->getEdgeContainer(Scene_triangulation_3_item::Grid_edges)->initializeBuffers(viewer);
    item->getEdgeContainer(Scene_triangulation_3_item::Grid_edges)->setFlatDataSize(
          positions_grid.size());
  }
}



void Scene_triangulation_3_item_priv::computeIntersection(const Primitive& cell)
{
  Geom_traits::Construct_point_3 wp2p
    = item->triangulation().geom_traits().construct_point_3_object();

  typedef unsigned char UC;
  Tr::Cell_handle ch = cell.id();
  if(!visible_subdomain[ch->subdomain_index()])
    {
      return;
    }
  QColor c = this->colors_subdomains[ch->subdomain_index()].lighter(50);

  const Tr::Bare_point& pa = wp2p(ch->vertex(0)->point());
  const Tr::Bare_point& pb = wp2p(ch->vertex(1)->point());
  const Tr::Bare_point& pc = wp2p(ch->vertex(2)->point());
  const Tr::Bare_point& pd = wp2p(ch->vertex(3)->point());

  CGAL::IO::Color color(UC(c.red()), UC(c.green()), UC(c.blue()));

  if(is_filterable)
  {
    float id = static_cast<float>(id_to_compact[ch->subdomain_index()]);
    for(int i=0; i< 48; ++i)
    {
      inter_subdomain_ids.push_back(id);
    }
  }

  intersection->addTriangle(pb, pa, pc, color);
  intersection->addTriangle(pa, pb, pd, color);
  intersection->addTriangle(pa, pd, pc, color);
  intersection->addTriangle(pb, pc, pd, color);
}

struct ComputeIntersection {
  Scene_triangulation_3_item_priv& item_priv;

  ComputeIntersection(Scene_triangulation_3_item_priv& item_priv)
    : item_priv(item_priv)
  {}

  void operator()(const Primitive& facet) const
  {
    item_priv.computeIntersection(facet);
  }
};

void Scene_triangulation_3_item_priv::computeIntersections(CGAL::Three::Viewer_interface* viewer)
{
  const CGAL::qglviewer::Vec offset = Three::mainViewer()->offset();
  if(!is_aabb_tree_built) fill_aabb_tree();

  positions_poly.clear();
  normals.clear();
  f_colors.clear();
  positions_lines.clear();
  positions_barycenter.clear();
  inter_subdomain_ids.clear();
  const Geom_traits::Plane_3& plane = item->plane(offset);
  tree.all_intersected_primitives(plane,
        boost::make_function_output_iterator(ComputeIntersection(*this)));
  intersection->gl_initialization(viewer);
}

void Scene_triangulation_3_item_priv::computeSpheres()
{
  Geom_traits::Construct_point_3 wp2p
    = item->triangulation().geom_traits().construct_point_3_object();

  if(!spheres)
    return;
  int s_id = 0;
  for(Tr::Finite_vertices_iterator
      vit = item->triangulation().finite_vertices_begin(),
      end =  item->triangulation().finite_vertices_end();
      vit != end; ++vit)
  {
    if(vit->point().weight()==0) continue;

    typedef Tr::Vertex_handle Vertex_handle;
    std::vector<Vertex_handle> incident_vertices;
    item->triangulation().incident_vertices(vit, std::back_inserter(incident_vertices));
    bool red = vit->is_special();
    for(std::vector<Vertex_handle>::const_iterator
        vvit = incident_vertices.begin(), end = incident_vertices.end();
        vvit != end; ++vvit)
    {
      if(item->triangulation().is_infinite(*vvit)) continue;
      if(Geom_traits::Sphere_3(wp2p(vit->point()),
                               vit->point().weight()).bounded_side(wp2p((*vvit)->point()))
         == CGAL::ON_BOUNDED_SIDE)
        red = true;
    }

    QColor c;
    if(red)
      c = QColor(Qt::red);
    else
      c = spheres->color();

    switch(vit->in_dimension())
    {
    case 0:
      c = QColor::fromHsv((c.hue()+120)%360, c.saturation(),c.lightness(), c.alpha());
      break;
    case 1:
      break;
    default:
      c.setRgb(50,50,50,255);
    }

    const CGAL::qglviewer::Vec offset = Three::mainViewer()->offset();
    Tr::Bare_point center(wp2p(vit->point()).x() + offset.x,
                          wp2p(vit->point()).y() + offset.y,
                          wp2p(vit->point()).z() + offset.z);
    double radius = vit->point().weight() ;
    typedef unsigned char UC;
    tr_vertices.push_back(*vit);
    spheres->add_sphere(Geom_traits::Sphere_3(center, radius),s_id++,
                        CGAL::IO::Color(UC(c.red()), UC(c.green()), UC(c.blue())));

  }
  spheres->invalidateOpenGLBuffers();
}

void Scene_triangulation_3_item_priv::computeElements()
{
  if(!alphaSlider)
   {
     alphaSlider = new QSlider(::Qt::Horizontal);
     alphaSlider->setMinimum(0);
     alphaSlider->setMaximum(255);
     alphaSlider->setValue(255);
   }

  positions_poly.clear();
  positions_grid.clear();
  normals.clear();
  f_colors.clear();
  positions_lines.clear();
  s_colors.resize(0);
  s_center.resize(0);
  s_radius.resize(0);
  subdomain_ids.resize(0);

  //The grid
  {
    positions_grid.resize(0);

    float x = (2 * (float)complex_diag()) / 10.0f;
    float y = (2 * (float)complex_diag()) / 10.0f;
    for (float u = 0; u < 11; u += 1.f)
    {

      positions_grid.push_back(-(float)complex_diag() + x* u);
      positions_grid.push_back(-(float)complex_diag());
      positions_grid.push_back(0.0f);

      positions_grid.push_back(-(float)complex_diag() + x* u);
      positions_grid.push_back((float)complex_diag());
      positions_grid.push_back(0.0f);
    }
    for (float v = 0; v<11; v += 1.f)
    {

      positions_grid.push_back(-(float)complex_diag());
      positions_grid.push_back(-(float)complex_diag() + v * y);
      positions_grid.push_back(0.0f);

      positions_grid.push_back((float)complex_diag());
      positions_grid.push_back(-(float)complex_diag() + v * y);
      positions_grid.push_back(0.0f);
    }
  }

  //the facets
  {
    Geom_traits::Construct_point_3 wp2p
        = item->triangulation().geom_traits().construct_point_3_object();

    for (Tr::Finite_facets_iterator
         fit = item->triangulation().finite_facets_begin(),
         end = item->triangulation().finite_facets_end();
         fit != end; ++fit)
    {
      if(!item->do_take_facet(*fit)) continue;
      const Tr::Cell_handle& cell = fit->first;
      const Tr::Cell_handle& cell2 = cell->neighbor(fit->second);
      const int& index = fit->second;
      const Tr::Bare_point& pa = wp2p(cell->vertex((index + 1) & 3)->point());
      const Tr::Bare_point& pb = wp2p(cell->vertex((index + 2) & 3)->point());
      const Tr::Bare_point& pc = wp2p(cell->vertex((index + 3) & 3)->point());

      QColor color = colors[cell->surface_patch_index(index)];
      f_colors.push_back((float)color.redF());f_colors.push_back((float)color.greenF());f_colors.push_back((float)color.blueF());
      f_colors.push_back((float)color.redF());f_colors.push_back((float)color.greenF());f_colors.push_back((float)color.blueF());
      f_colors.push_back((float)color.redF());f_colors.push_back((float)color.greenF());f_colors.push_back((float)color.blueF());
      //As a facet belongs to 2 cells, we need both to decide if it should be hidden or not.
      //Also 0 is a forbidden value, that is reserved for the "outside of the domain", so it won't be in the bs table.
      if(is_filterable)
      {
        float dom1 = (cell->subdomain_index() != 0) ? static_cast<float>(id_to_compact[cell->subdomain_index()])
            : static_cast<float>(id_to_compact[cell2->subdomain_index()]);

        float dom2 = (cell2->subdomain_index() != 0) ? static_cast<float>(id_to_compact[cell2->subdomain_index()])
            : static_cast<float>(id_to_compact[cell->subdomain_index()]);
        for(int i=0; i<6; ++i)
        {
          subdomain_ids.push_back(dom1);
          subdomain_ids.push_back(dom2);
        }
      }
      if(item->is_facet_oriented(*fit))
          draw_triangle(pb, pa, pc);
      else
        draw_triangle(pa, pb, pc);
      draw_triangle_edges(pa, pb, pc);
    }
  }
}

bool Scene_triangulation_3_item::load_binary(std::istream& is)
{
  is >> triangulation();
  if(!is)
    return false;
  d->reset_cut_plane();
  if(is.good()) {
    triangulation_changed();
    changed();
    return true;
  }
  else
    return false;
}

void
Scene_triangulation_3_item_priv::reset_cut_plane()
{
  if(frame == 0)
    frame = new CGAL::qglviewer::ManipulatedFrame();
  const CGAL::Three::Scene_item::Bbox& bbox = item->bbox();
  const float xcenter = static_cast<float>((bbox.xmax()+bbox.xmin())/2.);
  const float ycenter = static_cast<float>((bbox.ymax()+bbox.ymin())/2.);
  const float zcenter = static_cast<float>((bbox.zmax()+bbox.zmin())/2.);
 const CGAL::qglviewer::Vec offset = Three::mainViewer()->offset();
 CGAL::qglviewer::Vec center(xcenter+offset.x, ycenter+offset.y, zcenter+offset.z);
  frame->setPosition(center);
}

void
Scene_triangulation_3_item::setColor(QColor c)
{
  color_ = c;
  d->compute_color_map(c);
  invalidateOpenGLBuffers();
  d->invalidate_stats();
  for(auto v : CGAL::QGLViewer::QGLViewerPool())
  {
    CGAL::Three::Viewer_interface* viewer = static_cast<CGAL::Three::Viewer_interface*>(v);
    d->are_intersection_buffers_filled[viewer] = false;
  }
}

void
Scene_triangulation_3_item::setUseSubdomainColors(bool b)
{
  d->use_subdomain_colors = b;
}

void Scene_triangulation_3_item::show_grid(bool b)
{
  d->is_grid_shown = b;
  contextMenu()->findChild<QAction*>("actionShowGrid")->setChecked(b);
  itemChanged();
}

void Scene_triangulation_3_item::show_intersection(bool b)
{
  contextMenu()->findChild<QAction*>("actionShowTets")->setChecked(b);
  if(b && !d->intersection)
  {
    d->intersection = new Scene_intersection_item(this);
    d->intersection->init_vectors(&d->positions_poly,
                                  &d->normals,
                                  &d->positions_lines,
                                  &d->f_colors,
                                  &d->positions_barycenter,
                                  &d->inter_subdomain_ids);
    d->intersection->setName("Intersection tetrahedra");
    d->intersection->setRenderingMode(renderingMode());
    connect(d->intersection, SIGNAL(destroyed()), this, SLOT(reset_intersection_item()));

    for(auto v : CGAL::QGLViewer::QGLViewerPool())
    {
      CGAL::Three::Viewer_interface* viewer = static_cast<CGAL::Three::Viewer_interface*>(v);
      d->are_intersection_buffers_filled[viewer] = false;
      if(!d->areInterBufFilled(viewer))
      {
        //initGL
        Scene_triangulation_3_item* ncthis = const_cast<Scene_triangulation_3_item*>(this);
        ncthis->d->computeIntersections(viewer);
        d->are_intersection_buffers_filled[viewer] = true;
      }
    }
    scene->addItem(d->intersection);
    scene->changeGroup(d->intersection, this);
    lockChild(d->intersection);
  }
  else if (!b && d->intersection!=NULL)
  {
    unlockChild(d->intersection);
    scene->erase(scene->item_id(d->intersection));
  }
  if(d->last_intersection != b)
  {
    d->last_intersection = b;
    Q_EMIT redraw();
  }
}

void Scene_triangulation_3_item::reset_intersection_item()
{
  d->intersection = NULL;
}

void Scene_triangulation_3_item::reset_spheres()
{
  d->spheres = NULL;
}

CGAL::Three::Scene_item::ManipulatedFrame* Scene_triangulation_3_item::manipulatedFrame() {
  if(d)
    return d->frame;
  else
    return NULL;
}

void Scene_triangulation_3_item::setPosition(float x, float y, float z) {
   const CGAL::qglviewer::Vec offset = Three::mainViewer()->offset();
  d->frame->setPosition(x+offset.x, y+offset.y, z+offset.z);
}

bool Scene_triangulation_3_item::has_spheres()const {
  return d->spheres_are_shown;
}

bool Scene_triangulation_3_item::has_grid()const { return d->is_grid_shown;}

bool Scene_triangulation_3_item::has_tets()const { return d->intersection; }

void Scene_triangulation_3_item::setNormal(float x, float y, float z) {
  d->frame->setOrientation(x, y, z, 0.f);
}

void Scene_triangulation_3_item::copyProperties(Scene_item *item)
{
  Scene_triangulation_3_item* t3_item = qobject_cast<Scene_triangulation_3_item*>(item);
  if(!t3_item)
    return;
   const CGAL::qglviewer::Vec offset = Three::mainViewer()->offset();
  d->frame->setPositionAndOrientation(t3_item->manipulatedFrame()->position() - offset,
                                      t3_item->manipulatedFrame()->orientation());

  show_intersection(t3_item->has_tets());
  show_spheres(t3_item->has_spheres());

  show_grid(t3_item->has_grid());
  int value = t3_item->alphaSlider()->value();
  alphaSlider()->setValue(value);
}

float Scene_triangulation_3_item::getShrinkFactor() const
{
  return float(d->tet_Slider->value())/100.0f;
}

bool Scene_triangulation_3_item::eventFilter(QObject *, QEvent *event)
{
  if(event->type() == QEvent::MouseButtonRelease)
  {
    redraw();
  }
  return false;
}

bool Scene_triangulation_3_item::keyPressEvent(QKeyEvent *event)
{
 if(event->key() == Qt::Key_Plus)
 {
   d->tet_Slider->setValue(d->tet_Slider->value() + 5);
   itemChanged();
 }
 else if(event->key() == Qt::Key_Minus)
 {
   d->tet_Slider->setValue(d->tet_Slider->value() -5);
   itemChanged();
 }
 return false;
}

QString Scene_triangulation_3_item::computeStats(int type)
{
  Geom_traits::Construct_point_3 wp2p
    = triangulation().geom_traits().construct_point_3_object();

  if(!d->computed_stats)
  {
    d->nb_tets = 0;
    double nb_edges = 0;
    double total_edges = 0;
    double nb_angle = 0;
    double total_angle = 0;

    for (T3::Finite_facets_iterator
      fit = triangulation().finite_facets_begin(),
      end = triangulation().finite_facets_end();
    fit != end; ++fit)
    {
      if(!do_take_facet(*fit)) continue;

      const Tr::Cell_handle& cell = fit->first;
      const int& index = fit->second;
      const Tr::Bare_point& pa = wp2p(cell->vertex((index + 1) & 3)->point());
      const Tr::Bare_point& pb = wp2p(cell->vertex((index + 2) & 3)->point());
      const Tr::Bare_point& pc = wp2p(cell->vertex((index + 3) & 3)->point());
      double edges[3];
      edges[0]=(std::sqrt(CGAL::squared_distance(pa, pb)));
      edges[1]=(std::sqrt(CGAL::squared_distance(pa, pc)));
      edges[2]=(std::sqrt(CGAL::squared_distance(pb, pc)));
      for(int i=0; i<3; ++i)
      {
        if(edges[i] < d->min_edges_length){ d->min_edges_length = static_cast<float>(edges[i]); }
        if(edges[i] > d->max_edges_length){ d->max_edges_length = static_cast<float>(edges[i]); }
        total_edges+=edges[i];
        ++nb_edges;
      }
    }
    d->mean_edges_length = static_cast<float>(total_edges/nb_edges);
    for(Tr::Finite_vertices_iterator
        vit = triangulation().finite_vertices_begin(),
        end =  triangulation().finite_vertices_end();
        vit != end; ++vit)
    {
      if(vit->point().weight()==0) continue;
      ++d->nb_spheres;
    }

    Geom_traits::Compute_approximate_dihedral_angle_3 approx_dihedral_angle
      = triangulation().geom_traits().compute_approximate_dihedral_angle_3_object();

    QVector<int> sub_ids;
    for (T3::Finite_cells_iterator cit = triangulation().finite_cells_begin();
      cit != triangulation().finite_cells_end();
      ++cit)
    {
      if(!do_take_cell(cit))
         continue;
      if(!sub_ids.contains(cit->subdomain_index()))
      {
        sub_ids.push_back(cit->subdomain_index());
      }

      const Tr::Bare_point& p0 = wp2p(cit->vertex(0)->point());
      const Tr::Bare_point& p1 = wp2p(cit->vertex(1)->point());
      const Tr::Bare_point& p2 = wp2p(cit->vertex(2)->point());
      const Tr::Bare_point& p3 = wp2p(cit->vertex(3)->point());
      double v = std::abs(CGAL::volume(p0, p1, p2, p3));
      double circumradius = std::sqrt(CGAL::squared_radius(p0, p1, p2, p3));
      //find smallest edge
      double edges[6];
      edges[0] = std::sqrt(CGAL::squared_distance(p0, p1));
      edges[1] = std::sqrt(CGAL::squared_distance(p0, p2));
      edges[2] = std::sqrt(CGAL::squared_distance(p0, p3));
      edges[3] = std::sqrt(CGAL::squared_distance(p2, p1));
      edges[4] = std::sqrt(CGAL::squared_distance(p2, p3));
      edges[5] = std::sqrt(CGAL::squared_distance(p1, p3));

      double min_edge = edges[0];
      for(int i=1; i<6; ++i)
      {
       if(edges[i]<min_edge)
         min_edge=edges[i];
      }
      double sumar = std::sqrt(CGAL::squared_area(p0,p1,p2))+std::sqrt(CGAL::squared_area(p1,p2,p3))+
          std::sqrt(CGAL::squared_area(p2,p3,p0)) + std::sqrt(CGAL::squared_area(p3,p1,p0));
      double inradius = 3*v/sumar;
      double smallest_edge_radius = min_edge/circumradius*std::sqrt(6)/4.0;//*sqrt(6)/4 so that the perfect tet ratio is 1
      double smallest_radius_radius = inradius/circumradius*3; //*3 so that the perfect tet ratio is 1 instead of 1/3
      double biggest_v_sma_cube = v/std::pow(min_edge,3)*6*std::sqrt(2);//*6*sqrt(2) so that the perfect tet ratio is 1 instead

      if(smallest_edge_radius < d->smallest_edge_radius)
        d->smallest_edge_radius = static_cast<float>(smallest_edge_radius);

      if(smallest_radius_radius < d->smallest_radius_radius)
        d->smallest_radius_radius = static_cast<float>(smallest_radius_radius);

      if(biggest_v_sma_cube > d->biggest_v_sma_cube)
        d->biggest_v_sma_cube = static_cast<float>(biggest_v_sma_cube);

      auto update_min_max_dihedral_angle = [this](double a) {
        if(a < this->d->min_dihedral_angle) { this->d->min_dihedral_angle = static_cast<float>(a); }
        if(a > this->d->max_dihedral_angle) { this->d->max_dihedral_angle = static_cast<float>(a); }
      };

      double a = CGAL::to_double(CGAL::abs(approx_dihedral_angle(p0, p1, p2, p3)));
      update_min_max_dihedral_angle(a);
      total_angle+=a;
      ++nb_angle;
      a = CGAL::to_double(CGAL::abs(approx_dihedral_angle(p0, p2, p1, p3)));
      update_min_max_dihedral_angle(a);
      total_angle+=a;
      ++nb_angle;
      a = CGAL::to_double(CGAL::abs(approx_dihedral_angle(p0, p3, p1, p2)));
      update_min_max_dihedral_angle(a);
      total_angle+=a;
      ++nb_angle;
      a = CGAL::to_double(CGAL::abs(approx_dihedral_angle(p1, p2, p0, p3)));
      update_min_max_dihedral_angle(a);
      total_angle+=a;
      ++nb_angle;
      a = CGAL::to_double(CGAL::abs(approx_dihedral_angle(p1, p3, p0, p2)));
      update_min_max_dihedral_angle(a);
      total_angle+=a;
      ++nb_angle;
      a = CGAL::to_double(CGAL::abs(approx_dihedral_angle(p2, p3, p0, p1)));
      update_min_max_dihedral_angle(a);
      total_angle+=a;
      ++nb_angle;
      ++d->nb_tets;
    }
    d->nb_vertices = 0;
    for(T3::Finite_vertices_iterator vit = triangulation().finite_vertices_begin();
        vit != triangulation().finite_vertices_end();
        ++vit)
    {
      if(!do_take_vertex(vit))
        continue;
      ++d->nb_vertices;
    }
    d->mean_dihedral_angle = static_cast<float>(total_angle/nb_angle);
    d->nb_subdomains = sub_ids.size();
    d->computed_stats = true;
  }

  switch (type)
  {
  case Scene_triangulation_3_item_priv::MIN_EDGES_LENGTH:
    return QString::number(d->min_edges_length);
  case Scene_triangulation_3_item_priv::MAX_EDGES_LENGTH:
    return QString::number(d->max_edges_length);
  case Scene_triangulation_3_item_priv::MEAN_EDGES_LENGTH:
    return QString::number(d->mean_edges_length);
  case Scene_triangulation_3_item_priv::MIN_DIHEDRAL_ANGLE:
    return QString::number(d->min_dihedral_angle);
  case Scene_triangulation_3_item_priv::MAX_DIHEDRAL_ANGLE:
    return QString::number(d->max_dihedral_angle);
  case Scene_triangulation_3_item_priv::MEAN_DIHEDRAL_ANGLE:
    return QString::number(d->mean_dihedral_angle);
  case Scene_triangulation_3_item_priv::NB_SPHERES:
    return QString::number(d->nb_spheres);
  case Scene_triangulation_3_item_priv::NB_VERTICES:
    return QString::number(d->nb_vertices);
  case Scene_triangulation_3_item_priv::NB_TETS:
    return QString::number(d->nb_tets);
  case Scene_triangulation_3_item_priv::SMALLEST_RAD_RAD:
    return QString::number(d->smallest_radius_radius);
  case Scene_triangulation_3_item_priv::SMALLEST_EDGE_RAD:
    return QString::number(d->smallest_edge_radius);
  case Scene_triangulation_3_item_priv::BIGGEST_VL3_CUBE:
    return QString::number(d->biggest_v_sma_cube);
  case Scene_triangulation_3_item_priv::NB_SUBDOMAINS:
    return QString::number(d->nb_subdomains);

  default:
    return QString();
  }
}
CGAL::Three::Scene_item::Header_data Scene_triangulation_3_item::header() const
{
  CGAL::Three::Scene_item::Header_data data;
  //categories
  data.categories.append(std::pair<QString,int>(QString("Properties"),13));


  //titles
  data.titles.append(QString("Min Edges Length"));
  data.titles.append(QString("Max Edges Length"));
  data.titles.append(QString("Mean Edges Length"));
  data.titles.append(QString("Min Dihedral Angle"));
  data.titles.append(QString("Max Dihedral Angle"));
  data.titles.append(QString("Mean Dihedral Angle"));
  data.titles.append(QString("#Protecting Spheres"));
  data.titles.append(QString("#Vertices in Complex"));
  data.titles.append(QString("#Cells"));
  data.titles.append(QString("Smallest Radius-Radius Ratio"));
  data.titles.append(QString("Smallest Edge-Radius Ratio"));
  data.titles.append(QString("Biggest Vl^3"));
  data.titles.append(QString("#Subdomains"));
  return data;
}

void Scene_triangulation_3_item::invalidateOpenGLBuffers()
{
  setBuffersFilled(false);
  getTriangleContainer(T3_faces)->reset_vbos(ALL);
  getEdgeContainer(T3_edges)->reset_vbos(ALL);
  getEdgeContainer(Grid_edges)->reset_vbos(ALL);

  Q_FOREACH(CGAL::QGLViewer* v, CGAL::QGLViewer::QGLViewerPool())
  {
    CGAL::Three::Viewer_interface* viewer = static_cast<CGAL::Three::Viewer_interface*>(v);
    if(viewer == NULL)
      continue;
    setBuffersInit(viewer, false);
  }
  d->invalidate_stats();
}
void Scene_triangulation_3_item::resetCutPlane()
{
  if(!d)
    return;
  d->reset_cut_plane();
}

void Scene_triangulation_3_item::itemAboutToBeDestroyed(Scene_item *item)
{
  Scene_item::itemAboutToBeDestroyed(item);

  if(d && item == this)
  {
    triangulation().clear();
    d->tree.clear();
    if(d->frame)
    {
      Three::mainViewer()->setManipulatedFrame(0);
      delete d->frame;
      d->frame = NULL;
      delete d->tet_Slider;
    }
    delete d;
    d=0;
  }

}

void Scene_triangulation_3_item::on_spheres_color_changed()
{
  if(!d->spheres)
    return;
  d->spheres->clear_spheres();
  d->computeSpheres();
}

float Scene_triangulation_3_item::alpha() const
{
  if(!d->alphaSlider)
    return 1.0f;
  return (float)d->alphaSlider->value() / 255.0f;
}

void Scene_triangulation_3_item::setAlpha(int alpha)
{
  if(!d->alphaSlider)
    d->computeElements();
  d->alphaSlider->setValue(alpha);
  if(d->intersection)
    d->intersection->setAlpha(alpha);
  redraw();
}

QSlider* Scene_triangulation_3_item::alphaSlider() {
  if(!d->alphaSlider)
    d->computeElements();
  return d->alphaSlider;
}

void Scene_triangulation_3_item::initializeBuffers(Viewer_interface *v) const
{
  const_cast<Scene_triangulation_3_item*>(this)->d->initializeBuffers(v);
}

void Scene_triangulation_3_item::computeElements()const
{
  QApplication::setOverrideCursor(Qt::WaitCursor);
  compute_bbox();

  const_cast<Scene_triangulation_3_item*>(this)->d->computeElements();

  getTriangleContainer(T3_faces)->allocate(
        Tc::Flat_vertices, d->positions_poly.data(),
        static_cast<int>(d->positions_poly.size()*sizeof(float)));

  getTriangleContainer(T3_faces)->allocate(
        Tc::Flat_normals,
        d->normals.data(),
        static_cast<int>(d->normals.size()*sizeof(float)));


  getTriangleContainer(T3_faces)->allocate(
        Tc::FColors,
        d->f_colors.data(),
        static_cast<int>(d->f_colors.size()*sizeof(float)));

  getTriangleContainer(T3_faces)->allocate(
        Tc::Facet_centers,
        d->positions_barycenter.data(),
        static_cast<int>(d->positions_barycenter.size()*sizeof(float)));

  getTriangleContainer(T3_faces)->allocate(
        Tc::Subdomain_indices, d->subdomain_ids.data(),
        static_cast<int>(d->subdomain_ids.size()*sizeof(float)));

  d->positions_poly_size = d->positions_poly.size();

  getEdgeContainer(T3_edges)->allocate(
        Ec::Vertices,
        d->positions_lines.data(),
        static_cast<int>(d->positions_lines.size()*sizeof(float)));
  getEdgeContainer(T3_edges)->allocate(
        Ec::Subdomain_indices, d->subdomain_ids.data(),
        static_cast<int>(d->subdomain_ids.size()*sizeof(float)));

  d->positions_lines_size = d->positions_lines.size();

  getEdgeContainer(Grid_edges)->allocate(
        Ec::Vertices,
        d->positions_grid.data(),
        static_cast<int>(d->positions_grid.size()*sizeof(float)));

  setBuffersFilled(true);
  d->reset_cut_plane();
  QApplication::restoreOverrideCursor();
}

void Scene_triangulation_3_item::newViewer(Viewer_interface *viewer)
{
  viewer->installEventFilter(this);
  Scene_item_rendering_helper::newViewer(viewer);
  if(d->intersection)
  {
    d->intersection->newViewer(viewer);
    d->computeIntersections(viewer);
  }
}

Scene_triangulation_3_item* Scene_triangulation_3_item::clone() const
{
  return new Scene_triangulation_3_item(d->triangulation);
}

void Scene_triangulation_3_item::show_spheres(bool b)
{
  d->spheres_are_shown = b;
  QAction* action_show_spheres = contextMenu()->findChild<QAction*>("actionShowSpheres");
  if(action_show_spheres)
  {
    action_show_spheres->setChecked(b);
    if(b && !d->spheres)
    {
      d->spheres = new Scene_spheres_item(this, triangulation().number_of_vertices(), true);
      connect(d->spheres, &Scene_spheres_item::picked,
              this, [this](std::size_t id)
      {
        if(id == (std::size_t)(-1))
          return;
        QString msg = QString("Vertex's index : %1; Vertex's in dimension: %2.").arg(d->tr_vertices[id].index()).arg(d->tr_vertices[id].in_dimension());
        CGAL::Three::Three::information(msg);
        CGAL::Three::Three::mainViewer()->displayMessage(msg, 5000);

      });
      d->spheres->setName("Protecting spheres");
      d->spheres->setRenderingMode(Gouraud);
      connect(d->spheres, SIGNAL(destroyed()), this, SLOT(reset_spheres()));
      connect(d->spheres, SIGNAL(on_color_changed()), this, SLOT(on_spheres_color_changed()));
      d->computeSpheres();
      lockChild(d->spheres);
      scene->addItem(d->spheres);
      scene->changeGroup(d->spheres, this);
    }
    else if (!b && d->spheres!=NULL)
    {
      unlockChild(d->spheres);
      scene->erase(scene->item_id(d->spheres));
    }
  }
  Q_EMIT redraw();
}

Scene_item::Bbox Scene_triangulation_3_item::bbox() const
{
  if(!is_bbox_computed)
    compute_bbox();
  is_bbox_computed = true;
  return _bbox;
}

const std::set<int>& Scene_triangulation_3_item::subdomain_indices() const
{
  return d->subdomain_indices_;
}

QColor Scene_triangulation_3_item::getSubdomainIndexColor(int i) const
{
  return d->colors_subdomains[i];
}

void Scene_triangulation_3_item::resetVisibleSubdomain()
{
  d->visible_subdomain.set();
  d->visible_bitset.fill(0xFFFFFFFF);
}

void Scene_triangulation_3_item::switchVisibleSubdomain(int id)
{
  d->visible_subdomain[id] = !d->visible_subdomain[id];
  int compact_id = d->id_to_compact[id];
  int i = compact_id/32;
  int j = compact_id%32;

  d->visible_bitset[i][j] = d->visible_subdomain[id];
}

bool Scene_triangulation_3_item::isVisibleSubdomain(int id) const
{
  return d->visible_subdomain[id];
}

void Scene_triangulation_3_item::computeIntersection()
{
  for(auto v : CGAL::QGLViewer::QGLViewerPool())
  {
    d->computeIntersections(static_cast<CGAL::Three::Viewer_interface*>(v));
  }
}

void Scene_triangulation_3_item::set_cut_edge(bool b)
{
  d->cut_edges = b;
  d->intersection->setCutEdges(b);
  Q_EMIT redraw();
}

#include "Scene_triangulation_3_item.moc"
<|MERGE_RESOLUTION|>--- conflicted
+++ resolved
@@ -528,12 +528,8 @@
   QVector<QColor> colors;
   QVector<QColor> colors_subdomains;
   boost::dynamic_bitset<> visible_subdomain;
-<<<<<<< HEAD
+  bool use_subdomain_colors = false;
   std::array<std::bitset<32>, Scene_triangulation_3_item::number_of_bitset> visible_bitset;
-=======
-  bool use_subdomain_colors = false;
-  std::bitset<24> bs[4] = {16777215, 16777215, 16777215, 16777215};
->>>>>>> b4188a50
   bool show_tetrahedra;
   bool cut_plane_enabled;
   bool is_aabb_tree_built;
