#include "opengl_tools.h"
#include "Scene_edit_polyhedron_item.h"
#include <boost/foreach.hpp>
#include <algorithm>
#include <QTime>
#include <CGAL/gl_render.h>
Scene_edit_polyhedron_item::Scene_edit_polyhedron_item
<<<<<<< HEAD
  (Scene_polyhedron_item* poly_item, 
  Ui::DeformMesh* ui_widget,
  QMainWindow* mw)
    :Scene_item(20,8),
      ui_widget(ui_widget),
    poly_item(poly_item),
    deform_mesh(*(poly_item->polyhedron()), Deform_mesh::Vertex_index_map(), Deform_mesh::Hedge_index_map(), Array_based_vertex_point_map(&positions)),
    is_rot_free(true),
    own_poly_item(true),
    k_ring_selector(poly_item, mw, Scene_polyhedron_item_k_ring_selection::Active_handle::VERTEX, true),
    quadric(gluNewQuadric())
{
  mw->installEventFilter(this);
  gluQuadricNormals(quadric, GLU_SMOOTH);
  // bind vertex picking 
  connect(&k_ring_selector, SIGNAL(selected(const std::set<Polyhedron::Vertex_handle>&)), this,
    SLOT(selected(const std::set<Polyhedron::Vertex_handle>&)));
=======
(Scene_polyhedron_item* poly_item,
 Ui::DeformMesh* ui_widget,
 QMainWindow* mw)
    :Scene_item(19,8),
      ui_widget(ui_widget),
      poly_item(poly_item),
      deform_mesh(*(poly_item->polyhedron()), Deform_mesh::Vertex_index_map(), Deform_mesh::Hedge_index_map(), Array_based_vertex_point_map(&positions)),
      is_rot_free(true),
      own_poly_item(true),
      k_ring_selector(poly_item, mw, Scene_polyhedron_item_k_ring_selection::Active_handle::VERTEX, true)
{
    mw->installEventFilter(this);
    // bind vertex picking
    connect(&k_ring_selector, SIGNAL(selected(const std::set<Polyhedron::Vertex_handle>&)), this,
            SLOT(selected(const std::set<Polyhedron::Vertex_handle>&)));
>>>>>>> f34ac07f

  poly_item->set_color_vector_read_only(true); // to prevent recomputation of color vector in changed()
  poly_item->update_vertex_indices();

  length_of_axis = bbox().diagonal_length() / 15.0;

  // interleave events of viewer (there is only one viewer) 
  QGLViewer* viewer = *QGLViewer::QGLViewerPool().begin();
  viewer->installEventFilter(this);
    
  // create an empty group of control vertices for starting
  create_ctrl_vertices_group();
   
  // start QObject's timer for continuous effects 
  // (deforming mesh while mouse not moving)
  startTimer(0);

  // Required for drawing functionality
  positions.resize(num_vertices(*polyhedron())*3);
  normals.resize(positions.size());
  Polyhedron::Vertex_iterator vb, ve;
  std::size_t counter = 0;
  for(vb=polyhedron()->vertices_begin(), ve = polyhedron()->vertices_end();vb != ve; ++vb, ++counter) {
    positions[counter*3] = vb->point().x();
    positions[counter*3+1] = vb->point().y();
    positions[counter*3+2] = vb->point().z();

    const Polyhedron::Traits::Vector_3& n = 
      CGAL::Polygon_mesh_processing::compute_vertex_normal(vb, deform_mesh.halfedge_graph());

    normals[counter*3] = n.x();
    normals[counter*3+1] = n.y();
    normals[counter*3+2] = n.z();
  }
  tris.resize(polyhedron()->size_of_facets()*3);
  counter = 0;
  for(Polyhedron::Facet_handle fb = polyhedron()->facets_begin(); fb != polyhedron()->facets_end(); ++fb, ++counter) {
    tris[counter*3] =  static_cast<unsigned int>(fb->halfedge()->vertex()->id());
    tris[counter*3+1] = static_cast<unsigned int>(fb->halfedge()->next()->vertex()->id());
    tris[counter*3+2] = static_cast<unsigned int>(fb->halfedge()->prev()->vertex()->id());
  }

  edges.resize(polyhedron()->size_of_halfedges());
  counter = 0;
  for(Polyhedron::Edge_iterator eb = polyhedron()->edges_begin(); eb != polyhedron()->edges_end(); ++eb, ++counter) {
    edges[counter*2] = static_cast<unsigned int>(eb->vertex()->id());
    edges[counter*2+1] = static_cast<unsigned int>(eb->opposite()->vertex()->id());
  }
    qFunc.initializeOpenGLFunctions();
    //Generates an integer which will be used as ID for each buffer

    const char vertex_shader_source_bbox[] =
    {

        "attribute highp vec3 vertex; \n"
        "attribute highp vec3 colors; \n"

        "uniform highp mat4 mvp_matrix; \n"
        "uniform highp mat4 rotations; \n"
        "uniform highp vec3 translation; \n"
        "uniform highp vec3 translation_2; \n"
        "varying highp vec3 fColors; \n"
        " \n"

        "void main(void) \n"
        "{ \n"
        "   fColors = colors; \n"
        "   gl_Position = mvp_matrix * (rotations *(vec4(translation_2,0.0)+vec4(vertex,1.0) )+ vec4(translation,0.0)) ; \n"
        "} \n"
    };
    const char fragment_shader_source[]=
    {
        "varying vec3 fColors; \n"
        " \n"
        "void main(void) \n"
        "{ \n"
        " gl_FragColor = vec4(fColors, 1.0); \n"
        "} \n"
    };
    bbox_program.addShaderFromSourceCode(QOpenGLShader::Vertex,vertex_shader_source_bbox);
    bbox_program.addShaderFromSourceCode(QOpenGLShader::Fragment,fragment_shader_source);
    bbox_program.link();

    //the spheres :
    create_Sphere(length_of_axis/15.0);
    changed();
}

Scene_edit_polyhedron_item::~Scene_edit_polyhedron_item()
{
<<<<<<< HEAD
  while(is_there_any_ctrl_vertices_group())
  {
    delete_ctrl_vertices_group(false);
  }
  gluDeleteQuadric(quadric);
  if (own_poly_item) delete poly_item;
=======
    while(is_there_any_ctrl_vertices_group())
    {
        delete_ctrl_vertices_group(false);
    }
    if (own_poly_item) delete poly_item;
>>>>>>> f34ac07f

}
/////////////////////////////
/// For the Shader gestion///
void Scene_edit_polyhedron_item::initialize_buffers(Viewer_interface *viewer =0) const
{
    //vao for the facets
    {
        program = getShaderProgram(PROGRAM_WITH_LIGHT, viewer);
        program->bind();

        vaos[0]->bind();
        buffers[0].bind();
        buffers[0].allocate(positions.data(),
                            static_cast<int>(positions.size()*sizeof(double)));
        program->enableAttributeArray("vertex");
        program->setAttributeBuffer("vertex",GL_DOUBLE,0,3);
        buffers[0].release();

        buffers[1].bind();
        buffers[1].allocate(normals.data(),
                            static_cast<int>(normals.size()*sizeof(double)));
        program->enableAttributeArray("normals");
        program->setAttributeBuffer("normals",GL_DOUBLE,0,3);
        buffers[1].release();
        vaos[0]->release();
        program->release();
    }
    //vao for the ROI points
    {   program = getShaderProgram(PROGRAM_WITHOUT_LIGHT, viewer);
        program->bind();
        vaos[1]->bind();
        buffers[2].bind();
        buffers[2].allocate(ROI_points.data(),
                            static_cast<int>(ROI_points.size()*sizeof(double)));
        program->enableAttributeArray("vertex");
        program->setAttributeBuffer("vertex",GL_DOUBLE,0,3);
        buffers[2].release();

        buffers[3].bind();
        buffers[3].allocate(ROI_color.data(),
                            static_cast<int>(ROI_color.size()*sizeof(double)));
        program->enableAttributeArray("colors");
        program->setAttributeBuffer("colors",GL_DOUBLE,0,3);
        buffers[3].release();
        vaos[1]->release();
        program->release();
    }


   //vao for the edges
    {
        program = getShaderProgram(PROGRAM_WITHOUT_LIGHT, viewer);
        program->bind();
        vaos[2]->bind();
        buffers[4].bind();
        buffers[4].allocate(positions.data(),
                            static_cast<int>(positions.size()*sizeof(double)));
        program->enableAttributeArray("vertex");
        program->setAttributeBuffer("vertex",GL_DOUBLE,0,3);
        buffers[4].release();

        vaos[2]->release();
        program->release();
    }
    //vao for the ROI spheres
    {
        program = getShaderProgram(PROGRAM_INSTANCED, viewer);
        program->bind();
        vaos[3]->bind();
        buffers[5].bind();
        buffers[5].allocate(pos_sphere.data(),
                            static_cast<int>(pos_sphere.size()*sizeof(double)));
        program->enableAttributeArray("vertex");
        program->setAttributeBuffer("vertex",GL_DOUBLE,0,3);
        buffers[5].release();

        buffers[6].bind();
        buffers[6].allocate(normals_sphere.data(),
                            static_cast<int>(normals_sphere.size()*sizeof(double)));
        program->enableAttributeArray("normals");
        program->setAttributeBuffer("normals",GL_DOUBLE,0,3);
        buffers[6].release();

        buffers[7].bind();
        buffers[7].allocate(color_sphere_ROI.data(),
                            static_cast<int>(color_sphere_ROI.size()*sizeof(double)));
        program->enableAttributeArray("colors");
        program->setAttributeBuffer("colors",GL_DOUBLE,0,3);
        buffers[7].release();

        buffers[8].bind();
        buffers[8].allocate(centers_ROI.data(),
                            static_cast<int>(centers_ROI.size()*sizeof(double)));
        program->enableAttributeArray("center");
        program->setAttributeBuffer("center",GL_DOUBLE,0,3);
        buffers[8].release();

        qFunc.glVertexAttribDivisor(program->attributeLocation("center"), 1);
        qFunc.glVertexAttribDivisor(program->attributeLocation("colors"), 1);
        vaos[3]->release();
    }
    //vao for the BBOX
    {
        bbox_program.bind();
        vaos[4]->bind();
        buffers[9].bind();
        buffers[9].allocate(pos_bbox.data(),
                             static_cast<int>(pos_bbox.size()*sizeof(double)));
        bbox_program.enableAttributeArray("vertex");
        bbox_program.setAttributeBuffer("vertex",GL_DOUBLE,0,3);
        buffers[9].release();

        buffers[10].bind();
        buffers[10].allocate(color_bbox.data(),
                             static_cast<int>(color_bbox.size()*sizeof(double)));
        bbox_program.enableAttributeArray("colors");
        bbox_program.setAttributeBuffer("colors",GL_DOUBLE,0,3);
        buffers[10].release();
        vaos[4]->release();
        bbox_program.release();
    }
    //vao for the control points
    {
        program = getShaderProgram(PROGRAM_WITHOUT_LIGHT, viewer);
        program->bind();
        vaos[5]->bind();
        buffers[11].bind();
        buffers[11].allocate(control_points.data(),
                             static_cast<int>(control_points.size()*sizeof(double)));
        program->enableAttributeArray("vertex");
        program->setAttributeBuffer("vertex",GL_DOUBLE,0,3);
        buffers[11].release();

        buffers[12].bind();
        buffers[12].allocate(control_color.data(),
                             static_cast<int>(control_color.size()*sizeof(double)));
        program->enableAttributeArray("colors");
        program->setAttributeBuffer("colors",GL_DOUBLE,0,3);
        buffers[12].release();
        vaos[5]->release();
        program->release();
    }
    //vao for the control spheres
    {
        program = getShaderProgram(PROGRAM_INSTANCED, viewer);
        program->bind();
        vaos[6]->bind();
        buffers[13].bind();
        buffers[13].allocate(pos_sphere.data(),
                             static_cast<int>(pos_sphere.size()*sizeof(double)));
        program->enableAttributeArray("vertex");
        program->setAttributeBuffer("vertex",GL_DOUBLE,0,3);
        buffers[13].release();

        buffers[14].bind();
        buffers[14].allocate(normals_sphere.data(),
                             static_cast<int>(normals_sphere.size()*sizeof(double)));
        program->enableAttributeArray("normals");
        program->setAttributeBuffer("normals",GL_DOUBLE,0,3);
        buffers[14].release();

        buffers[15].bind();
        buffers[15].allocate(color_sphere_control.data(),
                             static_cast<int>(color_sphere_control.size()*sizeof(double)));
        program->enableAttributeArray("colors");
        program->setAttributeBuffer("colors",GL_DOUBLE,0,3);
        buffers[15].release();

        buffers[16].bind();
        buffers[16].allocate(centers_control.data(),
                             static_cast<int>(centers_control.size()*sizeof(double)));
        program->enableAttributeArray("center");
        program->setAttributeBuffer("center",GL_DOUBLE,0,3);
        buffers[16].release();

        qFunc.glVertexAttribDivisor(program->attributeLocation("center"), 1);
        qFunc.glVertexAttribDivisor(program->attributeLocation("colors"), 1);
        vaos[6]->release();
    }
    //vao for the axis
    {
        program = getShaderProgram(PROGRAM_WITHOUT_LIGHT, viewer);
        program->bind();
        vaos[7]->bind();
        buffers[17].bind();
        buffers[17].allocate(pos_axis.data(),
                             static_cast<int>(pos_axis.size()*sizeof(double)));
        program->enableAttributeArray("vertex");
        program->setAttributeBuffer("vertex",GL_DOUBLE,0,3);
        buffers[17].release();

        buffers[18].bind();
        buffers[18].allocate(color_lines.data(),
                             static_cast<int>(color_lines.size()*sizeof(double)));
        program->enableAttributeArray("colors");
        program->setAttributeBuffer("colors",GL_DOUBLE,0,3);
        buffers[18].release();
        vaos[7]->release();
        program->release();
    }
    are_buffers_filled = true;
}

void Scene_edit_polyhedron_item::compute_normals_and_vertices(void)
{
    ROI_points.resize(0);
    control_points.resize(0);
    BOOST_FOREACH(vertex_descriptor vd, deform_mesh.roi_vertices())
    {
        if(!deform_mesh.is_control_vertex(vd))
        {//gl_draw_point( vd->point() );
            ROI_points.push_back(vd->point().x());
            ROI_points.push_back(vd->point().y());
            ROI_points.push_back(vd->point().z());
        }
    }
    centers_ROI.resize(ROI_points.size());
    ROI_color.resize(ROI_points.size());
    color_sphere_ROI.resize(ROI_points.size());
    for(int i=0; i<(int)centers_ROI.size(); i++)
    {
        centers_ROI[i] = ROI_points[i];
    }
    for(int i=0; i<(int)ROI_color.size(); i++)
    {
        if(i%3==1)
        {
        ROI_color[i]=1.0;
        color_sphere_ROI[i]=1.0;

        }
        else
        {
        ROI_color[i]=0.0;
        color_sphere_ROI[i]=0.0;
        }
    }
    QGLViewer* viewer = *QGLViewer::QGLViewerPool().begin();
    for(Ctrl_vertices_group_data_list::const_iterator hgb_data = ctrl_vertex_frame_map.begin(); hgb_data != ctrl_vertex_frame_map.end(); ++hgb_data)
    {
        if(hgb_data->frame == viewer->manipulatedFrame())
        {
            if(!ui_widget->ActivatePivotingCheckBox->isChecked())
            {
                // draw bbox
                compute_bbox(hgb_data->bbox);
            }
        }
        // draw control vertices
        if(hgb_data == active_group)
        {
            //set color to red
            control_color.push_back(1.0);
            control_color.push_back(0.0);
            control_color.push_back(0.0);
        }
        else
        {
            //set color to blue
            control_color.push_back(0.0);
            control_color.push_back(0.0);
            control_color.push_back(1.0);
        }
        for(std::vector<vertex_descriptor>::const_iterator hb = hgb_data->ctrl_vertices_group.begin(); hb != hgb_data->ctrl_vertices_group.end(); ++hb)
        {
            control_points.push_back((*hb)->point().x());
            control_points.push_back((*hb)->point().y());
            control_points.push_back((*hb)->point().z());

        }
        centers_control.resize(control_points.size());
        for(int i=0; i<(int)centers_control.size(); i++)
        {
            centers_control[i]=control_points[i];
        }
    }
    color_sphere_control.resize(control_color.size());
    for(int i=0; i<(int)color_sphere_control.size(); i++)
    {
        color_sphere_control[i] = control_color[i];
    }

    //The box color
    color_bbox.resize(pos_bbox.size());
    for(int i =0; i< (int)pos_bbox.size(); i++)
        color_bbox[i]=0.0;

    for(int i =0; i< (int)pos_bbox.size(); i+=3)
        color_bbox[i]=1.0;

    //The axis

    pos_axis.resize(18);
    for(int i =0; i< 18; i++)
        pos_axis[i]=0.0;
    pos_axis[3] = length_of_axis; pos_axis[10] = length_of_axis; pos_axis[17] = length_of_axis;
    color_lines.resize(18);
    for(int i =0; i< 18; i++)
        color_lines[i]=0.0;

    color_lines[2] = 1.0; color_lines[5] = 1.0;
    color_lines[6] = 1.0; color_lines[9] = 1.0;
    color_lines[13] = 1.0; color_lines[16] = 1.0;

}

/////////////////////////////////////////////////////////
/////////// Most relevant functions lie here ///////////
void Scene_edit_polyhedron_item::deform()
{
  if(!is_there_any_ctrl_vertices()) { return; }

  for(Ctrl_vertices_group_data_list::iterator it = ctrl_vertex_frame_map.begin(); it != ctrl_vertex_frame_map.end(); ++it)
  { it->set_target_positions(); }
  deform_mesh.deform();

<<<<<<< HEAD
  poly_item->changed(); // now we need to call poly_item changed to delete AABB tree 
  Q_EMIT itemChanged();
=======
    poly_item->invalidate_aabb_tree(); // invalidate the AABB-tree of the poly_item
    Q_EMIT itemChanged();
>>>>>>> f34ac07f
}

void Scene_edit_polyhedron_item::timerEvent(QTimerEvent* /*event*/)
{ // just handle deformation - paint like selection is handled in eventFilter()
  if(state.ctrl_pressing && (state.left_button_pressing || state.right_button_pressing)) {
    if(!ui_widget->ActivatePivotingCheckBox->isChecked()) {
      deform();
    }
    else {
      Q_EMIT itemChanged(); // for redraw while Pivoting (since we close signals of manipulatedFrames while pivoting, 
                          // for now redraw with timer)
    }
  }
}
bool Scene_edit_polyhedron_item::eventFilter(QObject* /*target*/, QEvent *event)
{
  // This filter is both filtering events from 'viewer' and 'main window'
  Mouse_keyboard_state_deformation old_state = state;
  ////////////////// TAKE EVENTS /////////////////////
  // key events
  if(event->type() == QEvent::KeyPress || event->type() == QEvent::KeyRelease) 
  {
    QKeyEvent *keyEvent = static_cast<QKeyEvent*>(event);
    Qt::KeyboardModifiers modifiers = keyEvent->modifiers();

    state.ctrl_pressing = modifiers.testFlag(Qt::ControlModifier);
    state.shift_pressing = modifiers.testFlag(Qt::ShiftModifier);
  }
  // mouse events
  if(event->type() == QEvent::MouseButtonPress || event->type() == QEvent::MouseButtonRelease)
	{
    QMouseEvent* mouse_event = static_cast<QMouseEvent*>(event);
    if(mouse_event->button() == Qt::LeftButton) {
      state.left_button_pressing = event->type() == QEvent::MouseButtonPress;
    }
    if(mouse_event->button() == Qt::RightButton) {
      state.right_button_pressing = event->type() == QEvent::MouseButtonPress;
    }    
  }
  ////////////////// //////////////// /////////////////////

  if(!poly_item->visible()) { return false; } // if not visible just update event state but don't do any action

  // check state changes between old and current state
  bool ctrl_pressed_now = state.ctrl_pressing && !old_state.ctrl_pressing;
  bool ctrl_released_now = !state.ctrl_pressing && old_state.ctrl_pressing;
  if(ctrl_pressed_now || ctrl_released_now || event->type() == QEvent::HoverMove) 
  {// activate a handle manipulated frame
    QGLViewer* viewer = *QGLViewer::QGLViewerPool().begin();
    const QPoint& p = viewer->mapFromGlobal(QCursor::pos());
    bool need_repaint = activate_closest_manipulated_frame(p.x(), p.y());

    if(need_repaint) { Q_EMIT itemChanged(); }
<<<<<<< HEAD
  }

  return false;
=======
    }
    return false;
>>>>>>> f34ac07f
}

#include "opengl_tools.h"
void Scene_edit_polyhedron_item::draw_edges(Viewer_interface* viewer) const {
    if(!are_buffers_filled)
        initialize_buffers(viewer);
    vaos[2]->bind();
    program = getShaderProgram(PROGRAM_WITHOUT_LIGHT);
    attrib_buffers(viewer,PROGRAM_WITHOUT_LIGHT);
    program->bind();
    program->setAttributeValue("colors", QColor(0,0,0));
    qFunc.glDrawElements(GL_LINES, (GLsizei) edges.size(), GL_UNSIGNED_INT, edges.data());
    program->release();
    vaos[2]->release();

  if(rendering_mode == Wireframe) {
        draw_ROI_and_control_vertices(viewer);
  }
}
void Scene_edit_polyhedron_item::draw(Viewer_interface* viewer) const {
    if(!are_buffers_filled)
        initialize_buffers(viewer);
    vaos[0]->bind();
    program = getShaderProgram(PROGRAM_WITH_LIGHT);
    attrib_buffers(viewer,PROGRAM_WITH_LIGHT);
    program->bind();
    QColor color = this->color();
    program->setAttributeValue("colors", color);
    qFunc.glDrawElements(GL_TRIANGLES, (GLsizei) tris.size(), GL_UNSIGNED_INT, tris.data());
    program->release();
    vaos[0]->release();
    draw_edges(viewer);
    draw_ROI_and_control_vertices(viewer);


}

void Scene_edit_polyhedron_item::draw_ROI_and_control_vertices(Viewer_interface* viewer) const {

  CGAL::GL::Color color;
  CGAL::GL::Point_size point_size; point_size.set_point_size(5);

  color.set_rgb_color(0, 1.f, 0);
  if(ui_widget->ShowROICheckBox->isChecked()) {

        if(!ui_widget->ShowAsSphereCheckBox->isChecked()) {

            vaos[1]->bind();
            program = getShaderProgram(PROGRAM_WITHOUT_LIGHT);
            attrib_buffers(viewer,PROGRAM_WITHOUT_LIGHT);
            program->bind();
            qFunc.glDrawArrays(GL_POINTS, 0, static_cast<GLsizei>(ROI_points.size()/3));
            program->release();
            vaos[1]->release();
        }
        else{
            vaos[3]->bind();
            program = getShaderProgram(PROGRAM_INSTANCED);
            attrib_buffers(viewer,PROGRAM_INSTANCED);
            program->bind();
            qFunc.glDrawArraysInstanced(GL_TRIANGLES, 0,
                                        static_cast<GLsizei>(pos_sphere.size()/3),
                                        static_cast<GLsizei>(ROI_points.size()/3));
            program->release();
            vaos[3]->release();
    }
  }

    if(!ui_widget->ShowAsSphereCheckBox->isChecked()) {
        vaos[5]->bind();
        program = getShaderProgram(PROGRAM_WITHOUT_LIGHT);
        attrib_buffers(viewer,PROGRAM_WITHOUT_LIGHT);
        program->bind();
        qFunc.glDrawArrays(GL_POINTS, 0, static_cast<GLsizei>(control_points.size()/3));
        program->release();
        vaos[5]->release();
    }
    else{
        vaos[6]->bind();
        program = getShaderProgram(PROGRAM_INSTANCED);
        attrib_buffers(viewer,PROGRAM_INSTANCED);
        program->bind();
        qFunc.glDrawArraysInstanced(GL_TRIANGLES, 0,
                                    static_cast<GLsizei>(pos_sphere.size()/3),
                                    static_cast<GLsizei>(control_points.size()/3));
        program->release();
        vaos[6]->release();
    }

    QGLViewer* viewerB = *QGLViewer::QGLViewerPool().begin();
  for(Ctrl_vertices_group_data_list::const_iterator hgb_data = ctrl_vertex_frame_map.begin(); hgb_data != ctrl_vertex_frame_map.end(); ++hgb_data)
  {
        if(hgb_data->frame == viewerB->manipulatedFrame())
    {      
            GLfloat f_matrix[16];
            for(int i =0; i<16; i++)
                f_matrix[i] = hgb_data->frame->matrix()[i];
            QMatrix4x4 f_mat;
                for(int i=0; i<16; i++)
                    f_mat.data()[i] = (float)f_matrix[i];
            vaos[7]->bind();
            program = getShaderProgram(PROGRAM_WITHOUT_LIGHT);
            attrib_buffers(viewer, PROGRAM_WITHOUT_LIGHT);
            program->bind();
            program->setUniformValue("f_matrix", f_mat);
            qFunc.glDrawArrays(GL_LINES, 0, static_cast<GLsizei>(pos_axis.size()/3));
            program->release();
            vaos[7]->release();

            //QGLViewer::drawAxis(length_of_axis);
      // draw bbox
      if(!ui_widget->ActivatePivotingCheckBox->isChecked())
      {
                GLfloat f_matrix[16];
                GLfloat trans[3];
                GLfloat trans2[3];

                trans[0] = hgb_data->frame->position().x;
                trans[1] = hgb_data->frame->position().y;
                trans[2] = hgb_data->frame->position().z;

                trans2[0] = -hgb_data->frame_initial_center.x;
                trans2[1] = -hgb_data->frame_initial_center.y;
                trans2[2] = -hgb_data->frame_initial_center.z;

                for(int i =0; i<16; i++)
                    f_matrix[i] = hgb_data->frame->orientation().matrix()[i];
                QMatrix4x4 f_mat;
                QMatrix4x4 mvp_mat;

                QVector3D vec(trans[0], trans[1], trans[2]);
                QVector3D vec2(trans2[0], trans2[1], trans2[2]);
                    for(int i=0; i<16; i++)
                        f_mat.data()[i] = (float)f_matrix[i];
                    GLdouble temp_mat[16];
                    viewer->camera()->getModelViewProjectionMatrix(temp_mat);
                    for(int i=0; i<16; i++)
                        mvp_mat.data()[i] = (float)temp_mat[i];
                vaos[4]->bind();
                bbox_program.bind();
                bbox_program.setUniformValue("rotations", f_mat);
                bbox_program.setUniformValue("translation", vec);
                bbox_program.setUniformValue("translation_2", vec2);
                bbox_program.setUniformValue("mvp_matrix", mvp_mat);
                qFunc.glDrawArrays(GL_LINES, 0, static_cast<GLsizei>(pos_bbox.size()/3));
                bbox_program.release();
                vaos[4]->release();
    }
    }
  }

  } 


void Scene_edit_polyhedron_item::compute_bbox(const Scene_interface::Bbox& bb){
    pos_bbox.resize(24*3);

    pos_bbox[0]=bb.xmin; pos_bbox[1]=bb.ymin; pos_bbox[2]=bb.zmin;
    pos_bbox[3]=bb.xmax; pos_bbox[4]=bb.ymin; pos_bbox[5]=bb.zmin;
    pos_bbox[6]=bb.xmin; pos_bbox[7]=bb.ymin; pos_bbox[8]=bb.zmin;
    pos_bbox[9]=bb.xmin; pos_bbox[10]=bb.ymax; pos_bbox[11]=bb.zmin;
    
    pos_bbox[12]=bb.xmin; pos_bbox[13]=bb.ymin; pos_bbox[14]=bb.zmin;
    pos_bbox[15]=bb.xmin; pos_bbox[16]=bb.ymin; pos_bbox[17]=bb.zmax;
    pos_bbox[18]= bb.xmax; pos_bbox[19]=bb.ymin; pos_bbox[20]=bb.zmin;
    pos_bbox[21]= bb.xmax; pos_bbox[22]=bb.ymax; pos_bbox[23]=bb.zmin;
    
    pos_bbox[24]= bb.xmax; pos_bbox[25]=bb.ymin; pos_bbox[26]=bb.zmin;
    pos_bbox[27]= bb.xmax; pos_bbox[28]=bb.ymin; pos_bbox[29]=bb.zmax;
    pos_bbox[30]=bb.xmin; pos_bbox[31]=bb.ymax; pos_bbox[32]=bb.zmin;
    pos_bbox[33]=bb.xmax; pos_bbox[34]=bb.ymax; pos_bbox[35]=bb.zmin;
    
    pos_bbox[36]=bb.xmin; pos_bbox[37]=bb.ymax; pos_bbox[38]=bb.zmin;
    pos_bbox[39]=bb.xmin; pos_bbox[40]=bb.ymax; pos_bbox[41]=bb.zmax;
    pos_bbox[42]=bb.xmin; pos_bbox[43]=bb.ymin; pos_bbox[44]=bb.zmax;
    pos_bbox[45]=bb.xmax; pos_bbox[46]=bb.ymin; pos_bbox[47]=bb.zmax;

    pos_bbox[48]=bb.xmin; pos_bbox[49]=bb.ymin; pos_bbox[50]=bb.zmax;
    pos_bbox[51]=bb.xmin; pos_bbox[52]=bb.ymax; pos_bbox[53]=bb.zmax;
    pos_bbox[54]=bb.xmax; pos_bbox[55]=bb.ymax; pos_bbox[56]=bb.zmax;
    pos_bbox[57]=bb.xmin; pos_bbox[58]=bb.ymax; pos_bbox[59]=bb.zmax;

    pos_bbox[60]=bb.xmax; pos_bbox[61]=bb.ymax; pos_bbox[62]=bb.zmax;
    pos_bbox[63]=bb.xmax; pos_bbox[64]=bb.ymin; pos_bbox[65]=bb.zmax;
    pos_bbox[66]=bb.xmax; pos_bbox[67]=bb.ymax; pos_bbox[68]=bb.zmax;
    pos_bbox[69]=bb.xmax; pos_bbox[70]=bb.ymax; pos_bbox[71]=bb.zmin;
    
}

void Scene_edit_polyhedron_item::changed()
{
    compute_normals_and_vertices();
    update_normals();
    are_buffers_filled = false;
}

Scene_polyhedron_item* Scene_edit_polyhedron_item::to_polyhedron_item() {
  Scene_polyhedron_item* poly_item_tmp = poly_item;
  poly_item->set_color_vector_read_only(false);
  own_poly_item=false;
  return poly_item_tmp;
}

Polyhedron* Scene_edit_polyhedron_item::polyhedron()       
{ return poly_item->polyhedron(); }
const Polyhedron* Scene_edit_polyhedron_item::polyhedron() const 
{ return poly_item->polyhedron(); }
QString Scene_edit_polyhedron_item::toolTip() const
{
  if(!poly_item->polyhedron())
    return QString();

  return QObject::tr("<p>Polyhedron <b>%1</b> (mode: %5, color: %6)</p>"
                     "<p>Number of vertices: %2<br />"
                     "Number of edges: %3<br />"
                     "Number of facets: %4</p>")
    .arg(this->name())
    .arg(poly_item->polyhedron()->size_of_vertices())
    .arg(poly_item->polyhedron()->size_of_halfedges()/2)
    .arg(poly_item->polyhedron()->size_of_facets())
    .arg(this->renderingModeName())
    .arg(this->color().name());
}
bool Scene_edit_polyhedron_item::isEmpty() const {
  return poly_item->isEmpty();
}
Scene_edit_polyhedron_item::Bbox Scene_edit_polyhedron_item::bbox() const {
  return poly_item->bbox();
}

void Scene_edit_polyhedron_item::setVisible(bool b) {
  poly_item->setVisible(b);
  Scene_item::setVisible(b);
  if(!b) {
    (*QGLViewer::QGLViewerPool().begin())->setManipulatedFrame(NULL);
  }
}
void Scene_edit_polyhedron_item::setColor(QColor c) {
  poly_item->setColor(c);
  Scene_item::setColor(c);
}
void Scene_edit_polyhedron_item::setName(QString n) {
  Scene_item::setName(n);
  n.replace(" (edit)", "");
  poly_item->setName(n);
}
void Scene_edit_polyhedron_item::setRenderingMode(RenderingMode m) {
  poly_item->setRenderingMode(m);
  Scene_item::setRenderingMode(m);
}
Scene_edit_polyhedron_item* Scene_edit_polyhedron_item::clone() const {
  return 0;
}
void Scene_edit_polyhedron_item::select(
          double orig_x,
          double orig_y,
          double orig_z,
          double dir_x,
          double dir_y,
          double dir_z)
{
  Scene_item::select(orig_x,
                     orig_y,
                     orig_z,
                     dir_x,
                     dir_y,
                     dir_z);
  poly_item->select(orig_x,
                       orig_y,
                       orig_z,
                       dir_x,
                       dir_y,
                       dir_z);
}

bool Scene_edit_polyhedron_item::keyPressEvent(QKeyEvent* e)
{
  //setting/unsetting rotation constraints
  if (e->key()==Qt::Key_R && !state.ctrl_pressing)
  {
    is_rot_free = !is_rot_free;
    rot_constraint.setRotationConstraintType( is_rot_free?
        qglviewer::AxisPlaneConstraint::FREE:
        qglviewer::AxisPlaneConstraint::AXIS);
    return true;
  }

  return false;
}

void Scene_edit_polyhedron_item::create_Sphere(double R)
{

    float T, P;
    float x[4],y[4],z[4];
    int rings = 22, sectors = 45;


    //Top of the sphere
    for(int t=0; t<360; t+=sectors)
    {

        pos_sphere.push_back(0);
        pos_sphere.push_back(0);
        pos_sphere.push_back(R);


        normals_sphere.push_back(0);
        normals_sphere.push_back(0);
        normals_sphere.push_back(1);



        P = rings*M_PI/180.0;
        T = t*M_PI/180.0;
        x[1] = sin(P) * cos(T) ;
        y[1] = sin(P) * sin(T) ;
        z[1] = cos(P);
        pos_sphere.push_back(R * x[1]);
        pos_sphere.push_back(R * y[1]);
        pos_sphere.push_back(R * z[1]);

        normals_sphere.push_back(x[1]);
        normals_sphere.push_back(y[1]);
        normals_sphere.push_back(z[1]);

        //
        P = rings*M_PI/180.0;
        T = (t+sectors)*M_PI/180.0;
        x[2] = sin(P) * cos(T) ;
        y[2] = sin(P) * sin(T) ;
        z[2] = cos(P);
        pos_sphere.push_back(R * x[2]);
        pos_sphere.push_back(R * y[2]);
        pos_sphere.push_back(R * z[2]);

        normals_sphere.push_back(x[2]);
        normals_sphere.push_back(y[2]);
        normals_sphere.push_back(z[2]);

    }

    //Body of the sphere
    for (int p=rings; p<180-rings; p+=rings)
        for(int t=0; t<360; t+=sectors)
        {
            //A
            P = p*M_PI/180.0;
            T = t*M_PI/180.0;
            x[0] = sin(P) * cos(T) ;
            y[0] = sin(P) * sin(T) ;
            z[0] = cos(P);

            pos_sphere.push_back(R * x[0]);
            pos_sphere.push_back(R * y[0]);
            pos_sphere.push_back(R * z[0]);

            normals_sphere.push_back(x[0]);
            normals_sphere.push_back(y[0]);
            normals_sphere.push_back(z[0]);

            //B
            P = (p+rings)*M_PI/180.0;
            T = t*M_PI/180.0;
            x[1] = sin(P) * cos(T) ;
            y[1] = sin(P) * sin(T) ;
            z[1] = cos(P);
            pos_sphere.push_back(R * x[1]);
            pos_sphere.push_back(R * y[1]);
            pos_sphere.push_back(R * z[1]);

            normals_sphere.push_back(x[1]);
            normals_sphere.push_back(y[1]);
            normals_sphere.push_back(z[1]);

            //C
            P = p*M_PI/180.0;
            T = (t+sectors)*M_PI/180.0;
            x[2] = sin(P) * cos(T) ;
            y[2] = sin(P) * sin(T) ;
            z[2] = cos(P);
            pos_sphere.push_back(R * x[2]);
            pos_sphere.push_back(R * y[2]);
            pos_sphere.push_back(R * z[2]);

            normals_sphere.push_back(x[2]);
            normals_sphere.push_back(y[2]);
            normals_sphere.push_back(z[2]);
            //D
            P = (p+rings)*M_PI/180.0;
            T = (t+sectors)*M_PI/180.0;
            x[3] = sin(P) * cos(T) ;
            y[3] = sin(P) * sin(T) ;
            z[3] = cos(P);
            pos_sphere.push_back(R * x[3]);
            pos_sphere.push_back(R * y[3]);
            pos_sphere.push_back(R * z[3]);

            normals_sphere.push_back(x[3]);
            normals_sphere.push_back(y[3]);
            normals_sphere.push_back(z[3]);



            pos_sphere.push_back(R * x[1]);
            pos_sphere.push_back(R * y[1]);
            pos_sphere.push_back(R * z[1]);

            normals_sphere.push_back(x[1]);
            normals_sphere.push_back(y[1]);
            normals_sphere.push_back(z[1]);

            pos_sphere.push_back(R * x[2]);
            pos_sphere.push_back(R * y[2]);
            pos_sphere.push_back(R * z[2]);

            normals_sphere.push_back(x[2]);
            normals_sphere.push_back(y[2]);
            normals_sphere.push_back(z[2]);

        }
    //Bottom of the sphere
    for(int t=0; t<360; t+=sectors)
    {


        pos_sphere.push_back(0);
        pos_sphere.push_back(0);
        pos_sphere.push_back(-R);

        normals_sphere.push_back(0);
        normals_sphere.push_back(0);
        normals_sphere.push_back(-1);


        P = (180-rings)*M_PI/180.0;
        T = t*M_PI/180.0;
        x[1] = sin(P) * cos(T) ;
        y[1] = sin(P) * sin(T) ;
        z[1] = cos(P);
        pos_sphere.push_back(R * x[1]);
        pos_sphere.push_back(R * y[1]);
        pos_sphere.push_back(R * z[1]);

        normals_sphere.push_back(x[1]);
        normals_sphere.push_back(y[1]);
        normals_sphere.push_back(z[1]);


        P = (180-rings)*M_PI/180.0;
        T = (t+sectors)*M_PI/180.0;
        x[2] = sin(P) * cos(T) ;
        y[2] = sin(P) * sin(T) ;
        z[2] = cos(P);
        pos_sphere.push_back(R * x[2]);
        pos_sphere.push_back(R * y[2]);
        pos_sphere.push_back(R * z[2]);

        normals_sphere.push_back(x[2]);
        normals_sphere.push_back(y[2]);
        normals_sphere.push_back(z[2]);

    }
}

//#include "Scene_edit_polyhedron_item.moc"<|MERGE_RESOLUTION|>--- conflicted
+++ resolved
@@ -5,41 +5,21 @@
 #include <QTime>
 #include <CGAL/gl_render.h>
 Scene_edit_polyhedron_item::Scene_edit_polyhedron_item
-<<<<<<< HEAD
-  (Scene_polyhedron_item* poly_item, 
-  Ui::DeformMesh* ui_widget,
-  QMainWindow* mw)
-    :Scene_item(20,8),
-      ui_widget(ui_widget),
+(Scene_polyhedron_item* poly_item,
+ Ui::DeformMesh* ui_widget,
+ QMainWindow* mw)
+  : Scene_item(19,8),
+    ui_widget(ui_widget),
     poly_item(poly_item),
     deform_mesh(*(poly_item->polyhedron()), Deform_mesh::Vertex_index_map(), Deform_mesh::Hedge_index_map(), Array_based_vertex_point_map(&positions)),
     is_rot_free(true),
     own_poly_item(true),
-    k_ring_selector(poly_item, mw, Scene_polyhedron_item_k_ring_selection::Active_handle::VERTEX, true),
-    quadric(gluNewQuadric())
+    k_ring_selector(poly_item, mw, Scene_polyhedron_item_k_ring_selection::Active_handle::VERTEX, true)
 {
   mw->installEventFilter(this);
-  gluQuadricNormals(quadric, GLU_SMOOTH);
-  // bind vertex picking 
+  // bind vertex picking
   connect(&k_ring_selector, SIGNAL(selected(const std::set<Polyhedron::Vertex_handle>&)), this,
-    SLOT(selected(const std::set<Polyhedron::Vertex_handle>&)));
-=======
-(Scene_polyhedron_item* poly_item,
- Ui::DeformMesh* ui_widget,
- QMainWindow* mw)
-    :Scene_item(19,8),
-      ui_widget(ui_widget),
-      poly_item(poly_item),
-      deform_mesh(*(poly_item->polyhedron()), Deform_mesh::Vertex_index_map(), Deform_mesh::Hedge_index_map(), Array_based_vertex_point_map(&positions)),
-      is_rot_free(true),
-      own_poly_item(true),
-      k_ring_selector(poly_item, mw, Scene_polyhedron_item_k_ring_selection::Active_handle::VERTEX, true)
-{
-    mw->installEventFilter(this);
-    // bind vertex picking
-    connect(&k_ring_selector, SIGNAL(selected(const std::set<Polyhedron::Vertex_handle>&)), this,
-            SLOT(selected(const std::set<Polyhedron::Vertex_handle>&)));
->>>>>>> f34ac07f
+          SLOT(selected(const std::set<Polyhedron::Vertex_handle>&)));
 
   poly_item->set_color_vector_read_only(true); // to prevent recomputation of color vector in changed()
   poly_item->update_vertex_indices();
@@ -130,20 +110,11 @@
 
 Scene_edit_polyhedron_item::~Scene_edit_polyhedron_item()
 {
-<<<<<<< HEAD
   while(is_there_any_ctrl_vertices_group())
   {
     delete_ctrl_vertices_group(false);
   }
-  gluDeleteQuadric(quadric);
   if (own_poly_item) delete poly_item;
-=======
-    while(is_there_any_ctrl_vertices_group())
-    {
-        delete_ctrl_vertices_group(false);
-    }
-    if (own_poly_item) delete poly_item;
->>>>>>> f34ac07f
 
 }
 /////////////////////////////
@@ -461,13 +432,8 @@
   { it->set_target_positions(); }
   deform_mesh.deform();
 
-<<<<<<< HEAD
-  poly_item->changed(); // now we need to call poly_item changed to delete AABB tree 
+  poly_item->invalidate_aabb_tree(); // invalidate the AABB-tree of the poly_item
   Q_EMIT itemChanged();
-=======
-    poly_item->invalidate_aabb_tree(); // invalidate the AABB-tree of the poly_item
-    Q_EMIT itemChanged();
->>>>>>> f34ac07f
 }
 
 void Scene_edit_polyhedron_item::timerEvent(QTimerEvent* /*event*/)
@@ -521,14 +487,9 @@
     bool need_repaint = activate_closest_manipulated_frame(p.x(), p.y());
 
     if(need_repaint) { Q_EMIT itemChanged(); }
-<<<<<<< HEAD
   }
 
   return false;
-=======
-    }
-    return false;
->>>>>>> f34ac07f
 }
 
 #include "opengl_tools.h"
