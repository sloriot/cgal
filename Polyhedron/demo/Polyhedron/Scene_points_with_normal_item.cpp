--- conflicted
+++ resolved
@@ -213,7 +213,7 @@
 {
 
   d = new Scene_points_with_normal_item_priv(toCopy, this);
-<<<<<<< HEAD
+
   if (!has_normals())
   {
     setRenderingMode(Points);
@@ -223,18 +223,7 @@
     setRenderingMode(CGAL::Three::Three::defaultPointSetRenderingMode());
     is_selected = true;
   }
-=======
-  if (has_normals())
-    {
-        setRenderingMode(ShadedPoints);
-        is_selected = true;
-    }
-  else
-    {
-        setRenderingMode(Points);
-        is_selected = true;
-    }
->>>>>>> 636fa74f
+  
   if(d->m_points->number_of_points() < 30 )
     d->point_Slider->setValue(5);
   else
@@ -250,11 +239,7 @@
   // Converts Polyhedron vertices to point set.
   // Computes vertices normal from connectivity.
   d = new Scene_points_with_normal_item_priv(input_mesh, this);
-<<<<<<< HEAD
   setRenderingMode(CGAL::Three::Three::defaultPointSetRenderingMode());
-=======
-  setRenderingMode(ShadedPoints);
->>>>>>> 636fa74f
   is_selected = true;
   if(d->m_points->number_of_points() < 30 )
     d->point_Slider->setValue(5);
@@ -262,24 +247,6 @@
     d->point_Slider->setValue(2);
   invalidateOpenGLBuffers();
 }
-
-<<<<<<< HEAD
-=======
-Scene_points_with_normal_item::Scene_points_with_normal_item(const Polyhedron& input_mesh)
-    : Scene_item(Scene_points_with_normal_item_priv::NbOfVbos,Scene_points_with_normal_item_priv::NbOfVaos)
-{
-  // Converts Polyhedron vertices to point set.
-  // Computes vertices normal from connectivity.
-  d = new Scene_points_with_normal_item_priv(input_mesh, this);
-  setRenderingMode(ShadedPoints);
-  is_selected = true;
-  if(d->m_points->number_of_points() < 30 )
-    d->point_Slider->setValue(5);
-  else
-    d->point_Slider->setValue(2);
-  invalidateOpenGLBuffers();
-}
->>>>>>> 636fa74f
 
 Scene_points_with_normal_item::~Scene_points_with_normal_item()
 {
@@ -618,7 +585,6 @@
 
   std::cerr << d->m_points->info();
 
-<<<<<<< HEAD
   if (!d->m_points->has_normal_map())
   {
     setRenderingMode(Points);
@@ -626,10 +592,6 @@
   else{
     setRenderingMode(CGAL::Three::Three::defaultPointSetRenderingMode());
   }
-=======
-  if (d->m_points->has_normal_map())
-    setRenderingMode(ShadedPoints);
->>>>>>> 636fa74f
   if (d->m_points->check_colors())
     std::cerr << "-> Point set has colors" << std::endl;
   
@@ -666,7 +628,6 @@
     d->point_Slider->setValue(2);
   std::cerr << d->m_points->info();
 
-<<<<<<< HEAD
   if (!d->m_points->has_normal_map())
   {
     setRenderingMode(Points);
@@ -674,10 +635,6 @@
   else{
     setRenderingMode(CGAL::Three::Three::defaultPointSetRenderingMode());
   }
-=======
-  if (d->m_points->has_normal_map())
-    setRenderingMode(ShadedPoints);
->>>>>>> 636fa74f
   if (d->m_points->check_colors())
     std::cerr << "-> Point set has colors" << std::endl;
 
