#define CGAL_data_type float
#define CGAL_GL_data_type GL_FLOAT
#include "Scene_points_with_normal_item.h"
#include <CGAL/Polygon_mesh_processing/compute_normal.h>

#include <CGAL/Point_set_3/IO.h>
#include <CGAL/Timer.h>
#include <CGAL/Memory_sizer.h>

#include <CGAL/Three/Viewer_interface.h>
#include <CGAL/Orthogonal_k_neighbor_search.h>
#include <CGAL/Search_traits_3.h>
#include <CGAL/Search_traits_adapter.h>
#include <CGAL/linear_least_squares_fitting_3.h>
#include <CGAL/algorithm.h>

#include <QObject>
#include <QApplication>
#include <QMenu>
#include <QSlider>
#include <QWidgetAction>
#include <CGAL/Qt/manipulatedCameraFrame.h>

#include <set>
#include <stack>
#include <algorithm>
#include <boost/array.hpp>

#include <CGAL/boost/graph/properties_Surface_mesh.h>
#include "Polyhedron_type.h"

#ifdef CGAL_LINKED_WITH_TBB
#include <tbb/parallel_for.h>
#include <tbb/blocked_range.h>
#include <tbb/scalable_allocator.h>  
#endif // CGAL_LINKED_WITH_TBB

const std::size_t limit_fast_drawing = 300000; //arbitraty large value

struct Scene_points_with_normal_item_priv
{
  void init_values(Scene_points_with_normal_item* parent)
  {
    item = parent;
    nb_points = 0;
    nb_selected_points = 0;
    nb_lines = 0;
    is_point_slider_moving = false;
    normal_Slider = new QSlider(Qt::Horizontal);
    normal_Slider->setValue(20);
    point_Slider = new QSlider(Qt::Horizontal);
    point_Slider->setMinimum(1);
    point_Slider->setValue(2);
    point_Slider->setMaximum(25);
  }
  Scene_points_with_normal_item_priv(Scene_points_with_normal_item* parent)
    :m_points(new Point_set)
  {
    init_values(parent);
  }
  Scene_points_with_normal_item_priv(const Scene_points_with_normal_item& toCopy, Scene_points_with_normal_item* parent)
    : m_points(new Point_set(*toCopy.d->m_points))
  {
    init_values(parent);
  }

  Scene_points_with_normal_item_priv(const SMesh& input_mesh, Scene_points_with_normal_item* parent)
    : m_points(new Point_set)
  {
   init_values(parent);
   boost::graph_traits<SMesh>::vertex_iterator v;
    m_points->add_normal_map();
    for (v = const_cast<SMesh&>(input_mesh).vertices_begin();
         v != const_cast<SMesh&>(input_mesh).vertices_end(); v++)
    {
      boost::graph_traits<SMesh>::vertex_descriptor vd(*v);
      const Kernel::Point_3& p = input_mesh.point(vd);
      Kernel::Vector_3 n =
        CGAL::Polygon_mesh_processing::compute_vertex_normal(vd, input_mesh);
      m_points->insert(p,n);
    }
  }

  Scene_points_with_normal_item_priv(const Polyhedron& input_mesh, Scene_points_with_normal_item* parent)
     : m_points(new Point_set)
   {
    init_values(parent);
     Polyhedron::Vertex_iterator v;
     m_points->add_normal_map();
     for (v = const_cast<Polyhedron&>(input_mesh).vertices_begin();
          v != const_cast<Polyhedron&>(input_mesh).vertices_end(); v++)
     {
       const Kernel::Point_3& p = v->point();
       Kernel::Vector_3 n =
         CGAL::Polygon_mesh_processing::compute_vertex_normal(v, input_mesh);
       m_points->insert(p,n);
     }
   }

  ~Scene_points_with_normal_item_priv()
  {
    if(m_points)
    {
      delete m_points;
      m_points = NULL;
    }
    delete normal_Slider;
    delete point_Slider;
  }
  bool isPointSliderMoving() { return is_point_slider_moving; }
  void initializeBuffers(CGAL::Three::Viewer_interface *viewer) const;
  void compute_normals_and_vertices() const;
  enum VAOs {
      Edges=0,
      ThePoints,
      TheShadedPoints,
      Selected_points,
      Selected_shaded_points,
      NbOfVaos
  };
  enum VBOs {
      Edges_vertices = 0,
      Points_vertices,
      Points_normals,
      Points_colors,
      Selected_points_vertices,
      Selected_points_normals,
      NbOfVbos
  };
  Point_set* m_points;
  std::string m_comments;
  QAction* actionDeleteSelection;
  QAction* actionResetSelection;
  QAction* actionSelectDuplicatedPoints;
  QSlider* normal_Slider;
  QSlider* point_Slider;
  mutable bool is_point_slider_moving;
  mutable std::vector<CGAL_data_type> positions_lines;
  mutable std::vector<CGAL_data_type> normals;
  mutable std::vector<CGAL_data_type> positions_normals;
  mutable std::vector<CGAL_data_type> positions_selected_normals;
  mutable std::vector<CGAL_data_type> colors_points;
  mutable std::size_t nb_points;
  mutable std::size_t nb_selected_points;
  mutable std::size_t nb_lines;
  mutable QOpenGLShaderProgram *program;

  Scene_points_with_normal_item* item;
};

class Fill_buffers {

  Point_set* point_set;
  std::vector<CGAL_data_type>& positions_lines;
  std::vector<CGAL_data_type>& positions_normals;
  bool has_normals;
  const CGAL::qglviewer::Vec offset;
  double length;
  std::size_t size_p;
  std::size_t offset_normal_indices;
  
public:
  Fill_buffers(Point_set* point_set,
               std::vector<CGAL_data_type>& positions_lines,
               std::vector<CGAL_data_type>& positions_normals,
               bool has_normals,
               const CGAL::qglviewer::Vec offset,
               double length,
               std::size_t offset_normal_indices = 0)
    : point_set (point_set)
    , positions_lines (positions_lines)
    , positions_normals (positions_normals)
    , has_normals (has_normals)
    , offset (offset)
    , length (length)
    , offset_normal_indices (offset_normal_indices)
  {
    if (has_normals)
      size_p = 6;
    else
      size_p = 3;
  }

#ifdef CGAL_LINKED_WITH_TBB
  void operator()(const tbb::blocked_range<std::size_t>& r) const
  {
    for( std::size_t i = r.begin(); i != r.end(); ++i)
      apply (i);
  }
#endif // CGAL_LINKED_WITH_TBB

  void apply (std::size_t i) const
  {
    Point_set::const_iterator it = point_set->begin() + i;
    const Kernel::Point_3& p = point_set->point(*it);
    
    positions_lines[i * size_p    ] = p.x() + offset.x;
    positions_lines[i * size_p + 1] = p.y() + offset.y;
    positions_lines[i * size_p + 2] = p.z() + offset.z;
    
    if(has_normals)
    {
      const Kernel::Vector_3& n = point_set->normal(*it);
      Point_set_3<Kernel>::Point q = p + length * n;
      positions_lines[i * size_p + 3] = q.x() + offset.x;
      positions_lines[i * size_p + 4] = q.y() + offset.y;
      positions_lines[i * size_p + 5] = q.z() + offset.z;

      positions_normals[(i - offset_normal_indices) * 3    ] = n.x();
      positions_normals[(i - offset_normal_indices) * 3 + 1] = n.y();
      positions_normals[(i - offset_normal_indices) * 3 + 2] = n.z();
    }
  }
};



Scene_points_with_normal_item::Scene_points_with_normal_item()
    : Scene_item(Scene_points_with_normal_item_priv::NbOfVbos,Scene_points_with_normal_item_priv::NbOfVaos)
{
    setRenderingMode(Points);
    is_selected = true;
    d = new Scene_points_with_normal_item_priv(this);
}

// Copy constructor
Scene_points_with_normal_item::Scene_points_with_normal_item(const Scene_points_with_normal_item& toCopy)
    :Scene_item(Scene_points_with_normal_item_priv::NbOfVbos,Scene_points_with_normal_item_priv::NbOfVaos)
{

  d = new Scene_points_with_normal_item_priv(toCopy, this);
  if (has_normals())
    {
        setRenderingMode(PointsPlusNormals);
        is_selected = true;
    }
  else
    {
        setRenderingMode(Points);
        is_selected = true;
    }
  if(d->m_points->number_of_points() < 30 )
    d->point_Slider->setValue(5);
  else
    d->point_Slider->setValue(2);
  invalidateOpenGLBuffers();
}

// Converts polyhedron to point set

Scene_points_with_normal_item::Scene_points_with_normal_item(const SMesh& input_mesh)
    : Scene_item(Scene_points_with_normal_item_priv::NbOfVbos,Scene_points_with_normal_item_priv::NbOfVaos)
{
  // Converts Polyhedron vertices to point set.
  // Computes vertices normal from connectivity.
  d = new Scene_points_with_normal_item_priv(input_mesh, this);
  setRenderingMode(PointsPlusNormals);
  is_selected = true;
  if(d->m_points->number_of_points() < 30 )
    d->point_Slider->setValue(5);
  else
    d->point_Slider->setValue(2);
  invalidateOpenGLBuffers();
}

Scene_points_with_normal_item::Scene_points_with_normal_item(const Polyhedron& input_mesh)
    : Scene_item(Scene_points_with_normal_item_priv::NbOfVbos,Scene_points_with_normal_item_priv::NbOfVaos)
{
  // Converts Polyhedron vertices to point set.
  // Computes vertices normal from connectivity.
  d = new Scene_points_with_normal_item_priv(input_mesh, this);
  setRenderingMode(PointsPlusNormals);
  is_selected = true;
  if(d->m_points->number_of_points() < 30 )
    d->point_Slider->setValue(5);
  else
    d->point_Slider->setValue(2);
  invalidateOpenGLBuffers();
}

Scene_points_with_normal_item::~Scene_points_with_normal_item()
{
  delete d;
}



void Scene_points_with_normal_item_priv::initializeBuffers(CGAL::Three::Viewer_interface *viewer) const
{
    compute_normals_and_vertices();
    //vao for the edges
    if(item->has_normals())
    {
        program = item->getShaderProgram(Scene_points_with_normal_item::PROGRAM_NO_SELECTION, viewer);
        program->bind();

        item->vaos[Edges]->bind();
        item->buffers[Edges_vertices].bind();
        item->buffers[Edges_vertices].allocate(positions_lines.data(),
                            static_cast<int>(positions_lines.size()*sizeof(CGAL_data_type)));
        program->enableAttributeArray("vertex");
        program->setAttributeBuffer("vertex",CGAL_GL_data_type,0,3);
        item->buffers[Edges_vertices].release();

        if (!(colors_points.empty()))
        {
          item->buffers[Points_colors].bind();
          item->buffers[Points_colors].allocate (colors_points.data(),
                                                 static_cast<int>(colors_points.size()*sizeof(CGAL_data_type)));
          program->enableAttributeArray("colors");
          program->setAttributeBuffer("colors",CGAL_GL_data_type,0,3);
          item->buffers[Points_colors].release();
        }
        else
          program->disableAttributeArray("colors");

        item->vaos[Edges]->release();

        nb_lines = positions_lines.size();
        program->release();
    }
    //vao for the points
    {
        program = item->getShaderProgram(Scene_points_with_normal_item::PROGRAM_NO_SELECTION, viewer);
        program->bind();

        item->vaos[ThePoints]->bind();
        item->buffers[Edges_vertices].bind();
        if(!item->has_normals()) {
          item->buffers[Edges_vertices].allocate(positions_lines.data(),
                              static_cast<int>(positions_lines.size()*sizeof(CGAL_data_type)));
        }
        program->enableAttributeArray("vertex");
        if(item->has_normals())
          program->setAttributeBuffer("vertex",CGAL_GL_data_type,0,3,
                                      static_cast<int>(6*sizeof(CGAL_GL_data_type)));
        else
          program->setAttributeBuffer("vertex",CGAL_GL_data_type,0,3);
        item->buffers[Edges_vertices].release();
        if (!(colors_points.empty()))
        {
          item->buffers[Points_colors].bind();
          item->buffers[Points_colors].allocate (colors_points.data(),
                                                 static_cast<int>(colors_points.size()*sizeof(CGAL_data_type)));
          program->enableAttributeArray("colors");
          program->setAttributeBuffer("colors",CGAL_GL_data_type,0,3,6*sizeof(CGAL_data_type));
          item->buffers[Points_colors].release();
          colors_points.resize(0);
          std::vector<CGAL_data_type>(colors_points).swap(colors_points);
        }
        else
          program->disableAttributeArray("colors");
        item->vaos[ThePoints]->release();
        program->release();

        if(item->has_normals())
        {
          program = item->getShaderProgram(Scene_points_with_normal_item::PROGRAM_WITH_LIGHT, viewer);
          program->bind();
          item->vaos[TheShadedPoints]->bind();
          item->buffers[Edges_vertices].bind();
          program->enableAttributeArray("vertex");
          program->setAttributeBuffer("vertex",CGAL_GL_data_type,0,3,
                                      static_cast<int>(6*sizeof(CGAL_GL_data_type)));
          item->buffers[Edges_vertices].release();
          item->buffers[Points_normals].bind();
          item->buffers[Points_normals].allocate(positions_normals.data(),
                                                 static_cast<int>(positions_normals.size()*sizeof(CGAL_data_type)));
          program->enableAttributeArray("normals");
          program->setAttributeBuffer("normals",CGAL_GL_data_type,0,3);
          item->buffers[Points_normals].release();
          positions_normals.resize(0);
          std::vector<CGAL_data_type>(positions_normals).swap(positions_normals);
          item->vaos[TheShadedPoints]->release();
          program->release();
        }


        if(item->has_normals())
          nb_points = positions_lines.size()/2;
        else
          nb_points = positions_lines.size();
    }
    //vao for the selected points
    {
      program = item->getShaderProgram(Scene_points_with_normal_item::PROGRAM_NO_SELECTION, viewer);
      program->bind();

      item->vaos[Selected_points]->bind();
      item->buffers[Edges_vertices].bind();
      program->enableAttributeArray("vertex");
      if(!item->has_normals())
      {
        program->setAttributeBuffer("vertex",CGAL_GL_data_type,
                                    static_cast<int>( 3*(m_points->size()-m_points->nb_selected_points())*sizeof(CGAL_data_type) ),
                                    3,
                                    0);
      }
      else
      {
        program->setAttributeBuffer("vertex",CGAL_GL_data_type,
                                    static_cast<int>( 6*(m_points->size()-m_points->nb_selected_points())*sizeof(CGAL_data_type) ),
                                    3,
                                    static_cast<int>(6*sizeof(CGAL_GL_data_type)));
      }
      item->buffers[Edges_vertices].release();
      program->disableAttributeArray("colors");
      item->vaos[Selected_points]->release();
      program->release();
      if(item->has_normals())
      {
        program = item->getShaderProgram(Scene_points_with_normal_item::PROGRAM_WITH_LIGHT, viewer);
        program->bind();
        item->vaos[Selected_shaded_points]->bind();
        item->buffers[Edges_vertices].bind();
        program->enableAttributeArray("vertex");
        program->setAttributeBuffer("vertex",CGAL_GL_data_type,
                                    static_cast<int>( 6*(m_points->size()-m_points->nb_selected_points())*sizeof(CGAL_data_type) ),
                                    3,
                                    static_cast<int>(6*sizeof(CGAL_GL_data_type)));

        item->buffers[Edges_vertices].release();
        program->disableAttributeArray("colors");
        item->buffers[Selected_points_normals].bind();
        item->buffers[Selected_points_normals].allocate(positions_selected_normals.data(),
                                                        static_cast<int>(positions_selected_normals.size()*sizeof(CGAL_data_type)));
        program->enableAttributeArray("normals");
        program->setAttributeBuffer("normals",CGAL_GL_data_type,0,3);
        item->buffers[Selected_points_normals].release();
        positions_selected_normals.resize(0);
        std::vector<CGAL_data_type>(positions_selected_normals).swap(positions_selected_normals);

        item->vaos[Selected_shaded_points]->release();
        program->release();
      }
      nb_selected_points = 3*m_points->nb_selected_points();
    }
    positions_lines.resize(0);
    positions_lines.shrink_to_fit();
    item->are_buffers_filled = true;
}

void Scene_points_with_normal_item_priv::compute_normals_and_vertices() const
{
    const CGAL::qglviewer::Vec offset = static_cast<CGAL::Three::Viewer_interface*>(CGAL::QGLViewer::QGLViewerPool().first())->offset();
    QApplication::setOverrideCursor(Qt::WaitCursor);
    positions_lines.resize(0);
    normals.resize(0);
    positions_normals.resize(0);
    positions_selected_normals.resize(0);
    normals.resize(0);
    colors_points.resize(0);

    //Shuffle container to allow quick display random points
    CGAL::cpp98::random_shuffle (m_points->begin(), m_points->first_selected());
    if (m_points->nb_selected_points() != 0)
      CGAL::cpp98::random_shuffle (m_points->first_selected(), m_points->end());
    //if item has normals, points will be one point out of two in the lines data.
    //else points will be lines and lines discarded.
    double average_spacing = 0;
    double normal_length =0;
    double length_factor =0;
    if (item->has_normals())
    {
      // Store normals
      Kernel::Sphere_3 region_of_interest = m_points->region_of_interest();
      positions_lines.resize(m_points->size() * 6);
      positions_normals.resize((m_points->size() - m_points->nb_selected_points()) * 3);
      positions_selected_normals.resize(m_points->nb_selected_points() * 3);
      
      // we can't afford computing real average spacing just for display, 0.5% of bbox will do
      average_spacing = 0.005 * item->diagonalBbox(); 
      normal_length = (std::min)(average_spacing, std::sqrt(region_of_interest.squared_radius() / 1000.));
      length_factor = 5.0/100*normal_Slider->value();
    }
    else
    {
      positions_lines.resize(m_points->size() * 3);
    }

    Fill_buffers fill_buffers (m_points, positions_lines, positions_normals,
                               item->has_normals(), offset, normal_length * length_factor);
    Fill_buffers fill_buffers_2 (m_points, positions_lines, positions_selected_normals,
                                 item->has_normals(), offset, normal_length * length_factor,
                                 m_points->first_selected() - m_points->begin());
     
#ifdef CGAL_LINKED_WITH_TBB
    tbb::parallel_for(tbb::blocked_range<size_t>(0,
                                                 m_points->first_selected() - m_points->begin()),
                      fill_buffers);
    tbb::parallel_for(tbb::blocked_range<size_t>(m_points->first_selected() - m_points->begin(),
                                                 m_points->size()),
                      fill_buffers_2);
#else
    for (Point_set_3<Kernel>::const_iterator it = m_points->begin(); it != m_points->first_selected(); ++it)
      fill_buffers.apply (it - m_points->begin());
    for (Point_set_3<Kernel>::const_iterator it = m_points->first_selected(); it != m_points->end(); ++it)
      fill_buffers_2.apply (it - m_points->begin());
#endif
    
    //The colors
    if (m_points->has_colors())
    {
        colors_points.reserve((m_points->size() - m_points->nb_selected_points()) * 6);

        for (Point_set_3<Kernel>::const_iterator it = m_points->begin(); it != m_points->end(); ++it)
	  {
            colors_points.push_back (m_points->red(*it));
            colors_points.push_back (m_points->green(*it));
            colors_points.push_back (m_points->blue(*it));
            colors_points.push_back (m_points->red(*it));
            colors_points.push_back (m_points->green(*it));
            colors_points.push_back (m_points->blue(*it));
	  }
    }
        
    QApplication::restoreOverrideCursor();
}

// Duplicates scene item
Scene_points_with_normal_item*
Scene_points_with_normal_item::clone() const
{
  return new Scene_points_with_normal_item(*this);
}

// Is selection empty?
bool Scene_points_with_normal_item::isSelectionEmpty() const
{
  return (d->m_points->nb_selected_points() == 0);
}

// Delete selection
void Scene_points_with_normal_item::deleteSelection()
{
  CGAL::Timer task_timer; task_timer.start();
  std::cerr << "Delete " << d->m_points->nb_selected_points() << " points...";

  // Delete selected points
  d->m_points->delete_selection();

  std::size_t memory = CGAL::Memory_sizer().virtual_size();
  std::cerr << "done: " << task_timer.time() << " seconds, "
                        << (memory>>20) << " Mb allocated"
                        << std::endl;
  invalidateOpenGLBuffers();
  Q_EMIT itemChanged();
}

// Invert selection
void Scene_points_with_normal_item::invertSelection()
{
  d->m_points->invert_selection();
  invalidateOpenGLBuffers();
  Q_EMIT itemChanged();
}

// Select everything
void Scene_points_with_normal_item::selectAll()
{
  d->m_points->select_all();
  invalidateOpenGLBuffers();
  Q_EMIT itemChanged();
}
// Reset selection mark
void Scene_points_with_normal_item::resetSelection()
{
  // Un-select all points
  d->m_points->unselect_all();
  invalidateOpenGLBuffers();
  Q_EMIT itemChanged();
}
  //Select duplicated points
void Scene_points_with_normal_item::selectDuplicates()
{
  std::set<Kernel::Point_3> unique_points;
  std::vector<Point_set::Index> unselected, selected;
  for (Point_set::iterator ptit = d->m_points->begin(); ptit!= d->m_points->end(); ++ ptit)
    if ( !unique_points.insert(d->m_points->point(*ptit)).second)
      selected.push_back (*ptit);
    else
      unselected.push_back (*ptit);
  
  for (std::size_t i = 0; i < unselected.size(); ++ i)
    *(d->m_points->begin() + i) = unselected[i];
  for (std::size_t i = 0; i < selected.size(); ++ i)
    *(d->m_points->begin() + (unselected.size() + i)) = selected[i];

  if (selected.empty ())
  {
    d->m_points->unselect_all();
  }
  else
  {
    d->m_points->set_first_selected
      (d->m_points->begin() + unselected.size());
  } 

  invalidateOpenGLBuffers();
  Q_EMIT itemChanged();
}

#if !defined(CGAL_CFG_NO_CPP0X_RVALUE_REFERENCE) && !defined(CGAL_CFG_NO_CPP0X_VARIADIC_TEMPLATES)
#ifdef CGAL_LINKED_WITH_LASLIB
// Loads point set from .LAS file
bool Scene_points_with_normal_item::read_las_point_set(std::istream& stream)
{
  Q_ASSERT(d->m_points != NULL);

  d->m_points->clear();

  bool ok = stream &&
    CGAL::read_las_point_set (stream, *(d->m_points)) &&
            !isEmpty();

  std::cerr << d->m_points->info();

  if (d->m_points->has_normal_map())
    setRenderingMode(PointsPlusNormals);
  if (d->m_points->check_colors())
    std::cerr << "-> Point set has colors" << std::endl;
  
  invalidateOpenGLBuffers();
  return ok;
}

// Write point set to .LAS file
bool Scene_points_with_normal_item::write_las_point_set(std::ostream& stream) const
{
  Q_ASSERT(d->m_points != NULL);
  
  d->m_points->reset_indices();
  
  return stream &&
    CGAL::write_las_point_set (stream, *(d->m_points));
}

#endif // LAS

// Loads point set from .PLY file
bool Scene_points_with_normal_item::read_ply_point_set(std::istream& stream)
{
  Q_ASSERT(d->m_points != NULL);

  d->m_points->clear();

  bool ok = stream &&
    CGAL::read_ply_point_set (stream, *(d->m_points), &(d->m_comments)) &&
            !isEmpty();
  if(d->m_points->number_of_points() < 30 )
    d->point_Slider->setValue(5);
  else
    d->point_Slider->setValue(2);
  std::cerr << d->m_points->info();

  if (d->m_points->has_normal_map())
    setRenderingMode(PointsPlusNormals);
  if (d->m_points->check_colors())
    std::cerr << "-> Point set has colors" << std::endl;

  std::cerr << "[Comments from PLY input]" << std::endl << d->m_comments;

  invalidateOpenGLBuffers();
  return ok;
}

// Write point set to .PLY file
bool Scene_points_with_normal_item::write_ply_point_set(std::ostream& stream, bool binary) const
{
  Q_ASSERT(d->m_points != NULL);

  d->m_points->reset_indices();
  
  if (!stream)
    return false;

  if (binary)
    CGAL::set_binary_mode (stream);

  CGAL::write_ply_point_set (stream, *(d->m_points), &(d->m_comments));

  return true;
}

#endif // CXX11

// Loads point set from .OFF file
bool Scene_points_with_normal_item::read_off_point_set(std::istream& stream)
{
  Q_ASSERT(d->m_points != NULL);

  d->m_points->clear();
  bool ok = stream &&
    CGAL::read_off_point_set(stream, *(d->m_points)) &&
            !isEmpty();
  if(d->m_points->number_of_points() < 30 )
    d->point_Slider->setValue(5);
  else
    d->point_Slider->setValue(2);
  invalidateOpenGLBuffers();
  return ok;
}

// Write point set to .OFF file
bool Scene_points_with_normal_item::write_off_point_set(std::ostream& stream) const
{
  Q_ASSERT(d->m_points != NULL);

  d->m_points->reset_indices();

  return stream &&
    CGAL::write_off_point_set (stream, *(d->m_points));
}

// Loads point set from .XYZ file
bool Scene_points_with_normal_item::read_xyz_point_set(std::istream& stream)
{
  Q_ASSERT(d->m_points != NULL);

  d->m_points->clear();

  bool ok = stream &&
    CGAL::read_xyz_point_set (stream, *(d->m_points)) &&
    !isEmpty();
  if(d->m_points->number_of_points() < 30 )
    d->point_Slider->setValue(5);
  else
    d->point_Slider->setValue(2);
  invalidateOpenGLBuffers();
  return ok;
}

// Write point set to .XYZ file
bool Scene_points_with_normal_item::write_xyz_point_set(std::ostream& stream) const
{
  Q_ASSERT(d->m_points != NULL);

  d->m_points->reset_indices();

  return stream &&
    CGAL::write_xyz_point_set (stream, *(d->m_points));
}

QString
Scene_points_with_normal_item::toolTip() const
{
  Q_ASSERT(d->m_points != NULL);

  return QObject::tr("<p><b>%1</b> (color: %4)<br />"
                     "<i>Point_set_3</i></p>"
                     "<p>Number of points: %2</p>")
    .arg(name())
    .arg(d->m_points->size())
    .arg(color().name());
}

bool Scene_points_with_normal_item::supportsRenderingMode(RenderingMode m) const 
{
  switch ( m )
  {
  case Points:
    return true;
  case ShadedPoints:
  case PointsPlusNormals:
    return has_normals();

  default:
    return false;
  }
}

void Scene_points_with_normal_item::drawEdges(CGAL::Three::Viewer_interface* viewer) const
{
    double ratio_displayed = 1.0;
    if (viewer->inFastDrawing () &&
        (d->nb_lines/6 > limit_fast_drawing)) // arbitrary large value
      ratio_displayed = 6 * limit_fast_drawing / (double)(d->nb_lines);

    if(!are_buffers_filled)
        d->initializeBuffers(viewer);
    vaos[Scene_points_with_normal_item_priv::Edges]->bind();
    d->program=getShaderProgram(PROGRAM_NO_SELECTION);
    attribBuffers(viewer,PROGRAM_NO_SELECTION);
    d->program->bind();
    d->program->setAttributeValue("colors", this->color());
    viewer->glDrawArrays(GL_LINES, 0,
                         static_cast<GLsizei>(((std::size_t)(ratio_displayed * double(d->nb_lines))/3)));
    vaos[Scene_points_with_normal_item_priv::Edges]->release();
    d->program->release();
}
void Scene_points_with_normal_item::drawPoints(CGAL::Three::Viewer_interface* viewer) const
{
    if(!are_buffers_filled)
        d->initializeBuffers(viewer);
    GLfloat point_size;
    viewer->glGetFloatv(GL_POINT_SIZE, &point_size);
<<<<<<< HEAD
    viewer->setGlPointSize(d->point_Slider->value());
=======
    viewer->glPointSize(GLfloat(d->point_Slider->value()));
>>>>>>> 3ab94829
    double ratio_displayed = 1.0;
    if ((viewer->inFastDrawing () || d->isPointSliderMoving())
        &&((d->nb_points )/3 > limit_fast_drawing)) // arbitrary large value
      ratio_displayed = 3 * limit_fast_drawing / (double)(d->nb_points);

    // POINTS
    if(has_normals() && renderingMode() == ShadedPoints)
    {
      vaos[Scene_points_with_normal_item_priv::TheShadedPoints]->bind();
      d->program=getShaderProgram(PROGRAM_WITH_LIGHT);
      attribBuffers(viewer,PROGRAM_WITH_LIGHT);
    }
    else
    {
      vaos[Scene_points_with_normal_item_priv::ThePoints]->bind();
      d->program=getShaderProgram(PROGRAM_NO_SELECTION);
      attribBuffers(viewer,PROGRAM_NO_SELECTION);
    }
    d->program->bind();
    if (!(d->m_points->has_colors()) || renderingMode() == ShadedPoints)
      d->program->setAttributeValue("colors", this->color());
    viewer->glDrawArrays(GL_POINTS, 0,
                         static_cast<GLsizei>(((std::size_t)(ratio_displayed * double(d->nb_points - d->nb_selected_points))/3)));

    if(has_normals() && renderingMode() == ShadedPoints)
      vaos[Scene_points_with_normal_item_priv::TheShadedPoints]->release();
    else
      vaos[Scene_points_with_normal_item_priv::ThePoints]->release();
    d->program->release();

    // SELECTED POINTS
    if(has_normals() && renderingMode() == ShadedPoints)
    {
      vaos[Scene_points_with_normal_item_priv::Selected_shaded_points]->bind();
      d->program=getShaderProgram(PROGRAM_WITH_LIGHT);
      attribBuffers(viewer,PROGRAM_WITH_LIGHT);
    }
    else
    {
      vaos[Scene_points_with_normal_item_priv::Selected_points]->bind();
      d->program=getShaderProgram(PROGRAM_NO_SELECTION);
      attribBuffers(viewer,PROGRAM_NO_SELECTION);
    }
    d->program->bind();
    d->program->setAttributeValue("colors", QColor(Qt::red));
    viewer->glDrawArrays(GL_POINTS, 0,
                         static_cast<GLsizei>(((std::size_t)(ratio_displayed * d->nb_selected_points)/3)));

    if(has_normals() && renderingMode() == ShadedPoints)
      vaos[Scene_points_with_normal_item_priv::Selected_shaded_points]->release();
    else
      vaos[Scene_points_with_normal_item_priv::Selected_points]->release();
    d->program->release();
    viewer->setGlPointSize(point_size);
}
// Gets wrapped point set
Point_set* Scene_points_with_normal_item::point_set()
{
  Q_ASSERT(d->m_points != NULL);
  return d->m_points;
}
const Point_set* Scene_points_with_normal_item::point_set() const
{
  Q_ASSERT(d->m_points != NULL);
  return d->m_points;
}

// Gets wrapped point set
std::string& Scene_points_with_normal_item::comments()
{
  return d->m_comments;
}
const std::string& Scene_points_with_normal_item::comments() const
{
  return d->m_comments;
}

bool
Scene_points_with_normal_item::isEmpty() const
{
  Q_ASSERT(d->m_points != NULL);
  return d->m_points->empty();
}

void
Scene_points_with_normal_item::compute_bbox() const
{
  Q_ASSERT(d->m_points != NULL);

  Kernel::Iso_cuboid_3 bbox = d->m_points->bounding_box();
  _bbox = Bbox(bbox.xmin(),bbox.ymin(),bbox.zmin(),
              bbox.xmax(),bbox.ymax(),bbox.zmax());
}

void Scene_points_with_normal_item::computes_local_spacing(int k)
{
  typedef Kernel Geom_traits;

  typedef CGAL::Search_traits_3<Geom_traits> SearchTraits_3;
  typedef CGAL::Search_traits_adapter <Point_set::Index, Point_set::Point_map, SearchTraits_3> Search_traits;
  typedef CGAL::Orthogonal_k_neighbor_search<Search_traits> Neighbor_search;
  typedef Neighbor_search::Tree Tree;
  typedef Neighbor_search::Distance Distance;

  // build kdtree
  Tree tree(d->m_points->begin(),
            d->m_points->end(),
            Tree::Splitter(),
            Search_traits (d->m_points->point_map())
            );
  Distance tr_dist(d->m_points->point_map());

  if (!(d->m_points->has_property_map<double> ("radius")))
    d->m_points->add_radius();

  // Compute the radius of each point = (distance max to k nearest neighbors)/2.
  {
    int i=0;
    for (Point_set::iterator it=d->m_points->begin(); it!=d->m_points->end(); ++it, ++i)
    {
      Neighbor_search search(tree, d->m_points->point(*it), k+1, 0, true, tr_dist);
      double maxdist2 = (--search.end())->second; // squared distance to furthest neighbor
      d->m_points->radius(*it) = sqrt(maxdist2)/2.;
    }
  }

  d->m_points->set_radii_uptodate(true);
}

QMenu* Scene_points_with_normal_item::contextMenu()
{
    const char* prop_name = "Menu modified by Scene_points_with_normal_item.";

    QMenu* menu = Scene_item::contextMenu();

    //add a slider to modify the normals length
    // Use dynamic properties:
    // http://doc.qt.io/qt-5/qobject.html#property
    bool menuChanged = menu->property(prop_name).toBool();

    if(!menuChanged) {
      if(has_normals())
      {
        QMenu *container = new QMenu(tr("Normals Length"));
        QWidgetAction *sliderAction = new QWidgetAction(0);
        if((d->nb_points)/3 <= limit_fast_drawing)
        {
          connect(d->normal_Slider, &QSlider::valueChanged, this, &Scene_points_with_normal_item::invalidateOpenGLBuffers);
          connect(d->normal_Slider, &QSlider::valueChanged, this, &Scene_points_with_normal_item::itemChanged);
        }
        else
        {
          connect(d->normal_Slider, &QSlider::sliderReleased, this, &Scene_points_with_normal_item::invalidateOpenGLBuffers);
          connect(d->normal_Slider, &QSlider::sliderReleased, this, &Scene_points_with_normal_item::itemChanged);
        }
        sliderAction->setDefaultWidget(d->normal_Slider);

        container->addAction(sliderAction);
        menu->addMenu(container);
      }
        QMenu *container = new QMenu(tr("Points Size"));
        QWidgetAction *sliderAction = new QWidgetAction(0);
        connect(d->point_Slider, &QSlider::sliderPressed, this, &Scene_points_with_normal_item::pointSliderPressed);
        connect(d->point_Slider, &QSlider::sliderReleased, this, &Scene_points_with_normal_item::pointSliderReleased);
        connect(d->point_Slider, &QSlider::valueChanged, this, &Scene_points_with_normal_item::itemChanged);

        sliderAction->setDefaultWidget(d->point_Slider);

        container->addAction(sliderAction);
        menu->addMenu(container);

        d->actionDeleteSelection = menu->addAction(tr("Delete Selection"));
        d->actionDeleteSelection->setObjectName("actionDeleteSelection");
        connect(d->actionDeleteSelection, SIGNAL(triggered()),this, SLOT(deleteSelection()));

        d->actionResetSelection = menu->addAction(tr("Reset Selection"));
        d->actionResetSelection->setObjectName("actionResetSelection");
        connect(d->actionResetSelection, SIGNAL(triggered()),this, SLOT(resetSelection()));

        d->actionSelectDuplicatedPoints = menu->addAction(tr("Select duplicated points"));
        d->actionSelectDuplicatedPoints->setObjectName("actionSelectDuplicatedPoints");
        connect(d->actionSelectDuplicatedPoints, SIGNAL(triggered()),this, SLOT(selectDuplicates()));
        QAction* resetColorsAction = menu->addAction(tr("Make Unicolor"));
        resetColorsAction->setObjectName("resetColorsAction");
        connect(resetColorsAction, &QAction::triggered, this, &Scene_points_with_normal_item::resetColors);
        menu->setProperty(prop_name, true);
    }
    QAction* actionColor = menu->findChild<QAction*>(tr("resetColorsAction"));
    actionColor->setVisible(d->m_points->has_colors());
    if (isSelectionEmpty())
    {
        d->actionDeleteSelection->setDisabled(true);
        d->actionResetSelection->setDisabled(true);
    }
    else
    {
        d->actionDeleteSelection->setDisabled(false);
        d->actionResetSelection->setDisabled(false);
    }

    return menu;
}

bool Scene_points_with_normal_item::has_normals() const { return d->m_points->has_normal_map(); }

void Scene_points_with_normal_item::invalidateOpenGLBuffers()
{
    are_buffers_filled = false;
    compute_bbox();
}

void Scene_points_with_normal_item::pointSliderPressed()
{
  d->is_point_slider_moving = true;
}

void Scene_points_with_normal_item::pointSliderReleased()
{
  d->is_point_slider_moving = false;
}

void Scene_points_with_normal_item::copyProperties(Scene_item *item)
{
  Scene_points_with_normal_item* point_item = qobject_cast<Scene_points_with_normal_item*>(item);
  if(!point_item)
    return;
  int value = point_item->getPointSliderValue();
  setPointSize(value);
  if(has_normals())
    d->normal_Slider->setValue(point_item->getNormalSliderValue());
}

int Scene_points_with_normal_item::getNormalSliderValue()
{
  return d->normal_Slider->value();
}

int Scene_points_with_normal_item::getPointSliderValue()
{
  return d->point_Slider->value();
}

void Scene_points_with_normal_item::itemAboutToBeDestroyed(Scene_item *item)
{
  Scene_item::itemAboutToBeDestroyed(item);
  if(d && d->m_points && item == this)
  {
    delete d->m_points;
    d->m_points = NULL;
  }
}

void Scene_points_with_normal_item::
zoomToPosition(const QPoint &, CGAL::Three::Viewer_interface *viewer) const
{
  if (point_set()->nb_selected_points() == 0)
    return;
  const CGAL::qglviewer::Vec offset = static_cast<CGAL::Three::Viewer_interface*>(CGAL::QGLViewer::QGLViewerPool().first())->offset();
  // fit plane to triangles
  Point_set points;
  Bbox selected_points_bbox;
  for(Point_set::const_iterator it = point_set()->first_selected();
      it != point_set()->end();
      ++it)
  {
    points.insert(point_set()->point(*it));
    selected_points_bbox += point_set()->point(*it).bbox();
  }
  Kernel::Plane_3 plane;
  Kernel::Point_3 center_of_mass;
  CGAL::linear_least_squares_fitting_3
      (points.points().begin(),points.points().end(),plane, center_of_mass,
       CGAL::Dimension_tag<0>());

  Kernel::Vector_3 plane_normal= plane.orthogonal_vector();
  plane_normal = plane_normal/(CGAL::sqrt(plane_normal.squared_length()));
  Kernel::Point_3 centroid(center_of_mass.x() + offset.x,
                           center_of_mass.y() + offset.y,
                           center_of_mass.z() + offset.z);

  CGAL::qglviewer::Quaternion new_orientation(CGAL::qglviewer::Vec(0,0,-1),
                                        CGAL::qglviewer::Vec(-plane_normal.x(), -plane_normal.y(), -plane_normal.z()));
  double max_side = (std::max)((std::max)(selected_points_bbox.xmax() - selected_points_bbox.xmin(),
                                          selected_points_bbox.ymax() - selected_points_bbox.ymin()),
                               selected_points_bbox.zmax() - selected_points_bbox.zmin());
  //put the camera in way we are sure the longest side is entirely visible on the screen
  //See openGL's frustum definition
  double factor = max_side/(tan(viewer->camera()->aspectRatio()/
                                  (viewer->camera()->fieldOfView()/2)));

  Kernel::Point_3 new_pos = centroid + factor*plane_normal ;
  viewer->camera()->setSceneCenter(CGAL::qglviewer::Vec(centroid.x(),
                                                  centroid.y(),
                                                  centroid.z()));
  viewer->moveCameraToCoordinates(QString("%1 %2 %3 %4 %5 %6 %7").arg(new_pos.x())
                                                                 .arg(new_pos.y())
                                                                 .arg(new_pos.z())
                                                                 .arg(new_orientation[0])
                                                                 .arg(new_orientation[1])
                                                                 .arg(new_orientation[2])
                                                                 .arg(new_orientation[3]));

}

void Scene_points_with_normal_item::setPointSize(int size)
{
  d->point_Slider->setValue(size);
}

void Scene_points_with_normal_item::setNormalSize(int size)
{
  d->normal_Slider->setValue(size);
}

void Scene_points_with_normal_item::resetColors()
{
  d->m_points->remove_colors();
  invalidateOpenGLBuffers();
  redraw();
}<|MERGE_RESOLUTION|>--- conflicted
+++ resolved
@@ -794,11 +794,7 @@
         d->initializeBuffers(viewer);
     GLfloat point_size;
     viewer->glGetFloatv(GL_POINT_SIZE, &point_size);
-<<<<<<< HEAD
-    viewer->setGlPointSize(d->point_Slider->value());
-=======
-    viewer->glPointSize(GLfloat(d->point_Slider->value()));
->>>>>>> 3ab94829
+    viewer->setGlPointSize(GLfloat(d->point_Slider->value()));
     double ratio_displayed = 1.0;
     if ((viewer->inFastDrawing () || d->isPointSliderMoving())
         &&((d->nb_points )/3 > limit_fast_drawing)) // arbitrary large value
