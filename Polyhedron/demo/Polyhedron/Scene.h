//! \file Scene.h
#ifndef SCENE_H
#define SCENE_H
#include "config.h"
#include "Scene_config.h"

#include <CGAL/Three/Scene_interface.h>
#include <CGAL/Three/Scene_draw_interface.h>

#include <QtOpenGL/qgl.h>
#include <QAbstractListModel>
#include <QString>
#include <QColor>
#include <QList>
#include <QItemDelegate>
#include <QPixmap>
#include <QItemSelection>
#include <QGLViewer/qglviewer.h>

#include <iostream>
#include <cmath>
#include <boost/variant.hpp>

class QEvent;
class QMouseEvent;
namespace GlSplat { class SplatRenderer; }
namespace CGAL { namespace Three{ class Viewer_interface; }}

class SCENE_EXPORT Scene  :
  public QAbstractListModel, public CGAL::Three::Scene_interface, public CGAL::Three::Scene_draw_interface
{
  Q_OBJECT
  Q_PROPERTY(int numberOfEntries READ numberOfEntries)

  friend class SceneDelegate;

public:
  enum Columns { NameColumn = 0, 
                 ColorColumn, 
                 RenderingModeColumn, 
                 VisibleColumn,
                 ABColumn,
                 LastColumn = ABColumn,
                 NumberOfColumns = LastColumn + 1};
  Scene(QObject*  parent);
  ~Scene();

  //!Adds item to the items list, gives it an ID and
  //!updates the bounding box if needed.
  int addItem(Scene_item* item);
  //!Sets item as the item at index and calls @ref Scene_item#changed().

  //!If emit_item_about_to_be_destroyed is set to true, emits
  //!an itemAboutToBeDestroyed signal.
  Scene_item* replaceItem(int index, Scene_item* item, bool emit_item_about_to_be_destroyed = false);
  /*! Deletes the item with the target index.
   * @returns  the index of the polyhedra just before the
   * one that is erased, or just after. -1 if
   * the list is empty.
   */
  Q_INVOKABLE int erase(int);  

  /*! Deletes the items with the target indexes.
   * @returns the index of the polyhedra just before the
   * one that is erased, or just after. Returns -1 if
   * the list is empty.
   */
  int erase(QList<int>);

  /*! Duplicate a scene item.
   * @returns the ID of the new item (-1 on error).
   */
  int duplicate(int index); 

  // Accessors (getters)
  //! @returns the number of items.
  int numberOfEntries() const;
  //! @returns the list of items.
  const QList<Scene_item*>& entries() const { return m_entries; }
  //! @returns the item at the target index.
  Q_INVOKABLE Scene_item* item(int) const ;
  //! @returns the id of the target item.
  Item_id item_id(Scene_item*) const;
  
  //! \todo Replace Index based selection functionality with those
  //! functions.
  ///@{
  Scene_item* selectedItem() const;
  QList<Scene_item*> selectedItems() const;
  QList<Scene_item*> selectionA() const;
  QList<Scene_item*> selectionB() const;
  ///@}

  //!@returns the currently selected item's index.
  int mainSelectionIndex() const;
  //!@returns the list of currently selected items indices.
  QList<int> selectionIndices() const;
  //!@returns the index of the Item_A
  int selectionAindex() const;
  //!@returns the index of the Item_B
  int selectionBindex() const;

  /*! Is called by Viewer::initializeGL(). Allows all the initialization
   * of OpenGL code that needs a context.
   */
  void initializeGL();
  /*! Is called by Viewer::draw(). Is deprecated and does nothing.*/
  void draw();
  /*! Is deprecated and does nothing.*/
  void drawWithNames();
  /*! Is called by Viewer::draw(Viewer_interface*). Calls draw_aux(false, viewer).
   * @see draw_aux(bool with_names, Viewer_interface).*/
  void draw(CGAL::Three::Viewer_interface*);
  /*! Is called by Viewer::drawWithNames(Viewer_interface*). Calls draw_aux(true, viewer).
   * @see draw_aux(bool with_names, Viewer_interface).*/
  void drawWithNames(CGAL::Three::Viewer_interface*);
  /*! Manages the key events.
   * @returns true if the keyEvent executed well.
   */
  bool keyPressEvent(QKeyEvent* e);

  //!@returns the scene bounding box
  Bbox bbox() const;
<<<<<<< HEAD
  float get_bbox_length() const;
=======
  //!@returns the length of the bounding box's diagonal.
>>>>>>> ff0a41ff
  double len_diagonal() const
  {
    Bbox box = bbox();
    double dx = box.xmax - box.xmin;
    double dy = box.ymax - box.ymin;
    double dz = box.zmax - box.zmin;
    return std::sqrt(dx*dx + dy*dy + dz*dz);
  }

  // QAbstractItemModel functions
  //!@returns the number of items, which is also the sumber of rows in the sceneView.
  int rowCount ( const QModelIndex & parent = QModelIndex() ) const;
  //!@returns the number of columns in the sceneView.
  int columnCount ( const QModelIndex & parent = QModelIndex() ) const;
  //!@returns the column data corresponding to role.
  QVariant data ( const QModelIndex & index, int role = ::Qt::DisplayRole ) const;
  //!@returns the type of data correspondind to the role.
  QVariant headerData ( int section, ::Qt::Orientation orientation, int role = ::Qt::DisplayRole ) const;
  //!@returns the flags for the item at the target index.
  ::Qt::ItemFlags flags ( const QModelIndex & index ) const;
  /*! Sets the column data for the target index. Returns false if index is not valid and
   * if role is not EditRole.*/
  bool setData(const QModelIndex &index, const QVariant &value, int role);

  // auxiliary public function for QMainWindow
  //!Selects the row at index i in the sceneView.
  QItemSelection createSelection(int i);
  //!Selects all the rows in the sceneView.
  QItemSelection createSelectionAll();

public Q_SLOTS:
  /*! This is an overloaded function.
   * Notifies the scene that the sender item was modified.
   * Called by the items. Calls @ref Scene_item#changed().
   * This function is called by the items.*/
  void itemChanged();
  /*! Notifies the scene that the item at index i was modified.
   * Called by the items. Calls @ref Scene_item#changed().
   * This function is called by the items.*/
  void itemChanged(int i); 
  /*! Notifies the scene that the item was modified.
   *  Calls @ref Scene_item#changed().
   * This function is called by the items.*/
  void itemChanged(Scene_item*);
  //! Sets the selected item to the target index.
  void setSelectedItemIndex(int i)
  {
    selected_item = i;
  }
  //! Sets the selected item to the target index and emits selectionChanged(i).
  void setSelectedItem(int i )
  {
    selected_item = i;
    Q_EMIT selectionChanged(i);
  };
  //! Sets the target item as selected and emits setSelectedItem for its index.
  void setSelectedItem(Scene_item* item_to_select)
  {
    int i=0;
    Q_FOREACH(Scene_item* item, m_entries)
    {
      if (item==item_to_select)
      {
        Q_EMIT setSelectedItem(i);
        break;
      }
      ++i;
    }
  };
  //! Sets the target list of indices as the selected indices.
  void setSelectedItemsList(QList<int> l )
  {
    selected_items_list = l;
  };

  // Accessors (setters)
  //!Sets the item at index i to visible or not visible.
  void setItemVisible(int, bool b);
  //!Sets the item_A as the item at index i .
  void setItemA(int i);
  //!Sets the item_B as the item at index i .
  void setItemB(int i);

Q_SIGNALS:
  //generated automatically by moc
  void newItem(int);
  void updated_bbox();
  void updated();
  void itemAboutToBeDestroyed(Scene_item*);
  void selectionRay(double, double, double, double, double, double);
  void selectionChanged(int i);

private Q_SLOTS:
  //! Casts a selection ray and calls the item function select.
  void setSelectionRay(double, double, double, double, double, double);
  void callDraw(){  QGLViewer* viewer = *QGLViewer::QGLViewerPool().begin(); viewer->update();}

private:
  /*! Calls the drawing functions of each visible item according
   * to its current renderingMode. If with_names is true, uses
   * the OpenGL mode GL_WITH_NAMES, essentially used for the picking.*/
  void draw_aux(bool with_names, CGAL::Three::Viewer_interface*);
  //! List of Scene_items.
  typedef QList<Scene_item*> Entries;
  //!List containing all the scene_items.
  Entries m_entries;
  //! Index of the currently selected item.
  int selected_item;
  //!List of indices of the currently selected items.
  QList<int> selected_items_list;
  //!Index of the item_A.
  int item_A;
  //!Index of the item_B.
  int item_B;
  static GlSplat::SplatRenderer* ms_splatting;
  static int ms_splattingCounter;
public:
  static GlSplat::SplatRenderer* splatting();

}; // end class Scene
/*!
 * \brief The SceneDelegate class
 * Handles the columns of the sceneView
 */
class SCENE_EXPORT SceneDelegate : public QItemDelegate
{
public:
  SceneDelegate(QObject * parent = 0)
    : QItemDelegate(parent),
      checkOnPixmap(":/cgal/icons/check-on.png"),
      checkOffPixmap(":/cgal/icons/check-off.png")
  {
  }
//! Handles the clicks on the sceneView
  bool editorEvent(QEvent *event, QAbstractItemModel *model,
                   const QStyleOptionViewItem &option,
                   const QModelIndex &index);
  //! Draws the content of the sceneView
  void paint(QPainter *painter, const QStyleOptionViewItem &option,
             const QModelIndex &index) const;

private:
  QPixmap checkOnPixmap;
  QPixmap checkOffPixmap;
  mutable int size;
}; // end class SceneDelegate

#endif // SCENE_H<|MERGE_RESOLUTION|>--- conflicted
+++ resolved
@@ -121,11 +121,8 @@
 
   //!@returns the scene bounding box
   Bbox bbox() const;
-<<<<<<< HEAD
   float get_bbox_length() const;
-=======
   //!@returns the length of the bounding box's diagonal.
->>>>>>> ff0a41ff
   double len_diagonal() const
   {
     Bbox box = bbox();
