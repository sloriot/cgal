//! \file Scene.h
#ifndef SCENE_H
#define SCENE_H
#include "config.h"
#include "Scene_config.h"
#include <CGAL/Three/Scene_interface.h>
#include <CGAL/Three/Scene_draw_interface.h>
#include <CGAL/Three/Viewer_config.h>

#include <QtOpenGL/qgl.h>
#include <QStandardItemModel>
#include <QString>
#include <QColor>
#include <QList>
#include <QMap>
#include <QItemDelegate>
#include <QPixmap>
#include <QItemSelection>
#include <QGLViewer/qglviewer.h>
#include <QDebug>
#include <iostream>
#include <cmath>
#include <boost/variant.hpp>
#include <CGAL/Three/Scene_group_item.h>
class QEvent;
class QMouseEvent;
namespace GlSplat { class SplatRenderer; }
namespace CGAL { namespace Three{ class Viewer_interface;}}


class SCENE_EXPORT Scene  :
  public QStandardItemModel, public CGAL::Three::Scene_interface, public CGAL::Three::Scene_draw_interface

{
  Q_OBJECT
  Q_PROPERTY(int numberOfEntries READ numberOfEntries)

  friend class SceneDelegate;

public:
  QList<QModelIndex> getModelIndexFromId(int id) const;
  int getIdFromModelIndex(QModelIndex modelId) const;
  enum Columns { NameColumn = 0, 
                 ColorColumn, 
                 RenderingModeColumn, 
                 VisibleColumn,
                 ABColumn,
                 LastColumn = ABColumn,
                 NumberOfColumns = LastColumn + 1};
  Scene(QObject*  parent);
  ~Scene();

  //!Adds item to the items list, gives it an ID and
  //!updates the bounding box if needed.
  int addItem(CGAL::Three::Scene_item* item);

  void changeGroup(CGAL::Three::Scene_item* item, CGAL::Three::Scene_group_item* target_group);
  //!Sets item as the item at index and calls @ref Scene_item#changed().
  //!If emit_item_about_to_be_destroyed is set to true, emits
  //!an itemAboutToBeDestroyed signal.
  CGAL::Three::Scene_item* replaceItem(Scene::Item_id index, CGAL::Three::Scene_item* item, bool emit_item_about_to_be_destroyed = false);
  /*! Deletes the item with the target index.
   * @returns  the index of the polyhedra just before the
   * one that is erased, or just after. -1 if
   * the list is empty.
   */
  Q_INVOKABLE Item_id erase(Item_id);

  /*! Deletes the items with the target indexes.
   * @returns the index of the polyhedra just before the
   * one that is erased, or just after. Returns -1 if
   * the list is empty.
   */
  int erase(QList<int>);

  /*! Duplicate a scene item.
   * @returns the ID of the new item (-1 on error).
   */
  int duplicate(int index); 

  // Accessors (getters)
  //! @returns the number of items.
  int numberOfEntries() const;
  //! @returns the list of items.
  const QList<CGAL::Three::Scene_item*>& entries() const { return m_entries; }
  //! @returns the item at the target index.
  Q_INVOKABLE CGAL::Three::Scene_item* item(int) const ;
  //! @returns the id of the target item.
  Item_id item_id(CGAL::Three::Scene_item*) const;
  
  //! \todo Replace Index based selection functionality with those
  //! functions.
  ///@{
  CGAL::Three::Scene_item* selectedItem() const;
  QList<CGAL::Three::Scene_item*> selectedItems() const;
  QList<CGAL::Three::Scene_item*> selectionA() const;
  QList<CGAL::Three::Scene_item*> selectionB() const;
  ///@}

  //!@returns the currently selected item's index.
  int mainSelectionIndex() const;
  //!@returns the list of currently selected items indices.
  QList<int> selectionIndices() const;
  //!@returns the index of the Item_A
  int selectionAindex() const;
  //!@returns the index of the Item_B
  int selectionBindex() const;

  /*! Is called by Viewer::initializeGL(). Allows all the initialization
   * of OpenGL code that needs a context.
   */
  void initializeGL();
  /*! Sets the screen coordinates of the currently picked point.*/
  void setPickedPixel(const QPoint &p) {picked_pixel = p;}
  /*! Is called by Viewer::draw(Viewer_interface*). Calls draw_aux(false, viewer).
   * @see draw_aux(bool with_names, Viewer_interface).*/
  void draw(CGAL::Three::Viewer_interface*);
  /*! Is called by Viewer::drawWithNames(Viewer_interface*). Calls draw_aux(true, viewer).
   * @see draw_aux(bool with_names, Viewer_interface).*/
  void drawWithNames(CGAL::Three::Viewer_interface*);
  /*! Manages the key events.
   * @returns true if the keyEvent executed well.
   */
  bool keyPressEvent(QKeyEvent* e);

  //!@returns the scene bounding box
  Bbox bbox() const;
  float get_bbox_length() const;
  //!@returns the length of the bounding box's diagonal.
  double len_diagonal() const
  {
    Bbox box = bbox();
    double dx = box.xmax() - box.xmin();
    double dy = box.ymax() - box.ymin();
    double dz = box.zmax() - box.zmin();
    return std::sqrt(dx*dx + dy*dy + dz*dz);
  }


  // QStandardItemModel functions
  void moveRowUp();
  void moveRowDown();
  bool dropMimeData(const QMimeData *, Qt::DropAction, int, int, const QModelIndex &parent);
  QVariant data ( const QModelIndex & index, int role = ::Qt::DisplayRole ) const;
  //!@returns the type of data correspondind to the role.
  QVariant headerData ( int section, ::Qt::Orientation orientation, int role = ::Qt::DisplayRole ) const;
  //!@returns the flags for the item at the target index.
  ::Qt::ItemFlags flags ( const QModelIndex & index ) const;
  /*! Sets the column data for the target index. Returns false if index is not valid and
   * if role is not EditRole.*/
  bool setData(const QModelIndex &index, const QVariant &value, int role);
  QList<CGAL::Three::Scene_group_item*> group_entries() const ;
  QList<CGAL::Three::Scene_item*> item_entries() const ;
  // auxiliary public function for QMainWindow
  //!Selects the row at index i in the sceneView.
  QItemSelection createSelection(int i);
  //!Selects all the rows in the sceneView.
  QItemSelection createSelectionAll();

public Q_SLOTS:
  //!Specifies a group as Expanded for the view
  void setExpanded(QModelIndex);
  //!Specifies a group as Collapsed for the view
  void setCollapsed(QModelIndex);
  /*!
   *Calls itemChanged() on the sender if it's an item.

*/
  void itemChanged();
  /*! Notifies the scene that the item at index i was modified.
   * Called by the items. Calls @ref Scene_item#changed().
   * This function is called by the items.*/
  void itemChanged(int i); 
  /*! Notifies the scene that the item was modified.
   *  Calls @ref Scene_item#changed().
   * This function is called by the items.*/
  void itemChanged(CGAL::Three::Scene_item*);
  //!Removes item from all the groups of the scene.
  void remove_item_from_groups(CGAL::Three::Scene_item* item);

<<<<<<< HEAD
=======
  void addGroup(Scene_group_item* group);
>>>>>>> 8f3f910f
  //!Re-organizes the sceneView.
  void redraw_model();
  //! Sets the selected item to the target index.
  void setSelectedItemIndex(int i)
  {
    selected_item = i;
    Q_EMIT selectionChanged(i);
  }
  //! Same as setSelectedItemIndex.
  void setSelectedItem(int i )
  {
    selected_item = i;
    Q_EMIT selectionChanged(i);
  }

  //! Sets the target item as selected and emits setSelectedItem for its index.
  void setSelectedItem(CGAL::Three::Scene_item* item_to_select)
  {
    int i=0;
    Q_FOREACH(CGAL::Three::Scene_item* item, m_entries)
    {
      if (item==item_to_select)
      {
        Q_EMIT setSelectedItem(i);
        break;
      }
      ++i;
    }
  }
  //! Sets the target list of indices as the selected indices.
  QList<int> setSelectedItemsList(QList<int> l )
  {
    Q_FOREACH(int i,l)
    {
       CGAL::Three::Scene_group_item* group =
               qobject_cast<CGAL::Three::Scene_group_item*>(item(i));
       if(group)
       {
         QList<int> list;
         Q_FOREACH(CGAL::Three::Scene_item* child, group->getChildren())
           list<<m_entries.indexOf(child);
         l << setSelectedItemsList(list);
       }

    }
    selected_items_list = l;
    return l;
  }

  // Accessors (setters)
  //!Sets the item at index i to visible or not visible.
  void setItemVisible(int, bool b);
  //!Sets the item_A as the item at index i .
  void setItemA(int i);
  //!Sets the item_B as the item at index i .
  void setItemB(int i);

Q_SIGNALS:
  //generated automatically by moc
  void itemPicked(const QModelIndex &);
  void newItem(int);
  void updated_bbox();
  void updated();
  void itemAboutToBeDestroyed(CGAL::Three::Scene_item*);
  void selectionRay(double, double, double, double, double, double);
  void selectionChanged(int i);
  void restoreCollapsedState();
  void drawFinished();
private Q_SLOTS:
  //! Casts a selection ray and calls the item function select.
  void setSelectionRay(double, double, double, double, double, double);
  void callDraw(){  QGLViewer* viewer = *QGLViewer::QGLViewerPool().begin(); viewer->update();}
  void addGroup(Scene_group_item*);
  void s_itemAboutToBeDestroyed(CGAL::Three::Scene_item *);
private:
  /*! Calls the drawing functions of each visible item according
   * to its current renderingMode. If with_names is true, uses
   * the OpenGL mode GL_WITH_NAMES, essentially used for the picking.*/
  void draw_aux(bool with_names, CGAL::Three::Viewer_interface*);
  //! Re-draw the hierarchy of the view.
  void organize_items(CGAL::Three::Scene_item* item, QStandardItem *root, int loop);
  //! List of Scene_items.
  typedef QList<CGAL::Three::Scene_item*> Entries;
  //!List containing all the scene_items.
  Entries m_entries;
  //! Index of the currently selected item.
  int selected_item;
  //!List containing all the scene_group_items.
  QList<CGAL::Three::Scene_group_item*> m_group_entries;
  //!List of indices of the currently selected items.
  QList<int> selected_items_list;
  //!Index of the item_A.
  int item_A;
  //!Index of the item_B.
  int item_B;
  bool picked;
  QPoint picked_pixel;
  bool gl_init;
  static GlSplat::SplatRenderer* ms_splatting;
  static int ms_splattingCounter;
  QMap<QModelIndex, int> index_map;

public:
  static GlSplat::SplatRenderer* splatting();

}; // end class Scene

class QAbstractProxyModel;
/*!
 * \brief The SceneDelegate class
 * Handles the columns of the sceneView
 */
class SCENE_EXPORT SceneDelegate : public QItemDelegate
{
public:
  SceneDelegate(QObject * parent = 0)
    : QItemDelegate(parent),
      checkOnPixmap(":/cgal/icons/check-on.png"),
      checkOffPixmap(":/cgal/icons/check-off.png")
  {
  }
//! Handles the clicks on the sceneView
  bool editorEvent(QEvent *event, QAbstractItemModel *model,
                   const QStyleOptionViewItem &option,
                   const QModelIndex &index);
  //! Draws the content of the sceneView
  void paint(QPainter *painter, const QStyleOptionViewItem &option,
             const QModelIndex &index) const;
  void setProxy(QAbstractProxyModel* p_proxy){
      proxy = p_proxy;
  }
  void setScene(Scene* p_scene){
      scene = p_scene;
  }

private:
  QPixmap checkOnPixmap;
  QPixmap checkOffPixmap;
  QAbstractProxyModel *proxy;
  Scene *scene;
  mutable int size;
}; // end class SceneDelegate

#endif // SCENE_H

<|MERGE_RESOLUTION|>--- conflicted
+++ resolved
@@ -178,10 +178,7 @@
   //!Removes item from all the groups of the scene.
   void remove_item_from_groups(CGAL::Three::Scene_item* item);
 
-<<<<<<< HEAD
-=======
   void addGroup(Scene_group_item* group);
->>>>>>> 8f3f910f
   //!Re-organizes the sceneView.
   void redraw_model();
   //! Sets the selected item to the target index.
@@ -254,7 +251,6 @@
   //! Casts a selection ray and calls the item function select.
   void setSelectionRay(double, double, double, double, double, double);
   void callDraw(){  QGLViewer* viewer = *QGLViewer::QGLViewerPool().begin(); viewer->update();}
-  void addGroup(Scene_group_item*);
   void s_itemAboutToBeDestroyed(CGAL::Three::Scene_item *);
 private:
   /*! Calls the drawing functions of each visible item according
