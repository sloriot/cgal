--- conflicted
+++ resolved
@@ -1016,9 +1016,6 @@
 protected :
   friend struct Scene_polyhedron_selection_item_priv;
   Scene_polyhedron_selection_item_priv *d;
-<<<<<<< HEAD
-};//end of Selection_item
-=======
   
 public:
   //statistics
@@ -1058,6 +1055,5 @@
   QString computeStats(int type);
   CGAL::Three::Scene_item::Header_data header() const ;
 };
->>>>>>> 10146876
 
 #endif