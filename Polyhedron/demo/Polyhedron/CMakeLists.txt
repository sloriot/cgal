--- conflicted
+++ resolved
@@ -45,21 +45,12 @@
 set_package_properties(CGAL PROPERTIES TYPE REQUIRED)
 include(${CGAL_USE_FILE})
 # Find Qt5 itself
-<<<<<<< HEAD
-
-find_package(
-  Qt5 QUIET
-  COMPONENTS OpenGL Script
-  OPTIONAL_COMPONENTS ScriptTools WebSockets)
-
-=======
 
 find_package(
   Qt5 QUIET
   COMPONENTS OpenGL Script Widgets
   OPTIONAL_COMPONENTS ScriptTools WebSockets Network)
 
->>>>>>> 2891c22f
 set_package_properties(
   Qt5 PROPERTIES
   TYPE REQUIRED
@@ -249,30 +240,12 @@
                                   ${Show_point_dialogUI_FILES})
   target_link_libraries(point_dialog PUBLIC Qt5::OpenGL Qt5::Gui Qt5::Script
                                             Qt5::Widgets)
-<<<<<<< HEAD
-
-  add_custom_target(all_scene_items)
-  if(BUILD_TESTING)
-    cgal_add_compilation_test(all_scene_items)
-    set_property(
-      TEST compilation_of__all_scene_items
-      APPEND
-      PROPERTY DEPENDS compilation_of__demo_framework)
-    set_property(TEST compilation_of__all_scene_items APPEND PROPERTY TIMEOUT
-                                                                      1700)
-  endif(BUILD_TESTING)
-=======
->>>>>>> 2891c22f
 
   macro(add_item item_name)
     add_library(${item_name} SHARED ${ARGN})
     target_link_libraries(
       ${item_name} PUBLIC demo_framework ${CGAL_LIBRARIES} Qt5::OpenGL Qt5::Gui
                           Qt5::Script Qt5::Widgets)
-<<<<<<< HEAD
-    add_dependencies(all_scene_items ${item_name})
-=======
->>>>>>> 2891c22f
     add_to_cached_list(CGAL_EXECUTABLE_TARGETS ${item_name})
   endmacro(add_item)
 
@@ -449,15 +422,9 @@
   add_to_cached_list(CGAL_EXECUTABLE_TARGETS CGAL_PMP)
 
   #WS Server
-<<<<<<< HEAD
-  if(TARGET Qt5::WebSockets)
-    add_executable(WS_server Server_ws.cpp)
-    target_link_libraries(WS_server PUBLIC Qt5::WebSockets)
-=======
   if(TARGET Qt5::WebSockets AND TARGET Qt5::Network)
     add_executable(WS_server Server_ws.cpp)
     target_link_libraries(WS_server PUBLIC Qt5::WebSockets Qt5::Widgets Qt5::Network)
->>>>>>> 2891c22f
     message(
       STATUS "Qt5WebSockets was found. Using WebSockets is therefore possible.")
   endif()
