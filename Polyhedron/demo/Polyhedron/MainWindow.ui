--- conflicted
+++ resolved
@@ -95,12 +95,7 @@
     <addaction name="actionLookAt"/>
     <addaction name="actionDrawTwoSides"/>
     <addaction name="actionSwitchProjection"/>
-<<<<<<< HEAD
-=======
-    <addaction name="actionMaxTextItemsDisplayed"/>
-    <addaction name="actionSetBackgroundColor"/>
     <addaction name="actionSetLighting"/>
->>>>>>> 0bc66b4c
     <addaction name="menuDockWindows"/>
     <addaction name="menuCamera"/>
     <addaction name="separator"/>
@@ -498,33 +493,11 @@
     <string>Set Different Colors for Selected Items</string>
    </property>
   </action>
-<<<<<<< HEAD
-=======
-  <action name="actionPolyhedron_Mode">
-   <property name="checkable">
-    <bool>true</bool>
-   </property>
-   <property name="checked">
-    <bool>true</bool>
-   </property>
-   <property name="text">
-    <string>Polyhedron Mode</string>
-   </property>
-   <property name="toolTip">
-    <string>In Polyhedron Mode, the default type for facegraphs is Polyhedron, by opposition to Surface_mesh.</string>
-   </property>
-  </action>
   <action name="actionSetLighting">
    <property name="text">
     <string>Change Lighting &amp;Settings...</string>
    </property>
   </action>
-  <action name="actionSet_Transparency_Pass_Number">
-   <property name="text">
-    <string>Set Transparency &amp;Pass Number</string>
-   </property>
-  </action>
->>>>>>> 0bc66b4c
  </widget>
  <customwidgets>
   <customwidget>
