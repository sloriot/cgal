#ifndef CGAL_SCENE_SURFACE_MESH_ITEM_H
#define CGAL_SCENE_SURFACE_MESH_ITEM_H
//Defines the precision of the positions (for performance/precision sake)
#define CGAL_GL_DATA GL_FLOAT
#define cgal_gl_data float
#define CGAL_IS_FLOAT 1

#include "Scene_surface_mesh_item_config.h"
#include <CGAL/Three/Scene_zoomable_item_interface.h>
#include <CGAL/Three/Scene_print_item_interface.h>
#include <CGAL/Three/Scene_item_with_properties.h>

#ifndef Q_MOC_RUN
#include "SMesh_type.h"
#endif

#include <CGAL/Three/Scene_item.h>
#include <CGAL/Three/Scene_item_rendering_helper.h>
#include <CGAL/Three/Viewer_interface.h>

#ifndef Q_MOC_RUN
#include <vector>
#include <boost/scoped_ptr.hpp>
#include <boost/array.hpp>
#endif

#include <QColor>

#include "properties.h"


class QSlider;
struct Scene_surface_mesh_item_priv;
class SCENE_SURFACE_MESH_ITEM_EXPORT Scene_surface_mesh_item
    : public CGAL::Three::Scene_item_rendering_helper,
    public CGAL::Three::Scene_item_with_properties,
    public CGAL::Three::Scene_zoomable_item_interface,
    public CGAL::Three::Scene_print_item_interface{
  Q_INTERFACES(CGAL::Three::Scene_print_item_interface)
  Q_PLUGIN_METADATA(IID "com.geometryfactory.PolyhedronDemo.PrintInterface/1.0")
  Q_OBJECT
  Q_INTERFACES(CGAL::Three::Scene_zoomable_item_interface)
  Q_PLUGIN_METADATA(IID "com.geometryfactory.PolyhedronDemo.ZoomInterface/1.0")
public:
  typedef SMesh Face_graph;
  typedef SMesh::Property_map<vertex_descriptor,int> Vertex_selection_map;
  typedef SMesh::Property_map<face_descriptor,int> Face_selection_map;
  Scene_surface_mesh_item();
  // Takes ownership of the argument.
  Scene_surface_mesh_item(SMesh*);
  Scene_surface_mesh_item(SMesh);
  Scene_surface_mesh_item(const Scene_surface_mesh_item& other);

  ~Scene_surface_mesh_item();


  Scene_surface_mesh_item* clone() const Q_DECL_OVERRIDE;
  void draw(CGAL::Three::Viewer_interface *) const Q_DECL_OVERRIDE;
  void drawEdges(CGAL::Three::Viewer_interface *) const Q_DECL_OVERRIDE;
  void drawPoints(CGAL::Three::Viewer_interface *) const Q_DECL_OVERRIDE;

  bool supportsRenderingMode(RenderingMode m) const Q_DECL_OVERRIDE;
  bool isFinite() const Q_DECL_OVERRIDE { return true; }
  bool isEmpty() const Q_DECL_OVERRIDE;
  Bbox bbox() const Q_DECL_OVERRIDE;
  QString toolTip() const Q_DECL_OVERRIDE;
  void copyProperties(Scene_item *) Q_DECL_OVERRIDE;

  QMenu* contextMenu() Q_DECL_OVERRIDE;

  void setItemIsMulticolor(bool);
<<<<<<< HEAD
=======
  //to be called before invalidate() to enable or disable the recomputation 
  //of the colors_ vector to scale on min_patch value. 
  // For example, the Mesh_segmentation_plugin computes the colors_
  // vector itself, so it must set recompute_colors to false to avoid 
  // having it ovewritten 
  // in the code of this item.
  void computeItemColorVectorAutomatically(bool);
>>>>>>> b02d174e
  bool isItemMulticolor();
  bool hasPatchIds();
  Vertex_selection_map vertex_selection_map();
  Face_selection_map face_selection_map();

  std::vector<QColor>& color_vector();
  void show_feature_edges(bool);
  SMesh* polyhedron();
  const SMesh* polyhedron() const;

  Face_graph*       face_graph() { return polyhedron(); }
  const Face_graph* face_graph() const { return polyhedron(); }

  void invalidate_aabb_tree();
  void invalidateOpenGLBuffers()Q_DECL_OVERRIDE;
  void invalidate(Gl_data_names name);


  void compute_bbox()const Q_DECL_OVERRIDE;
  void standard_constructor(SMesh *sm);
  bool save(std::ostream& out) const;
  bool save_obj(std::ostream& out) const;
  bool load_obj(std::istream& in);
  //statistics
  enum STATS {
    NB_VERTICES = 0,
    NB_CONNECTED_COMPOS,
    NB_BORDER_EDGES,
    IS_PURE_TRIANGLE,
    IS_PURE_QUAD,
    NB_DEGENERATED_FACES,
    HOLES,
    AREA,
    VOLUME,
    SELFINTER,
    NB_FACETS,
    MIN_AREA,
    MAX_AREA,
    MED_AREA,
    MEAN_AREA,
    MIN_ALTITUDE,
    MIN_ASPECT_RATIO,
    MAX_ASPECT_RATIO,
    MEAN_ASPECT_RATIO,
    GENUS,
    NB_EDGES,
    MIN_LENGTH,
    MAX_LENGTH,
    MID_LENGTH,
    MEAN_LENGTH,
    NB_NULL_LENGTH,
    MIN_ANGLE,
    MAX_ANGLE,
    MEAN_ANGLE
  };

  bool has_stats()const Q_DECL_OVERRIDE{return true;}
  QString computeStats(int type)Q_DECL_OVERRIDE;
  CGAL::Three::Scene_item::Header_data header() const Q_DECL_OVERRIDE;
  //zoomable interface
  void zoomToPosition(const QPoint &point, CGAL::Three::Viewer_interface *)const Q_DECL_OVERRIDE;
 //print_interface
  void printPrimitiveId(QPoint point, CGAL::Three::Viewer_interface*viewer)Q_DECL_OVERRIDE;
  bool printVertexIds()const Q_DECL_OVERRIDE;
  bool printEdgeIds()const Q_DECL_OVERRIDE;
  bool printFaceIds()const Q_DECL_OVERRIDE;
  void printAllIds() Q_DECL_OVERRIDE;
  bool shouldDisplayIds(CGAL::Three::Scene_item *current_item) const Q_DECL_OVERRIDE;
  bool testDisplayId(double x, double y, double z, CGAL::Three::Viewer_interface*)const Q_DECL_OVERRIDE;
  float alpha() const Q_DECL_OVERRIDE;
  void setAlpha(int alpha) Q_DECL_OVERRIDE;
  QSlider* alphaSlider();
  void computeElements() const Q_DECL_OVERRIDE;
  void initializeBuffers(CGAL::Three::Viewer_interface*)const Q_DECL_OVERRIDE;

Q_SIGNALS:
  void item_is_about_to_be_changed();
  void selection_done();
  void selected_vertex(void*);
  void selected_facet(void*);
  void selected_edge(void*);
  void selected_halfedge(void*);


public Q_SLOTS:
  void itemAboutToBeDestroyed(Scene_item *) Q_DECL_OVERRIDE;
  virtual void selection_changed(bool) Q_DECL_OVERRIDE;
  void select(double orig_x,
              double orig_y,
              double orig_z,
              double dir_x,
              double dir_y,
              double dir_z) Q_DECL_OVERRIDE;
  bool intersect_face(double orig_x,
                      double orig_y,
                      double orig_z,
                      double dir_x,
                      double dir_y,
                      double dir_z,
                      const face_descriptor &f);
  void resetColors();
  void showVertices(bool);
  void showEdges(bool);
  void showFaces(bool);
  void showPrimitives(bool);
  void zoomToId();
protected:
  friend struct Scene_surface_mesh_item_priv;
  Scene_surface_mesh_item_priv* d;
};

#endif /* CGAL_SCENE_SURFACE_MESH_ITEM_H */<|MERGE_RESOLUTION|>--- conflicted
+++ resolved
@@ -69,8 +69,6 @@
   QMenu* contextMenu() Q_DECL_OVERRIDE;
 
   void setItemIsMulticolor(bool);
-<<<<<<< HEAD
-=======
   //to be called before invalidate() to enable or disable the recomputation 
   //of the colors_ vector to scale on min_patch value. 
   // For example, the Mesh_segmentation_plugin computes the colors_
@@ -78,7 +76,6 @@
   // having it ovewritten 
   // in the code of this item.
   void computeItemColorVectorAutomatically(bool);
->>>>>>> b02d174e
   bool isItemMulticolor();
   bool hasPatchIds();
   Vertex_selection_map vertex_selection_map();
