//! \file Viewer.h

#ifndef VIEWER_H
#define VIEWER_H

#include <CGAL/Three/Viewer_config.h>
#include <CGAL/Three/Scene_interface.h>
#include <QOpenGLBuffer>
#include <QOpenGLDebugMessage>
#include <QOpenGLVertexArrayObject>
#include <QOpenGLShaderProgram>
#include <CGAL/Three/Viewer_interface.h>
#include <QPoint>
#include <QFont>
#include <QOpenGLFramebufferObject>
#include <CGAL/Three/TextRenderer.h>
// forward declarations
class QWidget;
class QMouseEvent;
class QKeyEvent;
class QContextMenuEvent;
class Viewer_impl;
namespace CGAL{
namespace Three{
class Scene_draw_interface;
}
}
class QMouseEvent;
class QKeyEvent;
class QContextMenuEvent;

class Viewer_impl;
//! The viewer class. Deals with all the openGL rendering and the mouse/keyboard events.
//! It should not be needed in the plugin.
class VIEWER_EXPORT Viewer : public CGAL::Three::Viewer_interface {

  Q_OBJECT

public:
  Viewer(QWidget * parent, bool antialiasing = false);
  Viewer(QWidget * parent, Viewer *sharedWidget, bool antialiasing = false);
  ~Viewer();
  bool testDisplayId(double, double, double)Q_DECL_OVERRIDE;
  void updateIds(CGAL::Three::Scene_item *)Q_DECL_OVERRIDE;
  //! overload several CGAL::QGLViewer virtual functions
  //! Draws the scene.
  void draw()Q_DECL_OVERRIDE;
  //!This step happens after draw(). It is here that all the useful information is displayed, like the axis system or the informative text.
  void drawVisualHints()Q_DECL_OVERRIDE;
  //! Deprecated. Does the same as draw().
  void fastDraw()Q_DECL_OVERRIDE;
  bool isExtensionFound()Q_DECL_OVERRIDE;
  void initializeGL() Q_DECL_OVERRIDE;
  //! Initializes the OpenGL functions and sets the backGround color.
  void init()Q_DECL_OVERRIDE;
  //! Draws the scene "with names" to allow picking.
  void drawWithNames()Q_DECL_OVERRIDE;
  /*! Uses the parameter pixel's coordinates to get the corresponding point
   * in the World frame. If this point is found, emits selectedPoint, selected,
   * and selectionRay signals.
   */
  void postSelection(const QPoint&)Q_DECL_OVERRIDE;
  //! Sets the picking matrix to allow the picking.
  void beginSelection(const QPoint &point)Q_DECL_OVERRIDE;
  //! Sets the pick matrix to Identity once the picking is done.
  void endSelection(const QPoint &point)Q_DECL_OVERRIDE;
  //! Sets the scene for the viewer.
  void setScene(CGAL::Three::Scene_draw_interface* scene)Q_DECL_OVERRIDE;
  //! @returns the antialiasing state.
  bool antiAliasing() const Q_DECL_OVERRIDE;
  //! @returns the fastDrawing state.
  bool inFastDrawing() const Q_DECL_OVERRIDE;
  //! Implementation of `Viewer_interface::inDrawWithNames()`
  bool inDrawWithNames() const Q_DECL_OVERRIDE;
  //! Implementation of `Viewer_interface::attribBuffers()`
  void attribBuffers(int program_name) const Q_DECL_OVERRIDE;
  //! Implementation of `Viewer_interface::getShaderProgram()`
  QOpenGLShaderProgram* getShaderProgram(int name) const Q_DECL_OVERRIDE;
  //!Declares a program names `name`, using `v_shader` as vertex shader and `f_shader` as fragment shader.
  QOpenGLShaderProgram* declare_program(int name,
                                        const char* v_shader,
                                        const char* f_shader)const;
  QPainter* getPainter()Q_DECL_OVERRIDE;


  TextRenderer* textRenderer() Q_DECL_OVERRIDE;
  void enableClippingBox(QVector4D box[]) Q_DECL_OVERRIDE;
  void disableClippingBox() Q_DECL_OVERRIDE;
  void set2DSelectionMode(bool) Q_DECL_OVERRIDE;
  void setStaticImage(QImage image) Q_DECL_OVERRIDE;
  const QImage& staticImage() const Q_DECL_OVERRIDE;
  //!Set total number of depth peeling passes.
   void setTotalPass(int);
   void resetFov();
   const QVector3D& scaler() const override;
Q_SIGNALS:
  void sendMessage(QString);
  void doneInitGL(CGAL::Three::Viewer_interface*);
  void socketClosed();
public Q_SLOTS:
  //! Sets the antialiasing to true or false.
  void setAntiAliasing(bool b) Q_DECL_OVERRIDE;
  //! If b is true, facets will be ligted from both internal and external sides.
  //! If b is false, only the side that is exposed to the light source will be lighted.
  void setTwoSides(bool b) Q_DECL_OVERRIDE;
  void setBackFrontShading(bool b) Q_DECL_OVERRIDE;
  void SetOrthoProjection( bool b) Q_DECL_OVERRIDE;
  //! If b is true, some items are displayed in a simplified version when moving the camera.
  //! If b is false, items display is never altered, even when moving.
  void setFastDrawing(bool b) Q_DECL_OVERRIDE;
  //! Makes the camera turn around.
  void turnCameraBy180Degres() Q_DECL_OVERRIDE;
  //! @returns a QString containing the position and orientation of the camera.
  QString dumpCameraCoordinates() Q_DECL_OVERRIDE;
  //!Moves the camera to the new coordinates (position and orientation) through an animation.
  bool moveCameraToCoordinates(QString,
                               float animation_duration = 0.5f) Q_DECL_OVERRIDE;
  //!Makes the Viewer display a message
  void printMessage(QString message, int ms_delay );
  void displayMessage(const QString &_message, int delay);
  void displayMessage(const QString &_message){displayMessage(_message, 2000);}
  void hideMessage();
  void setBindingSelect() Q_DECL_OVERRIDE
  {
    setMouseBinding(::Qt::ShiftModifier, ::Qt::LeftButton, CGAL::qglviewer::SELECT);
  }
  virtual void setNoBinding() Q_DECL_OVERRIDE
  {
    setMouseBinding(::Qt::ShiftModifier, ::Qt::LeftButton, CGAL::qglviewer::NO_CLICK_ACTION);
  }

  void setLighting();
  void setBackFrontColors();

  void messageLogged(QOpenGLDebugMessage);
#ifdef CGAL_USE_WEBSOCKETS
  void setShareCam(bool, QString);
  void onSocketConnected();
  void onTextMessageSocketReceived(QString message);
#endif
  void scaleScene();
<<<<<<< HEAD
=======
  void showEntireScene()Q_DECL_OVERRIDE;
>>>>>>> 2891c22f
protected:
  void paintEvent(QPaintEvent *)Q_DECL_OVERRIDE;
  void paintGL()Q_DECL_OVERRIDE;

  //!Defines the behaviour for the mouse press events
  void mousePressEvent(QMouseEvent*)Q_DECL_OVERRIDE;
  void mouseDoubleClickEvent(QMouseEvent*)Q_DECL_OVERRIDE;
  void wheelEvent(QWheelEvent *)Q_DECL_OVERRIDE;
  //!Defines the behaviour for the key press events
  void keyPressEvent(QKeyEvent*)Q_DECL_OVERRIDE;
  //!Deal with context menu events
  void contextMenuEvent(QContextMenuEvent*)Q_DECL_OVERRIDE;
  //!Defines the behaviour for the key release events
  void keyReleaseEvent(QKeyEvent *)Q_DECL_OVERRIDE;

protected:
  friend class Viewer_impl;
  Viewer_impl* d;
  double prev_radius;
  void doBindings();

public:
  QOpenGLFunctions_4_3_Core* openGL_4_3_functions() Q_DECL_OVERRIDE;
  void setCurrentPass(int pass) Q_DECL_OVERRIDE;
   void setDepthWriting(bool writing_depth) Q_DECL_OVERRIDE;
   void setDepthPeelingFbo(QOpenGLFramebufferObject *fbo) Q_DECL_OVERRIDE;
   int currentPass()const Q_DECL_OVERRIDE;
   bool isDepthWriting()const Q_DECL_OVERRIDE;
   QOpenGLFramebufferObject* depthPeelingFbo()Q_DECL_OVERRIDE;
   float total_pass()Q_DECL_OVERRIDE;
   const GLfloat& getGlPointSize()const Q_DECL_OVERRIDE;
   void setGlPointSize(const GLfloat& p) Q_DECL_OVERRIDE;
   void makeCurrent() Q_DECL_OVERRIDE;
   QVector4D* clipBox() const Q_DECL_OVERRIDE;
   bool isClipping() const Q_DECL_OVERRIDE;
}; // end class Viewer


#endif // VIEWER_H<|MERGE_RESOLUTION|>--- conflicted
+++ resolved
@@ -139,10 +139,7 @@
   void onTextMessageSocketReceived(QString message);
 #endif
   void scaleScene();
-<<<<<<< HEAD
-=======
   void showEntireScene()Q_DECL_OVERRIDE;
->>>>>>> 2891c22f
 protected:
   void paintEvent(QPaintEvent *)Q_DECL_OVERRIDE;
   void paintGL()Q_DECL_OVERRIDE;
