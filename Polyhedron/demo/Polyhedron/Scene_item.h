--- conflicted
+++ resolved
@@ -72,11 +72,8 @@
           buffers.push_back(n_buf);
           buffers[i].create();
       }
-<<<<<<< HEAD
       nb_isolated_vertices = 0;
-=======
       has_group = 0;
->>>>>>> 2722c76b
   }
   //!The Constructor.
   /*!
@@ -107,11 +104,8 @@
           buffers.push_back(n_buf);
           buffers[i].create();
       }
-<<<<<<< HEAD
       nb_isolated_vertices = 0;
-=======
       has_group = 0;
->>>>>>> 2722c76b
   }
   //! Setter for the number of isolated vertices.
   void setNbIsolatedvertices(std::size_t nb) { nb_isolated_vertices = nb;}
