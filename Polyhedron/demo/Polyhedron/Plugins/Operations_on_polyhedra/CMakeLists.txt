include(polyhedron_demo_macros)
qt5_wrap_ui(clip_polyhedronUI_FILES Clip_polyhedron_plugin.ui)
polyhedron_demo_plugin(clip_polyhedron_plugin Clip_polyhedron_plugin
                       ${clip_polyhedronUI_FILES})
target_link_libraries(
  clip_polyhedron_plugin PUBLIC scene_surface_mesh_item scene_basic_objects
                                scene_movable_sm_item)

polyhedron_demo_plugin(point_set_from_vertices_plugin
                       Point_set_from_vertices_plugin)
target_link_libraries(
  point_set_from_vertices_plugin
  PUBLIC scene_surface_mesh_item scene_polygon_soup_item
         scene_points_with_normal_item)

polyhedron_demo_plugin(diff_between_meshes_plugin Diff_between_meshes_plugin)
target_link_libraries(diff_between_meshes_plugin PUBLIC scene_surface_mesh_item)

<<<<<<< HEAD
if(METIS_FOUND)
  qt5_wrap_ui(partitionUI_FILES PartitionDialog.ui)
  polyhedron_demo_plugin(partition_plugin Partition_graph_plugin
                         ${partitionUI_FILES})
  target_link_libraries(partition_plugin PUBLIC scene_surface_mesh_item
                                                ${METIS_LIBRARIES})
=======
 qt5_wrap_ui( animateUI_FILES Animate_widget.ui )
 polyhedron_demo_plugin(animate_mesh_plugin Animate_mesh_plugin ${animateUI_FILES})
 target_link_libraries(animate_mesh_plugin PUBLIC scene_surface_mesh_item)

 if( METIS_FOUND )
   qt5_wrap_ui( partitionUI_FILES PartitionDialog.ui )
   polyhedron_demo_plugin(partition_plugin Partition_graph_plugin ${partitionUI_FILES})
   target_link_libraries(partition_plugin PUBLIC scene_surface_mesh_item ${METIS_LIBRARIES} )
>>>>>>> b4a53604
else()
  message(
    "NOTICE : the Partition plugin needs METIS libraries and will not be compiled."
  )
endif()<|MERGE_RESOLUTION|>--- conflicted
+++ resolved
@@ -16,14 +16,6 @@
 polyhedron_demo_plugin(diff_between_meshes_plugin Diff_between_meshes_plugin)
 target_link_libraries(diff_between_meshes_plugin PUBLIC scene_surface_mesh_item)
 
-<<<<<<< HEAD
-if(METIS_FOUND)
-  qt5_wrap_ui(partitionUI_FILES PartitionDialog.ui)
-  polyhedron_demo_plugin(partition_plugin Partition_graph_plugin
-                         ${partitionUI_FILES})
-  target_link_libraries(partition_plugin PUBLIC scene_surface_mesh_item
-                                                ${METIS_LIBRARIES})
-=======
  qt5_wrap_ui( animateUI_FILES Animate_widget.ui )
  polyhedron_demo_plugin(animate_mesh_plugin Animate_mesh_plugin ${animateUI_FILES})
  target_link_libraries(animate_mesh_plugin PUBLIC scene_surface_mesh_item)
@@ -32,7 +24,6 @@
    qt5_wrap_ui( partitionUI_FILES PartitionDialog.ui )
    polyhedron_demo_plugin(partition_plugin Partition_graph_plugin ${partitionUI_FILES})
    target_link_libraries(partition_plugin PUBLIC scene_surface_mesh_item ${METIS_LIBRARIES} )
->>>>>>> b4a53604
 else()
   message(
     "NOTICE : the Partition plugin needs METIS libraries and will not be compiled."
