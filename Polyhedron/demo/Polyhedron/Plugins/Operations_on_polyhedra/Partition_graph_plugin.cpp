#include <CGAL/Exact_predicates_inexact_constructions_kernel.h>
#include <CGAL/Three/Polyhedron_demo_plugin_helper.h>

#include "ui_PartitionDialog.h"
#include "Color_map.h"

#include "Scene_surface_mesh_item.h"

#include <CGAL/boost/graph/METIS/partition_graph.h>
#include <CGAL/boost/graph/METIS/partition_dual_graph.h>

#include <QString>
#include <QAction>
#include <QMenu>
#include <QMainWindow>
#include <QApplication>
#include <QTime>
#include <QMessageBox>

typedef Scene_surface_mesh_item Scene_facegraph_item;

typedef Scene_facegraph_item::Face_graph FaceGraph;
class PartitionDialog :
    public QDialog,
    public Ui::PartitionDialog
{
  Q_OBJECT
public:
  PartitionDialog(QWidget* =0)
  {
    setupUi(this);
  }
};

using namespace CGAL::Three;
class Partition_graph_plugin :
    public QObject,
    public Polyhedron_demo_plugin_helper
{
  Q_OBJECT
  Q_INTERFACES(CGAL::Three::Polyhedron_demo_plugin_interface)
  Q_PLUGIN_METADATA(IID "com.geometryfactory.PolyhedronDemo.PluginInterface/1.0")

public:

  QList<QAction*> actions() const {
    return QList<QAction*>() << actionNodalPartition
                             << actionDualPartition;;
  }

  bool applicable(QAction*) const {
    return qobject_cast<Scene_facegraph_item*>(scene->item(scene->mainSelectionIndex()));
  }
  
  void init(QMainWindow* _mw, CGAL::Three::Scene_interface* scene_interface, Messages_interface*) {
    mw = _mw;
    this->scene = scene_interface;


    actionNodalPartition = new QAction(
                tr("Create a Nodal Graph Based Partition")
          , mw);
    if(actionNodalPartition) {
      connect(actionNodalPartition, SIGNAL(triggered()),this, SLOT(create_nodal_partition()));
    }
    
    actionDualPartition = new QAction(
                tr("Create a Dual Graph Based Partition")
          , mw);
    if(actionDualPartition) {
      connect(actionDualPartition, SIGNAL(triggered()),this, SLOT(create_dual_partition()));
    }
  }

private:
  QAction*  actionNodalPartition;
  QAction*  actionDualPartition;
  CGAL::Three::Scene_interface* scene;
  enum PARTITION_TYPE{
    NODAL=0,
    DUAL};
  
  void create_partition(PARTITION_TYPE type)
  {
    Scene_facegraph_item* item =
      qobject_cast<Scene_facegraph_item*>(scene->item(scene->mainSelectionIndex()));
    if(!item)
      return;
    if(!(CGAL::is_triangle_mesh(*item->face_graph())
         && is_valid(*item->face_graph())))
      return;
    PartitionDialog *dialog = new PartitionDialog();
       //opens the dialog
       if(!dialog->exec())
         return;
       int nparts = dialog->nparts_spinBox->value();
    QApplication::setOverrideCursor(Qt::WaitCursor);
    item->face_graph()->collect_garbage();
    item->color_vector().clear();
    if(!item->hasPatchIds()){
      item->setItemIsMulticolor(true);
<<<<<<< HEAD
=======
      item->computeItemColorVectorAutomatically(true);
    }
    
>>>>>>> b02d174e
    typedef boost::property_map<FaceGraph,CGAL::face_patch_id_t<int> >::type PatchIDMap;
    FaceGraph* fg =item->face_graph();
    boost::property_map<FaceGraph, boost::vertex_index_t>::type 
      vimap = get(boost::vertex_index, *fg);
    
    PatchIDMap pidmap = get(CGAL::face_patch_id_t<int>(), *fg);
    std::map<boost::graph_traits<FaceGraph>::vertex_descriptor,
        int> vpm; 
    if(type == DUAL)
      CGAL::METIS::partition_dual_graph(*fg,
                                        nparts,
                                        CGAL::parameters::vertex_partition_id_map(boost::make_assoc_property_map(vpm)).face_partition_id_map(pidmap).vertex_index_map(vimap)
                                        );
    else if(type == NODAL)
      CGAL::METIS::partition_graph(*fg,
                                   nparts,
                                   CGAL::parameters::vertex_partition_id_map(boost::make_assoc_property_map(vpm)).face_partition_id_map(pidmap).vertex_index_map(vimap)
                                   );
    item->setProperty("NbPatchIds", nparts);
    item->invalidateOpenGLBuffers();
    QApplication::restoreOverrideCursor();
    item->redraw();
  }
  public Q_SLOTS:
  void create_nodal_partition()
  {
    create_partition(NODAL);
  }

  void create_dual_partition()
  {
    create_partition(DUAL);
  }
  

}; // end class Polyhedron_demo_affine_transform_plugin

#include "Partition_graph_plugin.moc"<|MERGE_RESOLUTION|>--- conflicted
+++ resolved
@@ -99,12 +99,9 @@
     item->color_vector().clear();
     if(!item->hasPatchIds()){
       item->setItemIsMulticolor(true);
-<<<<<<< HEAD
-=======
       item->computeItemColorVectorAutomatically(true);
     }
     
->>>>>>> b02d174e
     typedef boost::property_map<FaceGraph,CGAL::face_patch_id_t<int> >::type PatchIDMap;
     FaceGraph* fg =item->face_graph();
     boost::property_map<FaceGraph, boost::vertex_index_t>::type 
