// Copyright (c) 2010 INRIA Sophia-Antipolis (France).
// All rights reserved.
//
// This file is part of CGAL (www.cgal.org).
//
// $URL$
// $Id$
// SPDX-License-Identifier: GPL-3.0-or-later OR LicenseRef-Commercial
//
//
// Author(s)     : Stephane Tayeb
//
//******************************************************************************
// File Description :
//******************************************************************************

#ifndef CGAL_DEMO_MESH_3_MESH_FUNCTION_H
#define CGAL_DEMO_MESH_3_MESH_FUNCTION_H

#define CGAL_MESH_3_MESHER_STATUS_ACTIVATED 1

#include <CGAL/Mesh_3/Concurrent_mesher_config.h>

#include <QStringList>
#include <QString>

#include <CGAL/Mesh_3/Mesher_3.h>
#include <CGAL/Mesh_criteria_3.h>
#include <CGAL/Mesh_3/Protect_edges_sizing_field.h>
#include <CGAL/Mesh_3/initialize_triangulation_from_labeled_image.h>

#include "C3t3_type.h"
#include "Meshing_thread.h"
#include <CGAL/make_mesh_3.h> // for C3t3_initializer
#include <CGAL/use.h>

#include <boost/any.hpp>

namespace CGAL {
  class Image_3;
}

struct Mesh_parameters
{
  double facet_angle;
  double facet_sizing;
  double facet_min_sizing;
  double facet_approx;

  double tet_shape;
  double tet_sizing;
  double tet_min_sizing;
  double edge_sizing;
  double edge_min_sizing;
  bool protect_features;
  bool detect_connected_components;
  int manifold;
  const CGAL::Image_3* image_3_ptr;
  const CGAL::Image_3* weights_ptr;
  bool use_sizing_field_with_aabb_tree;

  inline QStringList log() const;
};

namespace Mesh_fnt {
  struct Domain_tag {};
  struct Polyhedral_domain_tag : public Domain_tag {};
  struct Labeled_domain_tag : public Domain_tag {};
  struct Image_domain_tag : Labeled_domain_tag {};
  struct Implicit_domain_tag : Labeled_domain_tag {};
  struct Labeled_image_domain_tag : Image_domain_tag {};
  struct Gray_image_domain_tag : Image_domain_tag {};
} // end Mesh_fnt

template < typename Domain_, typename Domain_tag >
class Mesh_function
  : public Mesh_function_interface
{
  typedef Domain_ Domain;

public:
  Mesh_function(C3t3& c3t3, Domain* domain, const Mesh_parameters& p);

  ~Mesh_function();

  // Launch
  virtual void launch();

  // Stop
  virtual void stop();

  // Logs
  virtual QStringList parameters_log() const;
  virtual QString status(double time_period) const;

private:
  typedef typename Domain::Point_3                  Point_3;
  typedef typename Domain::Index                    Index;
  typedef std::vector<std::pair<Point_3, Index> >   Initial_points_vector;
  typedef typename Initial_points_vector::iterator  Ipv_iterator;
  typedef C3t3::Vertex_handle                       Vertex_handle;

  typedef C3t3::Triangulation                       Tr;
  typedef CGAL::Mesh_criteria_3<Tr>                 Mesh_criteria;
  typedef Mesh_criteria::Edge_criteria              Edge_criteria;
  typedef Mesh_criteria::Facet_criteria             Facet_criteria;
  typedef Mesh_criteria::Cell_criteria              Cell_criteria;

  typedef CGAL::Mesh_3::Mesher_3<C3t3, Mesh_criteria, Domain>   Mesher;

  void initialize(const Mesh_criteria& criteria, Mesh_fnt::Domain_tag);
  void initialize(const Mesh_criteria& criteria, Mesh_fnt::Labeled_image_domain_tag);

  Edge_criteria edge_criteria(double b, double minb, Mesh_fnt::Domain_tag);
  Edge_criteria edge_criteria(double b, double minb, Mesh_fnt::Polyhedral_domain_tag);

  void tweak_criteria(Mesh_criteria&, Mesh_fnt::Domain_tag) {}
  void tweak_criteria(Mesh_criteria&, Mesh_fnt::Polyhedral_domain_tag);
private:
  boost::any object_to_destroy;
  C3t3& c3t3_;
  Domain* const domain_;
  Mesh_parameters const p_;
  std::atomic<bool> stop_;
  Mesher* mesher_;
#ifdef CGAL_MESH_3_MESHER_STATUS_ACTIVATED
  mutable typename Mesher::Mesher_status last_report_;
#endif
};



// -----------------------------------
// Class Mesh_parameters
// -----------------------------------
inline
QStringList
Mesh_parameters::
log() const
{
  return QStringList()
  << QString("edge max size: %1").arg(edge_sizing)
  << QString("edge min size: %1").arg(edge_min_sizing)
  << QString("facet min angle: %1").arg(facet_angle)
  << QString("facet max size: %1").arg(facet_sizing)
  << QString("facet min size: %1").arg(facet_min_sizing)
  << QString("facet approx error: %1").arg(facet_approx)
  << QString("tet shape (radius-edge): %1").arg(tet_shape)
  << QString("tet max size: %1").arg(tet_sizing)
  << QString("tet min size: %1").arg(tet_min_sizing)
  << QString("detect connected components: %1")
    .arg(detect_connected_components)
  << QString("use weights: %1").arg(weights_ptr != nullptr)
  << QString("protect features: %1").arg(protect_features);
}


// -----------------------------------
// Class Mesh_function
// -----------------------------------
template < typename D_, typename Tag >
Mesh_function<D_,Tag>::
Mesh_function(C3t3& c3t3, Domain* domain, const Mesh_parameters& p)
: c3t3_(c3t3)
, domain_(domain)
, p_(p)
, stop_()
, mesher_(NULL)
#ifdef CGAL_MESH_3_MESHER_STATUS_ACTIVATED
, last_report_(0,0,0)
#endif
{
#ifdef CGAL_CONCURRENT_MESH_3
  Concurrent_mesher_config::load_config_file(CONFIG_FILENAME, false);
#endif
}


template < typename D_, typename Tag >
Mesh_function<D_,Tag>::
~Mesh_function()
{
  delete domain_;
  delete mesher_;
}


CGAL::Mesh_facet_topology topology(int manifold) {
  switch(manifold) {
  case 1: return static_cast<CGAL::Mesh_facet_topology>
      (CGAL::MANIFOLD |
       CGAL::FACET_VERTICES_ON_SAME_SURFACE_PATCH);
  case 2: return CGAL::FACET_VERTICES_ON_SAME_SURFACE_PATCH_WITH_ADJACENCY_CHECK;
  case 3: return static_cast<CGAL::Mesh_facet_topology>
      (CGAL::MANIFOLD |
       CGAL::FACET_VERTICES_ON_SAME_SURFACE_PATCH_WITH_ADJACENCY_CHECK);
  default: return CGAL::FACET_VERTICES_ON_SURFACE;
  }
}

template < typename D_, typename Tag >
void
Mesh_function<D_,Tag>::
initialize(const Mesh_criteria& criteria, Mesh_fnt::Labeled_image_domain_tag)
// for a labeled image
{
  if(p_.detect_connected_components) {
    CGAL_IMAGE_IO_CASE(p_.image_3_ptr->image(),
            initialize_triangulation_from_labeled_image(c3t3_
                                                        , *domain_
                                                        , *p_.image_3_ptr
                                                        , criteria
                                                        , Word()
                                                        , p_.protect_features);
                       );
  } else {
    initialize(criteria, Mesh_fnt::Domain_tag());
  }
}

template < typename D_, typename Tag >
void
Mesh_function<D_,Tag>::
initialize(const Mesh_criteria& criteria, Mesh_fnt::Domain_tag)
// for the other domain types
{
  namespace p = CGAL::parameters;
  // Initialization of the mesh, either with the protection of sharp
  // features, or with the initial points (or both).
  // If `detect_connected_components==true`, the initialization is
  // already done.
  CGAL::Mesh_3::internal::C3t3_initializer<
    C3t3,
    Domain,
    Mesh_criteria,
    CGAL::internal::has_Has_features<Domain>::value >()
    (c3t3_,
     *domain_,
     criteria,
     p_.protect_features,
     p::mesh_3_options(p::pointer_to_stop_atomic_boolean = &stop_,
                       p::nonlinear_growth_of_balls = true).v);
}

template < typename D_, typename Tag >
typename Mesh_function<D_,Tag>::Edge_criteria
Mesh_function<D_,Tag>::
edge_criteria(double b, double minb, Mesh_fnt::Domain_tag)
{
  return Edge_criteria(b, minb);
}

#include <CGAL/Sizing_field_with_aabb_tree.h>
#include <CGAL/Mesh_3/experimental/Facet_topological_criterion_with_adjacency.h>

template < typename D_, typename Tag >
typename Mesh_function<D_,Tag>::Edge_criteria
Mesh_function<D_,Tag>::
edge_criteria(double edge_size, double minb, Mesh_fnt::Polyhedral_domain_tag)
{
  if(p_.use_sizing_field_with_aabb_tree) {
    typedef typename Domain::Surface_patch_index_set Set_of_patch_ids;
    typedef CGAL::Sizing_field_with_aabb_tree<Kernel, Domain> Mesh_sizing_field; // type of sizing field for 0D and 1D features
    typedef std::vector<Set_of_patch_ids> Patches_ids_vector;
    typedef typename Domain::Curve_index Curve_index;
    const Curve_index max_index = domain_->maximal_curve_index();
    Patches_ids_vector* patches_ids_vector_p =
      new Patches_ids_vector(max_index+1);
    for(Curve_index curve_id = 1; curve_id <= max_index; ++curve_id)
    {
      (*patches_ids_vector_p)[curve_id] = domain_->get_incidences(curve_id);
    }
    Mesh_sizing_field* sizing_field_ptr =
      new Mesh_sizing_field(edge_size, *domain_, domain_->aabb_tree());
    // The sizing field object, as well as the `patch_ids_vector` are
    // allocated on the heap, and the following `boost::any` object,
    // containing two shared pointers, is used to make the allocated
    // objects be destroyed at the destruction of the thread object, using
    // type erasure (`boost::any`).
    object_to_destroy =
      std::make_pair(QSharedPointer<Mesh_sizing_field>(sizing_field_ptr),
                     QSharedPointer<Patches_ids_vector>(patches_ids_vector_p));

    std::cerr << "Note: Mesh_3 is using a sizing field based on AABB tree.\n";
<<<<<<< HEAD
    return Edge_criteria(*sizing_field_ptr);
=======
    return Edge_criteria(*sizing_field_ptr, minb);
>>>>>>> 898e452d
  } else {
    return Edge_criteria(edge_size, minb);
  }
}

template < typename D_, typename Tag >
void
Mesh_function<D_,Tag>::
launch()
{
#ifdef CGAL_MESH_3_INITIAL_POINTS_NO_RANDOM_SHOOTING
  CGAL::default_random = CGAL::Random(0);
#endif

  // Create mesh criteria
  Mesh_criteria criteria(edge_criteria(p_.edge_sizing,
                                       p_.edge_min_sizing,
                                       Tag()),
                         Facet_criteria(p_.facet_angle,
                                        p_.facet_sizing,
                                        p_.facet_approx,
                                        CGAL::FACET_VERTICES_ON_SURFACE,
                                        p_.facet_min_sizing),
                         Cell_criteria(p_.tet_shape,
                                       p_.tet_sizing,
                                       p_.tet_min_sizing));

  tweak_criteria(criteria, Tag());
  initialize(criteria, Tag());

  // Build mesher and launch refinement process
  mesher_ = new Mesher(c3t3_, *domain_, criteria,
                       topology(p_.manifold) & CGAL::MANIFOLD,
                       0,
                       0,
                       &stop_);

#ifdef CGAL_MESH_3_PROFILING
  CGAL::Real_timer t;
  t.start();
#endif

#if CGAL_MESH_3_MESHER_STATUS_ACTIVATED
  mesher_->initialize();
  while ( ! mesher_->is_algorithm_done() && ! stop_ )
  {
    mesher_->one_step();
  }
#else // not CGAL_MESH_3_MESHER_STATUS_ACTIVATED
  mesher_->refine_mesh();
#endif

#ifdef CGAL_MESH_3_PROFILING
  std::cerr << "Full refinement time (without fix_c3t3): " << t.time() << " seconds." << std::endl;
#endif

  // Ensure c3t3 is ok (useful if process has been stop by the user)
  mesher_->fix_c3t3();
  std::cerr<<"Done."<<std::endl;
}


template < typename D_, typename Tag >
void
Mesh_function<D_,Tag>::
tweak_criteria(Mesh_criteria& c, Mesh_fnt::Polyhedral_domain_tag) {
  typedef CGAL::Mesh_3::Facet_topological_criterion_with_adjacency<Tr,
       Domain, typename Facet_criteria::Visitor> New_topo_adj_crit;

  if(((int(c.facet_criteria_object().topology()) &
      CGAL::FACET_VERTICES_ON_SAME_SURFACE_PATCH_WITH_ADJACENCY_CHECK) != 0)
    && c.edge_criteria_object().min_length_bound() == 0)
  {
    c.add_facet_criterion(new New_topo_adj_crit(this->domain_));
  }
}


template < typename D_, typename Tag >
void
Mesh_function<D_,Tag>::
stop()
{
  stop_.store(true, std::memory_order_release);
}


template < typename D_, typename Tag >
QStringList
Mesh_function<D_,Tag>::
parameters_log() const
{
  return p_.log();
}


template < typename D_, typename Tag >
QString
Mesh_function<D_,Tag>::
status(double time_period) const
{
  QString result;

  CGAL_USE(time_period); // to avoid a warning when the macro
                         // CGAL_MESH_3_MESHER_STATUS_ACTIVATED is not
                         // defined
#ifdef CGAL_MESH_3_MESHER_STATUS_ACTIVATED
  // If mesher_ is not yet created, it means that either launch() has not
  // been called or that initial points have not been founded
  if ( NULL == mesher_ ) /// @TODO: there is a race-condition, here.
  {
    typename Mesher::Mesher_status s(c3t3_.triangulation().number_of_vertices(),
                                     0,
                                     0);
    result = QString("Initialization in progress...\n\n"
                     "Vertices: %1 \n"
                     "Vertices inserted last %2s: %3 \n")
      .arg(s.vertices)
      .arg(time_period)
      .arg(s.vertices - last_report_.vertices);
    last_report_ = s;
  } else {
    // Get status and return a string corresponding to it
    typename Mesher::Mesher_status s = mesher_->status();

    result = QString("Vertices: %1 \n"
                     "Vertices inserted last %2s: %3 \n\n"
                     "Bad facets: %4 \n"
                     "Bad cells: %5")
      .arg(s.vertices)
      .arg(time_period)
      .arg(s.vertices - last_report_.vertices)
      .arg(s.facet_queue)
      .arg(s.cells_queue);
    last_report_ = s;
  }

#endif
  return result;
}

#endif // CGAL_DEMO_MESH_3_MESH_FUNCTION_H<|MERGE_RESOLUTION|>--- conflicted
+++ resolved
@@ -282,11 +282,7 @@
                      QSharedPointer<Patches_ids_vector>(patches_ids_vector_p));
 
     std::cerr << "Note: Mesh_3 is using a sizing field based on AABB tree.\n";
-<<<<<<< HEAD
-    return Edge_criteria(*sizing_field_ptr);
-=======
     return Edge_criteria(*sizing_field_ptr, minb);
->>>>>>> 898e452d
   } else {
     return Edge_criteria(edge_size, minb);
   }
