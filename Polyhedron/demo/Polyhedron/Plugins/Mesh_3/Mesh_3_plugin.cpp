--- conflicted
+++ resolved
@@ -8,7 +8,6 @@
 
 #include <QObject>
 #include <QAction>
-#include <QMainWindow>
 #include <QApplication>
 #include <QtPlugin>
 #include "Scene_c3t3_item.h"
@@ -552,11 +551,9 @@
 
   // Launch thread
   source_item_ = item;
-<<<<<<< HEAD
+  source_item_name_ = item_name;
   static_cast<MainWindow*>(mw)->lock_test_item(true);
-=======
-  source_item_name_ = item_name;
->>>>>>> 7feb524d
+
   launch_thread(thread);
 
   QApplication::restoreOverrideCursor();
