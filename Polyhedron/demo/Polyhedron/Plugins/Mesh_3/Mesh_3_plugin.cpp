#include "config.h"
#include "config_mesh_3.h"

#ifdef CGAL_POLYHEDRON_DEMO_USE_SURFACE_MESHER
#include <CGAL/Three/Polyhedron_demo_plugin_interface.h>
#include <CGAL/Three/Three.h>
#include <CGAL/Three/Scene_group_item.h>
#include "Messages_interface.h"

#include <QObject>
#include <QAction>
#include <QApplication>
#include <QtPlugin>
#include "Scene_c3t3_item.h"
#include <QInputDialog>
#include <QFileDialog>
#include <QMessageBox>
#include <QDesktopServices>
#include <QUrl>
#include <QVariant>
#include <fstream>

#include <gsl/pointers>

// Small addition from GSL v2.0.0:
template <class T>
auto make_not_null(T&& t) {
    return gsl::not_null<std::remove_cv_t<std::remove_reference_t<T>>>{std::forward<T>(t)};
}

#include <boost/variant/variant.hpp>
#include <boost/optional/optional.hpp>
#include "Scene_polylines_item.h"

#ifdef CGAL_MESH_3_DEMO_ACTIVATE_IMPLICIT_FUNCTIONS
#include "Scene_implicit_function_item.h"
#endif
#ifdef CGAL_MESH_3_DEMO_ACTIVATE_SEGMENTED_IMAGES
#include "Scene_image_item.h"
#include "Image_type.h"
#ifdef CGAL_USE_ITK
#include <CGAL/Mesh_3/generate_label_weights.h>
#endif

#endif

#include "Meshing_thread.h"

#include "ui_Meshing_dialog.h"

using namespace CGAL::Three;

// Constants
const QColor default_mesh_color(45,169,70);

#include "Mesh_3_plugin_cgal_code.h" // declare functions `cgal_code_mesh_3`
#include "split_polylines.h"
#include <CGAL/Mesh_facet_topology.h>

class Mesh_3_plugin :
  public QObject,
  protected Polyhedron_demo_plugin_interface
{
  Q_OBJECT
  Q_INTERFACES(CGAL::Three::Polyhedron_demo_plugin_interface)
  Q_PLUGIN_METADATA(IID "com.geometryfactory.PolyhedronDemo.PluginInterface/1.0" FILE "mesh_3_plugin.json")

  Q_PROPERTY(double angle READ get_angle WRITE set_angle)
  Q_PROPERTY(double sharp_edges_angle_bound
             READ get_sharp_edges_angle_bound
             WRITE set_sharp_edges_angle_bound)
  Q_PROPERTY(double edges_sizing READ get_edges_sizing WRITE set_edges_sizing)
  Q_PROPERTY(double facets_sizing READ get_facets_sizing WRITE set_facets_sizing)
  Q_PROPERTY(double approx READ get_approx WRITE set_approx)
  Q_PROPERTY(double tets_sizing READ get_tets_sizing WRITE set_tets_sizing)
  Q_PROPERTY(double tets_shape READ get_tets_shape WRITE set_tets_shape)
  Q_PROPERTY(bool protect_features READ get_protect_features WRITE set_protect_features)
  Q_PROPERTY(bool protect_borders READ get_protect_borders WRITE set_protect_borders)
  Q_PROPERTY(bool manifold_criterion READ get_manifold_criterion WRITE set_manifold_criterion)

  typedef CGAL::Mesh_facet_topology Mesh_facet_topology;
  Q_ENUMS(Mesh_facet_topology)
  Q_PROPERTY(Mesh_facet_topology facet_topology
             READ get_facet_topology
             WRITE set_facet_topology)

public:
  void init(QMainWindow* mainWindow,
            CGAL::Three::Scene_interface* scene_interface,
            Messages_interface* msg_interface)
  {
    this->scene = scene_interface;
    this->mw = mainWindow;

    actionMesh_3 = new QAction("Create a Tetrahedral Mesh", mw);
    if(actionMesh_3) {
      actionMesh_3->setProperty("subMenuName", "Tetrahedral Mesh Generation");
      connect(actionMesh_3, SIGNAL(triggered()),
              this, SLOT(mesh_3_volume()));
    }

    actionMesh_3_surface = new QAction("Create a Surface Triangle Mesh", mw);
    if (actionMesh_3_surface){
      actionMesh_3_surface->setProperty("subMenuName", "Tetrahedral Mesh Generation");
      connect(actionMesh_3_surface, SIGNAL(triggered()),
              this, SLOT(mesh_3_surface()));
    }
    actionSplitPolylines = new QAction("Build Features Graph for Mesh_3", mw);
    actionSplitPolylines->setProperty("subMenuName",
                                      "Tetrahedral Mesh Generation");
    connect(actionSplitPolylines, &QAction::triggered,
            this, &Mesh_3_plugin::splitPolylines);

    this->msg = msg_interface;
  }

  QList<QAction*> actions() const {
    return QList<QAction*>()
      << actionMesh_3
      << actionMesh_3_surface
      << actionSplitPolylines;
  }

  bool applicable(QAction* a) const {
    if(a == actionSplitPolylines) {
      return qobject_cast<Scene_polylines_item*>
        (scene->item(scene->mainSelectionIndex())) != nullptr;
    }
    return !get_items_or_return_error_string();
  }

public Q_SLOTS:
  boost::optional<QString> get_items_or_return_error_string() const;
  void set_defaults();
  void mesh_3_volume();
  void mesh_3_surface();
  void mesh_3_surface_with_defaults() {
    mesh_3(Mesh_type::SURFACE_ONLY, Dialog_choice::NO_DIALOG);
  }
  void mesh_3_volume_with_defaults() {
    mesh_3(Mesh_type::VOLUME, Dialog_choice::NO_DIALOG);
  }
  void mesh_3(bool with_dialog) { // compatibility with old Qt Scripts
    return mesh_3(
        Mesh_type::VOLUME,
        with_dialog ? Dialog_choice::DIALOG : Dialog_choice::NO_DIALOG);
  }
  void splitPolylines();
  void meshing_done(Meshing_thread* t);
  void status_report(QString str);

public Q_SLOTS:
  void set_angle(const double v) { angle = v; };
  void set_sharp_edges_angle_bound(const double v) {
    sharp_edges_angle_bound = v;
  }
  void set_edges_sizing(const double v) { edges_sizing = v; };
  void set_facets_sizing(const double v) { facets_sizing = v; };
  void set_approx(const double v) { approx = v; };
  void set_tets_sizing(const double v) { tets_sizing = v; };
  void set_tets_shape(const double v) { tets_shape = v; };
  void set_manifold_criterion(const bool v) { manifold_criterion = v; }
  void set_facet_topology(const CGAL::Mesh_facet_topology v) {  facet_topology = v; }
  void set_protect_features(const bool v) { protect_features = v; };
  void set_protect_borders(const bool v) { protect_borders = v; };

  double get_angle() { return angle; };
  double get_sharp_edges_angle_bound() { return sharp_edges_angle_bound; }
  double get_edges_sizing() { return edges_sizing; };
  double get_facets_sizing() { return facets_sizing; };
  double get_approx() { return approx; };
  double get_tets_sizing() { return tets_sizing; };
  double get_tets_shape() { return tets_shape; };
  bool get_manifold_criterion() { return manifold_criterion; };
  CGAL::Mesh_facet_topology get_facet_topology() { return facet_topology; };
  bool get_protect_features() { return protect_features; };
  bool get_protect_borders() { return protect_borders; };


private:
  enum class Mesh_type : bool { VOLUME, SURFACE_ONLY };
  enum class Dialog_choice : bool { NO_DIALOG, DIALOG };
  void mesh_3(const Mesh_type mesh_type, const Dialog_choice dialog = Dialog_choice::DIALOG);
  void launch_thread(Meshing_thread* mesh_thread);
  void treat_result(Scene_item& source_item, Scene_c3t3_item* result_item) const;

private:
  QAction* actionMesh_3;
  QAction* actionMesh_3_surface;
  QAction* actionSplitPolylines;
  Messages_interface* msg;
  QMessageBox* message_box_;
  Scene_item* source_item_;
  QString source_item_name_;
  CGAL::Three::Scene_interface* scene;
  QMainWindow* mw;
  bool as_facegraph;

  double angle;
  double sharp_edges_angle_bound;
  int sizing_decimals;
  double approx;
  int approx_decimals;
  double edges_sizing;
  double facets_sizing;
  double tets_sizing;
  double tets_shape;
  bool manifold_criterion;
  CGAL::Mesh_facet_topology facet_topology;
  bool protect_features;
  bool protect_borders;

  struct Polyhedral_mesh_items {
    Polyhedral_mesh_items() noexcept
      : sm_items{}, bounding_sm_item(nullptr), polylines_item(nullptr) {}
    QList<gsl::not_null<Scene_surface_mesh_item*>> sm_items;
    Scene_surface_mesh_item* bounding_sm_item;
    Scene_polylines_item* polylines_item;
    QList<std::pair<QVariant, QVariant>> incident_subdomains;
  };
  struct Image_mesh_items {
    Image_mesh_items(gsl::not_null<Scene_image_item*> ptr) : image_item(ptr) {}
    gsl::not_null<Scene_image_item*> image_item;
    Scene_polylines_item* polylines_item = nullptr;
  };
  struct Implicit_mesh_items {
    gsl::not_null<Scene_implicit_function_item*> function_item;
  };
  enum Item_types {
    POLYHEDRAL_MESH_ITEMS,
    IMAGE_MESH_ITEMS,
    IMPLICIT_MESH_ITEMS
  };
  mutable boost::optional<boost::variant<Polyhedral_mesh_items,
                                         Image_mesh_items,
                                         Implicit_mesh_items>>
      items;
  mutable bool features_protection_available = false;
  mutable Scene_item* item = nullptr;
  mutable CGAL::Three::Scene_interface::Bbox bbox = {};
}; // end class Mesh_3_plugin

double
get_approximate(double d, int precision, int& decimals)
{
    if ( d<0 ) { return 0; }

    double i = std::pow(10.,precision-1);

    decimals = 0;
    while ( d > i*10 ) { d = d/10.; ++decimals; }
    while ( d < i ) { d = d*10.; --decimals; }

    return std::floor(d)*std::pow(10.,decimals);
}

void Mesh_3_plugin::splitPolylines() {
  Scene_item* main_item = scene->item(scene->mainSelectionIndex());
  Scene_polylines_item* polylines_item =
    qobject_cast<Scene_polylines_item*>(main_item);
  if(polylines_item == 0) return;

  Scene_polylines_item* new_item = new Scene_polylines_item;
  auto new_polylines = split_polylines(polylines_item->polylines);
  new_item->polylines =
    Polylines_container{new_polylines.begin(), new_polylines.end()};
  new_item->setName(tr("%1 (split)").arg(polylines_item->name()));
  scene->addItem(new_item);
}

void Mesh_3_plugin::mesh_3_surface()
{
  mesh_3(Mesh_type::SURFACE_ONLY);
}
void Mesh_3_plugin::mesh_3_volume()
{
  mesh_3(Mesh_type::VOLUME);
}

boost::optional<QString> Mesh_3_plugin::get_items_or_return_error_string() const
{
  using boost::get;
  items = {};
  features_protection_available = false;
  item = nullptr;
  Scene_polylines_item* polylines_item = nullptr;

  for (int ind : scene->selectionIndices())
  {
    try {
      if (auto sm_item =
              qobject_cast<Scene_surface_mesh_item*>(scene->item(ind))) {
        if (!items) items = Polyhedral_mesh_items{};
        auto& poly_items = get<Polyhedral_mesh_items>(*items);
        auto& sm_items = poly_items.sm_items;
        sm_items.push_back(make_not_null(sm_item));
        if (is_closed(*sm_item->polyhedron())) {
          poly_items.bounding_sm_item = sm_item;
        }
      }
#  ifdef CGAL_MESH_3_DEMO_ACTIVATE_IMPLICIT_FUNCTIONS
      else if (auto function_item = qobject_cast<Scene_implicit_function_item*>(
                   scene->item(ind))) {
        if (!items)
          items = Implicit_mesh_items{make_not_null(function_item)};
        else
          return tr(
              "An implicit function cannot be mixed with other items type");
      }
#  endif
#  ifdef CGAL_MESH_3_DEMO_ACTIVATE_SEGMENTED_IMAGES
      else if (auto image_item =
                   qobject_cast<Scene_image_item*>(scene->item(ind))) {
        if (!items)
          items = Image_mesh_items{make_not_null(image_item)};
        else
          return tr("An image items cannot be mixed with other items type");
      }
#  endif
      else if ((polylines_item =
                qobject_cast<Scene_polylines_item*>(scene->item(ind))))
      {
        if (!items)
          continue;
        auto poly_items_ptr = get<Polyhedral_mesh_items>(&*items);
        if(poly_items_ptr) {
          if (poly_items_ptr->polylines_item) {
            return tr("Only one polyline item is accepted");
          } else {
            poly_items_ptr->polylines_item = polylines_item;
          }
        }
        else {
          if(auto image_items_ptr = get<Image_mesh_items>(&*items))
          {
            if (image_items_ptr->polylines_item) {
              return tr("Only one polyline item is accepted");
            }
            else {
              image_items_ptr->polylines_item = polylines_item;
            }
          }
        }
      }
      else if (nullptr !=
        qobject_cast<CGAL::Three::Scene_group_item*>(scene->item(ind))) {
        continue;
      }
      else {
        return tr("Wrong selection of items");
      }
    } catch (const boost::bad_get&) { return tr("Wrong selection of items"); }
  } // end for loop on selected items

  //attach polylines_item to one or the other item
  //if it could not be done in the for loop
  //because of selection order
  if (polylines_item != nullptr && items != boost::none)
  {
    auto poly_items_ptr = get<Polyhedral_mesh_items>(&*items);
    auto image_items_ptr = get<Image_mesh_items>(&*items);
    if(poly_items_ptr && poly_items_ptr == nullptr)
      poly_items_ptr->polylines_item = polylines_item;
    else if(image_items_ptr && image_items_ptr == nullptr)
      image_items_ptr->polylines_item = polylines_item;
  }

  if (!items) { return tr("Selected objects can't be meshed"); }
  item = nullptr;
  features_protection_available = false;
  if (auto poly_items = get<Polyhedral_mesh_items>(&*items)) {
    auto& sm_items = poly_items->sm_items;
    if(sm_items.empty()) {
      return tr("ERROR: there must be at least one surface mesh item.");
    }
    for (auto sm_item : sm_items) {
      if (nullptr == sm_item->polyhedron()) {
        return tr("ERROR: no data in selected item %1").arg(sm_item->name());
      }
      if (!is_triangle_mesh(*sm_item->polyhedron())) {
        return tr("Selected Scene_surface_mesh_item %1 is not triangulated.")
            .arg(sm_item->name());
      }
      if (sm_item->getNbIsolatedvertices() != 0) {
        return tr("ERROR: there are isolated vertices in this mesh.");
      }
    }
    if (!sm_items.empty()) item = sm_items.front();
    features_protection_available = true;
  }
#  ifdef CGAL_MESH_3_DEMO_ACTIVATE_IMPLICIT_FUNCTIONS
  else if (auto implicit_mesh_items = get<Implicit_mesh_items>(&*items)) {
    item = implicit_mesh_items->function_item;
  }
#  endif
#  ifdef CGAL_MESH_3_DEMO_ACTIVATE_SEGMENTED_IMAGES
  else if (auto image_mesh_items = get<Image_mesh_items>(&*items)) {
    auto& image_item = image_mesh_items->image_item;
    item = image_item;
    features_protection_available = true;
  }
#  endif

  if(item) {
    bbox = item->bbox();
    if (auto poly_items = get<Polyhedral_mesh_items>(&*items)) {
      for (auto it : poly_items->sm_items) {
        bbox = bbox + it->bbox();
      }
      if (poly_items->polylines_item)
        bbox = bbox + poly_items->polylines_item->bbox();
    }
  }
  return {};
}

void Mesh_3_plugin::set_defaults() {
  auto error = get_items_or_return_error_string();
  if(error) return;
  double diag = CGAL::sqrt((bbox.xmax()-bbox.xmin())*(bbox.xmax()-bbox.xmin()) + (bbox.ymax()-bbox.ymin())*(bbox.ymax()-bbox.ymin()) + (bbox.zmax()-bbox.zmin())*(bbox.zmax()-bbox.zmin()));
  facets_sizing = get_approximate(diag * 0.05, 2, sizing_decimals);
  edges_sizing = facets_sizing;
  tets_sizing = facets_sizing;
  angle = 25.;
  sharp_edges_angle_bound = 60.;
  approx = get_approximate(diag * 0.005, 2, approx_decimals);
}

void Mesh_3_plugin::mesh_3(const Mesh_type mesh_type,
                           const Dialog_choice dialog_choice) {
  CGAL_assertion(static_cast<bool>(items));
  auto error_string = get_items_or_return_error_string();
  if (error_string) {
    QApplication::restoreOverrideCursor();
    QMessageBox::warning(mw, tr("Mesh_3 plugin"), *error_string);
    return;
  }
  using boost::get;
  const bool more_than_one_item =
      get<Polyhedral_mesh_items>(&*items) &&
      (get<Polyhedral_mesh_items>(&*items)->sm_items.size() > 1);

  Scene_image_item* image_item =
      get<Image_mesh_items>(&*items)
          ? get<Image_mesh_items>(&*items)->image_item.get()
          : nullptr;
  Scene_surface_mesh_item* bounding_sm_item =
      get<Polyhedral_mesh_items>(&*items)
          ? get<Polyhedral_mesh_items>(&*items)->bounding_sm_item
          : nullptr;
  Scene_polylines_item* polylines_item =
      get<Polyhedral_mesh_items>(&*items)
          ? get<Polyhedral_mesh_items>(&*items)->polylines_item
          : nullptr;
  if (polylines_item == nullptr && get<Image_mesh_items>(&*items) != nullptr)
    polylines_item = get<Image_mesh_items>(&*items)->polylines_item;
  Scene_implicit_function_item* function_item =
      get<Implicit_mesh_items>(&*items)
          ? get<Implicit_mesh_items>(&*items)->function_item.get()
          : nullptr;
  // -----------------------------------
  // Create Mesh dialog
  // -----------------------------------
  QDialog dialog(mw);
  Ui::Meshing_dialog ui;
  ui.setupUi(&dialog);

  ui.facetAngle->setRange(0.0, 30.0);
  ui.facetAngle->setValue(25.0);
  ui.edgeSizing->setMinimum(0.0);
  ui.sharpEdgesAngle->setMaximum(180);
  ui.iso_value_spinBox->setRange(-65536.0, 65536.0);
  ui.tetShape->setMinimum(1.0);

  ui.advanced->setVisible(false);
  connect(ui.facetTopologyLabel,
          &QLabel::linkActivated,
          &QDesktopServices::openUrl);

  dialog.setWindowFlags(Qt::Dialog | Qt::CustomizeWindowHint |
                        Qt::WindowCloseButtonHint);
  connect(ui.buttonBox, SIGNAL(accepted()), &dialog, SLOT(accept()));
  connect(ui.buttonBox, SIGNAL(rejected()), &dialog, SLOT(reject()));

  // Connect checkboxes to spinboxes
  connect(
      ui.noApprox, SIGNAL(toggled(bool)), ui.approx, SLOT(setEnabled(bool)));

  connect(ui.noFacetSizing,
          SIGNAL(toggled(bool)),
          ui.facetSizing,
          SLOT(setEnabled(bool)));

  connect(
      ui.noAngle, SIGNAL(toggled(bool)), ui.facetAngle, SLOT(setEnabled(bool)));

  connect(ui.noTetSizing,
          SIGNAL(toggled(bool)),
          ui.tetSizing,
          SLOT(setEnabled(bool)));

  connect(ui.noTetShape,
          SIGNAL(toggled(bool)),
          ui.tetShape,
          SLOT(setEnabled(bool)));

  connect(ui.protect,
          SIGNAL(toggled(bool)),
          ui.noEdgeSizing,
          SLOT(setEnabled(bool)));

  connect(ui.protect,
          SIGNAL(toggled(bool)),
          ui.noEdgeSizing,
          SLOT(setChecked(bool)));

  connect(ui.noEdgeSizing,
          SIGNAL(toggled(bool)),
          ui.edgeLabel,
          SLOT(setEnabled(bool)));

  connect(ui.noEdgeSizing,
          SIGNAL(toggled(bool)),
          ui.edgeSizing,
          SLOT(setEnabled(bool)));

  connect(ui.protect,
          SIGNAL(toggled(bool)),
          ui.sharpEdgesAngle,
          SLOT(setEnabled(bool)));

  connect(ui.protect,
          SIGNAL(toggled(bool)),
          ui.sharpEdgesAngleLabel,
          SLOT(setEnabled(bool)));

  connect(ui.protect,
          SIGNAL(toggled(bool)),
          ui.protectEdges,
          SLOT(setEnabled(bool)));

  QString item_name =
      more_than_one_item ? QString("%1...").arg(item->name()) : item->name();

  ui.objectName->setText(item_name);
  ui.objectNameSize->setText(tr("Object bbox size (w,h,d):  <b>%1</b>,  <b>%2</b>,  <b>%3</b>")
                             .arg(bbox.xmax() - bbox.xmin(),0,'g',3)
                             .arg(bbox.ymax() - bbox.ymin(),0,'g',3)
                             .arg(bbox.zmax() - bbox.zmin(),0,'g',3) );

  const bool input_is_labeled_img = (image_item != nullptr && !image_item->isGray());
  const bool input_is_gray_img = (image_item != nullptr && image_item->isGray());

  set_defaults();
  double diag = CGAL::sqrt((bbox.xmax()-bbox.xmin())*(bbox.xmax()-bbox.xmin()) + (bbox.ymax()-bbox.ymin())*(bbox.ymax()-bbox.ymin()) + (bbox.zmax()-bbox.zmin())*(bbox.zmax()-bbox.zmin()));
  ui.facetSizing->setRange(diag * 10e-6, // min
                           diag); // max
  ui.facetSizing->setValue(facets_sizing);
  ui.edgeSizing->setValue(edges_sizing);

  ui.tetSizing->setRange(diag * 10e-6, // min
                         diag);        // max
  ui.tetSizing->setValue(tets_sizing); // default value

  ui.approx->setRange(diag * 10e-7, // min
                      diag);        // max
  ui.approx->setValue(approx);

  ui.protect->setEnabled(features_protection_available);
  ui.protect->setChecked(features_protection_available);
  ui.protectEdges->setEnabled(features_protection_available);
  if(input_is_gray_img)
    ui.sharpFeaturesGroup->setEnabled(false);

  ui.facegraphCheckBox->setVisible(mesh_type == Mesh_type::SURFACE_ONLY);
  ui.initializationGroup->setVisible(input_is_labeled_img);
  ui.grayImgGroup->setVisible(input_is_gray_img);

  if (items->which() == POLYHEDRAL_MESH_ITEMS)
    ui.volumeGroup->setVisible(mesh_type == Mesh_type::VOLUME &&
                               nullptr != bounding_sm_item);
  else
    ui.volumeGroup->setVisible(mesh_type == Mesh_type::VOLUME);
  ui.sharpEdgesAngle->setValue(sharp_edges_angle_bound);
  if (items->which() != POLYHEDRAL_MESH_ITEMS || polylines_item != nullptr) {
    ui.sharpEdgesAngleLabel->setVisible(false);
    ui.sharpEdgesAngle->setVisible(false);

    ui.facetTopology->setEnabled(false);
    ui.facetTopology->setToolTip(
        tr("<b>Notice:</b> "
           "This option is only available with a"
           " polyhedron or a surface mesh, when features are detected"
           " automatically"));
  }
  ui.noEdgeSizing->setChecked(ui.protect->isChecked());
  ui.edgeLabel->setEnabled(ui.noEdgeSizing->isChecked());
  ui.edgeSizing->setEnabled(ui.noEdgeSizing->isChecked());

  const QString sharp_and_boundary("Sharp and Boundary edges");
  const QString boundary_only("Boundary edges only");
  const QString sharp_edges("Sharp edges");
  const QString input_polylines("Input polylines");
  const QString on_cube("Polylines on cube");
  const QString triple_lines("Triple+ lines");
  if (features_protection_available) {
    if (items->which() == POLYHEDRAL_MESH_ITEMS) {
      if (mesh_type == Mesh_type::SURFACE_ONLY) {
        ui.protectEdges->addItem(sharp_and_boundary);
        ui.protectEdges->addItem(boundary_only);
      } else
        ui.protectEdges->addItem(sharp_edges);
    } else if (items->which() == IMAGE_MESH_ITEMS) {
      if (polylines_item != nullptr) {
        ui.protectEdges->addItem(QString(input_polylines).append(" only"));
        ui.protectEdges->addItem(QString(on_cube).append(" and input polylines"));
        ui.protectEdges->addItem(QString(triple_lines).append(" and input polylines"));
      }
      else {
        ui.protectEdges->addItem(on_cube);
        ui.protectEdges->addItem(triple_lines);
      }
    }
  }

  //Labeled (weighted) image
  connect(ui.useWeights_checkbox, SIGNAL(toggled(bool)),
          ui.weightsSigma, SLOT(setEnabled(bool)));
  connect(ui.useWeights_checkbox, SIGNAL(toggled(bool)),
          ui.weightsSigma_label, SLOT(setEnabled(bool)));
<<<<<<< HEAD
  bool input_is_labeled_img = (image_item != nullptr && !image_item->isGray());
=======
  ui.weightsSigma->setValue(1.);
>>>>>>> e8e3eaa7
  ui.labeledImgGroup->setVisible(input_is_labeled_img);
  ui.weightsSigma->setValue((std::max)(image_item->image()->vx(),
                            (std::max)(image_item->image()->vy(),
                                       image_item->image()->vz())));

#ifndef CGAL_USE_ITK
  if (input_is_labeled_img)
  {
    ui.labeledImgGroup->setDisabled(true);
    ui.labeledImgGroup->setToolTip(
      QString("The use of weighted images is disabled "
        "because the Insight Toolkit (ITK) is not available."));
    ui.useWeights_checkbox->setDisabled(true);
    ui.weightsSigma_label->setDisabled(true);
    ui.weightsSigma->setDisabled(true);
  }
#endif

  // -----------------------------------
  // Get values
  // -----------------------------------

  // reset cursor from the code for the scripts
  QApplication::restoreOverrideCursor();
  if (dialog_choice == Dialog_choice::DIALOG) {
    int i = dialog.exec();
    if (i == QDialog::Rejected) { return; }
  }

  // 0 means parameter is not considered
  angle = !ui.noAngle->isChecked() ? 0 : ui.facetAngle->value();
  sharp_edges_angle_bound = ui.sharpEdgesAngle->value();
  std::cerr << "sharp_edges_angle_bound: " << sharp_edges_angle_bound << '\n';
  edges_sizing =
      !ui.noEdgeSizing->isChecked() ? DBL_MAX : ui.edgeSizing->value();
  facets_sizing = !ui.noFacetSizing->isChecked() ? 0 : ui.facetSizing->value();
  approx = !ui.noApprox->isChecked() ? 0 : ui.approx->value();
  tets_shape = !ui.noTetShape->isChecked() ? 0 : ui.tetShape->value();
  tets_sizing = !ui.noTetSizing->isChecked() ? 0 : ui.tetSizing->value();

  const int pe_ci = ui.protectEdges->currentIndex();
  protect_borders = ui.protect->isChecked()
    && (  pe_ci == ui.protectEdges->findText(on_cube, Qt::MatchContains)
       || pe_ci == ui.protectEdges->findText(boundary_only, Qt::MatchContains));
  protect_features = ui.protect->isChecked()
    && (  pe_ci == ui.protectEdges->findText(triple_lines, Qt::MatchContains)
       || pe_ci == ui.protectEdges->findText(sharp_and_boundary, Qt::MatchContains));

  const bool detect_connected_components = ui.detectComponents->isChecked();
  const int manifold = (ui.manifoldCheckBox->isChecked() ? 1 : 0) +
                       (ui.facetTopology->isChecked() ? 2 : 0);
  const float iso_value = float(ui.iso_value_spinBox->value());
  const float value_outside = float(ui.value_outside_spinBox->value());
  const bool inside_is_less = ui.inside_is_less_checkBox->isChecked();
  const float sigma_weights = ui.useWeights_checkbox->isChecked()
                            ? ui.weightsSigma->value() : 0.f;

  as_facegraph = (mesh_type == Mesh_type::SURFACE_ONLY)
                     ? ui.facegraphCheckBox->isChecked()
                     : false;

  Meshing_thread* thread = nullptr;
  switch (items->which()) {
  case POLYHEDRAL_MESH_ITEMS: {
    auto& poly_items = get<Polyhedral_mesh_items>(*items);
    auto& sm_items = poly_items.sm_items;
    const auto bounding_sm_item = poly_items.bounding_sm_item;
    const auto polylines_item = poly_items.polylines_item;
    QList<const SMesh*> polyhedrons;
    QList<std::pair<int, int> > incident_sub;

    bool material_ids_valid = true;
    for (auto sm_item : sm_items)
    {
      if(!sm_item->property("inner material id").isValid()
         || !sm_item->property("outer material id").isValid())
      {
        material_ids_valid = false;
        break;
      }
      else
      {
        incident_sub.append(std::make_pair<int, int>(
            sm_item->property("inner material id").toInt(),
            sm_item->property("outer material id").toInt()));
      }
    }

    if(mesh_type != Mesh_type::SURFACE_ONLY && !material_ids_valid)
    {
      sm_items.removeAll(make_not_null(bounding_sm_item));
    }

    Scene_polylines_item::Polylines_container plc;
    SMesh* bounding_polyhedron = (bounding_sm_item == nullptr)
                                     ? nullptr
                                     : bounding_sm_item->polyhedron();

    std::transform(sm_items.begin(), sm_items.end(),
      std::back_inserter(polyhedrons),
      [](Scene_surface_mesh_item* item) {
        return item->polyhedron();
      });

    if(bounding_polyhedron != nullptr)
    {
      thread = cgal_code_mesh_3(
        polyhedrons,
        (polylines_item == nullptr) ? plc : polylines_item->polylines,
        bounding_polyhedron,
        item_name,
        angle,
        facets_sizing,
        approx,
        tets_sizing,
        edges_sizing,
        tets_shape,
        protect_features,
        protect_borders,
        sharp_edges_angle_bound,
        manifold,
        mesh_type == Mesh_type::SURFACE_ONLY);
    }
    else if(!incident_sub.empty())
    {
      thread = cgal_code_mesh_3(
        polyhedrons,
        incident_sub,
        item_name,
        angle,
        facets_sizing,
        approx,
        tets_sizing,
        edges_sizing,
        tets_shape,
        protect_features,
        protect_borders,
        sharp_edges_angle_bound,
        manifold,
        mesh_type == Mesh_type::SURFACE_ONLY);
     }
    break;
  }//end case POLYHEDRAL_MESH_ITEMS
  // Implicit functions
#  ifdef CGAL_MESH_3_DEMO_ACTIVATE_IMPLICIT_FUNCTIONS
  case IMPLICIT_MESH_ITEMS: {
    const Implicit_function_interface* pFunction = function_item->function();
    if (nullptr == pFunction) {
      QMessageBox::critical(mw, tr(""), tr("ERROR: no data in selected item"));
      return;
    }

    thread = cgal_code_mesh_3(pFunction,
                              angle,
                              facets_sizing,
                              approx,
                              tets_sizing,
                              edges_sizing,
                              tets_shape,
                              manifold,
                              mesh_type == Mesh_type::SURFACE_ONLY);
    break;
  }//end case IMPLICIT_MESH_ITEMS
#  endif
  // Images
#  ifdef CGAL_MESH_3_DEMO_ACTIVATE_SEGMENTED_IMAGES
  case IMAGE_MESH_ITEMS: {
    const Image* pImage = image_item->image();
    auto& image_items = get<Image_mesh_items>(*items);
    const auto img_polylines_item = image_items.polylines_item;

    if (nullptr == pImage) {
      QMessageBox::critical(mw, tr(""), tr("ERROR: no data in selected item"));
      return;
    }
#ifdef CGAL_USE_ITK
    if ( sigma_weights > 0
      && sigma_weights != image_item->sigma_weights())
    {
      CGAL::Image_3 weights = CGAL::Mesh_3::generate_label_weights(*pImage, sigma_weights);
      if (protect_features || protect_borders)
        CGAL::Mesh_3::postprocess_weights_for_feature_protection(*pImage, weights);

      image_item->set_image_weights(weights, sigma_weights);
    }
#endif
    const Image* pWeights = sigma_weights > 0
      ? image_item->image_weights()
      : nullptr;

    Scene_polylines_item::Polylines_container plc;

    thread = cgal_code_mesh_3(
        pImage,
        (img_polylines_item == nullptr) ? plc : img_polylines_item->polylines,
        angle,
        facets_sizing,
        approx,
        tets_sizing,
        edges_sizing,
        tets_shape,
        protect_features,
        protect_borders,
        manifold,
        mesh_type == Mesh_type::SURFACE_ONLY,
        detect_connected_components,
        image_item->isGray(),
        iso_value,
        value_outside,
        inside_is_less,
        pWeights);
    break;
  }
  default:
    CGAL::Three::Three::error(tr("Mesh_3 plugin"),
                              tr("This type of item is not handled!"));
    return;
  } // end switch
#  endif

  if (nullptr == thread) {
    QMessageBox::critical(mw, tr(""), tr("ERROR: no thread created"));
    return;
  }

  // Launch thread
  source_item_ = item;
  source_item_name_ = item_name;
  CGAL::Three::Three::getMutex()->lock();
  CGAL::Three::Three::isLocked() = true;
  CGAL::Three::Three::getMutex()->unlock();

  launch_thread(thread);

  QApplication::restoreOverrideCursor();
}

void
Mesh_3_plugin::
launch_thread(Meshing_thread* mesh_thread)
{
  // -----------------------------------
  // Create message box with stop button
  // -----------------------------------
  message_box_ = new QMessageBox(QMessageBox::NoIcon,
                                 "Meshing",
                                 "Mesh generation in progress...",
                                 QMessageBox::Cancel,
                                 mw);

  message_box_->setDefaultButton(QMessageBox::Cancel);
  QAbstractButton* cancelButton = message_box_->button(QMessageBox::Cancel);
  cancelButton->setText(tr("Stop"));

  QObject::connect(cancelButton, &QAbstractButton::clicked,
                   this, [mesh_thread](){
    mesh_thread->stop();
    mesh_thread->wait();
    QApplication::restoreOverrideCursor(); // restores cursor set in mesh_thread stop() function
  });

  message_box_->open();

  // -----------------------------------
  // Connect main thread to meshing thread
  // -----------------------------------
  QObject::connect(mesh_thread, SIGNAL(done(Meshing_thread*)),
                   this,        SLOT(meshing_done(Meshing_thread*)));

  QObject::connect(mesh_thread, SIGNAL(status_report(QString)),
                   this,        SLOT(status_report(QString)));

  // -----------------------------------
  // Launch mesher
  // -----------------------------------
  mesh_thread->start();
}


void
Mesh_3_plugin::
status_report(QString str)
{
  if ( nullptr == message_box_ ) { return; }

  message_box_->setInformativeText(str);
}


void
Mesh_3_plugin::
meshing_done(Meshing_thread* thread)
{
  // Print message in console
  QString str = QString("Meshing of \"%1\" done in %2s<br>")
    .arg(source_item_name_)
    .arg(thread->time());

  Q_FOREACH( QString param, thread->parameters_log() )
  {
    str.append(QString("( %1 )<br>").arg(param));
  }

  Scene_c3t3_item* result_item = thread->item();
  const Scene_item::Bbox& bbox = result_item->bbox();
  str.append(QString("BBox (x,y,z): [ %1, %2 ], [ %3, %4 ], [ %5, %6 ], <br>")
    .arg(bbox.xmin())
    .arg(bbox.xmax())
    .arg(bbox.ymin())
    .arg(bbox.ymax())
    .arg(bbox.zmin())
    .arg(bbox.zmax()));

  CGAL::Three::Three::information(qPrintable(str));

  // Treat new c3t3 item
  treat_result(*source_item_, result_item);

  // close message box
  message_box_->done(0);
  message_box_ = nullptr;

  // free memory
  // TODO: maybe there is another way to do that
  delete thread;
}


void
Mesh_3_plugin::
treat_result(Scene_item& source_item,
             Scene_c3t3_item* result_item) const
{
  if(!as_facegraph)
  {
    result_item->setName(tr("%1 [3D Mesh]").arg(source_item_name_));

    result_item->c3t3_changed();

    const Scene_item::Bbox& bbox = result_item->bbox();
    result_item->setPosition(float((bbox.xmin() + bbox.xmax())/2.f),
                            float((bbox.ymin() + bbox.ymax())/2.f),
                            float((bbox.zmin() + bbox.zmax())/2.f));

    result_item->setColor(default_mesh_color);
    result_item->setRenderingMode(source_item.renderingMode());
    result_item->set_data_item(&source_item);

    Q_FOREACH(int ind, scene->selectionIndices()) {
      scene->item(ind)->setVisible(false);
    }
    const Scene_interface::Item_id index = scene->mainSelectionIndex();
    scene->itemChanged(index);
    scene->setSelectedItem(-1);
    Scene_interface::Item_id new_item_id = scene->addItem(result_item);
    scene->setSelectedItem(new_item_id);
  }
  else
  {
    Scene_surface_mesh_item* new_item = new Scene_surface_mesh_item;
    CGAL::facets_in_complex_3_to_triangle_mesh(result_item->c3t3(), *new_item->face_graph());
    new_item->setName(tr("%1 [Remeshed]").arg(source_item_name_));
    Q_FOREACH(int ind, scene->selectionIndices()) {
      scene->item(ind)->setVisible(false);
    }
    const Scene_interface::Item_id index = scene->mainSelectionIndex();
    scene->itemChanged(index);
    scene->setSelectedItem(-1);
    Scene_interface::Item_id new_item_id = scene->addItem(new_item);
    new_item->invalidateOpenGLBuffers();
    new_item->redraw();
    scene->setSelectedItem(new_item_id);
    delete result_item;
  }
  CGAL::Three::Three::getMutex()->lock();
  CGAL::Three::Three::isLocked() = false;
  CGAL::Three::Three::getMutex()->unlock();
}

#include "Mesh_3_plugin.moc"

#endif // CGAL_POLYHEDRON_DEMO_USE_SURFACE_MESHER<|MERGE_RESOLUTION|>--- conflicted
+++ resolved
@@ -628,11 +628,6 @@
           ui.weightsSigma, SLOT(setEnabled(bool)));
   connect(ui.useWeights_checkbox, SIGNAL(toggled(bool)),
           ui.weightsSigma_label, SLOT(setEnabled(bool)));
-<<<<<<< HEAD
-  bool input_is_labeled_img = (image_item != nullptr && !image_item->isGray());
-=======
-  ui.weightsSigma->setValue(1.);
->>>>>>> e8e3eaa7
   ui.labeledImgGroup->setVisible(input_is_labeled_img);
   ui.weightsSigma->setValue((std::max)(image_item->image()->vx(),
                             (std::max)(image_item->image()->vy(),
