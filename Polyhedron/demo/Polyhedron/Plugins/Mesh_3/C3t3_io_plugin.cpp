#include <CGAL/Mesh_3/io_signature.h>
#include "Scene_c3t3_item.h"
#include <CGAL/Mesh_3/tet_soup_to_c3t3.h>
#include <CGAL/Three/Polyhedron_demo_io_plugin_interface.h>
#include <CGAL/Three/Three.h>
#include <CGAL/IO/File_avizo.h>
#include <iostream>
#include <fstream>

#include <QMessageBox>

class Polyhedron_demo_c3t3_binary_io_plugin :
  public QObject,
  public CGAL::Three::Polyhedron_demo_io_plugin_interface
{
    Q_OBJECT
    Q_INTERFACES(CGAL::Three::Polyhedron_demo_io_plugin_interface)
    Q_PLUGIN_METADATA(IID "com.geometryfactory.PolyhedronDemo.IOPluginInterface/1.90" FILE "c3t3_io_plugin.json")

public:
  QString name() const override { return "C3t3_io_plugin"; }
  QString nameFilters() const override { return "binary files (*.cgal);;ascii (*.mesh);;maya (*.ma)"; }
  QString saveNameFilters() const override { return "binary files (*.cgal);;ascii (*.mesh);;maya (*.ma);;avizo (*.am);;OFF files (*.off)"; }
  QString loadNameFilters() const override { return "binary files (*.cgal);;ascii (*.mesh)"; }
  bool canLoad(QFileInfo) const override;
  QList<Scene_item*> load(QFileInfo fileinfo, bool& ok, bool add_to_scene=true) override;

  bool canSave(const CGAL::Three::Scene_item*) override;
  bool save(QFileInfo fileinfo,QList<CGAL::Three::Scene_item*>& ) override;
  bool isDefaultLoader(const Scene_item* item) const override{
    if(qobject_cast<const Scene_c3t3_item*>(item))
      return true;
    return false;
  }

private:
  bool try_load_other_binary_format(std::istream& in, C3t3& c3t3);
  bool try_load_a_cdt_3(std::istream& in, C3t3& c3t3);
};


bool Polyhedron_demo_c3t3_binary_io_plugin::canLoad(QFileInfo fi) const {
  if(!fi.suffix().contains("cgal"))
    return true;
  std::ifstream in(fi.filePath().toUtf8(),
                   std::ios_base::in|std::ios_base::binary);
  if(!in) {
    std::cerr << "Error! Cannot open file "
              << (const char*)fi.filePath().toUtf8() << std::endl;
    return false;
  }
  std::string line;
  std::istringstream iss;
  std::getline (in,line);
  iss.str(line);
  std::string keyword;
  if (iss >> keyword)
    if (keyword == "binary")
      return true;
  return false;
}

QList<Scene_item*>
Polyhedron_demo_c3t3_binary_io_plugin::load(
    QFileInfo fileinfo, bool& ok, bool add_to_scene) {

    // Open file
    ok = true;
    std::ifstream in(fileinfo.filePath().toUtf8(),
                     std::ios_base::in|std::ios_base::binary);
    if(!in) {
      std::cerr << "Error! Cannot open file "
                << (const char*)fileinfo.filePath().toUtf8() << std::endl;
      ok = false;
      return QList<Scene_item*>();
    }
    Scene_c3t3_item* item = new Scene_c3t3_item();

    if(fileinfo.size() == 0)
    {
      CGAL::Three::Three::warning( tr("The file you are trying to load is empty."));
      item->setName(fileinfo.completeBaseName());
      if(add_to_scene)
        CGAL::Three::Three::scene()->addItem(item);
      return QList<Scene_item*>()<< item;
    }
    if(fileinfo.suffix().toLower() == "cgal")
    {
        item->setName(fileinfo.baseName());


        if(item->load_binary(in)) {
          if(add_to_scene)
            CGAL::Three::Three::scene()->addItem(item);
          return QList<Scene_item*>() << item;
        }

        item->c3t3().clear();
        in.seekg(0);
        if(try_load_other_binary_format(in, item->c3t3())) {
          item->c3t3_changed();
          item->changed();
          item->resetCutPlane();
          if(add_to_scene)
            CGAL::Three::Three::scene()->addItem(item);
          return QList<Scene_item*>()<< item;
        }

        item->c3t3().clear();
        in.seekg(0);
        if(try_load_a_cdt_3(in, item->c3t3())) {
          item->c3t3_changed();
          item->changed();
          item->resetCutPlane();
          if(add_to_scene)
            CGAL::Three::Three::scene()->addItem(item);
          return QList<Scene_item*>()<<item;
        }
    }
    else if (fileinfo.suffix().toLower() == "mesh")
    {
      in.close();
      in.open(fileinfo.filePath().toUtf8(), std::ios_base::in);//not binary
      CGAL_assertion(!(!in));

      Scene_c3t3_item* item = new Scene_c3t3_item();
      item->setName(fileinfo.baseName());
      item->set_valid(false);

      if(CGAL::build_triangulation_from_file<C3t3::Triangulation, true>(in, item->c3t3().triangulation()))
      {
<<<<<<< HEAD
        item->c3t3().rescan_after_load_of_triangulation(); //fix counters for facets and cells
=======
        item->c3t3().rescan_after_load_of_triangulation();
>>>>>>> 9cfb0401
        for( C3t3::Triangulation::Finite_cells_iterator
             cit = item->c3t3().triangulation().finite_cells_begin();
             cit != item->c3t3().triangulation().finite_cells_end();
             ++cit)
        {
<<<<<<< HEAD
          CGAL_assertion(cit->subdomain_index() >= 0);
=======
>>>>>>> 9cfb0401
            if(cit->subdomain_index() != C3t3::Triangulation::Cell::Subdomain_index())
              item->c3t3().add_to_complex(cit, cit->subdomain_index());
            for(int i=0; i < 4; ++i)
            {
              if(cit->surface_patch_index(i)>0)
              {
                item->c3t3().add_to_complex(cit, i, cit->surface_patch_index(i));
              }
            }
        }

        //if there is no facet in the complex, we add the border facets.
        if(item->c3t3().number_of_facets_in_complex() == 0)
        {
          for( C3t3::Triangulation::Finite_facets_iterator
               fit = item->c3t3().triangulation().finite_facets_begin();
               fit != item->c3t3().triangulation().finite_facets_end();
               ++fit)
          {
            typedef C3t3::Triangulation::Cell_handle      Cell_handle;

            Cell_handle c = fit->first;
            Cell_handle nc = c->neighbor(fit->second);

            // By definition, Subdomain_index() is supposed to be the id of the exterior
            if(c->subdomain_index() != C3t3::Triangulation::Cell::Subdomain_index() &&
               nc->subdomain_index() == C3t3::Triangulation::Cell::Subdomain_index())
            {
              // Color the border facet with the index of its cell
              item->c3t3().add_to_complex(c, fit->second, c->subdomain_index());
            }
          }
        }

        item->c3t3_changed();
        item->resetCutPlane();
        if(add_to_scene)
          CGAL::Three::Three::scene()->addItem(item);
        return QList<Scene_item*>()<<item;
      }
      else if(item->c3t3().triangulation().number_of_finite_cells() == 0)
      {
        QMessageBox::warning((QWidget*)NULL, tr("C3t3_io_plugin"),
                                       tr("No finite cell provided.\n"
                                          "Nothing to display."),
                                        QMessageBox::Ok);
      }
    }


    // if all loading failed...
    delete item;
    ok = false;
    return QList<Scene_item*>();
}

bool Polyhedron_demo_c3t3_binary_io_plugin::canSave(const CGAL::Three::Scene_item* item)
{
  // This plugin supports c3t3 items.
  return qobject_cast<const Scene_c3t3_item*>(item);
}

bool
Polyhedron_demo_c3t3_binary_io_plugin::
save(QFileInfo fileinfo, QList<Scene_item *> &items)
{
  Scene_item* item = items.front();
  if(!qobject_cast<Scene_c3t3_item*>(item)->is_valid())
  {
    QMessageBox::warning(CGAL::Three::Three::mainWindow(), "", "The c3t3_item is not valid. You cannot save it.");
    return false;
  }
  const Scene_c3t3_item* c3t3_item = qobject_cast<const Scene_c3t3_item*>(item);
  if ( NULL == c3t3_item )
  {
    return false;
  }

  QString path = fileinfo.absoluteFilePath();

  if(path.endsWith(".cgal"))
  {
    std::ofstream out(fileinfo.filePath().toUtf8(),
                      std::ios_base::out|std::ios_base::binary);

    bool ok = out && c3t3_item->save_binary(out);
    if(!ok)
      return false;
    else
    {
      items.pop_front();
      return true;
    }
  }

  else  if (fileinfo.suffix() == "mesh")
  {
    std::ofstream medit_file (qPrintable(path));
    c3t3_item->c3t3().output_to_medit(medit_file,true,true);
    items.pop_front();
    return true;
  }
  else if (fileinfo.suffix() == "ma")
  {
    std::ofstream maya_file (qPrintable(path));
    c3t3_item->c3t3().output_to_maya(
          maya_file,true);
    items.pop_front();
    return true;
  }
  else if (fileinfo.suffix() == "am")
  {
    std::ofstream avizo_file (qPrintable(path));
    CGAL::output_to_avizo(avizo_file, c3t3_item->c3t3());
    items.pop_front();
    return true;
  }
  else if (fileinfo.suffix() == "off")
  {
    std::ofstream off_file(qPrintable(path));
    c3t3_item->c3t3().output_facets_in_complex_to_off(off_file);
    items.pop_front();
    return true;
  }
  else
    return false;
}

struct Fake_mesh_domain {
  typedef CGAL::Tag_true Has_features;
  typedef int Subdomain_index;
  typedef std::pair<int,int> Surface_patch_index;
  typedef int Curve_index;
  typedef int Corner_index;
  typedef boost::variant<Subdomain_index,Surface_patch_index> Index;
};

typedef Geom_traits Fake_gt;
typedef CGAL::Mesh_vertex_base_3<Fake_gt, Fake_mesh_domain> Fake_vertex_base;
typedef CGAL::Compact_mesh_cell_base_3<Fake_gt, Fake_mesh_domain> Fake_cell_base;
typedef CGAL::Triangulation_data_structure_3<Fake_vertex_base,Fake_cell_base> Fake_tds;
typedef CGAL::Regular_triangulation_3<Fake_gt, Fake_tds> Fake_tr;
typedef CGAL::Mesh_complex_3_in_triangulation_3<
  Fake_tr,
  Fake_mesh_domain::Corner_index,
  Fake_mesh_domain::Curve_index> Fake_c3t3;

template <class Vb = CGAL::Triangulation_vertex_base_3<EPICK> >
struct Fake_CDT_3_vertex_base : public Vb
{
  typedef Vb Base;
  bool steiner;
  std::size_t ref_1, ref_2;

  template < typename TDS2 >
  struct Rebind_TDS {
    typedef typename Base::template Rebind_TDS<TDS2>::Other   Vb2;
    typedef Fake_CDT_3_vertex_base<Vb2>  Other;
  };
};

template <class Vb>
std::istream&
operator>>( std::istream& is, Fake_CDT_3_vertex_base<Vb>& v)
{
  is >> static_cast<typename Fake_CDT_3_vertex_base<Vb>::Base&>(v);
  char s;
  if( CGAL::is_ascii(is) ) {
    is >> s;
    if( s == 'S' ) {
      v.steiner = true;
      is >> v.ref_1 >> v.ref_2;
    }
    else {
      CGAL_assertion(s == '.' || s == 'F');
      v.steiner = false;
    }
  } else {
    CGAL::read( is, s );
    if(is.bad()) return is;
    if( s == 'S' ) {
      v.steiner = true;
      CGAL::read( is, v.ref_1 );
      CGAL::read( is, v.ref_2 );
    }
    else {
      // if(s != '.') {
      //         std::cerr << "v.point()=" << v.point() << std::endl;
      //         std::cerr << "s=" << s << " (" << (int)s
      //                   << "), just before position "
      //                   << is.tellg() << " !\n";
      // }
      CGAL_assertion(s == '.' || s== 'F');
      v.steiner = false;
    }
  }
  return is;
}

template <class Cb = CGAL::Triangulation_cell_base_3<EPICK> >
struct Fake_CDT_3_cell_base : public Cb
{
  typedef Cb Base;
  int constrained_facet[4];
  bool _restoring[6];
  int to_edge_index( int li, int lj ) const {
    CGAL_triangulation_precondition( li >= 0 && li < 4 );
    CGAL_triangulation_precondition( lj >= 0 && lj < 4 );
    CGAL_triangulation_precondition( li != lj );
    return ( li==0 || lj==0 ) ? li+lj-1 : li+lj;
  }

  template < typename TDS2 >
  struct Rebind_TDS {
    typedef typename Base::template Rebind_TDS<TDS2>::Other   Cb2;
    typedef Fake_CDT_3_cell_base<Cb2>  Other;
  };
};

template <typename Cb>
std::istream&
operator>>( std::istream& is, Fake_CDT_3_cell_base<Cb>& c) {
  char s;
  for( int li = 0; li < 4; ++li ) {
    if( CGAL::is_ascii(is) )
      is >> c.constrained_facet[li];
    else
      CGAL::read( is, c.constrained_facet[li] );
  }

  if( CGAL::is_ascii(is) ) {
    is >> s;
    CGAL_assertion(s == '-');
  }
  is >> static_cast<typename Fake_CDT_3_cell_base<Cb>::Base&>(c);
  for( int li = 0; li < 3; ++li ) {
    for( int lj = li+1; lj < 4; ++lj ) {
      char s;
      is >> s;
      if(s == 'C') {
        c._restoring[c.to_edge_index(li, lj)] = true;
      } else {
        if(s != '.') {
          std::cerr << "cDT cell:";
          for( int li = 0; li < 4; ++li ) {
            std::cerr << " " << c.constrained_facet[li];
          }
          std::cerr << "\n";
          std::cerr << "s=" << s << " (" << (int)s
                    << "), just before position "
                    << is.tellg() << " !\n";        }
        CGAL_assertion(s == '.');
        c._restoring[c.to_edge_index(li, lj)] = false;
      }
    }
  }
  return is;
}

typedef CGAL::Triangulation_data_structure_3<Fake_CDT_3_vertex_base<>, Fake_CDT_3_cell_base<> > Fake_CDT_3_TDS;
typedef CGAL::Triangulation_3<EPICK, Fake_CDT_3_TDS> Fake_CDT_3;

typedef Fake_mesh_domain::Surface_patch_index Fake_patch_id;

template <typename Tr1, typename Tr2>
struct Update_vertex
{
  typedef Fake_mesh_domain::Surface_patch_index Sp_index;
  typedef typename Tr1::Vertex                  V1;
  typedef typename Tr2::Vertex                  V2;
  typedef typename Tr2::Point                   Point;

  V2 operator()(const V1&)
  {
    return V2();
  }

  bool operator()(const V1& v1, V2& v2)
  {
    v2.set_point(Point(v1.point()));
    v2.set_dimension(v1.in_dimension());
    v2.set_special(v1.is_special());
    switch(v1.in_dimension()) {
    case 2:
    {
      const typename V1::Index& index = v1.index();
      const Sp_index sp_index = boost::get<Sp_index>(index);
      v2.set_index((std::max)(sp_index.first, sp_index.second));
    }
      break;
    default:// -1, 0, 1, 3
      v2.set_index(boost::get<int>(v1.index()));
    }
    return true;
  }
}; // end struct Update_vertex

struct Update_cell {

  typedef Fake_mesh_domain::Surface_patch_index Sp_index;

  template <typename C1, typename C2>
  bool operator()(const C1& c1, C2& c2) {
    c2.set_subdomain_index(c1.subdomain_index());
    for(int i = 0; i < 4; ++i) {
      const Sp_index sp_index = c1.surface_patch_index(i);
      c2.set_surface_patch_index(i, (std::max)(sp_index.first,
                                               sp_index.second));
      CGAL_assertion(c1.is_facet_on_surface(i) ==
                     c2.is_facet_on_surface(i));
    }
    return true;
  }
}; // end struct Update_cell


template <typename Tr1, typename Tr2>
struct Update_vertex_from_CDT_3 {
  // Tr1 and Tr2's point types might be different

  typedef typename Tr1::Vertex          V1;
  typedef typename Tr2::Vertex          V2;
  typedef typename Tr2::Point           Point;

   V2 operator()(const V1&)
  {
    return V2();
  }
  void operator()(const V1& v1, V2& v2)
  {
    v2.set_point(Point(v1.point()));
    v2.set_dimension(2);
    v2.set_special(false);
  }
}; // end struct Update_vertex

struct Update_cell_from_CDT_3 {

  typedef Fake_mesh_domain::Surface_patch_index Sp_index;

  template <typename C1,typename C2>
  void operator()(const C1& c1, C2& c2) {
    c2.set_subdomain_index(1);
    for(int i = 0; i < 4; ++i) {
      c2.set_surface_patch_index(i, c1.constrained_facet[i]);
    }
  }
}; // end struct Update_cell

bool
Polyhedron_demo_c3t3_binary_io_plugin::
try_load_a_cdt_3(std::istream& is, C3t3& c3t3)
{
  std::cerr << "Try load a CDT_3...";
  std::string s;
  if(!(is >> s)) return false;
  bool binary = (s == "binary");
  if(binary) {
    if(!(is >> s)) return false;
  }
  if (s != "CGAL" ||
      !(is >> s) ||
      s != "c3t3")
  {
    return false;
  }
  std::getline(is, s);
  if(s != "") {
    if(s != std::string(" ") + CGAL::Get_io_signature<Fake_CDT_3>()()) {
      std::cerr << "load_binary_file:"
                << "\n  expected format: " << CGAL::Get_io_signature<Fake_CDT_3>()()
                << "\n       got format:" << s << std::endl;
      return false;
    }
  }
  if(binary) CGAL::set_binary_mode(is);
  if(c3t3.triangulation().file_input<
       Fake_CDT_3,
       Update_vertex_from_CDT_3<Fake_CDT_3, C3t3::Triangulation>,
       Update_cell_from_CDT_3>(is))
  {
    c3t3.rescan_after_load_of_triangulation();
    std::cerr << "Try load a CDT_3... DONE";
    return true;
  }
  else {
    return false;
  }
}
//Generates a compilation error.
bool
Polyhedron_demo_c3t3_binary_io_plugin::
try_load_other_binary_format(std::istream& is, C3t3& c3t3)
{
  CGAL::set_ascii_mode(is);
  std::string s;
  if(!(is >> s)) return false;
  bool binary = false;
  if(s == "binary") {
    binary = true;
    if(!(is >> s)) return false;
  }
  if( s != "CGAL" ||
      !(is >> s) ||
      s != "c3t3")
  {
    return false;
  }
  std::getline(is, s);
  if(s != "") {
    if(s != std::string(" ") + CGAL::Get_io_signature<Fake_c3t3>()()) {
      std::cerr << "Polyhedron_demo_c3t3_binary_io_plugin::try_load_other_binary_format:"
                << "\n  expected format: " << CGAL::Get_io_signature<Fake_c3t3>()()
                << "\n       got format:" << s << std::endl;
      return false;
    }
  }
  if(binary) CGAL::set_binary_mode(is);
  else CGAL::set_ascii_mode(is);
  std::istream& f_is = c3t3.triangulation().file_input<
                         Fake_c3t3::Triangulation,
                         Update_vertex<Fake_c3t3::Triangulation, C3t3::Triangulation>,
                         Update_cell>(is);

  c3t3.rescan_after_load_of_triangulation();
  return f_is.good();
}

#include <QtPlugin>
#include "C3t3_io_plugin.moc"<|MERGE_RESOLUTION|>--- conflicted
+++ resolved
@@ -129,20 +129,13 @@
 
       if(CGAL::build_triangulation_from_file<C3t3::Triangulation, true>(in, item->c3t3().triangulation()))
       {
-<<<<<<< HEAD
         item->c3t3().rescan_after_load_of_triangulation(); //fix counters for facets and cells
-=======
-        item->c3t3().rescan_after_load_of_triangulation();
->>>>>>> 9cfb0401
         for( C3t3::Triangulation::Finite_cells_iterator
              cit = item->c3t3().triangulation().finite_cells_begin();
              cit != item->c3t3().triangulation().finite_cells_end();
              ++cit)
         {
-<<<<<<< HEAD
-          CGAL_assertion(cit->subdomain_index() >= 0);
-=======
->>>>>>> 9cfb0401
+            CGAL_assertion(cit->subdomain_index() >= 0);
             if(cit->subdomain_index() != C3t3::Triangulation::Cell::Subdomain_index())
               item->c3t3().add_to_complex(cit, cit->subdomain_index());
             for(int i=0; i < 4; ++i)
