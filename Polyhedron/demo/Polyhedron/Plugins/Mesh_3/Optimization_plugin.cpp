--- conflicted
+++ resolved
@@ -86,7 +86,7 @@
   Mesh_3_optimization_plugin();
   virtual void init(QMainWindow*, Scene_interface*, Messages_interface*);
   inline virtual QList<QAction*> actions() const;
-
+  
   bool applicable(QAction* a) const {
     Scene_c3t3_item* item
       = qobject_cast<Scene_c3t3_item*>(scene->item(scene->mainSelectionIndex()));
@@ -112,16 +112,16 @@
 #ifndef CGAL_MESH_3_DEMO_DISABLE_EXUDER
   void exude();
 #endif
-
+  
   void optimization_done(Optimizer_thread* t);
   void status_report(QString s);
-
+  
 private:
   Scene_c3t3_item* get_c3t3_item() const;
-
+  
   void treat_result(Scene_c3t3_item& source_item, Scene_c3t3_item& result_item,
                     const QString& name) const;
-
+  
   void launch_thread(Optimizer_thread* thread, const QString& msg);
 
 private:
@@ -131,7 +131,7 @@
   QAction* actionExude;
   Messages_interface* msg;
   QMessageBox* message_box_;
-
+  
   Scene_c3t3_item* source_item_;
   Scene_interface *scene;
   QMainWindow* mw;
@@ -151,7 +151,7 @@
 {
 }
 
-void
+void 
 Mesh_3_optimization_plugin::
 init(QMainWindow* mainWindow,
      Scene_interface* scene_interface,
@@ -159,7 +159,7 @@
 {
   this->scene = scene_interface;
   this->mw = mainWindow;
-
+  
   // Create menu items
 #ifndef CGAL_MESH_3_DEMO_DISABLE_ODT
   actionOdt = new QAction(tr("odt_optimize_mesh_3"), mw);
@@ -169,7 +169,7 @@
     connect(actionOdt, SIGNAL(triggered()), this, SLOT(odt()));
   }
 #endif
-
+  
 #ifndef CGAL_MESH_3_DEMO_DISABLE_LLOYD
   actionLloyd = new QAction(tr("lloyd_optimize_mesh_3"), mw);
   if( NULL != actionLloyd )
@@ -178,7 +178,7 @@
     connect(actionLloyd, SIGNAL(triggered()), this, SLOT(lloyd()));
   }
 #endif
-
+  
 #ifndef CGAL_MESH_3_DEMO_DISABLE_PERTURBER
   actionPerturb = new QAction(tr("perturb_mesh_3"), mw);
   if( NULL != actionPerturb )
@@ -187,7 +187,7 @@
     connect(actionPerturb, SIGNAL(triggered()), this, SLOT(perturb()));
   }
 #endif
-
+  
 #ifndef CGAL_MESH_3_DEMO_DISABLE_EXUDER
   actionExude =new QAction(tr("exude_mesh_3"), mw);
   if( NULL != actionExude )
@@ -196,16 +196,16 @@
     connect(actionExude, SIGNAL(triggered()), this, SLOT(exude()));
   }
 #endif
-
+  
   msg = msg_interface;
 }
 
 
 inline
-QList<QAction*>
+QList<QAction*> 
 Mesh_3_optimization_plugin::actions() const
 {
-  return QList<QAction*>() << actionOdt << actionLloyd
+  return QList<QAction*>() << actionOdt << actionLloyd 
                            << actionPerturb << actionExude;
 }
 
@@ -236,45 +236,45 @@
           &dialog, SLOT(accept()));
   connect(ui.buttonBox, SIGNAL(rejected()),
           &dialog, SLOT(reject()));
-
+  
   connect(ui.noTimeLimit, SIGNAL(toggled(bool)),
           ui.maxTime,     SLOT(setDisabled(bool)));
-
+  
   ui.objectName->setText(item->name());
 
   namespace cgpd = CGAL::parameters::default_values;
   ui.convergenceRatio->setValue(cgpd::odt_convergence_ratio);
   ui.freezeRatio->setValue(cgpd::odt_freeze_ratio);
-
+  
   int i = dialog.exec();
   if(i == QDialog::Rejected)
     return;
-
+    
   // 0 means parameter is not considered
   const double max_time = ui.noTimeLimit->isChecked() ? 0 : ui.maxTime->value();
   const int max_iteration_nb = static_cast<int>(ui.maxIterationNb->value());
   const double convergence = ui.convergenceRatio->value();
   const double freeze = ui.freezeRatio->value();
   const bool create_new_item = ui.createNewItem->isChecked();
-
+  
   // -----------------------------------
   // Launch optimization
   // -----------------------------------
   QApplication::setOverrideCursor(Qt::WaitCursor);
-
+  
   Optimizer_thread* opt_thread = cgal_code_odt_mesh_3(*item,
                                                       max_time,
                                                       convergence,
                                                       freeze,
                                                       max_iteration_nb,
                                                       create_new_item);
-
+  
   if ( NULL == opt_thread )
   {
     QApplication::restoreOverrideCursor();
     return;
   }
-
+  
   source_item_ = item;
   launch_thread(opt_thread, "Odt iterations are running...");
   QApplication::restoreOverrideCursor();
@@ -299,25 +299,25 @@
   ui.setupUi(&dialog);
   dialog.setWindowFlags(Qt::Dialog|Qt::CustomizeWindowHint|Qt::WindowCloseButtonHint);
   dialog.setWindowTitle(tr("Lloyd-smoothing parameters"));
-
+  
   connect(ui.buttonBox, SIGNAL(accepted()),
           &dialog, SLOT(accept()));
   connect(ui.buttonBox, SIGNAL(rejected()),
           &dialog, SLOT(reject()));
-
+  
   connect(ui.noTimeLimit, SIGNAL(toggled(bool)),
           ui.maxTime,     SLOT(setDisabled(bool)));
-
+  
   ui.objectName->setText(item->name());
-
+  
   namespace cgpd = CGAL::parameters::default_values;
   ui.convergenceRatio->setValue(cgpd::lloyd_convergence_ratio);
   ui.freezeRatio->setValue(cgpd::lloyd_freeze_ratio);
-
+  
   int i = dialog.exec();
   if(i == QDialog::Rejected)
     return;
-
+  
   // 0 means parameter is not considered
   const double max_time = ui.noTimeLimit->isChecked() ? 0 : ui.maxTime->value();
   const int max_iteration_nb = static_cast<int>(ui.maxIterationNb->value());
@@ -329,7 +329,7 @@
   // Launch optimization
   // -----------------------------------
   QApplication::setOverrideCursor(Qt::WaitCursor);
-
+  
   Optimizer_thread* opt_thread = cgal_code_lloyd_mesh_3(*item,
                                                         max_time,
                                                         convergence,
@@ -357,7 +357,7 @@
   // -----------------------------------
   Scene_c3t3_item* item = get_c3t3_item();
   if ( NULL == item ) { return; }
-
+  
   // -----------------------------------
   // Dialog box
   // -----------------------------------
@@ -367,46 +367,46 @@
   ui.sliverBound->setRange(0,180);
   dialog.setWindowFlags(Qt::Dialog|Qt::CustomizeWindowHint|Qt::WindowCloseButtonHint);
   dialog.setWindowTitle(tr("Sliver perturbation parameters"));
-
+  
   connect(ui.buttonBox, SIGNAL(accepted()),
           &dialog, SLOT(accept()));
   connect(ui.buttonBox, SIGNAL(rejected()),
           &dialog, SLOT(reject()));
-
+  
   connect(ui.noTimeLimit, SIGNAL(toggled(bool)),
           ui.maxTime,     SLOT(setDisabled(bool)));
-
+  
   connect(ui.noBound,     SIGNAL(toggled(bool)),
           ui.sliverBound, SLOT(setDisabled(bool)));
-
+  
   ui.objectName->setText(item->name());
-
+  
   int i = dialog.exec();
   if(i == QDialog::Rejected)
     return;
-
+  
   // 0 means parameter is not considered
   const double max_time = ui.noTimeLimit->isChecked() ? 0 : ui.maxTime->value();
   const double sliver_bound = ui.noBound->isChecked() ? 0 : ui.sliverBound->value();
   const bool create_new_item = ui.createNewItem->isChecked();
-
+  
   // -----------------------------------
   // Launch optimization
   // -----------------------------------
   QApplication::setOverrideCursor(Qt::WaitCursor);
-
+  
   Optimizer_thread* opt_thread = cgal_code_perturb_mesh_3(*item,
                                                           max_time,
                                                           sliver_bound,
                                                           create_new_item);
-
+  
 
   if ( NULL == opt_thread )
   {
     QApplication::restoreOverrideCursor();
     return;
   }
-
+  
   source_item_ = item;
   launch_thread(opt_thread, "Sliver perturbation is running...");
   QApplication::restoreOverrideCursor();
@@ -423,7 +423,7 @@
   // -----------------------------------
   Scene_c3t3_item* item = get_c3t3_item();
   if ( NULL == item ) { return; }
-
+  
   // -----------------------------------
   // Dialog box
   // -----------------------------------
@@ -432,35 +432,35 @@
   ui.setupUi(&dialog);
   dialog.setWindowFlags(Qt::Dialog|Qt::CustomizeWindowHint|Qt::WindowCloseButtonHint);
   dialog.setWindowTitle(tr("Sliver exudation parameters"));
-
+  
   connect(ui.buttonBox, SIGNAL(accepted()),
           &dialog, SLOT(accept()));
   connect(ui.buttonBox, SIGNAL(rejected()),
           &dialog, SLOT(reject()));
-
+  
   connect(ui.noTimeLimit, SIGNAL(toggled(bool)),
           ui.maxTime,     SLOT(setDisabled(bool)));
-
+  
   connect(ui.noBound,     SIGNAL(toggled(bool)),
           ui.sliverBound, SLOT(setDisabled(bool)));
-
+  
   ui.objectName->setText(item->name());
   ui.sliverBound->setValue(25.);
-
+  
   int i = dialog.exec();
   if(i == QDialog::Rejected)
     return;
-
+  
   // 0 means parameter is not considered
   const double max_time = ui.noTimeLimit->isChecked() ? 0 : ui.maxTime->value();
   const double sliver_bound = ui.noBound->isChecked() ? 0 : ui.sliverBound->value();
   const bool create_new_item = ui.createNewItem->isChecked();
-
+  
   // -----------------------------------
   // Launch optimization
   // -----------------------------------
   QApplication::setOverrideCursor(Qt::WaitCursor);
-
+  
   Optimizer_thread* opt_thread = cgal_code_exude_mesh_3(*item,
                                                         max_time,
                                                         sliver_bound,
@@ -471,7 +471,7 @@
     QApplication::restoreOverrideCursor();
     return;
   }
-
+  
   source_item_ = item;
   launch_thread(opt_thread, "Sliver exudation is running...");
   QApplication::restoreOverrideCursor();
@@ -492,14 +492,14 @@
                           tr("Selected object is not a mesh... optimization can't be performed"));
     return NULL;
   }
-
+  
   if ( NULL == item->data_item() )
   {
     QMessageBox::critical(mw,tr(""),
                           tr("Can't perturb: data object has been destroyed !"));
     return NULL;
   }
-
+  
   return item;
 }
 
@@ -513,40 +513,33 @@
 {
   result_item.setName(tr("%1 [%2]").arg(source_item.name())
                                    .arg(name));
-
+  
   result_item.c3t3_changed();
-
+  
   // If a new item has been created
   if ( &source_item != &result_item)
   {
     const Scene_item::Bbox& bbox = result_item.bbox();
-<<<<<<< HEAD
-    result_item.setPosition((bbox.xmin() + bbox.xmax())/2.f,
-                            (bbox.ymin() + bbox.ymax())/2.f,
-                            (bbox.zmin() + bbox.zmax())/2.f);
-
-=======
     result_item.setPosition(static_cast<float>(bbox.xmin() + bbox.xmax())/2.f,
                             static_cast<float>(bbox.ymin() + bbox.ymax())/2.f,
                             static_cast<float>(bbox.zmin() + bbox.zmax())/2.f);
     
->>>>>>> e6a42bb5
     result_item.setColor(QColor(59,74,226));
     result_item.setRenderingMode(source_item.renderingMode());
     result_item.set_data_item(source_item.data_item());
 
     source_item.setVisible(false);
-
+    
     const Scene_interface::Item_id index = scene->mainSelectionIndex();
     scene->itemChanged(index);
-
+    
     Scene_interface::Item_id new_item_id = scene->addItem(&result_item);
     scene->setSelectedItem(new_item_id);
   }
   else
   {
     result_item.update_histogram();
-
+    
     const Scene_interface::Item_id index = scene->mainSelectionIndex();
     scene->itemChanged(index);
   }
@@ -559,7 +552,7 @@
 {
   CGAL::Mesh_optimization_return_code return_code = thread->return_code();
   QString name = thread->optimizer_name();
-
+  
   // Print message in console
   QString str = QString("%1 of \"%2\" done in %3s<br>"
                         "End reason: '%4'<br>")
@@ -567,14 +560,14 @@
                   .arg(source_item_->name())
                   .arg(thread->time())
                   .arg(translate(return_code));
-
+  
   Q_FOREACH( QString param, thread->parameters_log() )
   {
     str.append(QString("( %1 )<br>").arg(param));
   }
-
+  
   CGAL::Three::Three::information(qPrintable(str));
-
+  
   // Treat new c3t3 item
   Scene_c3t3_item* result_item = thread->item();
   treat_result( *source_item_, *result_item, name);
@@ -598,25 +591,25 @@
                                  window_text,
                                  QMessageBox::Cancel,
                                  mw);
-
+  
   message_box_->setDefaultButton(QMessageBox::Cancel);
   QAbstractButton* cancelButton = message_box_->button(QMessageBox::Cancel);
   cancelButton->setText(tr("Stop"));
-
+  
   QObject::connect(cancelButton, SIGNAL(clicked()),
                    opt_thread,   SLOT(stop()));
-
+  
   message_box_->show();
-
+  
   // -----------------------------------
   // Connect main thread to optimization thread and launch optimizer
   // -----------------------------------
   QObject::connect(opt_thread, SIGNAL(done(Optimizer_thread*)),
                    this,       SLOT(optimization_done(Optimizer_thread*)));
-
+  
   QObject::connect(opt_thread, SIGNAL(status_report(QString)),
                    this,       SLOT(status_report(QString)));
-
+  
   opt_thread->start();
 
 }
@@ -627,7 +620,7 @@
 status_report(QString str)
 {
   if ( NULL == message_box_ ) { return; }
-
+  
   message_box_->setInformativeText(str);
 }
 
@@ -645,7 +638,7 @@
     case CGAL::MAX_ITERATION_NUMBER_REACHED: return QString("Max iteration number reached");
     case CGAL::ALL_VERTICES_FROZEN: return QString("All vertices have been frozen");
   }
-
+  
   return QString("ERROR");
 }
 
