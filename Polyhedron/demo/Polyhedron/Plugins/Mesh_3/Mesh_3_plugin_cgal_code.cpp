--- conflicted
+++ resolved
@@ -13,12 +13,9 @@
 #include "Mesh_function.h"
 #include "Facet_extra_criterion.h"
 
-<<<<<<< HEAD
-=======
 #include <CGAL/Mesh_3/detect_features_in_image.h>
 #include <CGAL/Mesh_3/detect_features_on_image_bbox.h>
 
->>>>>>> f60a3a8a
 
 using namespace CGAL::Three;
 
@@ -350,46 +347,6 @@
   {
     namespace p = CGAL::parameters;
 
-<<<<<<< HEAD
-    Image_mesh_domain* p_domain;
-    if (protect_borders || !polylines.empty())
-    {
-      p_domain = (nullptr != pWeights)
-        ? new Image_mesh_domain(
-            Image_mesh_domain::create_labeled_image_mesh_domain
-              (p::image = *pImage,
-               p::weights = *pWeights,
-               p::relative_error_bound = 1e-6,
-               p::construct_surface_patch_index =
-                 [](int i, int j) { return (i * 1000 + j); }))
-        : new Image_mesh_domain(
-            Image_mesh_domain::create_labeled_image_mesh_domain
-              (p::image = *pImage,
-               p::relative_error_bound = 1e-6,
-               p::construct_surface_patch_index =
-                 [](int i, int j) { return (i * 1000 + j); }));
-
-      if (protect_borders && polylines.empty())
-      {
-        std::vector<std::vector<Bare_point> > polylines_on_bbox;
-
-        CGAL_IMAGE_IO_CASE(pImage->image(),
-          {
-            typedef Word Image_word_type;
-            (CGAL::polylines_to_protect<
-               Bare_point,
-               Image_word_type>(*pImage, polylines_on_bbox));
-          }
-        );
-        if (!polylines_on_bbox.empty())
-          p_domain->add_features(polylines_on_bbox.begin(),
-                                 polylines_on_bbox.end());
-      }
-      else if(!polylines.empty())
-      {
-        // Insert input edges in domain
-        p_domain->add_features(polylines.begin(), polylines.end());
-=======
     Image_mesh_domain* p_domain = nullptr;
 #ifdef CGAL_USE_ITK
     if(nullptr != pWeights)
@@ -441,50 +398,11 @@
             [](int i, int j) { return (i * 1000 + j); }
           )
         );
->>>>>>> f60a3a8a
       }
-    }
-
-<<<<<<< HEAD
-    else if(protect_features)
-    {
-      p_domain = (nullptr != pWeights)
-        ? new Image_mesh_domain
-          (Image_mesh_domain::create_labeled_image_mesh_domain_with_features
-           (p::image = *pImage,
-            p::weights = *pWeights,
-            p::relative_error_bound = 1e-6,
-            p::construct_surface_patch_index =
-            [](int i, int j) { return (i * 1000 + j); }))
-        : new Image_mesh_domain
-          (Image_mesh_domain::create_labeled_image_mesh_domain_with_features
-            (p::image = *pImage,
-             p::relative_error_bound = 1e-6,
-             p::construct_surface_patch_index =
-             [](int i, int j) { return (i * 1000 + j); }));
-    }
-    else //no feature protection
-    {
-      p_domain = (nullptr != pWeights)
-        ? new Image_mesh_domain
-         (Image_mesh_domain::create_labeled_image_mesh_domain
-          (p::image = *pImage,
-           p::weights = *pWeights,
-           p::relative_error_bound = 1e-6,
-           p::construct_surface_patch_index =
-            [](int i, int j) { return (i * 1000 + j); }))
-        : new Image_mesh_domain
-         (Image_mesh_domain::create_labeled_image_mesh_domain
-           (p::image = *pImage,
-            p::relative_error_bound = 1e-6,
-            p::construct_surface_patch_index =
-             [](int i, int j) { return (i * 1000 + j); }));
-      }
-=======
+
       // Insert input edges in domain
       if (!polylines.empty())
         p_domain->add_features(polylines.begin(), polylines.end());
->>>>>>> f60a3a8a
 
     typedef ::Mesh_function<Image_mesh_domain,
                             Mesh_fnt::Labeled_image_domain_tag> Mesh_function;
