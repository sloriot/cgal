--- conflicted
+++ resolved
@@ -5,11 +5,7 @@
 endif()
 
 if(TARGET CGAL::Eigen_support)
-<<<<<<< HEAD
-  find_package(CGAL)
-=======
   find_package(CGAL REQUIRED COMPONENTS Core)
->>>>>>> 3f2cccdc
 
   include(${CGAL_USE_FILE})
 
