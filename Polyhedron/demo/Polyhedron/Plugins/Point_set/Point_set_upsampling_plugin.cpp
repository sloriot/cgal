#include "config.h"
#include "Scene_points_with_normal_item.h"
#include "Messages_interface.h"
#include <CGAL/Three/Polyhedron_demo_plugin_helper.h>
#include <CGAL/Three/Polyhedron_demo_plugin_interface.h>

#include <CGAL/compute_average_spacing.h>
#include <CGAL/edge_aware_upsample_point_set.h>
#include <CGAL/Timer.h>
#include <CGAL/Memory_sizer.h>

#include <QObject>
#include <QAction>
#include <QMainWindow>
#include <QApplication>
#include <QtPlugin>
#include <QMessageBox>

#include "ui_Point_set_upsampling_plugin.h"
// Concurrency
#ifdef CGAL_LINKED_WITH_TBB
typedef CGAL::Parallel_tag Concurrency_tag;
#else
typedef CGAL::Sequential_tag Concurrency_tag;
#endif
 
using namespace CGAL::Three;
class Polyhedron_demo_point_set_upsampling_plugin :
  public QObject,
  public Polyhedron_demo_plugin_helper
{
  Q_OBJECT
  Q_INTERFACES(CGAL::Three::Polyhedron_demo_plugin_interface)
  Q_PLUGIN_METADATA(IID "com.geometryfactory.PolyhedronDemo.PluginInterface/1.0")
  
  QAction* actionEdgeAwareUpsampling;
  Messages_interface* message_interface;
public:
  void init(QMainWindow* mainWindow, CGAL::Three::Scene_interface* scene_interface, Messages_interface* mi) {
    message_interface = mi;
    scene = scene_interface;
    actionEdgeAwareUpsampling = new QAction(tr("Edge Aware Upsampling"), mainWindow);
    actionEdgeAwareUpsampling->setProperty("subMenuName","Point Set Processing");
    actionEdgeAwareUpsampling->setObjectName("actionEdgeAwareUpsampling");
    autoConnectActions();
  }

  bool applicable(QAction*) const {
    return qobject_cast<Scene_points_with_normal_item*>(scene->item(scene->mainSelectionIndex()));
  }

  QList<QAction*> actions() const {
    return QList<QAction*>() << actionEdgeAwareUpsampling;
  }

public Q_SLOTS:
  void on_actionEdgeAwareUpsampling_triggered();

}; // end Polyhedron_demo_point_set_upsampling_plugin

class Point_set_demo_point_set_upsampling_dialog : public QDialog, private Ui::PointSetUpsamplingDialog
{
  
  Q_OBJECT
public:
  Point_set_demo_point_set_upsampling_dialog(QWidget * /*parent*/ = 0)
  {
    setupUi(this);
  }

  unsigned int sharpness_angle () const { return m_sharpnessAngle->value(); }
  double edge_sensitivity() const { return m_edgeSensitivity->value(); }
  double neighborhood_radius () const { return m_neighborhoodRadius->value(); }
  double output_size () const { return m_outputSize->value(); }

};

void Polyhedron_demo_point_set_upsampling_plugin::on_actionEdgeAwareUpsampling_triggered()
{
  const CGAL::Three::Scene_interface::Item_id index = scene->mainSelectionIndex();

  Scene_points_with_normal_item* item =
    qobject_cast<Scene_points_with_normal_item*>(scene->item(index));

  if(item)
    {
      if (!(item->has_normals ()))
	{
          message_interface->error("Error: upsampling algorithm requires point set with normals.");
	  return;
	}
      
      // Gets point set
      Point_set* points = item->point_set();
      if(points == NULL)
        return;

      // Gets options
      Point_set_demo_point_set_upsampling_dialog dialog;
      if(!dialog.exec())
	return;

      unsigned int output_size = static_cast<unsigned int>(dialog.output_size ()
							   * points->size ());
      std::cerr << "Edge aware upsampling (sharpness angle = "
		<< dialog.sharpness_angle () << ", edge sensitivity = "
		<< dialog.edge_sensitivity () << ", neighborhood radius = "
		<< dialog.neighborhood_radius () << " * average spacing, output size = "
		<< output_size << "...\n";

      QApplication::setOverrideCursor(Qt::WaitCursor);

      CGAL::Timer task_timer; task_timer.start();

      // Computes average spacing
      double average_spacing = CGAL::compute_average_spacing<Concurrency_tag>(
                                      points->begin(), points->end(),
                                      points->point_pmap(),
                                      6 /* knn = 1 ring */);
      
      std::size_t nb_selected = points->nb_selected_points();
      
      std::vector<std::pair<Point_set::Point, Point_set::Vector> > new_points;
      CGAL::edge_aware_upsample_point_set<Concurrency_tag>(points->begin_or_selection_begin(),
					  points->end(), 
					  std::back_inserter(new_points),
                                          points->point_pmap(),
                                          points->normal_pmap(),
					  dialog.sharpness_angle(), 
					  dialog.edge_sensitivity(),
					  dialog.neighborhood_radius() * average_spacing,
					  output_size);
      nb_selected += new_points.size();
      
      for (unsigned int i = 0; i < new_points.size (); ++ i)
<<<<<<< HEAD
        {
          points->push_back (Point_set::Point_with_normal (new_points[i].first,
                                                           new_points[i].second));
        }
      if (nb_selected != new_points.size())
        points->set_first_selected (points->end() - nb_selected);
=======
	points->push_back (new_points[i].first, new_points[i].second);
>>>>>>> 6c40d000
      
      std::size_t memory = CGAL::Memory_sizer().virtual_size();
      std::cerr << task_timer.time() << " seconds, "
		<< (memory>>20) << " Mb allocated)"
		<< std::endl;

      // Updates scene
      item->invalidateOpenGLBuffers();
      scene->itemChanged(index);

      QApplication::restoreOverrideCursor();

    }
}

#include "Point_set_upsampling_plugin.moc"<|MERGE_RESOLUTION|>--- conflicted
+++ resolved
@@ -133,16 +133,10 @@
       nb_selected += new_points.size();
       
       for (unsigned int i = 0; i < new_points.size (); ++ i)
-<<<<<<< HEAD
-        {
-          points->push_back (Point_set::Point_with_normal (new_points[i].first,
-                                                           new_points[i].second));
-        }
+	points->push_back (new_points[i].first, new_points[i].second);
+
       if (nb_selected != new_points.size())
         points->set_first_selected (points->end() - nb_selected);
-=======
-	points->push_back (new_points[i].first, new_points[i].second);
->>>>>>> 6c40d000
       
       std::size_t memory = CGAL::Memory_sizer().virtual_size();
       std::cerr << task_timer.time() << " seconds, "
