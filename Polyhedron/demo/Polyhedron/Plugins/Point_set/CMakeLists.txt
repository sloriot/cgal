--- conflicted
+++ resolved
@@ -1,10 +1,5 @@
-<<<<<<< HEAD
 include(polyhedron_demo_macros)
-if(TARGET CGAL::Eigen_support)
-=======
-include( polyhedron_demo_macros )
 if(TARGET CGAL::Eigen3_support)
->>>>>>> eecb0053
 
   find_package(SCIP QUIET)
 
@@ -34,7 +29,6 @@
     )
   endif()
 
-<<<<<<< HEAD
   qt5_wrap_ui(surface_reconstructionUI_FILES Surface_reconstruction_plugin.ui)
   polyhedron_demo_plugin(
     surface_reconstruction_plugin
@@ -49,25 +43,16 @@
   target_link_libraries(
     surface_reconstruction_plugin
     PUBLIC scene_polygon_soup_item scene_surface_mesh_item
-           scene_points_with_normal_item CGAL::Eigen_support)
+           scene_points_with_normal_item CGAL::Eigen3_support)
 
   if(TARGET CGAL::SCIP_support)
     target_link_libraries(surface_reconstruction_plugin
                           PUBLIC CGAL::SCIP_support)
-=======
-  qt5_wrap_ui( surface_reconstructionUI_FILES Surface_reconstruction_plugin.ui)
-  polyhedron_demo_plugin(surface_reconstruction_plugin Surface_reconstruction_plugin Surface_reconstruction_poisson_impl Surface_reconstruction_advancing_front_impl Surface_reconstruction_scale_space_impl Surface_reconstruction_polygonal_impl ${surface_reconstructionUI_FILES} KEYWORDS PointSetProcessing)
-  target_link_libraries(surface_reconstruction_plugin PUBLIC scene_polygon_soup_item scene_surface_mesh_item scene_points_with_normal_item CGAL::Eigen3_support)
-
-  if (TARGET CGAL::SCIP_support)
-    target_link_libraries(surface_reconstruction_plugin PUBLIC CGAL::SCIP_support)
->>>>>>> eecb0053
   elseif(TARGET CGAL::GLPK_support)
     target_link_libraries(surface_reconstruction_plugin
                           PUBLIC CGAL::GLPK_support)
   endif()
 
-<<<<<<< HEAD
   qt5_wrap_ui(point_set_normal_estimationUI_FILES
               Point_set_normal_estimation_plugin.ui)
   polyhedron_demo_plugin(
@@ -77,7 +62,7 @@
   target_link_libraries(
     point_set_normal_estimation_plugin
     PUBLIC scene_points_with_normal_item scene_callback_signaler
-           CGAL::Eigen_support)
+           CGAL::Eigen3_support)
 
   qt5_wrap_ui(features_detection_pluginUI_FILES Features_detection_plugin.ui)
   polyhedron_demo_plugin(
@@ -85,14 +70,14 @@
     ${features_detection_pluginUI_FILES} KEYWORDS PointSetProcessing)
   target_link_libraries(
     features_detection_plugin PUBLIC scene_points_with_normal_item
-                                     CGAL::Eigen_support)
+                                     CGAL::Eigen3_support)
 
   polyhedron_demo_plugin(point_set_smoothing_plugin Point_set_smoothing_plugin
                          KEYWORDS PointSetProcessing)
   target_link_libraries(
     point_set_smoothing_plugin
     PUBLIC scene_points_with_normal_item scene_callback_signaler
-           CGAL::Eigen_support)
+           CGAL::Eigen3_support)
 
   polyhedron_demo_plugin(
     point_set_average_spacing_plugin Point_set_average_spacing_plugin KEYWORDS
@@ -100,7 +85,7 @@
   target_link_libraries(
     point_set_average_spacing_plugin
     PUBLIC scene_points_with_normal_item scene_callback_signaler
-           CGAL::Eigen_support)
+           CGAL::Eigen3_support)
 
   qt5_wrap_ui(point_set_shape_detectionUI_FILES
               Point_set_shape_detection_plugin.ui)
@@ -111,26 +96,7 @@
   target_link_libraries(
     point_set_shape_detection_plugin
     PUBLIC scene_surface_mesh_item scene_points_with_normal_item
-           scene_polygon_soup_item scene_callback_signaler CGAL::Eigen_support)
-=======
-  qt5_wrap_ui( point_set_normal_estimationUI_FILES Point_set_normal_estimation_plugin.ui)
-  polyhedron_demo_plugin(point_set_normal_estimation_plugin Point_set_normal_estimation_plugin ${point_set_normal_estimationUI_FILES} KEYWORDS PointSetProcessing Classification)
-  target_link_libraries(point_set_normal_estimation_plugin PUBLIC scene_points_with_normal_item scene_callback_signaler CGAL::Eigen3_support)
-
-  qt5_wrap_ui( features_detection_pluginUI_FILES Features_detection_plugin.ui)
-  polyhedron_demo_plugin(features_detection_plugin Features_detection_plugin ${features_detection_pluginUI_FILES} KEYWORDS PointSetProcessing)
-  target_link_libraries(features_detection_plugin PUBLIC scene_points_with_normal_item CGAL::Eigen3_support)
-
-  polyhedron_demo_plugin(point_set_smoothing_plugin Point_set_smoothing_plugin KEYWORDS PointSetProcessing)
-  target_link_libraries(point_set_smoothing_plugin PUBLIC scene_points_with_normal_item scene_callback_signaler CGAL::Eigen3_support)
-
-  polyhedron_demo_plugin(point_set_average_spacing_plugin Point_set_average_spacing_plugin KEYWORDS PointSetProcessing Classification)
-  target_link_libraries(point_set_average_spacing_plugin PUBLIC scene_points_with_normal_item scene_callback_signaler CGAL::Eigen3_support)
-
-  qt5_wrap_ui(point_set_shape_detectionUI_FILES Point_set_shape_detection_plugin.ui)
-  polyhedron_demo_plugin(point_set_shape_detection_plugin Point_set_shape_detection_plugin ${point_set_shape_detectionUI_FILES} KEYWORDS PointSetProcessing Classification)
-  target_link_libraries(point_set_shape_detection_plugin PUBLIC scene_surface_mesh_item scene_points_with_normal_item scene_polygon_soup_item scene_callback_signaler CGAL::Eigen3_support)
->>>>>>> eecb0053
+           scene_polygon_soup_item scene_callback_signaler CGAL::Eigen3_support)
 
   find_package(OpenGR QUIET)
   include(CGAL_OpenGR_support)
@@ -139,23 +105,15 @@
 
   if(TARGET CGAL::OpenGR_support OR CGAL::pointmatcher_support)
     qt5_wrap_ui(register_point_setsUI_FILES Register_point_sets_plugin.ui)
-<<<<<<< HEAD
     polyhedron_demo_plugin(
       register_point_sets_plugin Register_point_sets_plugin
       ${register_point_setsUI_FILES} KEYWORDS PointSetProcessing)
     target_link_libraries(register_point_sets_plugin
                           PUBLIC scene_points_with_normal_item)
-    target_link_libraries(register_point_sets_plugin PUBLIC CGAL::Eigen_support)
+    target_link_libraries(register_point_sets_plugin PUBLIC CGAL::Eigen3_support)
     if(TARGET CGAL::OpenGR_support)
       target_link_libraries(register_point_sets_plugin
                             PUBLIC CGAL::OpenGR_support)
-=======
-    polyhedron_demo_plugin(register_point_sets_plugin Register_point_sets_plugin ${register_point_setsUI_FILES} KEYWORDS PointSetProcessing)
-    target_link_libraries(register_point_sets_plugin PUBLIC scene_points_with_normal_item)
-    target_link_libraries(register_point_sets_plugin PUBLIC CGAL::Eigen3_support)
-    if (TARGET CGAL::OpenGR_support)
-      target_link_libraries(register_point_sets_plugin PUBLIC CGAL::OpenGR_support)
->>>>>>> eecb0053
     endif()
     if(TARGET CGAL::pointmatcher_support)
       target_link_libraries(register_point_sets_plugin
