#define CGAL_TETRAHEDRAL_REMESHING_VERBOSE
//#define CGAL_DUMP_REMESHING_STEPS
//#define CGAL_TETRAHEDRAL_REMESHING_DEBUG
//#define CGAL_TETRAHEDRAL_REMESHING_VERBOSE_PROGRESS
//#define CGAL_TETRAHEDRAL_REMESHING_PROFILE

#include <QtCore/qglobal.h>

#include <CGAL/Three/Polyhedron_demo_plugin_interface.h>

#include "Scene_c3t3_item.h"
#include "C3t3_type.h"

#include <CGAL/tetrahedral_remeshing.h>
<<<<<<< HEAD
#include <CGAL/Tetrahedral_remeshing/internal/tetrahedral_remeshing_helpers.h>
=======
#include <CGAL/Tetrahedral_remeshing/Adaptive_remeshing_sizing_field.h>
#include <CGAL/Tetrahedral_remeshing/Uniform_sizing_field.h>
>>>>>>> e31259e7

#include <unordered_map>
#include <memory>

#include <QElapsedTimer>
#include <QAction>
#include <QMainWindow>
#include <QApplication>
#include <QString>
#include <QInputDialog>
#include <QtPlugin>
#include <QMessageBox>

#include "ui_Tetrahedral_remeshing_dialog.h"

#ifdef CGAL_DEBUG_TET_REMESHING_IN_PLUGIN
std::size_t nb_topology_test = 0;
std::size_t nb_impossible = 0;
std::size_t nb_valid_collapse = 0;
std::size_t nb_invalid_collapse = 0;
std::size_t nb_invalid_lengths = 0;
std::size_t nb_invalid_collapse_short = 0;
std::size_t nb_orientation_v0 = 0;
std::size_t nb_orientation_v1 = 0;
std::size_t nb_orientation_midpoint = 0;
std::size_t nb_test_v0 = 0;
std::size_t nb_test_v1 = 0;
std::size_t nb_test_midpoint = 0;
#endif

using namespace CGAL::Three;
class Polyhedron_demo_tetrahedral_remeshing_plugin :
  public QObject,
  public Polyhedron_demo_plugin_interface
{
  Q_OBJECT
  Q_INTERFACES(CGAL::Three::Polyhedron_demo_plugin_interface)
  Q_PLUGIN_METADATA(IID "com.geometryfactory.PolyhedronDemo.PluginInterface/1.0" FILE "tetrahedral_remeshing_plugin.json")

public:
  void init(QMainWindow* mainWindow, Scene_interface* scene_interface, Messages_interface*)
  {
    this->scene = scene_interface;
    this->mw = mainWindow;

    actionTetrahedralRemeshing_ = new QAction("Tetrahedral Remeshing", mw);
    if (actionTetrahedralRemeshing_) {
      connect(actionTetrahedralRemeshing_, SIGNAL(triggered()),
        this, SLOT(tetrahedral_remeshing()));
    }
  }

  QList<QAction*> actions() const {
    return QList<QAction*>() << actionTetrahedralRemeshing_;
  }

  bool applicable(QAction*) const
  {
    return qobject_cast<Scene_c3t3_item*>(scene->item(scene->mainSelectionIndex()));
  }

public Q_SLOTS:
  void tetrahedral_remeshing()
  {
    const Scene_interface::Item_id index = scene->mainSelectionIndex();

    Scene_c3t3_item* c3t3_item =
      qobject_cast<Scene_c3t3_item*>(scene->item(index));
    const auto& c3t3 = c3t3_item->c3t3();

    if (c3t3_item)
    {
      // Create dialog box
      QDialog dialog(mw);
      Ui::Tetrahedral_remeshing_dialog ui
        = tet_remeshing_dialog(&dialog, c3t3_item);

      // Get values
      int i = dialog.exec();
      if (i == QDialog::Rejected)
      {
        std::cout << "Remeshing aborted" << std::endl;
        return;
      }
      const double target_length = ui.edgeLength_dspinbox->value();
      const bool adaptive_sizing = ui.adaptiveSizing_checkbox->isChecked();
      const unsigned int nb_iter = ui.nbIterations_spinbox->value();
      const bool protect = ui.protect_checkbox->isChecked();
      const bool smooth_edges = ui.smoothEdges_checkBox->isChecked();

      // collect constraints
      using Vertex_handle = Tr::Vertex_handle;
      using Vertex_pair = std::pair<Vertex_handle, Vertex_handle>;
      using Constraints_set = std::unordered_set<Vertex_pair, boost::hash<Vertex_pair>>;
      using Constraints_pmap = CGAL::Boolean_property_map<Constraints_set>;

      // wait cursor
      QApplication::setOverrideCursor(Qt::WaitCursor);

      QElapsedTimer time;
      time.start();

<<<<<<< HEAD
      Constraints_set constraints;
      for (const auto e : c3t3_item->c3t3().triangulation().finite_edges())
      {
        if (c3t3_item->c3t3().is_in_complex(e)
          || CGAL::Tetrahedral_remeshing::protecting_balls_intersect(e, c3t3))
        {
          Vertex_pair evv = CGAL::Tetrahedral_remeshing::make_vertex_pair(e);
          constraints.insert(evv);
        }
      }

      CGAL::tetrahedral_isotropic_remeshing(
        c3t3_item->c3t3(),
        target_length,
        CGAL::parameters::remesh_boundaries(!protect)
        .number_of_iterations(nb_iter)
        .smooth_constrained_edges(smooth_edges)
        .edge_is_constrained_map(Constraints_pmap(constraints))
      );

=======
      using ASizing = CGAL::Tetrahedral_remeshing::Adaptive_remeshing_sizing_field<Tr>;
      using USizing = CGAL::Tetrahedral_remeshing::Uniform_sizing_field<Geom_traits>;

      if (adaptive_sizing)
      {
        CGAL::tetrahedral_isotropic_remeshing(
          c3t3_item->c3t3(),
          ASizing(c3t3_item->c3t3().triangulation()),
          CGAL::parameters::remesh_boundaries(!protect)
          .number_of_iterations(nb_iter)
          .smooth_constrained_edges(smooth_edges));
      }
      else
      {
        CGAL::tetrahedral_isotropic_remeshing(
          c3t3_item->c3t3(),
          USizing(target_length),
          CGAL::parameters::remesh_boundaries(!protect)
          .number_of_iterations(nb_iter)
          .smooth_constrained_edges(smooth_edges));
      }
>>>>>>> e31259e7
      std::cout << "Remeshing done (" << time.elapsed() << " ms)" << std::endl;

      c3t3_item->invalidateOpenGLBuffers();
      c3t3_item->c3t3_changed();
      this->scene->itemChanged(index);

      // default cursor
      QApplication::restoreOverrideCursor();

#ifdef CGAL_DEBUG_TET_REMESHING_IN_PLUGIN
      std::cout << "nb_topology_test = " << nb_topology_test << std::endl;
      std::cout << "nb_impossible = " << nb_impossible << std::endl;

      std::cout << "nb_invalid_collapse_short = " << nb_invalid_collapse_short << std::endl;

      std::cout << "nb_orientation_fail_v0 = " << nb_orientation_v0 << std::endl;
      std::cout << "nb_orientation_fail_v1 = " << nb_orientation_v1 << std::endl;
      std::cout << "nb_orientation_fail_midpoint = " << nb_orientation_midpoint << std::endl;

      std::cout << "nb_test_v0 = " << nb_test_v0 << std::endl;
      std::cout << "nb_test_v1 = " << nb_test_v1 << std::endl;
      std::cout << "nb_test_midpoint = " << nb_test_midpoint << std::endl;
      std::cout << std::endl;

      if (nb_test_v0 > 0)
        std::cout << "nb_orientation_v0 / nb_test_v0  = "
        << ((float)nb_orientation_v0 / (float)nb_test_v0) << std::endl;
      if (nb_test_v1 > 1)
        std::cout << "nb_orientation_v1 / nb_test_v1  = "
        << ((float)nb_orientation_v1 / (float)nb_test_v1) << std::endl;
      if (nb_test_midpoint > 0)
        std::cout << "nb_orientation_midpoint / nb_test_midpoint  = "
        << ((float)nb_orientation_midpoint / (float)nb_test_midpoint) << std::endl;

      std::cout << std::endl;
      std::cout << "nb_valid_collapse = " << nb_valid_collapse << std::endl;
      std::cout << "nb_invalid_collapse = " << nb_invalid_collapse << std::endl;
      std::cout << "nb_invalid_lengths = " << nb_invalid_lengths << std::endl;
#endif
    }
    else
    {
      std::cout << "Can't remesh that type of thing" << std::endl;
    }
  }

private:
  Scene_interface *scene;
  QMainWindow* mw;

  Ui::Tetrahedral_remeshing_dialog
  tet_remeshing_dialog(QDialog* dialog,
                       Scene_c3t3_item* c3t3_item)
  {
    Ui::Tetrahedral_remeshing_dialog ui;
    ui.setupUi(dialog);
    connect(ui.buttonBox, SIGNAL(accepted()), dialog, SLOT(accept()));
    connect(ui.buttonBox, SIGNAL(rejected()), dialog, SLOT(reject()));

    //Set default parameters
    Scene_interface::Bbox bbox = c3t3_item->bbox();
    ui.objectName->setText(c3t3_item->name());

    ui.objectNameSize->setText(
      tr("Object bbox size (w,h,d):  <b>%1</b>,  <b>%2</b>,  <b>%3</b>")
      .arg(bbox.xmax()-bbox.xmin(), 0, 'g', 3)
      .arg(bbox.ymax()-bbox.ymin(), 0, 'g', 3)
      .arg(bbox.zmax()-bbox.zmin(), 0, 'g', 3));

    double diago_length = CGAL::sqrt((bbox.xmax()-bbox.xmin())*(bbox.xmax()-bbox.xmin())
                                   + (bbox.ymax()-bbox.ymin())*(bbox.ymax()-bbox.ymin())
                                   + (bbox.zmax()-bbox.zmin())*(bbox.zmax()-bbox.zmin()));
    double log = std::log10(diago_length);
    unsigned int nb_decimals = (log > 0) ? 5 : (std::ceil(-log)+3);

    ui.edgeLength_dspinbox->setDecimals(nb_decimals);
    ui.edgeLength_dspinbox->setSingleStep(1e-3);
    ui.edgeLength_dspinbox->setRange(1e-6 * diago_length, //min
                                     2.   * diago_length);//max
    ui.edgeLength_dspinbox->setValue(0.05 * diago_length);
    ui.adaptiveSizing_checkbox->setChecked(false);

    std::ostringstream oss;
    oss << "Diagonal length of the Bbox of the triangulation to remesh is ";
    oss << diago_length << "." << std::endl;
    oss << "Default is 5% of it" << std::endl;
    ui.edgeLength_dspinbox->setToolTip(QString::fromStdString(oss.str()));

    ui.nbIterations_spinbox->setSingleStep(1);
    ui.nbIterations_spinbox->setRange(1/*min*/, 1000/*max*/);
    ui.nbIterations_spinbox->setValue(1);

    ui.protect_checkbox->setChecked(false);
    ui.smoothEdges_checkBox->setChecked(false);

    connect(ui.protect_checkbox, SIGNAL(toggled(bool)),
            ui.smoothEdges_checkBox, SLOT(setDisabled(bool)));
    connect(ui.adaptiveSizing_checkbox, SIGNAL(toggled(bool)),
            ui.edgeLength_dspinbox, SLOT(setDisabled(bool)));

    return ui;
  }


private:
  QAction* actionTetrahedralRemeshing_;

}; // end Polyhedron_demo_tetrahedral_remeshing_plugin

#include "Tetrahedral_remeshing_plugin.moc"<|MERGE_RESOLUTION|>--- conflicted
+++ resolved
@@ -12,12 +12,9 @@
 #include "C3t3_type.h"
 
 #include <CGAL/tetrahedral_remeshing.h>
-<<<<<<< HEAD
-#include <CGAL/Tetrahedral_remeshing/internal/tetrahedral_remeshing_helpers.h>
-=======
 #include <CGAL/Tetrahedral_remeshing/Adaptive_remeshing_sizing_field.h>
 #include <CGAL/Tetrahedral_remeshing/Uniform_sizing_field.h>
->>>>>>> e31259e7
+#include <CGAL/Tetrahedral_remeshing/internal/tetrahedral_remeshing_helpers.h>
 
 #include <unordered_map>
 #include <memory>
@@ -120,7 +117,6 @@
       QElapsedTimer time;
       time.start();
 
-<<<<<<< HEAD
       Constraints_set constraints;
       for (const auto e : c3t3_item->c3t3().triangulation().finite_edges())
       {
@@ -133,15 +129,6 @@
       }
 
       CGAL::tetrahedral_isotropic_remeshing(
-        c3t3_item->c3t3(),
-        target_length,
-        CGAL::parameters::remesh_boundaries(!protect)
-        .number_of_iterations(nb_iter)
-        .smooth_constrained_edges(smooth_edges)
-        .edge_is_constrained_map(Constraints_pmap(constraints))
-      );
-
-=======
       using ASizing = CGAL::Tetrahedral_remeshing::Adaptive_remeshing_sizing_field<Tr>;
       using USizing = CGAL::Tetrahedral_remeshing::Uniform_sizing_field<Geom_traits>;
 
@@ -152,7 +139,9 @@
           ASizing(c3t3_item->c3t3().triangulation()),
           CGAL::parameters::remesh_boundaries(!protect)
           .number_of_iterations(nb_iter)
-          .smooth_constrained_edges(smooth_edges));
+        .smooth_constrained_edges(smooth_edges)
+        .edge_is_constrained_map(Constraints_pmap(constraints))
+      );
       }
       else
       {
@@ -163,7 +152,6 @@
           .number_of_iterations(nb_iter)
           .smooth_constrained_edges(smooth_edges));
       }
->>>>>>> e31259e7
       std::cout << "Remeshing done (" << time.elapsed() << " ms)" << std::endl;
 
       c3t3_item->invalidateOpenGLBuffers();
