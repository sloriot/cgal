#define CGAL_TETRAHEDRAL_REMESHING_VERBOSE
//#define CGAL_DUMP_REMESHING_STEPS
//#define CGAL_TETRAHEDRAL_REMESHING_DEBUG
//#define CGAL_TETRAHEDRAL_REMESHING_VERBOSE_PROGRESS
//#define CGAL_TETRAHEDRAL_REMESHING_PROFILE

#include <QtCore/qglobal.h>

#include <CGAL/Three/Polyhedron_demo_plugin_interface.h>

#include "Scene_c3t3_item.h"
#include "C3t3_type.h"

#include <CGAL/tetrahedral_remeshing.h>
#include <CGAL/Tetrahedral_remeshing/internal/tetrahedral_remeshing_helpers.h>
#include <CGAL/Tetrahedral_remeshing/Adaptive_remeshing_sizing_field.h>
#include <CGAL/Tetrahedral_remeshing/Uniform_sizing_field.h>
#include <CGAL/Tetrahedral_remeshing/internal/tetrahedral_remeshing_helpers.h>

#include <unordered_map>
#include <memory>

#include <QElapsedTimer>
#include <QAction>
#include <QMainWindow>
#include <QApplication>
#include <QString>
#include <QInputDialog>
#include <QtPlugin>
#include <QMessageBox>

#include "ui_Tetrahedral_remeshing_dialog.h"

#ifdef CGAL_DEBUG_TET_REMESHING_IN_PLUGIN
std::size_t nb_topology_test = 0;
std::size_t nb_impossible = 0;
std::size_t nb_valid_collapse = 0;
std::size_t nb_invalid_collapse = 0;
std::size_t nb_invalid_lengths = 0;
std::size_t nb_invalid_collapse_short = 0;
std::size_t nb_orientation_v0 = 0;
std::size_t nb_orientation_v1 = 0;
std::size_t nb_orientation_midpoint = 0;
std::size_t nb_test_v0 = 0;
std::size_t nb_test_v1 = 0;
std::size_t nb_test_midpoint = 0;
#endif

using namespace CGAL::Three;
class Polyhedron_demo_tetrahedral_remeshing_plugin :
  public QObject,
  public Polyhedron_demo_plugin_interface
{
  Q_OBJECT
  Q_INTERFACES(CGAL::Three::Polyhedron_demo_plugin_interface)
  Q_PLUGIN_METADATA(IID "com.geometryfactory.PolyhedronDemo.PluginInterface/1.0" FILE "tetrahedral_remeshing_plugin.json")

public:
  void init(QMainWindow* mainWindow, Scene_interface* scene_interface, Messages_interface*)
  {
    this->scene = scene_interface;
    this->mw = mainWindow;

    actionTetrahedralRemeshing_ = new QAction("Tetrahedral Remeshing", mw);
    if (actionTetrahedralRemeshing_) {
      connect(actionTetrahedralRemeshing_, SIGNAL(triggered()),
        this, SLOT(tetrahedral_remeshing()));
    }
  }

  QList<QAction*> actions() const {
    return QList<QAction*>() << actionTetrahedralRemeshing_;
  }

  bool applicable(QAction*) const
  {
    return qobject_cast<Scene_c3t3_item*>(scene->item(scene->mainSelectionIndex()));
  }

public Q_SLOTS:
  void tetrahedral_remeshing()
  {
    const Scene_interface::Item_id index = scene->mainSelectionIndex();

    Scene_c3t3_item* c3t3_item =
      qobject_cast<Scene_c3t3_item*>(scene->item(index));
    const auto& c3t3 = c3t3_item->c3t3();

    if (c3t3_item)
    {
      // Create dialog box
      QDialog dialog(mw);
      Ui::Tetrahedral_remeshing_dialog ui
        = tet_remeshing_dialog(&dialog, c3t3_item);

      // Get values
      int i = dialog.exec();
      if (i == QDialog::Rejected)
      {
        std::cout << "Remeshing aborted" << std::endl;
        return;
      }
      const double target_length = ui.edgeLength_dspinbox->value();
      const bool adaptive_sizing = ui.adaptiveSizing_checkbox->isChecked();
      const unsigned int nb_iter = ui.nbIterations_spinbox->value();
      const bool protect = ui.protect_checkbox->isChecked();
      const bool smooth_edges = ui.smoothEdges_checkBox->isChecked();

      // collect constraints
      using Vertex_handle = Tr::Vertex_handle;
      using Vertex_pair = std::pair<Vertex_handle, Vertex_handle>;
      using Constraints_set = std::unordered_set<Vertex_pair, boost::hash<Vertex_pair>>;
      using Constraints_pmap = CGAL::Boolean_property_map<Constraints_set>;

      // wait cursor
      QApplication::setOverrideCursor(Qt::WaitCursor);

      QElapsedTimer time;
      time.start();

      Constraints_set constraints;
      for (const auto e : c3t3_item->c3t3().triangulation().finite_edges())
      {
        if (c3t3_item->c3t3().is_in_complex(e)
          || CGAL::Tetrahedral_remeshing::protecting_balls_intersect(e, c3t3))
        {
<<<<<<< HEAD
          Vertex_pair evv = CGAL::Tetrahedral_remeshing::make_vertex_pair(e);
=======
          Vertex_pair evv = CGAL::Tetrahedral_remeshing::make_vertex_pair<Tr>(e);
>>>>>>> 001ddcf2
          constraints.insert(evv);
        }
      }

<<<<<<< HEAD
      CGAL::tetrahedral_isotropic_remeshing(
=======
>>>>>>> 001ddcf2
      using ASizing = CGAL::Tetrahedral_remeshing::Adaptive_remeshing_sizing_field<Tr>;
      using USizing = CGAL::Tetrahedral_remeshing::Uniform_sizing_field<Geom_traits>;

      if (adaptive_sizing)
      {
        CGAL::tetrahedral_isotropic_remeshing(
          c3t3_item->c3t3(),
          ASizing(c3t3_item->c3t3().triangulation()),
          CGAL::parameters::remesh_boundaries(!protect)
          .number_of_iterations(nb_iter)
        .smooth_constrained_edges(smooth_edges)
        .edge_is_constrained_map(Constraints_pmap(constraints))
      );
      }
      else
      {
        CGAL::tetrahedral_isotropic_remeshing(
          c3t3_item->c3t3(),
          USizing(target_length),
          CGAL::parameters::remesh_boundaries(!protect)
          .number_of_iterations(nb_iter)
          .smooth_constrained_edges(smooth_edges));
      }
      std::cout << "Remeshing done (" << time.elapsed() << " ms)" << std::endl;

      c3t3_item->invalidateOpenGLBuffers();
      c3t3_item->c3t3_changed();
      this->scene->itemChanged(index);

      // default cursor
      QApplication::restoreOverrideCursor();

#ifdef CGAL_DEBUG_TET_REMESHING_IN_PLUGIN
      std::cout << "nb_topology_test = " << nb_topology_test << std::endl;
      std::cout << "nb_impossible = " << nb_impossible << std::endl;

      std::cout << "nb_invalid_collapse_short = " << nb_invalid_collapse_short << std::endl;

      std::cout << "nb_orientation_fail_v0 = " << nb_orientation_v0 << std::endl;
      std::cout << "nb_orientation_fail_v1 = " << nb_orientation_v1 << std::endl;
      std::cout << "nb_orientation_fail_midpoint = " << nb_orientation_midpoint << std::endl;

      std::cout << "nb_test_v0 = " << nb_test_v0 << std::endl;
      std::cout << "nb_test_v1 = " << nb_test_v1 << std::endl;
      std::cout << "nb_test_midpoint = " << nb_test_midpoint << std::endl;
      std::cout << std::endl;

      if (nb_test_v0 > 0)
        std::cout << "nb_orientation_v0 / nb_test_v0  = "
        << ((float)nb_orientation_v0 / (float)nb_test_v0) << std::endl;
      if (nb_test_v1 > 1)
        std::cout << "nb_orientation_v1 / nb_test_v1  = "
        << ((float)nb_orientation_v1 / (float)nb_test_v1) << std::endl;
      if (nb_test_midpoint > 0)
        std::cout << "nb_orientation_midpoint / nb_test_midpoint  = "
        << ((float)nb_orientation_midpoint / (float)nb_test_midpoint) << std::endl;

      std::cout << std::endl;
      std::cout << "nb_valid_collapse = " << nb_valid_collapse << std::endl;
      std::cout << "nb_invalid_collapse = " << nb_invalid_collapse << std::endl;
      std::cout << "nb_invalid_lengths = " << nb_invalid_lengths << std::endl;
#endif
    }
    else
    {
      std::cout << "Can't remesh that type of thing" << std::endl;
    }
  }

private:
  Scene_interface *scene;
  QMainWindow* mw;

  Ui::Tetrahedral_remeshing_dialog
  tet_remeshing_dialog(QDialog* dialog,
                       Scene_c3t3_item* c3t3_item)
  {
    Ui::Tetrahedral_remeshing_dialog ui;
    ui.setupUi(dialog);
    connect(ui.buttonBox, SIGNAL(accepted()), dialog, SLOT(accept()));
    connect(ui.buttonBox, SIGNAL(rejected()), dialog, SLOT(reject()));

    //Set default parameters
    Scene_interface::Bbox bbox = c3t3_item->bbox();
    ui.objectName->setText(c3t3_item->name());

    ui.objectNameSize->setText(
      tr("Object bbox size (w,h,d):  <b>%1</b>,  <b>%2</b>,  <b>%3</b>")
      .arg(bbox.xmax()-bbox.xmin(), 0, 'g', 3)
      .arg(bbox.ymax()-bbox.ymin(), 0, 'g', 3)
      .arg(bbox.zmax()-bbox.zmin(), 0, 'g', 3));

    double diago_length = CGAL::sqrt((bbox.xmax()-bbox.xmin())*(bbox.xmax()-bbox.xmin())
                                   + (bbox.ymax()-bbox.ymin())*(bbox.ymax()-bbox.ymin())
                                   + (bbox.zmax()-bbox.zmin())*(bbox.zmax()-bbox.zmin()));
    double log = std::log10(diago_length);
    unsigned int nb_decimals = (log > 0) ? 5 : (std::ceil(-log)+3);

    ui.edgeLength_dspinbox->setDecimals(nb_decimals);
    ui.edgeLength_dspinbox->setSingleStep(1e-3);
    ui.edgeLength_dspinbox->setRange(1e-6 * diago_length, //min
                                     2.   * diago_length);//max
    ui.edgeLength_dspinbox->setValue(0.05 * diago_length);
    ui.adaptiveSizing_checkbox->setChecked(false);

    std::ostringstream oss;
    oss << "Diagonal length of the Bbox of the triangulation to remesh is ";
    oss << diago_length << "." << std::endl;
    oss << "Default is 5% of it" << std::endl;
    ui.edgeLength_dspinbox->setToolTip(QString::fromStdString(oss.str()));

    ui.nbIterations_spinbox->setSingleStep(1);
    ui.nbIterations_spinbox->setRange(1/*min*/, 1000/*max*/);
    ui.nbIterations_spinbox->setValue(1);

    ui.protect_checkbox->setChecked(false);
    ui.smoothEdges_checkBox->setChecked(false);

    connect(ui.protect_checkbox, SIGNAL(toggled(bool)),
            ui.smoothEdges_checkBox, SLOT(setDisabled(bool)));
    connect(ui.adaptiveSizing_checkbox, SIGNAL(toggled(bool)),
            ui.edgeLength_dspinbox, SLOT(setDisabled(bool)));

    return ui;
  }


private:
  QAction* actionTetrahedralRemeshing_;

}; // end Polyhedron_demo_tetrahedral_remeshing_plugin

#include "Tetrahedral_remeshing_plugin.moc"<|MERGE_RESOLUTION|>--- conflicted
+++ resolved
@@ -15,7 +15,6 @@
 #include <CGAL/Tetrahedral_remeshing/internal/tetrahedral_remeshing_helpers.h>
 #include <CGAL/Tetrahedral_remeshing/Adaptive_remeshing_sizing_field.h>
 #include <CGAL/Tetrahedral_remeshing/Uniform_sizing_field.h>
-#include <CGAL/Tetrahedral_remeshing/internal/tetrahedral_remeshing_helpers.h>
 
 #include <unordered_map>
 #include <memory>
@@ -124,19 +123,11 @@
         if (c3t3_item->c3t3().is_in_complex(e)
           || CGAL::Tetrahedral_remeshing::protecting_balls_intersect(e, c3t3))
         {
-<<<<<<< HEAD
           Vertex_pair evv = CGAL::Tetrahedral_remeshing::make_vertex_pair(e);
-=======
-          Vertex_pair evv = CGAL::Tetrahedral_remeshing::make_vertex_pair<Tr>(e);
->>>>>>> 001ddcf2
           constraints.insert(evv);
         }
       }
 
-<<<<<<< HEAD
-      CGAL::tetrahedral_isotropic_remeshing(
-=======
->>>>>>> 001ddcf2
       using ASizing = CGAL::Tetrahedral_remeshing::Adaptive_remeshing_sizing_field<Tr>;
       using USizing = CGAL::Tetrahedral_remeshing::Uniform_sizing_field<Geom_traits>;
 
