--- conflicted
+++ resolved
@@ -249,24 +249,17 @@
   // take keyboard events from main-window, which is more stable
   bool eventFilter(QObject *target, QEvent *event);
   void update_frame_plane();
-<<<<<<< HEAD
   void ShowAsSphere(bool b);
-  
-protected:
-  void timerEvent(QTimerEvent *event);
-
 
 public Q_SLOTS:
   void reset_spheres()
   {
     spheres = NULL;
   }
-=======
-
-public Q_SLOTS:
+
   void updateDeform();
   void change();
->>>>>>> 8c52d266
+
   void invalidateOpenGLBuffers();
   void selected(const std::set<Polyhedron::Vertex_handle>& m)
   {
