--- conflicted
+++ resolved
@@ -135,9 +135,8 @@
 polyhedron_demo_plugin(repair_polyhedron_plugin Repair_polyhedron_plugin  ${repairUI_FILES} KEYWORDS PMP)
 target_link_libraries(repair_polyhedron_plugin PUBLIC scene_points_with_normal_item scene_surface_mesh_item)
 
-<<<<<<< HEAD
 if(TARGET CGAL::Eigen3_support)
-  qt5_wrap_ui(isotropicRemeshingUI_FILES Isotropic_remeshing_dialog.ui)
+  qt6_wrap_ui(isotropicRemeshingUI_FILES Isotropic_remeshing_dialog.ui)
   polyhedron_demo_plugin(isotropic_remeshing_plugin Isotropic_remeshing_plugin
           ${isotropicRemeshingUI_FILES} KEYWORDS PMP)
   target_link_libraries(isotropic_remeshing_plugin PUBLIC scene_surface_mesh_item
@@ -146,13 +145,6 @@
   if(TARGET CGAL::TBB_support)
     target_link_libraries(isotropic_remeshing_plugin PUBLIC CGAL::TBB_support)
   endif()
-=======
-qt6_wrap_ui(isotropicRemeshingUI_FILES Isotropic_remeshing_dialog.ui)
-polyhedron_demo_plugin(isotropic_remeshing_plugin Isotropic_remeshing_plugin
-                       ${isotropicRemeshingUI_FILES} KEYWORDS PMP)
-target_link_libraries(isotropic_remeshing_plugin PUBLIC scene_surface_mesh_item
-                                                        scene_selection_item)
->>>>>>> f0f1d6a7
 
 else()
   message(STATUS "NOTICE: Eigen 3.1 (or greater) was not found. Isotropic remeshing plugin will not be available.")
