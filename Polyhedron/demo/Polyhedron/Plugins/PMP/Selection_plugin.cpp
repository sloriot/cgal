--- conflicted
+++ resolved
@@ -240,30 +240,14 @@
     }
   }
 
-<<<<<<< HEAD
-  void on_Create_point_set_item_button_clicked() {
-    Scene_polyhedron_selection_item* selection_item = getSelectedItem<Scene_polyhedron_selection_item>();
-    if(!selection_item) {
-      print_message("Error: there is no selected polyhedron selection item!");
-      return; 
-    }
-    if(selection_item->selected_vertices.empty()) {
-      print_message("Error: there is no selected vertex in polyhedron selection item!");
-      return;
-    }
-    Scene_points_with_normal_item* point_item = new Scene_points_with_normal_item();
-    point_item->setName(QString("%1-points").arg(selection_item->name()));
-    for(Scene_polyhedron_selection_item::Selection_set_vertex::iterator begin = selection_item->selected_vertices.begin(); 
-       begin != selection_item->selected_vertices.end(); ++begin) {
-       point_item->point_set()->push_back((*begin)->point());
-=======
+
   void on_validateButton_clicked() {
     switch(ui_widget.operationsBox->currentIndex())
     {
     //Create Point Set Item from Selected Vertices
     case 0:
     {
-      Scene_polyhedron_selection_item* selection_item = get_selected_item<Scene_polyhedron_selection_item>();
+      Scene_polyhedron_selection_item* selection_item = getSelectedItem<Scene_polyhedron_selection_item>();
       if(!selection_item) {
         print_message("Error: there is no selected polyhedron selection item!");
         return;
@@ -275,18 +259,15 @@
       Scene_points_with_normal_item* point_item = new Scene_points_with_normal_item();
       point_item->setName(QString("%1-points").arg(selection_item->name()));
       for(Scene_polyhedron_selection_item::Selection_set_vertex::iterator begin = selection_item->selected_vertices.begin();
-          begin != selection_item->selected_vertices.end(); ++begin) {
-        point_item->point_set()->push_back((*begin)->point());
-      }
-      scene->setSelectedItem( scene->addItem(point_item) );
-      scene->itemChanged(point_item);
-      break;
->>>>>>> fa1f0527
+         begin != selection_item->selected_vertices.end(); ++begin) {
+         point_item->point_set()->push_back((*begin)->point());
+      break;
+
     }
       //Create Polyline Item from Selected Edges
     case 1:
     {
-      Scene_polyhedron_selection_item* selection_item = get_selected_item<Scene_polyhedron_selection_item>();
+      Scene_polyhedron_selection_item* selection_item = getSelectedItem<Scene_polyhedron_selection_item>();
       if(!selection_item) {
         print_message("Error: there is no selected polyhedron selection item!");
         return;
@@ -333,17 +314,7 @@
         boost::add_edge(src, tgt, edge_graph);
       }
 
-<<<<<<< HEAD
-  void on_Create_polyline_item_button_clicked(){
-    Scene_polyhedron_selection_item* selection_item = getSelectedItem<Scene_polyhedron_selection_item>();
-    if(!selection_item) {
-      print_message("Error: there is no selected polyhedron selection item!");
-      return;
-    }
-    if(selection_item->selected_edges.empty()) {
-      print_message("Error: there is no selected edge in polyhedron selection item!");
-      return;
-=======
+
       Polyline_visitor<Edge_graph> polyline_visitor(polyline_item, edge_graph);
       CGAL::split_graph_into_polylines( edge_graph,
                                         polyline_visitor,
@@ -351,12 +322,11 @@
       scene->setSelectedItem( scene->addItem(polyline_item) );
       scene->itemChanged(polyline_item);
       break;
->>>>>>> fa1f0527
     }
       //Create Polyhedron Item from Selected Facets
     case 2:
     {
-      Scene_polyhedron_selection_item* selection_item = get_selected_item<Scene_polyhedron_selection_item>();
+      Scene_polyhedron_selection_item* selection_item = getSelectedItem<Scene_polyhedron_selection_item>();
       if(!selection_item) {
         print_message("Error: there is no selected polyhedron selection item!");
         return;
@@ -378,7 +348,7 @@
       //Erase Selected Facets from Polyhedron Item
     case 3:
     {
-      Scene_polyhedron_selection_item* selection_item = get_selected_item<Scene_polyhedron_selection_item>();
+      Scene_polyhedron_selection_item* selection_item = getSelectedItem<Scene_polyhedron_selection_item>();
       if(!selection_item) {
         print_message("Error: there is no selected polyhedron selection item!");
         return;
@@ -390,7 +360,7 @@
       //Keep connected components of Selected Facets
     case 4:
     {
-      Scene_polyhedron_selection_item* selection_item = get_selected_item<Scene_polyhedron_selection_item>();
+      Scene_polyhedron_selection_item* selection_item = getSelectedItem<Scene_polyhedron_selection_item>();
       if (!selection_item) {
         print_message("Error: there is no selected polyhedron selection item!");
         return;
@@ -404,16 +374,9 @@
     return;
   }
 
-<<<<<<< HEAD
-  void on_Erase_selected_facets_button_clicked() {
-    Scene_polyhedron_selection_item* selection_item = getSelectedItem<Scene_polyhedron_selection_item>();
-    if(!selection_item) {
-      print_message("Error: there is no selected polyhedron selection item!");
-      return; 
-=======
   void on_ModeBox_changed(int index)
   {
-    Scene_polyhedron_selection_item* selection_item = get_selected_item<Scene_polyhedron_selection_item>();
+    Scene_polyhedron_selection_item* selection_item = getSelectedItem<Scene_polyhedron_selection_item>();
     selection_item->on_Ctrlz_pressed();
     last_mode = index;
     switch(index)
@@ -432,29 +395,12 @@
       Q_EMIT save_handleType();
       Q_EMIT set_operation_mode(ui_widget.editionBox->currentIndex());
       break;
->>>>>>> fa1f0527
-    }
-  }
-<<<<<<< HEAD
-  void on_Keep_connected_components_button_clicked() {
-    Scene_polyhedron_selection_item* selection_item = getSelectedItem<Scene_polyhedron_selection_item>();
-    if (!selection_item) {
-      print_message("Error: there is no selected polyhedron selection item!");
-      return;
-    }
-    selection_item->keep_connected_components();
-  }
-  void on_Create_polyhedron_item_button_clicked() {
-    Scene_polyhedron_selection_item* selection_item = getSelectedItem<Scene_polyhedron_selection_item>();
-    if(!selection_item) {
-      print_message("Error: there is no selected polyhedron selection item!");
-      return; 
-=======
-
+    }
+  }
 
   void on_editionBox_changed(int mode )
   {
-    Scene_polyhedron_selection_item* selection_item = get_selected_item<Scene_polyhedron_selection_item>();
+    Scene_polyhedron_selection_item* selection_item = getSelectedItem<Scene_polyhedron_selection_item>();
     selection_item->on_Ctrlz_pressed();
     if(ui_widget.modeBox->currentIndex() == 0)
     {
@@ -463,7 +409,6 @@
     else
     {
       Q_EMIT set_operation_mode(mode);
->>>>>>> fa1f0527
     }
 
   }
