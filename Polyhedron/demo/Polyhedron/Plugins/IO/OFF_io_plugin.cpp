#include "Scene_surface_mesh_item.h"
#include "Scene_polygon_soup_item.h"
#include "Scene_points_with_normal_item.h"

#include <CGAL/Three/Three.h>
#include <CGAL/Three/Polyhedron_demo_io_plugin_interface.h>
#include <CGAL/Three/Three.h>

#include <CGAL/exceptions.h>
#include <CGAL/IO/OFF.h>
#include <CGAL/IO/OBJ.h>
#include <CGAL/Polygon_mesh_processing/repair.h>

#include <QMessageBox>
#include <QApplication>

#include <iostream>
#include <fstream>
#include <limits>

using namespace CGAL::Three;

class Polyhedron_demo_off_plugin :
  public QObject,
  public Polyhedron_demo_io_plugin_interface
{
  Q_OBJECT
  Q_INTERFACES(CGAL::Three::Polyhedron_demo_io_plugin_interface)
  Q_PLUGIN_METADATA(IID "com.geometryfactory.PolyhedronDemo.IOPluginInterface/1.90" FILE "off_io_plugin.json")

public:
  bool isDefaultLoader(const Scene_item *item) const override
  {
    if(qobject_cast<const Scene_surface_mesh_item*>(item)
       || qobject_cast<const Scene_polygon_soup_item*>(item))
      return true;
    return false;
  }
  bool isDefaultLoader(const QString& name) const override
  {
    if(name == QString("off"))
      return true;
    return false;
  }
  QString name() const override{ return "off_plugin"; }
  QString nameFilters() const override { return "OFF files (*.off);;Wavefront OBJ (*.obj)"; }
  bool canLoad(QFileInfo fileinfo) const override;
  QList<Scene_item*> load(QFileInfo fileinfo, bool& ok, bool add_to_scene=true) override;
  CGAL::Three::Scene_item* load_off(QFileInfo fileinfo);
  CGAL::Three::Scene_item* load_obj(QFileInfo fileinfo);

  bool canSave(const CGAL::Three::Scene_item*) override;
  bool save(QFileInfo fileinfo,QList<CGAL::Three::Scene_item*>& ) override;
};

bool Polyhedron_demo_off_plugin::canLoad(QFileInfo) const {
  return true;
}

QList<Scene_item*> Polyhedron_demo_off_plugin::
load(QFileInfo fileinfo, bool& ok, bool add_to_scene) {

  if(fileinfo.size() == 0)
  {
    CGAL::Three::Three::warning( tr("The file you are trying to load is empty."));
    Scene_surface_mesh_item* item =
        new Scene_surface_mesh_item(SMesh());
    item->setName(fileinfo.completeBaseName());
    ok = true;
    if(add_to_scene)
      CGAL::Three::Three::scene()->addItem(item);
    return QList<Scene_item*>()<<item;
  }
  if(fileinfo.suffix().toLower() == "off"){
    Scene_item* item = load_off(fileinfo);
    if(item){
      ok = true;
      if(add_to_scene)
        CGAL::Three::Three::scene()->addItem(item);
      return QList<Scene_item*>()<<item;
    }
    else
    {
      ok = false;
      return QList<Scene_item*>();
    }
  } else if(fileinfo.suffix().toLower() == "obj"){

    Scene_item* item = load_obj(fileinfo);
    if(item)
    {
      ok = true;
      if(add_to_scene)
        CGAL::Three::Three::scene()->addItem(item);
      return QList<Scene_item*>()<<item;
    }
    else
    {
      ok = true;
      return QList<Scene_item*>();
    }
  }
  return QList<Scene_item*>();
}


CGAL::Three::Scene_item*
Polyhedron_demo_off_plugin::load_off(QFileInfo fileinfo) {
  // Open file
  std::ifstream in(fileinfo.filePath().toUtf8());
  if(!in) {
    std::cerr << "Error! Cannot open file " << (const char*)fileinfo.filePath().toUtf8() << std::endl;
    return nullptr;
  }


  CGAL::File_scanner_OFF scanner( in, false);

  // Try to read .off in a point set
  if (scanner.size_of_facets() == 0)
  {
    in.seekg(0);
    Scene_points_with_normal_item* item = new Scene_points_with_normal_item();
    item->setName(fileinfo.completeBaseName());
    if (scanner.size_of_vertices()==0) return item;
    if(!item->read_off_point_set(in))
    {
      delete item;
      return nullptr;
    }

    return item;
  }

  in.seekg(0);
  // Try to read .off in a surface_mesh
  SMesh *surface_mesh = new SMesh();
  try{
    if(!(in >> *surface_mesh))
    {
      surface_mesh->clear();
    }
  } catch(...)
  {
    surface_mesh->clear();
  }
  if(!in || surface_mesh->is_empty())
  {
    delete surface_mesh;
    in.close();
    // Try to read .off in a polygon soup
    Scene_polygon_soup_item* soup_item = new Scene_polygon_soup_item();
    soup_item->setName(fileinfo.completeBaseName());
    std::ifstream in2(fileinfo.filePath().toUtf8());
    if(!soup_item->load(in2)) {
      QMessageBox::warning(
            CGAL::Three::Three::mainWindow(),
            "Cannot Open File",
            QString("Cannot open file %1").arg((const char*)fileinfo.filePath().toUtf8()));
      delete soup_item;
      return nullptr;
    }
    QApplication::restoreOverrideCursor();
    QMessageBox::information(
          CGAL::Three::Three::mainWindow(),
          "Cannot Open File",
          "The facets don't seem to be oriented. Loading a Soup of polygons instead."
          "To convert it to a Surface_mesh, use Polygon Mesh Processing -> Orient polygon soup");
    return soup_item;
  }
  Scene_surface_mesh_item* item = new Scene_surface_mesh_item(surface_mesh);
  item->setName(fileinfo.completeBaseName());
  std::size_t isolated_v = 0;
  for(vertex_descriptor v : vertices(*surface_mesh))
  {
    if(surface_mesh->is_isolated(v))
    {
      ++isolated_v;
    }
  }
  if(isolated_v >0)
  {
    item->setNbIsolatedvertices(isolated_v);
    //needs two restore, it's not a typo
    QApplication::restoreOverrideCursor();
    QMessageBox::warning((QWidget*)nullptr,
                         tr("Isolated vertices"),
                         tr("%1 isolated vertices found")
                         .arg(item->getNbIsolatedvertices()));
  }
  typedef boost::function_output_iterator<CGAL::internal::Throw_at_output> OutputIterator;
  try{
    CGAL::Polygon_mesh_processing::non_manifold_vertices(*surface_mesh, OutputIterator());
  }
  catch( CGAL::internal::Throw_at_output_exception& )
  {

    QApplication::restoreOverrideCursor();
    QMessageBox::warning((QWidget*)nullptr,
                         tr("Non Manifold Vertices"),
                         tr("Non-manifold vertices have been found"));
  }

  if(item->isItemMulticolor())
    item->computeItemColorVectorAutomatically(true);
  return item;
}

CGAL::Three::Scene_item*
Polyhedron_demo_off_plugin::load_obj(QFileInfo fileinfo) {
  // Open file
  std::ifstream in(fileinfo.filePath().toUtf8());
  if(!in) {
    std::cerr << "Error! Cannot open file " << (const char*)fileinfo.filePath().toUtf8() << std::endl;
    return nullptr;
  }
  Scene_surface_mesh_item* item = new Scene_surface_mesh_item();
  item->setName(fileinfo.baseName());
  if(item->load_obj(in))
    return item;
  //if not polygonmesh load in soup
  std::vector<Point_3> points;
  std::vector<std::vector<std::size_t> > polygons;
<<<<<<< HEAD
  if(CGAL::read_OBJ(in, points, polygons))
=======
  if(CGAL::IO::read_OBJ(in, points, polygons))
>>>>>>> cf69d322
  {
    Scene_polygon_soup_item* soup_item = new Scene_polygon_soup_item();
    soup_item->load(points, polygons);
    return soup_item;
  }
  return nullptr;
}

bool Polyhedron_demo_off_plugin::canSave(const CGAL::Three::Scene_item* item)
{
  // This plugin supports surface_meshes and polygon soups
  return qobject_cast<const Scene_surface_mesh_item*>(item) ||
    qobject_cast<const Scene_polygon_soup_item*>(item) ||
    qobject_cast<const Scene_points_with_normal_item*>(item);
}


bool
Polyhedron_demo_off_plugin::
save(QFileInfo fileinfo,QList<CGAL::Three::Scene_item*>& items)
{
  Scene_item* item = items.front();
  // This plugin supports point sets, surface_meshes and polygon soups
  const Scene_points_with_normal_item* points_item =
    qobject_cast<const Scene_points_with_normal_item*>(item);
  const Scene_surface_mesh_item* sm_item =
    qobject_cast<const Scene_surface_mesh_item*>(item);
  const Scene_polygon_soup_item* soup_item =
    qobject_cast<const Scene_polygon_soup_item*>(item);

  if(!sm_item && !soup_item && !points_item)
    return false;

  std::ofstream out(fileinfo.filePath().toUtf8());
  out.precision (std::numeric_limits<double>::digits10 + 2);

  if(fileinfo.suffix().toLower() == "off"){
    bool res = (sm_item && sm_item->save(out)) ||
      (soup_item && soup_item->save(out)) ||
      (points_item && points_item->write_off_point_set(out));
    if(res){
      items.pop_front();
      return true;
    }
    else{
      return false;
    }
  }
  if(fileinfo.suffix().toLower() == "obj"){
    bool res = (sm_item && sm_item->save_obj(out))
<<<<<<< HEAD
        || (soup_item && CGAL::write_OBJ(out, soup_item->points(), soup_item->polygons()));
=======
        || (soup_item && CGAL::IO::write_OBJ(out, soup_item->points(), soup_item->polygons()));
>>>>>>> cf69d322
    if(res)
    {
      items.pop_front();
      return true;
    }
    else
      return false;
  }
  return false;
}

#include "OFF_io_plugin.moc"<|MERGE_RESOLUTION|>--- conflicted
+++ resolved
@@ -221,11 +221,7 @@
   //if not polygonmesh load in soup
   std::vector<Point_3> points;
   std::vector<std::vector<std::size_t> > polygons;
-<<<<<<< HEAD
-  if(CGAL::read_OBJ(in, points, polygons))
-=======
   if(CGAL::IO::read_OBJ(in, points, polygons))
->>>>>>> cf69d322
   {
     Scene_polygon_soup_item* soup_item = new Scene_polygon_soup_item();
     soup_item->load(points, polygons);
@@ -276,11 +272,7 @@
   }
   if(fileinfo.suffix().toLower() == "obj"){
     bool res = (sm_item && sm_item->save_obj(out))
-<<<<<<< HEAD
-        || (soup_item && CGAL::write_OBJ(out, soup_item->points(), soup_item->polygons()));
-=======
         || (soup_item && CGAL::IO::write_OBJ(out, soup_item->points(), soup_item->polygons()));
->>>>>>> cf69d322
     if(res)
     {
       items.pop_front();
