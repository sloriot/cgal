--- conflicted
+++ resolved
@@ -59,13 +59,8 @@
             <rect>
              <x>0</x>
              <y>0</y>
-<<<<<<< HEAD
              <width>262</width>
              <height>530</height>
-=======
-             <width>278</width>
-             <height>537</height>
->>>>>>> b02d174e
             </rect>
            </property>
            <layout class="QVBoxLayout" name="verticalLayout_3">
@@ -84,8 +79,6 @@
              </widget>
             </item>
             <item>
-<<<<<<< HEAD
-=======
              <widget class="QCheckBox" name="offset_updateCheckBox">
               <property name="text">
                <string>Visibility Changes Recenter</string>
@@ -93,7 +86,6 @@
              </widget>
             </item>
             <item>
->>>>>>> b02d174e
              <widget class="QSpinBox" name="max_itemsSpinBox">
               <property name="sizePolicy">
                <sizepolicy hsizetype="Fixed" vsizetype="Fixed">
@@ -126,12 +118,9 @@
               <property name="prefix">
                <string>Transparency Pass Number: </string>
               </property>
-<<<<<<< HEAD
               <property name="minimum">
                <number>4</number>
               </property>
-=======
->>>>>>> b02d174e
               <property name="value">
                <number>4</number>
               </property>
@@ -207,8 +196,6 @@
              </widget>
             </item>
             <item>
-<<<<<<< HEAD
-=======
              <widget class="QGroupBox" name="groupBox_5">
               <property name="title">
                <string>Default Sizes</string>
@@ -278,7 +265,6 @@
              </widget>
             </item>
             <item>
->>>>>>> b02d174e
              <widget class="QPushButton" name="background_colorPushButton">
               <property name="text">
                <string>Change &amp;Background Color...</string>
