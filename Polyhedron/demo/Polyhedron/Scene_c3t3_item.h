#ifndef SCENE_C3T3_ITEM_H
#define SCENE_C3T3_ITEM_H

#include "Scene_c3t3_item_config.h"
#include "C3t3_type.h"

#include <QVector>
#include <QColor>
#include <QPixmap>
#include <QMenu>
#include <set>

#include <QtCore/qglobal.h>
#include <CGAL/gl.h>
#include <QGLViewer/manipulatedFrame.h>
#include <QGLViewer/qglviewer.h>
#include <QOpenGLVertexArrayObject>
#include <QOpenGLBuffer>
#include <QOpenGLShaderProgram>

#include <CGAL/Three/Viewer_interface.h>

#include <CGAL/Three/Scene_item.h>
#include <Scene_polyhedron_item.h>
#include <Scene_polygon_soup_item.h>
#include <CGAL/IO/File_binary_mesh_3.h>

#include <CGAL/AABB_tree.h>
#include <CGAL/AABB_traits.h>
#include <CGAL/AABB_C3T3_triangle_primitive.h>

struct Scene_c3t3_item_priv;

using namespace CGAL::Three;
  class SCENE_C3T3_ITEM_EXPORT Scene_c3t3_item
  : public Scene_item
{
  Q_OBJECT
public:
  typedef qglviewer::ManipulatedFrame ManipulatedFrame;

  Scene_c3t3_item();
  Scene_c3t3_item(const C3t3& c3t3);
  ~Scene_c3t3_item();
  void setColor(QColor c);
  bool save_binary(std::ostream& os) const
  {
    return CGAL::Mesh_3::save_binary_file(os, c3t3());
  }
  bool save_ascii(std::ostream& os) const
  {
      os << "ascii CGAL c3t3 " << CGAL::Get_io_signature<C3t3>()() << "\n";
      CGAL::set_ascii_mode(os);
      return !!(os << c3t3());
  }

  void invalidateOpenGLBuffers()
  {
    are_buffers_filled = false;
    compute_bbox();
  }

  void c3t3_changed();

  const C3t3& c3t3() const;
  C3t3& c3t3();

  bool manipulatable() const {
    return true;
  }
  ManipulatedFrame* manipulatedFrame() {
    return frame;
  }

  void setPosition(float x, float y, float z) {
    frame->setPosition(x, y, z);
  }

  void setNormal(float x, float y, float z) {
    frame->setOrientation(x, y, z, 0.f);
  }

  Kernel::Plane_3 plane() const;

  bool isFinite() const { return true; }
  bool isEmpty() const {
    return c3t3().triangulation().number_of_vertices() == 0
<<<<<<< HEAD
      || (    c3t3().number_of_facets_in_complex() == 0
           && c3t3().number_of_cells_in_complex()  == 0  );
=======
        || (    c3t3().number_of_facets_in_complex() == 0
                && c3t3().number_of_cells_in_complex()  == 0  );
>>>>>>> cc5f5060
  }

  void compute_bbox() const;

  Scene_c3t3_item* clone() const {
    return 0;
  }

  bool load_binary(std::istream& is);

  // data item
  const Scene_item* data_item() const;
  void set_data_item(const Scene_item* data_item);

  QString toolTip() const;

  // Indicate if rendering mode is supported
  bool supportsRenderingMode(RenderingMode m) const {
    return (m != Gouraud && m != PointsPlusNormals && m != Splatting);
  }

  void draw(CGAL::Three::Viewer_interface* viewer) const;
  void draw_edges(CGAL::Three::Viewer_interface* viewer) const;
  void draw_points(CGAL::Three::Viewer_interface * viewer) const;
private:

  typedef CGAL::AABB_C3T3_triangle_primitive<Kernel,C3t3> Primitive;
  typedef CGAL::AABB_traits<Kernel, Primitive> Traits;
  typedef CGAL::AABB_tree<Traits> Tree;
  typedef Tree::Point_and_primitive_id Point_and_primitive_id;

  Tree tree;

  bool need_changed;
  void reset_cut_plane();
  void draw_triangle(const Kernel::Point_3& pa,
    const Kernel::Point_3& pb,
    const Kernel::Point_3& pc, bool /* is_cut */) const;

  void draw_triangle_edges(const Kernel::Point_3& pa,
    const Kernel::Point_3& pb,
    const Kernel::Point_3& pc)const;

  double complex_diag() const;

  void compute_color_map(const QColor& c);

  public Q_SLOTS:
  void export_facets_in_complex();

  void data_item_destroyed();

  void show_spheres(bool b)
  {
    spheres_are_shown = b;
    Q_EMIT redraw();

  }
  virtual QPixmap graphicalToolTip() const;

  void update_histogram();

  void changed();

  void timerEvent(QTimerEvent*);

private:
  void build_histogram();

  QColor get_histogram_color(const double v) const;

public:
  QMenu* contextMenu();

  void set_scene(CGAL::Three::Scene_interface* scene){ last_known_scene = scene; }

protected:
  Scene_c3t3_item_priv* d;

private:

  
  
  mutable bool are_intersection_buffers_filled;
  enum Buffer
  {
      Facet_vertices =0,
      Facet_normals,
      Facet_colors,
      Edges_vertices,
      Grid_vertices,
      Sphere_vertices,
      Sphere_normals,
      Sphere_colors,
      Sphere_radius,
      Sphere_center,
      Wired_spheres_vertices,
      iEdges_vertices,
      iFacet_vertices,
      iFacet_normals,
      iFacet_colors,
      NumberOfBuffers
  };
  enum Vao
  {
      Facets=0,
      Edges,
      Grid,
      Spheres,
      Wired_spheres,
      iEdges,
      iFacets,
      NumberOfVaos
  };
  qglviewer::ManipulatedFrame* frame;
  CGAL::Three::Scene_interface* last_known_scene;

  bool spheres_are_shown;
  const Scene_item* data_item_;
  QPixmap histogram_;

  typedef std::set<int> Indices;
  Indices indices_;

  //!Allows OpenGL 2.1 context to get access to glDrawArraysInstanced.
  typedef void (APIENTRYP PFNGLDRAWARRAYSINSTANCEDARBPROC) (GLenum mode, GLint first, GLsizei count, GLsizei primcount);
  //!Allows OpenGL 2.1 context to get access to glVertexAttribDivisor.
  typedef void (APIENTRYP PFNGLVERTEXATTRIBDIVISORARBPROC) (GLuint index, GLuint divisor);
  //!Allows OpenGL 2.1 context to get access to gkFrameBufferTexture2D.
  PFNGLDRAWARRAYSINSTANCEDARBPROC glDrawArraysInstanced;
  //!Allows OpenGL 2.1 context to get access to glVertexAttribDivisor.
  PFNGLVERTEXATTRIBDIVISORARBPROC glVertexAttribDivisor;

  mutable std::size_t positions_poly_size;
  mutable std::size_t positions_lines_size;
  mutable std::vector<float> positions_lines;
  mutable std::vector<float> positions_grid;
  mutable std::vector<float> positions_poly;
  mutable std::vector<float> normals;
  mutable std::vector<float> f_colors;
  mutable std::vector<float> s_normals;
  mutable std::vector<float> s_colors;
  mutable std::vector<float> s_vertex;
  mutable std::vector<float> ws_vertex;
  mutable std::vector<float> s_radius;
  mutable std::vector<float> s_center;
  mutable QOpenGLShaderProgram *program;
  mutable QOpenGLShaderProgram *program_sphere;

  using Scene_item::initialize_buffers;
  void initialize_buffers(CGAL::Three::Viewer_interface *viewer);
  void initialize_intersection_buffers(CGAL::Three::Viewer_interface *viewer);
  void compute_elements();
  void compute_intersections();
  void compute_intersection(const Primitive& facet);
  void compile_shaders();

struct Compute_intersection {
  Scene_c3t3_item& item;

  Compute_intersection(Scene_c3t3_item& item)
    : item(item)
  {}

  void operator()(const Primitive& facet) const
  {
    item.compute_intersection(facet);
  }
};


};

#endif // SCENE_C3T3_ITEM_H<|MERGE_RESOLUTION|>--- conflicted
+++ resolved
@@ -85,13 +85,8 @@
   bool isFinite() const { return true; }
   bool isEmpty() const {
     return c3t3().triangulation().number_of_vertices() == 0
-<<<<<<< HEAD
       || (    c3t3().number_of_facets_in_complex() == 0
            && c3t3().number_of_cells_in_complex()  == 0  );
-=======
-        || (    c3t3().number_of_facets_in_complex() == 0
-                && c3t3().number_of_cells_in_complex()  == 0  );
->>>>>>> cc5f5060
   }
 
   void compute_bbox() const;
