--- conflicted
+++ resolved
@@ -25,11 +25,7 @@
   typedef qglviewer::ManipulatedFrame ManipulatedFrame;
 
   Scene_plane_item(const CGAL::Three::Scene_interface* scene_interface)
-<<<<<<< HEAD
-      :Scene_item(NbOfVbos,NbOfVaos),
-=======
-      :CGAL::Three::Scene_item(2,2),
->>>>>>> 44eacde6
+      :CGAL::Three::Scene_item(NbOfVbos,NbOfVaos),
       scene(scene_interface),
       manipulable(false),
       can_clone(true),
@@ -41,6 +37,7 @@
   }
 
   ~Scene_plane_item() {
+    frame = 0;
     delete frame;
   }
 
