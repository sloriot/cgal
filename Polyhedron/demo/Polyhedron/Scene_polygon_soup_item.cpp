#include "Scene_polygon_soup_item.h"
#include "Scene_polyhedron_item.h"
#include <CGAL/IO/Polyhedron_iostream.h>
#include <CGAL/Polyhedron_incremental_builder_3.h>

#include <QObject>
#include <QtDebug>

#include <set>
#include <stack>
#include <algorithm>
#include <CGAL/Exact_predicates_inexact_constructions_kernel.h>

#include <CGAL/IO/OFF_reader.h>
#include <CGAL/IO/File_writer_OFF.h>
#include <CGAL/version.h> 

#include <CGAL/polygon_soup_to_polygon_mesh.h>
#include <CGAL/orient_polygon_soup.h>
<<<<<<< HEAD
#include <CGAL/polygon_soup_to_polyhedron_3.h>
#include <CGAL/orient_polyhedron_3.h>
=======
#include <CGAL/Polygon_mesh_processing/is_oriented.h>
>>>>>>> 3d2acacd

struct Polyhedron_to_polygon_soup_writer {
  typedef Kernel::Point_3 Point_3;

  Polygon_soup* soup;
  Polygon_soup::Polygon_3 polygon;

  Polyhedron_to_polygon_soup_writer(Polygon_soup* soup) : soup(soup), polygon() {
  }

  void write_header( std::ostream&,
                     std::size_t /* vertices */,
                     std::size_t /* halfedges */,
                     std::size_t /* facets */,
                     bool /* normals */ = false ) {
    soup->clear();
  }

  void write_footer() {
  }

  void write_vertex( const double& x, const double& y, const double& z) {
    soup->points.push_back(Point_3(x, y, z));
  }

  void write_normal( const double& /* x */, const double& /* y */, const double& /* z */) {
  }

  void write_facet_header() {
  }

  void write_facet_begin( std::size_t no) {
    polygon.clear();
    polygon.reserve(no);
  }
  void write_facet_vertex_index( std::size_t index) {
    polygon.push_back(index);
  }
  void write_facet_end() {
    soup->polygons.push_back(polygon);
    polygon.clear();
  }
}; // end struct Polyhedron_to_soup_writer

Scene_polygon_soup_item::Scene_polygon_soup_item()
  : Scene_item_with_display_list(),
    soup(0),
    oriented(false)
{
}

Scene_polygon_soup_item::~Scene_polygon_soup_item()
{
  delete soup;
}

Scene_polygon_soup_item* 
Scene_polygon_soup_item::clone() const {
  Scene_polygon_soup_item* new_soup = new Scene_polygon_soup_item();
  new_soup->soup = soup->clone();
  new_soup->oriented = oriented;
  return new_soup;
}

bool
Scene_polygon_soup_item::load(std::istream& in)
{
  if (!soup) soup=new Polygon_soup();
  else soup->clear();
  return CGAL::read_OFF(in, soup->points, soup->polygons);
}

void Scene_polygon_soup_item::init_polygon_soup(std::size_t nb_pts, std::size_t nb_polygons){
  if(!soup)
    soup = new Polygon_soup;
    soup->clear();
  soup->points.reserve(nb_pts);
  soup->polygons.reserve(nb_polygons);
  oriented = false;
}

void Scene_polygon_soup_item::finalize_polygon_soup(){ soup->fill_edges(); }

#include <CGAL/IO/generic_print_polyhedron.h>
#include <iostream>

void Scene_polygon_soup_item::load(Scene_polyhedron_item* poly_item) {
  if(!poly_item) return;
  if(!poly_item->polyhedron()) return;

  if(!soup)
    soup = new Polygon_soup;

  Polyhedron_to_polygon_soup_writer writer(soup);
  CGAL::generic_print_polyhedron(std::cerr,
                                 *poly_item->polyhedron(),
                                 writer);
  emit changed();
}

void
Scene_polygon_soup_item::setDisplayNonManifoldEdges(const bool b)
{
  soup->display_non_manifold_edges = b;
  changed();
}

bool
Scene_polygon_soup_item::displayNonManifoldEdges() const {
  return soup->display_non_manifold_edges;
}

void Scene_polygon_soup_item::shuffle_orientations()
{
  for(Polygon_soup::size_type i = 0, end = soup->polygons.size();
      i < end; ++i)
  {
    if(std::rand() % 2 == 0) soup->inverse_orientation(i);
  }
  soup->fill_edges();
  changed();
}

void Scene_polygon_soup_item::inside_out()
{
  for(Polygon_soup::size_type i = 0, end = soup->polygons.size();
      i < end; ++i)
  {
    soup->inverse_orientation(i);
  }
  soup->fill_edges();
  changed();
}

bool 
Scene_polygon_soup_item::orient()
{
  if(isEmpty() || oriented)
    return true; // nothing to do
<<<<<<< HEAD
  oriented=true;
  return CGAL::orient_polygon_soup(soup->points, soup->polygons);
=======
  
  oriented = CGAL::Polygon_mesh_processing::orient_polygon_soup(soup->points,
                                                              soup->polygons);
  return oriented;
>>>>>>> 3d2acacd
}


bool 
Scene_polygon_soup_item::save(std::ostream& out) const
{
  typedef Polygon_soup::size_type size_type;
  CGAL::File_writer_OFF writer;
  writer.write_header(out,
                      soup->points.size(),
                      0,
                      soup->polygons.size());
  for(size_type i = 0, end = soup->points.size();
      i < end; ++i)
  {
    const Point_3& p = soup->points[i];
    writer.write_vertex( p.x(), p.y(), p.z() );
  }
  writer.write_facet_header();
  for(size_type i = 0, end = soup->polygons.size();
      i < end; ++i)
  {
    const Polygon_soup::Polygon_3& polygon = soup->polygons[i]; 
    const size_type size = polygon.size();
    writer.write_facet_begin(size);
    for(size_type j = 0; j < size; ++j) {
      writer.write_facet_vertex_index(polygon[j]);
    }
    writer.write_facet_end();
  }
  writer.write_footer();

  return (bool) out;
}

bool 
Scene_polygon_soup_item::exportAsPolyhedron(Polyhedron* out_polyhedron)
{
  orient();
<<<<<<< HEAD
  CGAL::polygon_soup_to_polyhedron_3(*out_polyhedron, soup->points, soup->polygons);

=======
  CGAL::Polygon_mesh_processing::polygon_soup_to_polygon_mesh<Polyhedron>(
    soup->points, soup->polygons, *out_polyhedron);
  
>>>>>>> 3d2acacd
  if(out_polyhedron->size_of_vertices() > 0) {
    // Also check whether the consistent orientation is fine
    if(!CGAL::Polygon_mesh_processing::is_outward_oriented(*out_polyhedron)) {
      out_polyhedron->inside_out();
    }
    return true;
  }
  return false;
}

QString 
Scene_polygon_soup_item::toolTip() const
{
  if(!soup)
    return QString();

  return QObject::tr("<p><b>%1</b> (mode: %5, color: %6)<br />"
                     "<i>Polygons soup</i></p>"
                     "<p>Number of vertices: %2<br />"
                     "Number of polygons: %3</p>")
    .arg(this->name())
    .arg(soup->points.size())
    .arg(soup->polygons.size())
    .arg(this->renderingModeName())
    .arg(this->color().name());
}

void
Scene_polygon_soup_item::direct_draw() const {
  typedef Polygon_soup::Polygons::const_iterator Polygons_iterator;
  typedef Polygon_soup::Polygons::size_type size_type;
  for(Polygons_iterator it = soup->polygons.begin();
      it != soup->polygons.end(); ++it)
  {
    const Point_3& pa = soup->points[it->at(0)];
    const Point_3& pb = soup->points[it->at(1)];
    const Point_3& pc = soup->points[it->at(2)];

    Kernel::Vector_3 n = CGAL::cross_product(pb-pa, pc -pa);
    n = n / std::sqrt(n * n);
    
    ::glBegin(GL_POLYGON);  
    ::glNormal3d(n.x(),n.y(),n.z());

    for(size_type i = 0; i < it->size(); ++i) {
      const Point_3& p = soup->points[it->at(i)];
      ::glVertex3d(p.x(),p.y(),p.z());
    }
    ::glEnd();
  }
  if(soup->display_non_manifold_edges) {
    double current_color[4];
    GLboolean lightning;
    ::glGetDoublev(GL_CURRENT_COLOR, current_color);
    ::glColor3d(1., 0., 0.); // red
    ::glGetBooleanv(GL_LIGHTING, &lightning);
    ::glDisable(GL_LIGHTING);

    BOOST_FOREACH(const Polygon_soup::Edge& edge,
                  soup->non_manifold_edges)
    {
      const Point_3& a = soup->points[edge[0]];
      const Point_3& b = soup->points[edge[1]];
      ::glBegin(GL_LINES);
      ::glVertex3d(a.x(), a.y(), a.z());
      ::glVertex3d(b.x(), b.y(), b.z());
      ::glEnd();
    }
    if(lightning) glEnable(GL_LIGHTING);
    ::glColor4dv(current_color);
  }
}

void
Scene_polygon_soup_item::draw_points() const {
  if(soup == 0) return;
  ::glBegin(GL_POINTS);
  for(Polygon_soup::Points::const_iterator pit = soup->points.begin(),
        end = soup->points.end();
      pit != end; ++pit)
  {
    ::glVertex3d(pit->x(), pit->y(), pit->z());
  }
  ::glEnd();
}

bool
Scene_polygon_soup_item::isEmpty() const {
  return (soup == 0 || soup->points.empty());
}

Scene_polygon_soup_item::Bbox
Scene_polygon_soup_item::bbox() const {
  const Point_3& p = *(soup->points.begin());
  CGAL::Bbox_3 bbox(p.x(), p.y(), p.z(), p.x(), p.y(), p.z());
  for(Polygon_soup::Points::const_iterator it = soup->points.begin();
      it != soup->points.end();
      ++it) {
    bbox = bbox + it->bbox();
  }
  return Bbox(bbox.xmin(),bbox.ymin(),bbox.zmin(),
              bbox.xmax(),bbox.ymax(),bbox.zmax());
}

void 
Scene_polygon_soup_item::new_vertex(const double& x,
                               const double& y,
                               const double& z)
{
  soup->points.push_back(Point_3(x, y, z));
}
                               
void 
Scene_polygon_soup_item::new_triangle(const std::size_t i,
                                 const std::size_t j,
                                 const std::size_t k)
{
  Polygon_soup::Polygon_3 new_polygon(3);
  new_polygon[0] = i;
  new_polygon[1] = j;
  new_polygon[2] = k;
  soup->polygons.push_back(new_polygon);
}
                               
#include "Scene_polygon_soup_item.moc"<|MERGE_RESOLUTION|>--- conflicted
+++ resolved
@@ -17,12 +17,7 @@
 
 #include <CGAL/polygon_soup_to_polygon_mesh.h>
 #include <CGAL/orient_polygon_soup.h>
-<<<<<<< HEAD
-#include <CGAL/polygon_soup_to_polyhedron_3.h>
-#include <CGAL/orient_polyhedron_3.h>
-=======
 #include <CGAL/Polygon_mesh_processing/is_oriented.h>
->>>>>>> 3d2acacd
 
 struct Polyhedron_to_polygon_soup_writer {
   typedef Kernel::Point_3 Point_3;
@@ -162,15 +157,9 @@
 {
   if(isEmpty() || oriented)
     return true; // nothing to do
-<<<<<<< HEAD
   oriented=true;
-  return CGAL::orient_polygon_soup(soup->points, soup->polygons);
-=======
-  
-  oriented = CGAL::Polygon_mesh_processing::orient_polygon_soup(soup->points,
-                                                              soup->polygons);
-  return oriented;
->>>>>>> 3d2acacd
+  return CGAL::Polygon_mesh_processing::
+    orient_polygon_soup(soup->points, soup->polygons);
 }
 
 
@@ -210,14 +199,9 @@
 Scene_polygon_soup_item::exportAsPolyhedron(Polyhedron* out_polyhedron)
 {
   orient();
-<<<<<<< HEAD
-  CGAL::polygon_soup_to_polyhedron_3(*out_polyhedron, soup->points, soup->polygons);
-
-=======
   CGAL::Polygon_mesh_processing::polygon_soup_to_polygon_mesh<Polyhedron>(
     soup->points, soup->polygons, *out_polyhedron);
-  
->>>>>>> 3d2acacd
+
   if(out_polyhedron->size_of_vertices() > 0) {
     // Also check whether the consistent orientation is fine
     if(!CGAL::Polygon_mesh_processing::is_outward_oriented(*out_polyhedron)) {
