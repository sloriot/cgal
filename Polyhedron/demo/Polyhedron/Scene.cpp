--- conflicted
+++ resolved
@@ -49,20 +49,17 @@
 Scene::Item_id
 Scene::addItem(Scene_item* item)
 {
-<<<<<<< HEAD
-=======
+
     Scene_group_item* group =
             qobject_cast<Scene_group_item*>(item);
   if(group)
     m_group_entries.prepend(group);
->>>>>>> 2722c76b
     Bbox bbox_before = bbox();
     m_entries.push_back(item);
     connect(item, SIGNAL(itemChanged()),
             this, SLOT(itemChanged()));
     connect(item, SIGNAL(redraw()),
             this, SLOT(callDraw()));
-<<<<<<< HEAD
     if(item->isFinite()
             && !item->isEmpty()
             && bbox_before + item->bbox() != bbox_before
@@ -70,10 +67,6 @@
     {
         Q_EMIT updated_bbox();
     }
-    QAbstractListModel::beginResetModel();
-=======
-    if(bbox_before + item->bbox() != bbox_before)
-{ Q_EMIT updated_bbox(); }
     QList<QStandardItem*> list;
     for(int i=0; i<5; i++)
     {
@@ -84,7 +77,6 @@
     for(int i=0; i<5; i++){
         index_map[list.at(i)->index()] = m_entries.size() -1;
     }
->>>>>>> 2722c76b
     Q_EMIT updated();
     Q_EMIT restoreCollapsedState();
     Item_id id = m_entries.size() - 1;
@@ -320,13 +312,8 @@
     draw_aux(true, viewer);
 }
 
-<<<<<<< HEAD
 void 
 Scene::draw_aux(bool with_names, CGAL::Three::Viewer_interface* viewer)
-=======
-void
-Scene::draw_aux(bool with_names, Viewer_interface* viewer)
->>>>>>> 2722c76b
 {
     if(!ms_splatting->viewer_is_set)
         ms_splatting->setViewer(viewer);
@@ -1076,13 +1063,8 @@
 namespace scene { namespace details {
 
 Q_DECL_EXPORT
-<<<<<<< HEAD
 Scene_item* 
 findItem(const CGAL::Three::Scene_interface* scene_interface,
-=======
-Scene_item*
-findItem(const Scene_interface* scene_interface,
->>>>>>> 2722c76b
          const QMetaObject& metaobj,
          QString name, Scene_item_name_fn_ptr fn) {
     const Scene* scene = dynamic_cast<const Scene*>(scene_interface);
@@ -1095,13 +1077,9 @@
 }
 
 Q_DECL_EXPORT
-<<<<<<< HEAD
 QList<Scene_item*> 
 findItems(const CGAL::Three::Scene_interface* scene_interface,
-=======
-QList<Scene_item*>
-findItems(const Scene_interface* scene_interface,
->>>>>>> 2722c76b
+
           const QMetaObject&,
           QString name, Scene_item_name_fn_ptr fn)
 {
