--- conflicted
+++ resolved
@@ -45,14 +45,9 @@
 
   if (!cgal_test_suite)
   {
-<<<<<<< HEAD
+    CGAL::Qt::init_ogl_context(4,3);
     int argc=2;
     const char* argv[2]={"polyhedron_viewer","--old"};
-=======
-    CGAL::Qt::init_ogl_context(4,3);
-    int argc=1;
-    const char* argv[2]={"polyhedron_viewer","\0"};
->>>>>>> a85cf6ed
     QApplication app(argc,const_cast<char**>(argv));
     SimpleFaceGraphViewerQt
       mainwindow(app.activeWindow(), apoly, title, nofill);
